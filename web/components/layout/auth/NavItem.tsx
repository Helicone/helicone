--- conflicted
+++ resolved
@@ -7,7 +7,7 @@
 import { cn } from "@/lib/utils";
 import { ChevronDownIcon } from "lucide-react";
 import Link from "next/link";
-
+import { useRouter } from "next/router";
 interface NavigationItem {
   name: string;
   href: string;
@@ -38,6 +38,7 @@
   onClick,
 }) => {
   const hasSubItems = link.subItems && link.subItems.length > 0;
+  const router = useRouter();
 
   // Get the filter_id from the current URL query parameters
   const { filter_id } = router.query;
@@ -57,19 +58,9 @@
       <Tooltip delayDuration={0}>
         <TooltipTrigger asChild>
           <Link
-<<<<<<< HEAD
             href={getHrefWithFilter(
               hasSubItems ? link.subItems![0].href : link.href
             )}
-            onClick={(e) => {
-              if (hasSubItems) {
-                e.preventDefault();
-                router.push(getHrefWithFilter(link.subItems![0].href));
-              }
-            }}
-=======
-            href={hasSubItems ? link.subItems![0].href : link.href}
->>>>>>> bd1f6169
             className={cn(
               buttonVariants({
                 variant: "ghost",
