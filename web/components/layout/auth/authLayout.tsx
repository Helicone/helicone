--- conflicted
+++ resolved
@@ -1,19 +1,16 @@
 /* eslint-disable @next/next/no-img-element */
 
 import { useRouter } from "next/router";
-import { useMemo, useState, useEffect } from "react";
+import { useMemo, useState } from "react";
+import { useAlertBanners } from "../../../services/hooks/admin";
+import UpgradeProModal from "../../shared/upgradeProModal";
+import { Row } from "../common";
 import { useOrg } from "../organizationContext";
-import { useAlertBanners } from "../../../services/hooks/admin";
 import MetaData from "../public/authMetaData";
+import AcceptTermsModal from "./AcceptTermsModal";
 import DemoModal from "./DemoModal";
 import MainContent from "./MainContent";
 import Sidebar from "./Sidebar";
-import { Row } from "../common";
-import { useSupabaseClient, useUser } from "@supabase/auth-helpers-react";
-import { useJawnClient } from "@/lib/clients/jawnHook";
-import { Database } from "@/supabase/database.types";
-import AcceptTermsModal from "./AcceptTermsModal";
-import UpgradeProModal from "../../shared/upgradeProModal";
 
 interface AuthLayoutProps {
   children: React.ReactNode;
@@ -49,17 +46,8 @@
       <div>
         <DemoModal />
         <Row className="flex-col md:flex-row">
-<<<<<<< HEAD
-          <div className="w-full md:w-min">
-            <Sidebar
-              tier={tier ?? ""}
-              setReferOpen={setReferOpen}
-              setOpen={setOpen}
-            />
-=======
           <div className=" w-full md:w-min ">
             <Sidebar setOpen={setOpen} />
->>>>>>> b5f27dac
           </div>
           <div className="flex-grow max-w-full overflow-hidden">
             <MainContent banner={banner} pathname={pathname}>
