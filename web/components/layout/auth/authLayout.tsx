/* eslint-disable @next/next/no-img-element */

import { ErrorBoundary } from "@/components/ui/error-boundary";
import { useRouter } from "next/router";
import { useMemo, useRef, useState } from "react";
import { useAlertBanners, useChangelog } from "../../../services/hooks/admin";
import UpgradeProModal from "../../shared/upgradeProModal";
import { Row } from "../common";
<<<<<<< HEAD
=======
import { useOrg } from "../org/organizationContext";
>>>>>>> 2326a8f5
import MetaData from "../public/authMetaData";
import DemoModal from "./DemoModal";
import MainContent from "./MainContent";
import Sidebar from "./Sidebar";
<<<<<<< HEAD
import { ErrorBoundary } from "@/components/ui/error-boundary";
import { OnboardingBackground, OnboardingProvider } from "../onboardingContext";
=======
>>>>>>> 2326a8f5

interface AuthLayoutProps {
  children: React.ReactNode;
}

const AuthLayout = (props: AuthLayoutProps) => {
  const { children } = props;
  const router = useRouter();
  const { pathname } = router;

  const [open, setOpen] = useState(false);

  const currentPage = useMemo(() => {
    const path = pathname.split("/")[1];
    return path.charAt(0).toUpperCase() + path.slice(1);
  }, [pathname]);

  const { alertBanners, isAlertBannersLoading, refetch } = useAlertBanners();

  const banner = useMemo(
    () => alertBanners?.data?.find((x) => x.active),
    [alertBanners]
  );

  const { changelog, isLoading: isChangelogLoading } = useChangelog();

  const sidebarRef = useRef<HTMLDivElement>(null);

  return (
    <MetaData title={currentPage}>
      <div>
        <DemoModal />
        <OnboardingProvider sidebarRef={sidebarRef}>
          <Row className="flex-col md:flex-row">
            <div className=" w-full md:w-min ">
              <Sidebar
                sidebarRef={sidebarRef}
                changelog={
                  changelog
                    ? changelog.slice(0, 2).map((item) => ({
                        title: item.title || "",
                        image: item.enclosure,
                        description: item.description || "",
                        link: item.link || "",
                        content: item.content || "",
                        "content:encoded": item["content:encoded"] || "",
                        "content:encodedSnippet":
                          item["content:encodedSnippet"] || "",
                        contentSnippet: item.contentSnippet || "",
                        isoDate: item.isoDate || "",
                        pubDate: item.pubDate || "",
                      }))
                    : []
                }
                setOpen={setOpen}
              />
            </div>
            <div className="flex-grow max-w-full overflow-hidden relative">
              <OnboardingBackground />
              <MainContent banner={banner} pathname={pathname}>
                <ErrorBoundary>{children}</ErrorBoundary>
              </MainContent>
            </div>
          </Row>
        </OnboardingProvider>
      </div>

      <UpgradeProModal open={open} setOpen={setOpen} />
<<<<<<< HEAD
=======
      {/* <AcceptTermsModal /> */}
>>>>>>> 2326a8f5
    </MetaData>
  );
};

export default AuthLayout;<|MERGE_RESOLUTION|>--- conflicted
+++ resolved
@@ -6,19 +6,11 @@
 import { useAlertBanners, useChangelog } from "../../../services/hooks/admin";
 import UpgradeProModal from "../../shared/upgradeProModal";
 import { Row } from "../common";
-<<<<<<< HEAD
-=======
-import { useOrg } from "../org/organizationContext";
->>>>>>> 2326a8f5
 import MetaData from "../public/authMetaData";
 import DemoModal from "./DemoModal";
 import MainContent from "./MainContent";
 import Sidebar from "./Sidebar";
-<<<<<<< HEAD
-import { ErrorBoundary } from "@/components/ui/error-boundary";
 import { OnboardingBackground, OnboardingProvider } from "../onboardingContext";
-=======
->>>>>>> 2326a8f5
 
 interface AuthLayoutProps {
   children: React.ReactNode;
@@ -87,10 +79,7 @@
       </div>
 
       <UpgradeProModal open={open} setOpen={setOpen} />
-<<<<<<< HEAD
-=======
       {/* <AcceptTermsModal /> */}
->>>>>>> 2326a8f5
     </MetaData>
   );
 };
