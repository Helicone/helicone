--- conflicted
+++ resolved
@@ -96,19 +96,14 @@
             ? []
             : [
                 {
-<<<<<<< HEAD
                   name: "Experiments",
                   href: "/experiments",
                   icon: BeakerIcon,
                   current: pathname.includes("/experiments"),
                 },
                 {
-                  name: "Evals",
-                  href: "/evals",
-=======
                   name: "Evaluators",
                   href: "/evaluators",
->>>>>>> 7e6ab6cb
                   icon: SparklesIcon,
                   current: pathname.includes("/evaluators"),
                 },
