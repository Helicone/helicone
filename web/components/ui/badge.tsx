--- conflicted
+++ resolved
@@ -17,13 +17,10 @@
         outline: "text-slate-950 dark:text-slate-50",
         helicone:
           "border-slate-200 bg-slate-50 text-slate-700 hover:bg-slate-100 dark:border-slate-800 dark:bg-slate-950 dark:text-slate-300 rounded-md text-[11px] font-medium py-1 px-2 leading-tight",
-<<<<<<< HEAD
         "helicone-sky":
           "h-5 border-white/0 bg-sky-500 text-sky-50 shadow-[0px_1px_2px_0px_rgba(0,0,0,0.06)] rounded-md text-xs font-normal",
-=======
         label:
           "border-transparent bg-sky-500 text-white font-light hover:bg-sky-600 dark:bg-sky-600 dark:hover:bg-sky-700 tracking-wide",
->>>>>>> 036eacd2
       },
     },
     defaultVariants: {
