/* eslint-disable @next/next/no-img-element */
import Image from "next/image";

import { Dialog, Disclosure, Menu, Transition } from "@headlessui/react";
import {
  ArrowTopRightOnSquareIcon,
  Bars3BottomLeftIcon,
  BellIcon,
  BeakerIcon,
  BookOpenIcon,
  BriefcaseIcon,
  ChartBarIcon,
  ChevronRightIcon,
  CircleStackIcon,
  CloudArrowUpIcon,
  Cog6ToothIcon,
  CubeTransparentIcon,
  GlobeAltIcon,
  HomeIcon,
  KeyIcon,
  LockClosedIcon,
  QuestionMarkCircleIcon,
  TableCellsIcon,
  TagIcon,
  UserCircleIcon,
  UserGroupIcon,
  UsersIcon,
  XMarkIcon,
} from "@heroicons/react/24/outline";
import { User, useSupabaseClient } from "@supabase/auth-helpers-react";
import Link from "next/link";
import { useRouter } from "next/router";
import { Fragment, useState } from "react";
import { DEMO_EMAIL } from "../../../lib/constants";
import { Database } from "../../../supabase/database.types";
import { clsx } from "../clsx";
import ThemedDropdown from "../themed/themedDropdown";
import OrgContext, { useOrg } from "./organizationContext";

import { GrGraphQl } from "react-icons/gr";
import { useFeatureFlags } from "../../../services/hooks/featureFlags";
import UpgradeProModal from "../upgradeProModal";
import OrgDropdown from "./orgDropdown";

import { useLocalStorage } from "../../../services/hooks/localStorage";
interface AuthLayoutProps {
  children: React.ReactNode;
  user: User;
  hideSidebar?: boolean;
}

const AuthLayout = (props: AuthLayoutProps) => {
  const { children, user, hideSidebar } = props;
  const router = useRouter();
  const supabaseClient = useSupabaseClient<Database>();
  const { pathname } = router;

  const [sidebarOpen, setSidebarOpen] = useState(false);
  const org = useOrg();

  const tier = org?.currentOrg?.tier;

  const [open, setOpen] = useState(false);
  const { hasFlag } = useFeatureFlags(
    "webhook_beta",
    org?.currentOrg?.id || ""
  );
  const [openDev, setOpenDev] = useLocalStorage("openDev", "true");
  const [openOrg, setOpenOrg] = useLocalStorage("openOrg", "false");

  const hasPrivileges =
<<<<<<< HEAD
    org?.currentOrg.owner === user.id &&
    org?.currentOrg.organization_type !== "customer";
=======
    org?.currentOrg?.owner === user.id ||
    org?.currentOrg?.organization_type !== "customer";
>>>>>>> 9b862343

  const navigation = [
    {
      name: "Dashboard",
      href: "/dashboard",
      icon: HomeIcon,
      current: pathname.includes("/dashboard"),
    },
    {
      name: "Requests",
      href: "/requests",
      icon: TableCellsIcon,
      current: pathname.includes("/requests"),
    },
    {
      name: "Users",
      href: "/users",
      icon: UsersIcon,
      current: pathname.includes("/users"),
    },
    {
      name: "Alerts",
      href: "/alerts",
      icon: BellIcon,
      current: pathname.includes("/alerts"),
    },
    ...(hasPrivileges
      ? [
          {
            name: "Properties",
            href: "/properties",
            icon: TagIcon,
            current: pathname.includes("/properties"),
          },
          {
            name: "Cache",
            href: "/cache",
            icon: CircleStackIcon,
            current: pathname.includes("/cache"),
          },
          {
            name: "Jobs",
            href: "/jobs",
            icon: BriefcaseIcon,
            current: pathname.includes("/jobs"),
          },
          {
            name: "Models",
            href: "/models",
            icon: CubeTransparentIcon,
            current: pathname.includes("/models"),
          },
        ]
      : []),
    {
      name: "Playground",
      href: "/playground",
      icon: BeakerIcon,
      current: pathname.includes("/playground"),
    },

    ...(!hasPrivileges
      ? [
          {
            name: "Members",
            href: "/organization/members",
            icon: UserGroupIcon,
            current: pathname.includes("/members"),
          },
          {
            name: "Keys",
            href: "/keys",
            icon: KeyIcon,
            current: pathname.includes("/keys"),
          },
        ]
      : []),
  ];

  const organizationNav = [
    {
      name: "Settings",
      href: "/organization/settings",
      icon: Cog6ToothIcon,
      current: pathname.includes("/settings"),
    },
    {
      name: "Plan",
      href: "/organization/plan",
      icon: ChartBarIcon,
      current: pathname.includes("/plan"),
    },
    {
      name: "Members",
      href: "/organization/members",
      icon: UserGroupIcon,
      current: pathname.includes("/members"),
    },
  ];

  const developerNav = [
    {
      name: "Keys",
      href: "/keys",
      icon: KeyIcon,
      current: pathname.includes("/keys"),
    },
    {
      name: "GraphQL",
      href: "/graphql",
      icon: GrGraphQl,
      current: pathname.includes("/graphql"),
    },
  ];

  if (hasFlag) {
    developerNav.push({
      name: "Webhooks",
      href: "/webhooks",
      icon: GlobeAltIcon,
      current: pathname.includes("/webhooks"),
    });
  }

  if (tier === "pro" || tier === "enterprise") {
    developerNav.push({
      name: "Vault",
      href: "/vault",
      icon: LockClosedIcon,
      current: pathname.includes("/vault"),
    });
  }

  return (
    <>
      <div>
        {!hideSidebar && (
          <>
            <Transition.Root show={sidebarOpen} as={Fragment}>
              <Dialog
                as="div"
                className="relative z-40 md:hidden"
                onClose={setSidebarOpen}
              >
                <Transition.Child
                  as={Fragment}
                  enter="transition-opacity ease-linear duration-300"
                  enterFrom="opacity-0"
                  enterTo="opacity-100"
                  leave="transition-opacity ease-linear duration-300"
                  leaveFrom="opacity-100"
                  leaveTo="opacity-0"
                >
                  <div className="fixed inset-0 bg-gray-600 bg-opacity-75" />
                </Transition.Child>

                <div className="fixed inset-0 z-40 flex">
                  <Transition.Child
                    as={Fragment}
                    enter="transition ease-in-out duration-300 transform"
                    enterFrom="-translate-x-full"
                    enterTo="translate-x-0"
                    leave="transition ease-in-out duration-300 transform"
                    leaveFrom="translate-x-0"
                    leaveTo="-translate-x-full"
                  >
                    <Dialog.Panel className="relative flex w-full max-w-xs flex-1 flex-col bg-white pt-5 pb-4">
                      <Transition.Child
                        as={Fragment}
                        enter="ease-in-out duration-300"
                        enterFrom="opacity-0"
                        enterTo="opacity-100"
                        leave="ease-in-out duration-300"
                        leaveFrom="opacity-100"
                        leaveTo="opacity-0"
                      >
                        <div className="absolute top-0 right-0 -mr-12 pt-2">
                          <button
                            type="button"
                            className="ml-1 flex h-10 w-10 items-center justify-center rounded-full focus:outline-none focus:ring-2 focus:ring-inset focus:ring-white"
                            onClick={() => setSidebarOpen(false)}
                          >
                            <span className="sr-only">Close sidebar</span>
                            <XMarkIcon
                              className="h-6 w-6 text-white"
                              aria-hidden="true"
                            />
                          </button>
                        </div>
                      </Transition.Child>
                      <div className="flex flex-shrink-0 items-center px-4">
                        <Image
                          className="block rounded-md"
                          src="/assets/landing/helicone.webp"
                          width={150}
                          height={150 / (1876 / 528)}
                          alt="Helicone-full-logo"
                        />
                      </div>
                      <div className="mt-5 h-0 flex-1 overflow-y-auto">
                        <nav className="space-y-1 px-2">
                          {navigation.map((item, idx) => {
                            return (
                              <Link
                                key={idx}
                                href={item.href}
                                className={clsx(
                                  item.current
                                    ? "bg-gray-200 text-black"
                                    : "text-gray-600 hover:bg-gray-100 hover:text-gray-900",
                                  "group flex items-center px-2 py-2 text-md font-medium rounded-md"
                                )}
                              >
                                <item.icon
                                  className={clsx(
                                    item.current
                                      ? "text-black"
                                      : "text-gray-600 group-hover:text-gray-900",
                                    "mr-3 flex-shrink-0 h-5 w-5"
                                  )}
                                />
                                {item.name}
                              </Link>
                            );
                          })}
                          <p className="ml-1 mb-1 text-xs font-sans font-medium tracking-wider pt-8 text-gray-700">
                            Account
                          </p>
                          {organizationNav.map((item, i) => {
                            return (
                              <Link
                                key={item.name}
                                href={item.href}
                                className={clsx(
                                  "text-gray-600 hover:bg-gray-100 hover:text-gray-900",
                                  "group flex items-center px-2 py-2 text-md font-medium rounded-md w-full"
                                )}
                              >
                                <div className="flex items-center justify-between w-full">
                                  <div className="flex items-center">
                                    <item.icon
                                      className={clsx(
                                        item.current
                                          ? "text-black"
                                          : "text-gray-600 group-hover:text-gray-900",
                                        "mr-3 flex-shrink-0 h-5 w-5"
                                      )}
                                      aria-hidden="true"
                                    />
                                    {item.name}
                                  </div>
                                </div>
                              </Link>
                            );
                          })}
                        </nav>
                      </div>
                      <div>
                        <Link
                          className="px-4 py-2 text-xs text-gray-500 flex flex-row space-x-2 hover:text-gray-900 hover:underline hover:cursor-pointer"
                          href={"https://docs.helicone.ai/introduction"}
                          target="_blank"
                          rel="noopener noreferrer"
                        >
                          <BookOpenIcon className="h-4 w-4" />
                          <p>View Documentation</p>
                        </Link>
                        <Link
                          className="px-4 py-2 text-xs text-gray-500 dark:hover:text-gray-100 flex flex-row space-x-2 hover:text-gray-900 hover:underline hover:cursor-pointer"
                          href={"https://discord.gg/zsSTcH2qhG"}
                          target="_blank"
                          rel="noopener noreferrer"
                        >
                          <QuestionMarkCircleIcon className="h-4 w-4" />
                          <p>Help And Support</p>
                        </Link>
                      </div>
                      {tier === "free" ? (
                        <div className="p-4 flex w-full justify-center">
                          <button
                            onClick={() => setOpen(true)}
                            className="bg-gray-100 border border-gray-300 text-black text-sm font-medium w-full rounded-md py-2 px-2.5 flex flex-row justify-between items-center"
                          >
                            <div className="flex flex-row items-center">
                              <CloudArrowUpIcon className="h-5 w-5 mr-1.5" />
                              <p>Free Plan</p>
                            </div>

                            <p className="text-xs font-normal text-sky-600">
                              Learn More
                            </p>
                          </button>
                        </div>
                      ) : (
                        <div className="h-4" />
                      )}
                    </Dialog.Panel>
                  </Transition.Child>
                  <div className="w-14 flex-shrink-0" aria-hidden="true">
                    {/* Dummy element to force sidebar to shrink to fit close icon */}
                  </div>
                </div>
              </Dialog>
            </Transition.Root>

            {/* Static sidebar for desktop */}
            <div className="hidden md:fixed md:inset-y-0 md:flex md:w-56 md:flex-col z-10">
              {/* Sidebar component, swap this element with another sidebar if you like */}
              <div className="w-full flex flex-grow flex-col overflow-y-auto border-r border-gray-200 dark:border-gray-800 bg-white dark:bg-black">
                <div className="w-full bg-white dark:bg-black absolute flex flex-row justify-between items-center px-2 border-b border-r border-gray-200 dark:border-gray-800 h-16 min-h-[4rem]">
                  <div className="flex flex-col w-full">
                    <OrgDropdown />
                  </div>
                </div>

                <div
                  className={clsx(
                    org?.currentOrg?.organization_type === "reseller"
                      ? "mt-20"
                      : "mt-16",
                    "flex flex-grow flex-col"
                  )}
                >
<<<<<<< HEAD
                  {(org?.currentOrg.organization_type === "reseller" ||
                    org?.currentOrg.owner === user.id) && (
=======
                  {org?.currentOrg?.organization_type === "reseller" && (
>>>>>>> 9b862343
                    <div className="flex w-full">
                      <button
                        onClick={() => {
                          router.push("/enterprise/portal");
                          if (
                            org.currentOrg.organization_type === "customer" &&
                            org.currentOrg.reseller_id
                          ) {
                            org.setCurrentOrg(org.currentOrg.reseller_id);
                          }
                        }}
                        className="border border-gray-300 dark:border-gray-700 dark:text-white w-full flex text-black px-4 py-1 text-sm font-medium items-center text-center justify-center mx-4 bg-gray-100 hover:bg-gray-200 dark:bg-gray-900 dark:hover:bg-gray-800 rounded-md"
                      >
                        {org.currentOrg.organization_type === "customer"
                          ? "Edit Customer"
                          : "Customer Portal"}
                      </button>
                    </div>
                  )}
                  <nav className="flex-1 space-y-6 px-2 pb-4 pt-2">
                    <div className="flex flex-col space-y-1">
                      {navigation.map((item, idx) => {
                        return (
                          <Link
                            key={idx}
                            href={item.href}
                            className={clsx(
                              item.current
                                ? "bg-gray-200 text-black dark:bg-gray-700 dark:text-white"
                                : "text-gray-600 hover:bg-gray-100 hover:text-gray-900 dark:text-gray-400 dark:hover:bg-gray-900 dark:hover:text-gray-100",
                              "group flex items-center px-2 py-1.5 text-sm font-medium rounded-md"
                            )}
                          >
                            <item.icon
                              className={clsx(
                                item.current
                                  ? "text-black dark:text-white"
                                  : "text-gray-600 group-hover:text-gray-900 dark:text-gray-400 dark:group-hover:text-gray-100",
                                "mr-3 flex-shrink-0 h-4 w-4"
                              )}
                              aria-hidden="true"
                            />
                            {item.name}
                          </Link>
                        );
                      })}
                    </div>
                    {hasPrivileges && (
                      <div>
                        <div className="mb-1 text-xs font-sans font-medium tracking-wider text-gray-500 flex items-center space-x-2 rounded-md px-2 py-1">
                          <p>Developer</p>
                        </div>
                        <div className="flex flex-col space-y-1">
                          {developerNav.map((item, i) => {
                            return (
                              <Link
                                key={item.name}
                                href={item.href}
                                className={clsx(
                                  item.current
                                    ? "bg-gray-200 text-black dark:bg-gray-700 dark:text-white"
                                    : "text-gray-600 hover:bg-gray-100 hover:text-gray-900 dark:text-gray-400 dark:hover:bg-gray-900 dark:hover:text-gray-100",
                                  "group flex items-center px-2 py-1.5 text-sm font-medium rounded-md"
                                )}
                              >
                                <div className="flex items-center justify-between w-full">
                                  <div className="flex items-center">
                                    <item.icon
                                      className={clsx(
                                        item.current
                                          ? "text-black dark:text-white"
                                          : "text-gray-600 group-hover:text-gray-900 dark:text-gray-400 dark:group-hover:text-gray-100",
                                        "mr-3 flex-shrink-0 h-4 w-4"
                                      )}
                                      aria-hidden="true"
                                    />
                                    {item.name}
                                  </div>
                                </div>
                              </Link>
                            );
                          })}
                        </div>
                      </div>
                    )}

                    {hasPrivileges && (
                      <Disclosure
                        defaultOpen={
                          router.pathname.includes("/organization/settings") ||
                          router.pathname.includes("/organization/plan") ||
                          router.pathname.includes("/organization/members")
                        }
                      >
                        {({ open }) => (
                          <div>
                            <Disclosure.Button
                              onClick={() => {
                                setOpenOrg(
                                  openOrg === "true" ? "false" : "true"
                                );
                              }}
                              className="w-full mb-1 text-xs font-sans font-medium tracking-wider text-gray-500 flex items-center space-x-1.5 rounded-md hover:bg-gray-200 dark:hover:bg-gray-800 px-2 py-1"
                            >
                              <p>Organization</p>
                              <ChevronRightIcon
                                className={clsx(
                                  open ? "transform rotate-90" : "",
                                  "h-3 w-3 inline"
                                )}
                              />
                            </Disclosure.Button>
                            <Transition
                              enter="transition duration-100 ease-out"
                              enterFrom="transform scale-95 opacity-0"
                              enterTo="transform scale-100 opacity-100"
                              leave="transition duration-75 ease-out"
                              leaveFrom="transform scale-100 opacity-100"
                              leaveTo="transform scale-95 opacity-0"
                            >
                              <Disclosure.Panel className="flex flex-col space-y-1">
                                {organizationNav.map((item, i) => {
                                  return (
                                    <Link
                                      key={item.name}
                                      href={item.href}
                                      className={clsx(
                                        item.current
                                          ? "bg-gray-200 text-black dark:bg-gray-700 dark:text-white"
                                          : "text-gray-600 hover:bg-gray-100 hover:text-gray-900 dark:text-gray-400 dark:hover:bg-gray-900 dark:hover:text-gray-100",
                                        "group flex items-center px-2 py-1.5 text-sm font-medium rounded-md"
                                      )}
                                    >
                                      <div className="flex items-center justify-between w-full">
                                        <div className="flex items-center">
                                          <item.icon
                                            className={clsx(
                                              item.current
                                                ? "text-black dark:text-white"
                                                : "text-gray-600 group-hover:text-gray-900 dark:text-gray-400 dark:group-hover:text-gray-100",
                                              "mr-3 flex-shrink-0 h-4 w-4"
                                            )}
                                            aria-hidden="true"
                                          />
                                          {item.name}
                                        </div>
                                      </div>
                                    </Link>
                                  );
                                })}
                              </Disclosure.Panel>
                            </Transition>
                          </div>
                        )}
                      </Disclosure>
                    )}
                  </nav>
                </div>
                <div>
                  <Link
                    className="px-4 py-2 text-xs text-gray-500 dark:hover:text-gray-100 flex flex-row space-x-2 hover:text-gray-900 hover:underline hover:cursor-pointer"
                    href={"https://docs.helicone.ai/introduction"}
                    target="_blank"
                    rel="noopener noreferrer"
                  >
                    <BookOpenIcon className="h-4 w-4" />
                    <p>View Documentation</p>
                  </Link>
                  <Link
                    className="px-4 py-2 text-xs text-gray-500 dark:hover:text-gray-100 flex flex-row space-x-2 hover:text-gray-900 hover:underline hover:cursor-pointer"
                    href={"https://discord.gg/zsSTcH2qhG"}
                    target="_blank"
                    rel="noopener noreferrer"
                  >
                    <QuestionMarkCircleIcon className="h-4 w-4" />
                    <p>Help And Support</p>
                  </Link>
                </div>
                {tier === "free" &&
                org?.currentOrg?.organization_type !== "customer" ? (
                  <div className="p-4 flex w-full justify-center">
                    <button
                      onClick={() => setOpen(true)}
                      className="bg-gray-100 dark:bg-gray-900 border border-gray-300 dark:border-gray-700 dark:text-white text-black text-sm font-medium w-full rounded-md py-2 px-2.5 flex flex-row justify-between items-center"
                    >
                      <div className="flex flex-row items-center">
                        <CloudArrowUpIcon className="h-5 w-5 mr-1.5" />
                        <p>Free Plan</p>
                      </div>

                      <p className="text-xs font-normal text-sky-600">
                        Learn More
                      </p>
                    </button>
                  </div>
                ) : (
                  <div className="h-4" />
                )}
              </div>
            </div>
          </>
        )}
        <div
          className={clsx("flex flex-1 flex-col", !hideSidebar && "md:pl-56")}
        >
          <div className="sticky top-0 z-20 h-16 flex md:hidden flex-shrink-0 bg-white dark:bg-black border-b border-gray-300 dark:border-gray-700">
            <button
              type="button"
              className="border-r border-gray-200 px-4 text-gray-500 focus:outline-none focus:ring-2 focus:ring-inset focus:ring-indigo-500 md:hidden"
              onClick={() => setSidebarOpen(true)}
            >
              <span className="sr-only">Open sidebar</span>
              <Bars3BottomLeftIcon className="h-6 w-6" aria-hidden="true" />
            </button>
            <div className="flex flex-1 justify-end px-4">
              <div className="ml-4 flex items-center md:ml-6">
                <div className="flex md:hidden">
                  {org && (
                    <ThemedDropdown
                      selectedValue={org.currentOrg?.id}
                      options={org.allOrgs.map((org) => {
                        if (org.owner === user?.id) {
                          return {
                            label: org.name + " (Owner)",
                            value: org.id,
                          };
                        } else {
                          return {
                            label: org.name,
                            value: org.id,
                          };
                        }
                      })}
                      onSelect={(value) => {
                        if (value) {
                          org.setCurrentOrg(value);
                        }
                      }}
                      align="right"
                    />
                  )}
                </div>

                {/* Profile dropdown */}
                <Menu as="div" className="relative ml-6">
                  <div className="flex flex-row gap-4 items-center">
                    <Menu.Button className="px-2.5 py-0.5 text-lg font-light bg-black text-white rounded-full flex items-center justify-center focus:ring-sky-500 focus:outline-none focus:ring-2 focus:ring-offset-2">
                      <span className="sr-only">Open user menu</span>
                      {user?.email?.charAt(0).toUpperCase() || (
                        <UserCircleIcon className="h-8 w-8 text-black" />
                      )}
                    </Menu.Button>
                  </div>
                  <Transition
                    as={Fragment}
                    enter="transition ease-out duration-100"
                    enterFrom="transform opacity-0 scale-95"
                    enterTo="transform opacity-100 scale-100"
                    leave="transition ease-in duration-75"
                    leaveFrom="transform opacity-100 scale-100"
                    leaveTo="transform opacity-0 scale-95"
                  >
                    <Menu.Items className="absolute right-0 z-50 mt-2 w-56 origin-top-right rounded-md bg-white py-1 shadow-2xl ring-1 ring-black ring-opacity-5 focus:outline-none">
                      <Menu.Item key="user-email">
                        {({ active }) => (
                          <p className="truncate block px-4 py-2 text-sm text-black font-bold border-b border-gray-300">
                            {user?.email}
                          </p>
                        )}
                      </Menu.Item>
                      {organizationNav.map((item) => (
                        <Menu.Item key={item.name}>
                          {({ active }) => (
                            <a
                              href={item.href}
                              className={clsx(
                                active ? "bg-gray-100" : "",
                                "block px-4 py-2 text-sm text-gray-600"
                              )}
                            >
                              {item.name}
                            </a>
                          )}
                        </Menu.Item>
                      ))}

                      <Menu.Item>
                        {({ active }) => (
                          <button
                            className={clsx(
                              active ? "bg-gray-100" : "",
                              "flex w-full px-4 py-2 text-sm text-gray-500 border-t border-gray-300"
                            )}
                            onClick={async () => {
                              supabaseClient.auth.signOut().then(() => {
                                router.push("/");
                              });
                            }}
                          >
                            Sign out
                          </button>
                        )}
                      </Menu.Item>
                    </Menu.Items>
                  </Transition>
                </Menu>
              </div>
            </div>
          </div>

          <main className="flex-1">
            <div className="mx-auto px-4 sm:px-8 bg-gray-100 dark:bg-[#17191d] h-full min-h-screen">
              {/* Replace with your content */}
              {user?.email === DEMO_EMAIL && (
                <div className="pointer-events-none flex sm:justify-center mt-4">
                  <div className="w-full pointer-events-auto flex items-center justify-between gap-x-6 bg-red-500 shadow-md py-2.5 px-6 rounded-xl sm:py-3 sm:pr-3.5 sm:pl-4">
                    <div className="text-sm leading-6 text-white items-center">
                      <strong className="font-semibold">
                        Currently viewing DEMO
                      </strong>
                      <svg
                        viewBox="0 0 2 2"
                        className="mx-2 inline h-0.5 w-0.5 fill-current"
                        aria-hidden="true"
                      >
                        <circle cx={1} cy={1} r={1} />
                      </svg>
                      Data from{" "}
                      <Link
                        href="https://demoapp.valyrai.com"
                        target="_blank"
                        rel="noopener noreferrer"
                        className="underline"
                      >
                        <p className="inline font-semibold">AI App Ideas</p>
                        <ArrowTopRightOnSquareIcon className="h-4 w-4 mb-1 ml-1 inline" />
                      </Link>
                    </div>
                    <button
                      onClick={async () => {
                        supabaseClient.auth.signOut().then(() => {
                          router.push("/");
                        });
                      }}
                      type="button"
                      className="-m-1.5 flex-none px-3 py-1.5 text-sm bg-white hover:bg-gray-100 text-gray-900 rounded-lg"
                    >
                      Exit Demo
                    </button>
                  </div>
                </div>
              )}
              <OrgContext.Provider value={org}>
                <div
                  className="py-4 sm:py-8 mx-auto w-full max-w-[100rem]"
                  key={org?.renderKey}
                >
                  {children}
                </div>
              </OrgContext.Provider>
              {/* /End replace */}
            </div>
          </main>
        </div>
      </div>
      <UpgradeProModal open={open} setOpen={setOpen} />
    </>
  );
};

export default AuthLayout;<|MERGE_RESOLUTION|>--- conflicted
+++ resolved
@@ -69,13 +69,8 @@
   const [openOrg, setOpenOrg] = useLocalStorage("openOrg", "false");
 
   const hasPrivileges =
-<<<<<<< HEAD
-    org?.currentOrg.owner === user.id &&
+    org?.currentOrg?.owner === user.id &&
     org?.currentOrg.organization_type !== "customer";
-=======
-    org?.currentOrg?.owner === user.id ||
-    org?.currentOrg?.organization_type !== "customer";
->>>>>>> 9b862343
 
   const navigation = [
     {
@@ -399,19 +394,15 @@
                     "flex flex-grow flex-col"
                   )}
                 >
-<<<<<<< HEAD
-                  {(org?.currentOrg.organization_type === "reseller" ||
-                    org?.currentOrg.owner === user.id) && (
-=======
-                  {org?.currentOrg?.organization_type === "reseller" && (
->>>>>>> 9b862343
+                  {(org?.currentOrg?.organization_type === "reseller" ||
+                    org?.currentOrg?.owner === user.id) && (
                     <div className="flex w-full">
                       <button
                         onClick={() => {
                           router.push("/enterprise/portal");
                           if (
-                            org.currentOrg.organization_type === "customer" &&
-                            org.currentOrg.reseller_id
+                            org.currentOrg?.organization_type === "customer" &&
+                            org.currentOrg?.reseller_id
                           ) {
                             org.setCurrentOrg(org.currentOrg.reseller_id);
                           }
