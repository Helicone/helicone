/* eslint-disable @next/next/no-img-element */
import Image from "next/image";

import { Dialog, Menu, Transition } from "@headlessui/react";
import {
  ArrowTopRightOnSquareIcon,
  Bars3BottomLeftIcon,
  BeakerIcon,
  BookOpenIcon,
  BuildingOfficeIcon,
  ChartBarIcon,
  CircleStackIcon,
  CloudArrowUpIcon,
  CubeTransparentIcon,
  GlobeAltIcon,
  HomeIcon,
  KeyIcon,
  LockClosedIcon,
  QuestionMarkCircleIcon,
  TableCellsIcon,
  UserCircleIcon,
  UsersIcon,
  XMarkIcon,
} from "@heroicons/react/24/outline";
import { User, useSupabaseClient } from "@supabase/auth-helpers-react";
import Link from "next/link";
import { useRouter } from "next/router";
import { Fragment, useState } from "react";
import { DEMO_EMAIL } from "../../../lib/constants";
import { Database } from "../../../supabase/database.types";
import { clsx } from "../clsx";
import ThemedDropdown from "../themed/themedDropdown";
import OrgContext, { useOrg } from "./organizationContext";

import { BsTags } from "react-icons/bs";
import { GrGraphQl } from "react-icons/gr";
<<<<<<< HEAD
import { BsBriefcase, BsTags, BsTagsFill } from "react-icons/bs";
import Notification from "../notification/Notification";
=======
import { useFeatureFlags } from "../../../services/hooks/featureFlags";
>>>>>>> 84d91b50
import { useUserSettings } from "../../../services/hooks/userSettings";
import UpgradeProModal from "../upgradeProModal";
import OrgDropdown from "./orgDropdown";
interface AuthLayoutProps {
  children: React.ReactNode;
  user: User;
  hideSidebar?: boolean;
}

const AuthLayout = (props: AuthLayoutProps) => {
  const { children, user, hideSidebar } = props;
  const router = useRouter();
  const supabaseClient = useSupabaseClient<Database>();
  const { pathname } = router;

  const [sidebarOpen, setSidebarOpen] = useState(false);
  const org = useOrg();

  const tier = org?.currentOrg.tier;

  const [open, setOpen] = useState(false);
  const { hasFlag } = useFeatureFlags("webhook_beta");

  const navigation = [
    {
      name: "Dashboard",
      href: "/dashboard",
      icon: HomeIcon,
      current: pathname.includes("/dashboard"),
    },
    {
      name: "Requests",
      href: "/requests",
      icon: TableCellsIcon,
      current: pathname.includes("/requests"),
    },
    {
      name: "Runs",
      href: "/runs",
      icon: BsBriefcase,
      current: pathname.includes("/runs"),
    },
    {
      name: "Users",
      href: "/users",
      icon: UsersIcon,
      current: pathname.includes("/users"),
    },
    {
      name: "Properties",
      href: "/properties",
      icon: BsTags,
      current: pathname.includes("/properties"),
    },
    {
      name: "Cache",
      href: "/cache",
      icon: CircleStackIcon,
      current: pathname.includes("/cache"),
    },
    {
      name: "Models",
      href: "/models",
      icon: CubeTransparentIcon,
      current: pathname.includes("/models"),
    },
    {
      name: "Playground",
      href: "/playground",
      icon: BeakerIcon,
      current: pathname.includes("/playground"),
    },
  ];

  const accountNav = [
    {
      name: "Usage",
      href: "/usage",
      icon: ChartBarIcon,
      current: pathname.includes("/usage"),
    },
    {
      name: "Organization",
      href: "/organization",
      icon: BuildingOfficeIcon,
      current: pathname.includes("/organization"),
    },
    {
      name: "Keys",
      href: "/keys",
      icon: KeyIcon,
      current: pathname.includes("/keys"),
    },
    {
      name: "GraphQL",
      href: "/graphql",
      icon: GrGraphQl,
      current: pathname.includes("/graphql"),
    },
  ];

  if (hasFlag) {
    accountNav.push({
      name: "Webhooks",
      href: "/webhooks",
      icon: GlobeAltIcon,
      current: pathname.includes("/webhooks"),
    });
  }

  if (tier === "pro" || tier === "enterprise") {
    accountNav.push({
      name: "Vault",
      href: "/vault",
      icon: LockClosedIcon,
      current: pathname.includes("/vault"),
    });
  }

  return (
    <>
      <div>
        {!hideSidebar && (
          <>
            <Transition.Root show={sidebarOpen} as={Fragment}>
              <Dialog
                as="div"
                className="relative z-40 md:hidden"
                onClose={setSidebarOpen}
              >
                <Transition.Child
                  as={Fragment}
                  enter="transition-opacity ease-linear duration-300"
                  enterFrom="opacity-0"
                  enterTo="opacity-100"
                  leave="transition-opacity ease-linear duration-300"
                  leaveFrom="opacity-100"
                  leaveTo="opacity-0"
                >
                  <div className="fixed inset-0 bg-gray-600 bg-opacity-75" />
                </Transition.Child>

                <div className="fixed inset-0 z-40 flex">
                  <Transition.Child
                    as={Fragment}
                    enter="transition ease-in-out duration-300 transform"
                    enterFrom="-translate-x-full"
                    enterTo="translate-x-0"
                    leave="transition ease-in-out duration-300 transform"
                    leaveFrom="translate-x-0"
                    leaveTo="-translate-x-full"
                  >
                    <Dialog.Panel className="relative flex w-full max-w-xs flex-1 flex-col bg-white pt-5 pb-4">
                      <Transition.Child
                        as={Fragment}
                        enter="ease-in-out duration-300"
                        enterFrom="opacity-0"
                        enterTo="opacity-100"
                        leave="ease-in-out duration-300"
                        leaveFrom="opacity-100"
                        leaveTo="opacity-0"
                      >
                        <div className="absolute top-0 right-0 -mr-12 pt-2">
                          <button
                            type="button"
                            className="ml-1 flex h-10 w-10 items-center justify-center rounded-full focus:outline-none focus:ring-2 focus:ring-inset focus:ring-white"
                            onClick={() => setSidebarOpen(false)}
                          >
                            <span className="sr-only">Close sidebar</span>
                            <XMarkIcon
                              className="h-6 w-6 text-white"
                              aria-hidden="true"
                            />
                          </button>
                        </div>
                      </Transition.Child>
                      <div className="flex flex-shrink-0 items-center px-4">
                        <Image
                          className="block rounded-md"
                          src="/assets/landing/helicone.webp"
                          width={150}
                          height={150 / (1876 / 528)}
                          alt="Helicone-full-logo"
                        />
                      </div>
                      <div className="mt-5 h-0 flex-1 overflow-y-auto">
                        <nav className="space-y-1 px-2">
                          {navigation.map((item) => {
                            return (
                              <Link
                                key={item.name}
                                href={item.href}
                                className={clsx(
                                  item.current
                                    ? "bg-gray-200 text-black"
                                    : "text-gray-600 hover:bg-gray-100 hover:text-gray-900",
                                  "group flex items-center px-2 py-2 text-md font-medium rounded-md"
                                )}
                              >
                                <item.icon
                                  className={clsx(
                                    item.current
                                      ? "text-black"
                                      : "text-gray-600 group-hover:text-gray-900",
                                    "mr-3 flex-shrink-0 h-5 w-5"
                                  )}
                                />
                                {item.name}
                              </Link>
                            );
                          })}
                          <p className="ml-1 mb-1 text-xs font-sans font-medium tracking-wider pt-8 text-gray-700">
                            Account
                          </p>
                          {accountNav.map((item) => {
                            return (
                              <Link
                                key={item.name}
                                href={item.href}
                                className={clsx(
                                  item.current
                                    ? "bg-gray-200 text-black"
                                    : "text-gray-600 hover:bg-gray-100 hover:text-gray-900",
                                  "group flex items-center px-2 py-2 text-md font-medium rounded-md"
                                )}
                              >
                                <item.icon
                                  className={clsx(
                                    item.current
                                      ? "text-black"
                                      : "text-gray-600 group-hover:text-gray-900",
                                    "mr-3 flex-shrink-0 h-5 w-5"
                                  )}
                                  aria-hidden="true"
                                />
                                {item.name}
                              </Link>
                            );
                          })}
                        </nav>
                      </div>
                      <div>
                        <Link
                          className="px-4 py-2 text-xs text-gray-500 flex flex-row space-x-2 hover:text-gray-900 hover:underline hover:cursor-pointer"
                          href={"https://docs.helicone.ai/introduction"}
                          target="_blank"
                          rel="noopener noreferrer"
                        >
                          <BookOpenIcon className="h-4 w-4" />
                          <p>View Documentation</p>
                        </Link>
                        <Link
                          className="px-4 py-2 text-xs text-gray-500 flex flex-row space-x-2 hover:text-gray-900 hover:underline hover:cursor-pointer"
                          href={"https://discord.gg/zsSTcH2qhG"}
                          target="_blank"
                          rel="noopener noreferrer"
                        >
                          <QuestionMarkCircleIcon className="h-4 w-4" />
                          <p>Help And Support</p>
                        </Link>
                      </div>
                      {tier === "free" ? (
                        <div className="p-4 flex w-full justify-center">
                          <button
                            onClick={() => setOpen(true)}
                            className="bg-gray-100 border border-gray-300 text-black text-sm font-medium w-full rounded-md py-2 px-2.5 flex flex-row justify-between items-center"
                          >
                            <div className="flex flex-row items-center">
                              <CloudArrowUpIcon className="h-5 w-5 mr-1.5" />
                              <p>Free Plan</p>
                            </div>

                            <p className="text-xs font-normal text-sky-600">
                              Learn More
                            </p>
                          </button>
                        </div>
                      ) : (
                        <div className="h-4" />
                      )}
                    </Dialog.Panel>
                  </Transition.Child>
                  <div className="w-14 flex-shrink-0" aria-hidden="true">
                    {/* Dummy element to force sidebar to shrink to fit close icon */}
                  </div>
                </div>
              </Dialog>
            </Transition.Root>

            {/* Static sidebar for desktop */}
            <div className="hidden md:fixed md:inset-y-0 md:flex md:w-60 md:flex-col">
              {/* Sidebar component, swap this element with another sidebar if you like */}
              <div className="flex flex-grow flex-col overflow-y-auto border-r border-gray-200 bg-white">
                <div className="flex flex-row justify-between items-center mx-2 pr-2 border-b border-gray-200 h-16">
                  <div className="flex flex-col">
                    <OrgDropdown />
                  </div>
                </div>
                <div className="mt-1 flex flex-grow flex-col">
                  <nav className="flex-1 space-y-1 px-2 pb-4 pt-2">
                    {navigation.map((item) => {
                      return (
                        <Link
                          key={item.name}
                          href={item.href}
                          className={clsx(
                            item.current
                              ? "bg-gray-200 text-black"
                              : "text-gray-600 hover:bg-gray-100 hover:text-gray-900",
                            "group flex items-center px-2 py-2 text-sm font-medium rounded-md"
                          )}
                        >
                          <item.icon
                            className={clsx(
                              item.current
                                ? "text-black"
                                : "text-gray-600 group-hover:text-gray-900",
                              "mr-3 flex-shrink-0 h-5 w-5"
                            )}
                            aria-hidden="true"
                          />
                          {item.name}
                        </Link>
                      );
                    })}
                    <p className="ml-1 mb-1 text-xs font-sans font-medium tracking-wider pt-8 text-gray-700">
                      Account
                    </p>
                    {accountNav.map((item) => {
                      return (
                        <Link
                          key={item.name}
                          href={item.href}
                          className={clsx(
                            item.current
                              ? "bg-gray-200 text-black"
                              : "text-gray-600 hover:bg-gray-100 hover:text-gray-900",
                            "group flex items-center px-2 py-2 text-sm font-medium rounded-md"
                          )}
                        >
                          <item.icon
                            className={clsx(
                              item.current
                                ? "text-black"
                                : "text-gray-600 group-hover:text-gray-900",
                              "mr-3 flex-shrink-0 h-5 w-5"
                            )}
                            aria-hidden="true"
                          />
                          {item.name}
                        </Link>
                      );
                    })}
                  </nav>
                </div>
                <div>
                  <Link
                    className="px-4 py-2 text-xs text-gray-500 flex flex-row space-x-2 hover:text-gray-900 hover:underline hover:cursor-pointer"
                    href={"https://docs.helicone.ai/introduction"}
                    target="_blank"
                    rel="noopener noreferrer"
                  >
                    <BookOpenIcon className="h-4 w-4" />
                    <p>View Documentation</p>
                  </Link>
                  <Link
                    className="px-4 py-2 text-xs text-gray-500 flex flex-row space-x-2 hover:text-gray-900 hover:underline hover:cursor-pointer"
                    href={"https://discord.gg/zsSTcH2qhG"}
                    target="_blank"
                    rel="noopener noreferrer"
                  >
                    <QuestionMarkCircleIcon className="h-4 w-4" />
                    <p>Help And Support</p>
                  </Link>
                </div>
                {tier === "free" ? (
                  <div className="p-4 flex w-full justify-center">
                    <button
                      onClick={() => setOpen(true)}
                      className="bg-gray-100 border border-gray-300 text-black text-sm font-medium w-full rounded-md py-2 px-2.5 flex flex-row justify-between items-center"
                    >
                      <div className="flex flex-row items-center">
                        <CloudArrowUpIcon className="h-5 w-5 mr-1.5" />
                        <p>Free Plan</p>
                      </div>

                      <p className="text-xs font-normal text-sky-600">
                        Learn More
                      </p>
                    </button>
                  </div>
                ) : (
                  <div className="h-4" />
                )}
              </div>
            </div>
          </>
        )}
        <div
          className={clsx("flex flex-1 flex-col", !hideSidebar && "md:pl-60")}
        >
          <div className="sticky top-0 z-20 h-16 flex md:hidden flex-shrink-0 bg-white border-b border-gray-300">
            <button
              type="button"
              className="border-r border-gray-200 px-4 text-gray-500 focus:outline-none focus:ring-2 focus:ring-inset focus:ring-indigo-500 md:hidden"
              onClick={() => setSidebarOpen(true)}
            >
              <span className="sr-only">Open sidebar</span>
              <Bars3BottomLeftIcon className="h-6 w-6" aria-hidden="true" />
            </button>
            <div className="flex flex-1 justify-end px-4">
              <div className="ml-4 flex items-center md:ml-6">
                <div className="flex md:hidden">
                  {org && (
                    <ThemedDropdown
                      selectedValue={org.currentOrg.id}
                      options={org.allOrgs.map((org) => {
                        if (org.owner === user?.id) {
                          return {
                            label: org.name + " (Owner)",
                            value: org.id,
                          };
                        } else {
                          return {
                            label: org.name,
                            value: org.id,
                          };
                        }
                      })}
                      onSelect={(value) => {
                        if (value) {
                          org.setCurrentOrg(value);
                        }
                      }}
                      align="right"
                    />
                  )}
                </div>

                {/* Profile dropdown */}
                <Menu as="div" className="relative ml-6">
                  <div className="flex flex-row gap-4 items-center">
                    <Menu.Button className="px-2.5 py-0.5 text-lg font-light bg-black text-white rounded-full flex items-center justify-center focus:ring-sky-500 focus:outline-none focus:ring-2 focus:ring-offset-2">
                      <span className="sr-only">Open user menu</span>
                      {user?.email?.charAt(0).toUpperCase() || (
                        <UserCircleIcon className="h-8 w-8 text-black" />
                      )}
                    </Menu.Button>
                  </div>
                  <Transition
                    as={Fragment}
                    enter="transition ease-out duration-100"
                    enterFrom="transform opacity-0 scale-95"
                    enterTo="transform opacity-100 scale-100"
                    leave="transition ease-in duration-75"
                    leaveFrom="transform opacity-100 scale-100"
                    leaveTo="transform opacity-0 scale-95"
                  >
                    <Menu.Items className="absolute right-0 z-50 mt-2 w-56 origin-top-right rounded-md bg-white py-1 shadow-2xl ring-1 ring-black ring-opacity-5 focus:outline-none">
                      <Menu.Item key="user-email">
                        {({ active }) => (
                          <p className="truncate block px-4 py-2 text-sm text-black font-bold border-b border-gray-300">
                            {user?.email}
                          </p>
                        )}
                      </Menu.Item>
                      {accountNav.map((item) => (
                        <Menu.Item key={item.name}>
                          {({ active }) => (
                            <a
                              href={item.href}
                              className={clsx(
                                active ? "bg-gray-100" : "",
                                "block px-4 py-2 text-sm text-gray-600"
                              )}
                            >
                              {item.name}
                            </a>
                          )}
                        </Menu.Item>
                      ))}

                      <Menu.Item>
                        {({ active }) => (
                          <button
                            className={clsx(
                              active ? "bg-gray-100" : "",
                              "flex w-full px-4 py-2 text-sm text-gray-500 border-t border-gray-300"
                            )}
                            onClick={async () => {
                              supabaseClient.auth.signOut().then(() => {
                                router.push("/");
                              });
                            }}
                          >
                            Sign out
                          </button>
                        )}
                      </Menu.Item>
                    </Menu.Items>
                  </Transition>
                </Menu>
              </div>
            </div>
          </div>

          <main className="flex-1">
            <div className="mx-auto px-4 sm:px-8 bg-gray-100 h-full">
              {/* Replace with your content */}

              {user?.email === DEMO_EMAIL && (
                <div className="pointer-events-none flex sm:justify-center mt-4">
                  <div className="w-full pointer-events-auto flex items-center justify-between gap-x-6 bg-red-500 shadow-md py-2.5 px-6 rounded-xl sm:py-3 sm:pr-3.5 sm:pl-4">
                    <div className="text-sm leading-6 text-white items-center">
                      <strong className="font-semibold">
                        Currently viewing DEMO
                      </strong>
                      <svg
                        viewBox="0 0 2 2"
                        className="mx-2 inline h-0.5 w-0.5 fill-current"
                        aria-hidden="true"
                      >
                        <circle cx={1} cy={1} r={1} />
                      </svg>
                      Data from{" "}
                      <Link
                        href="https://demoapp.valyrai.com"
                        target="_blank"
                        rel="noopener noreferrer"
                        className="underline"
                      >
                        <p className="inline font-semibold">AI App Ideas</p>
                        <ArrowTopRightOnSquareIcon className="h-4 w-4 mb-1 ml-1 inline" />
                      </Link>
                    </div>
                    <button
                      onClick={async () => {
                        supabaseClient.auth.signOut().then(() => {
                          router.push("/");
                        });
                      }}
                      type="button"
                      className="-m-1.5 flex-none px-3 py-1.5 text-sm bg-white hover:bg-gray-100 text-gray-900 rounded-lg"
                    >
                      Exit Demo
                    </button>
                  </div>
                </div>
              )}
              <OrgContext.Provider value={org}>
                <div className="py-4 sm:py-8" key={org?.renderKey}>
                  {children}
                </div>
              </OrgContext.Provider>
              {/* /End replace */}
            </div>
          </main>
        </div>
      </div>
      <UpgradeProModal open={open} setOpen={setOpen} />
    </>
  );
};

export default AuthLayout;<|MERGE_RESOLUTION|>--- conflicted
+++ resolved
@@ -32,14 +32,10 @@
 import ThemedDropdown from "../themed/themedDropdown";
 import OrgContext, { useOrg } from "./organizationContext";
 
-import { BsTags } from "react-icons/bs";
 import { GrGraphQl } from "react-icons/gr";
-<<<<<<< HEAD
 import { BsBriefcase, BsTags, BsTagsFill } from "react-icons/bs";
 import Notification from "../notification/Notification";
-=======
 import { useFeatureFlags } from "../../../services/hooks/featureFlags";
->>>>>>> 84d91b50
 import { useUserSettings } from "../../../services/hooks/userSettings";
 import UpgradeProModal from "../upgradeProModal";
 import OrgDropdown from "./orgDropdown";
