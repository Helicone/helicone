--- conflicted
+++ resolved
@@ -22,12 +22,7 @@
   Square3Stack3DIcon,
   ViewColumnsIcon,
 } from "@heroicons/react/24/outline";
-<<<<<<< HEAD
 import { Dispatch, Fragment, SetStateAction, useEffect, useState } from "react";
-=======
-import { Dispatch, Fragment, SetStateAction, useState } from "react";
-import { CSVLink } from "react-csv";
->>>>>>> 72bdeeb9
 import { TimeInterval } from "../../../lib/timeCalculations/time";
 import { FilterLeaf } from "../../../services/lib/filters/filterDefs";
 import { SingleFilterDef } from "../../../services/lib/filters/frontendFilterDefs";
