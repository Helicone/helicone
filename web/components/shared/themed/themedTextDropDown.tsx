import { Fragment, useEffect, useState } from "react";
<<<<<<< HEAD
import {
  CheckIcon,
  ChevronDownIcon,
  ChevronUpDownIcon,
  MagnifyingGlassIcon,
} from "@heroicons/react/20/solid";
import { Combobox, Dialog, Transition } from "@headlessui/react";
import { clsx } from "../clsx";
import { Result } from "../../../lib/shared/result";
=======
import { CheckIcon, ChevronDownIcon } from "@heroicons/react/20/solid";
import { Combobox, Transition } from "@headlessui/react";
import { Result } from "../../../lib/result";
>>>>>>> de337f65

interface ThemedTextDropDownProps {
  options: string[];
  onChange: (option: string | null) => void;
  value: string;
  onSearchHandler?: (search: string) => Promise<Result<void, string>>;
}

export function ThemedTextDropDown(props: ThemedTextDropDownProps) {
  const { options: parentOptions, onChange, value, onSearchHandler } = props;
  const [selected, setSelected] = useState(value);
  const [query, setQuery] = useState("");

  const customOption = query && !parentOptions.includes(query) ? query : null;

  const options = customOption
    ? parentOptions.concat([customOption])
    : parentOptions;

  const filteredPeople =
    query === ""
      ? options
      : options.filter((option) =>
          option
            .toLowerCase()
            .replace(/\s+/g, "")
            .includes(query.toLowerCase().replace(/\s+/g, ""))
        );

  useEffect(() => {
    onSearchHandler?.(query);
    // eslint-disable-next-line react-hooks/exhaustive-deps
  }, [query]);

  return (
    <div className="z-30">
      <Combobox
        value={selected}
        onChange={(v) => {
          setSelected(v);
          onChange(v);
        }}
      >
        <div className="relative">
          <div className="hover:cursor-pointer relative w-full cursor-default overflow-hidden rounded-md bg-white dark:border-gray-700 dark:bg-black text-left border border-gray-300 focus:outline-none focus-visible:ring-2 focus-visible:ring-white focus-visible:ring-opacity-75 focus-visible:ring-offset-2 focus-visible:ring-offset-sky-300 sm:text-sm">
            <Combobox.Button
              as="div"
              className="right-0 flex items-center pr-2"
              onClick={() => onSearchHandler?.(query)}
            >
              <Combobox.Input
                className="w-full border-none py-2 pl-3 pr-10 text-sm leading-5 text-gray-900 dark:text-gray-100 bg-white font-semibold dark:bg-black focus:ring-0 auto"
                autoComplete="off"
                onChange={(event) => setQuery(event.target.value)}
              />
              <ChevronDownIcon
                className="h-5 w-5 text-gray-500"
                aria-hidden="true"
              />
            </Combobox.Button>
          </div>
          <Transition
            as={Fragment}
            leave="transition ease-in duration-100"
            leaveFrom="opacity-100"
            leaveTo="opacity-0"
            afterLeave={() => setQuery("")}
          >
            <Combobox.Options
              static
              className="z-30 absolute mt-1 max-h-60 w-full shadow-sm overflow-auto rounded-md bg-white border border-gray-300 dark:border-gray-700 dark:bg-black py-1 text-basering-opacity-5 focus:outline-none sm:text-sm"
            >
              {parentOptions.length === 0 && query === "" && (
                <div className="relative cursor-default select-none py-2 px-4 text-gray-700">
                  Searching...
                </div>
              )}
              {filteredPeople.length === 0 && query !== "" ? (
                <div className="relative cursor-default select-none py-2 px-4 text-gray-700">
                  Nothing found.
                </div>
              ) : (
                filteredPeople.map((person) => (
                  <Combobox.Option
                    key={person}
                    className={({ active }) =>
                      ` relative cursor-pointer select-none py-2 pl-10 pr-4 ${
                        active
                          ? "bg-sky-500 text-white dark:text-black"
                          : "text-gray-900 dark:text-gray-100"
                      }`
                    }
                    value={person}
                  >
                    {({ selected, active }) => (
                      <>
                        <span
                          className={`block truncate ${
                            selected ? "font-medium" : "font-normal"
                          }`}
                        >
                          {person}
                        </span>
                        {selected ? (
                          <span
                            className={`absolute inset-y-0 left-0 flex items-center pl-3 ${
                              active
                                ? "text-white dark:text-black"
                                : "text-sky-500"
                            }`}
                          >
                            <CheckIcon className="h-5 w-5" aria-hidden="true" />
                          </span>
                        ) : null}
                      </>
                    )}
                  </Combobox.Option>
                ))
              )}
            </Combobox.Options>
          </Transition>
        </div>
      </Combobox>
    </div>
  );
}<|MERGE_RESOLUTION|>--- conflicted
+++ resolved
@@ -1,19 +1,7 @@
 import { Fragment, useEffect, useState } from "react";
-<<<<<<< HEAD
-import {
-  CheckIcon,
-  ChevronDownIcon,
-  ChevronUpDownIcon,
-  MagnifyingGlassIcon,
-} from "@heroicons/react/20/solid";
-import { Combobox, Dialog, Transition } from "@headlessui/react";
-import { clsx } from "../clsx";
-import { Result } from "../../../lib/shared/result";
-=======
 import { CheckIcon, ChevronDownIcon } from "@heroicons/react/20/solid";
 import { Combobox, Transition } from "@headlessui/react";
 import { Result } from "../../../lib/result";
->>>>>>> de337f65
 
 interface ThemedTextDropDownProps {
   options: string[];
