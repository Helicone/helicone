/*
  This example requires some changes to your config:
  
  ```
  // tailwind.config.js
  module.exports = {
    // ...
    plugins: [
      // ...
      require('@tailwindcss/forms'),
    ],
  }
  ```
*/

import { Disclosure, Menu } from "@headlessui/react";
import {
  ArrowDownTrayIcon,
  Bars3Icon,
  FunnelIcon,
  PlusIcon,
  TrashIcon,
} from "@heroicons/react/24/outline";
import { useRouter } from "next/router";
import { Dispatch, SetStateAction, useEffect, useState } from "react";
import { CSVLink } from "react-csv";
import { TimeInterval } from "../../../lib/timeCalculations/time";
import { Column } from "../../ThemedTableV2";
import { clsx } from "../clsx";
import ThemedDropdown from "./themedDropdown";
import { UserRow } from "../../../services/lib/users";
import { Database } from "../../../supabase/database.types";
import { CsvData } from "../../templates/requests/requestsPage";

import ThemedTimeFilter from "./themedTimeFilter";
import { UserMetric } from "../../../lib/api/users/users";

import ThemedDropdownV2 from "./themedDropdownV2";
import { FilterLeaf } from "../../../services/lib/filters/filterDefs";
import {
  ColumnType,
  TableFilterMap,
} from "../../../services/lib/filters/frontendFilterDefs";

export function escapeCSVString(s: string | undefined): string | undefined {
  if (s === undefined) {
    return undefined;
  }
  return s.replace(/"/g, '""');
}
export type Filter = (FilterLeaf & { id?: string }) | { id?: string };

interface ThemedFilterProps {
  data: CsvData[] | null | UserMetric[]; // if data is null, then we don't show the export button
  isFetching: boolean; // if fetching, we disable other time select buttons
  onTimeSelectHandler?: (key: TimeInterval, value: string) => void;
  timeFilterOptions?: { key: string; value: string }[]; // if undefined, then we don't show the timeFilter dropdown
  customTimeFilter?: boolean; // if true, then we show the custom time filter
  fileName?: string; // if undefined, then we use the default file name
  columns?: Column[]; // if undefined, don't show the show filters button
  filterMap?: TableFilterMap;
<<<<<<< HEAD
  defaultTimeFilter?: TimeInterval;
=======
>>>>>>> 26691822
  onAdvancedFilter?: (advancedFilters: Filter[]) => void;
}

export default function ThemedFilter(props: ThemedFilterProps) {
  const {
    data,
    onTimeSelectHandler,
    isFetching,
    timeFilterOptions,
    customTimeFilter = false,
    fileName = "export.csv",
    columns,
<<<<<<< HEAD
    defaultTimeFilter,
=======
>>>>>>> 26691822
    filterMap,
    onAdvancedFilter,
  } = props;

  const [advancedFilters, setAdvancedFilters] = useState<Filter[]>([]);
<<<<<<< HEAD
=======
  const [showAdvancedFilters, setShowAdvancedFilters] = useState(false);
>>>>>>> 26691822

  return (
    <div className="">
      {/* Filters */}
<<<<<<< HEAD
      <Disclosure
        as="section"
        aria-labelledby="filter-heading"
        className="grid items-center"
      >
        {({ open }) => (
          <>
            <h2 id="filter-heading" className="sr-only">
              Filters
            </h2>
            <div className="flex flex-col sm:flex-row items-start gap-4 sm:gap-0 justify-between sm:items-center pb-3">
              <div className="flex flex-col sm:flex-row items-start gap-4 sm:gap-2 sm:items-center">
                {timeFilterOptions && onTimeSelectHandler && (
                  <ThemedTimeFilter
                    timeFilterOptions={timeFilterOptions}
                    isFetching={isFetching}
                    onSelect={(key, value) => {
                      onTimeSelectHandler(key as TimeInterval, value);
                    }}
                    defaultValue={defaultTimeFilter ?? "all"}
                    custom={customTimeFilter}
                  />
                )}
              </div>
              <div className="flex flex-row space-x-2 items-center pr-2">
                {filterMap && onAdvancedFilter && (
                  <div className="text-sm">
                    <div className="mx-auto flex">
                      <div>
                        <Disclosure.Button
                          className={clsx(
                            open
                              ? "bg-sky-100 text-sky-900"
                              : "hover:bg-sky-100 hover:text-sky-900",
                            "group flex items-center font-medium text-black px-4 py-2 rounded-lg"
                          )}
                        >
                          <FunnelIcon
                            className={clsx(
                              open
                                ? "bg-sky-100 text-sky-900"
                                : "hover:bg-sky-100 hover:text-sky-900",
                              "mr-2 h-5 flex-none"
                            )}
                            aria-hidden="true"
                          />
                          <p className="text-sm">
                            {open ? `Hide Filters` : `Show Filters`}{" "}
                            {advancedFilters.length > 0
                              ? `(${advancedFilters.length})`
                              : ""}
                          </p>
                        </Disclosure.Button>
                      </div>
                    </div>
                  </div>
                )}

                {data !== null && (
                  <div className="pl-0 sm:pl-2">
                    <div className="mx-auto flex">
                      <Menu as="div" className="relative inline-block">
                        <CSVLink
                          data={data.map((d) => {
                            if ("request" in d) {
                              return {
                                ...d,
                                request: escapeCSVString(d.request),
                                response: escapeCSVString(d.response),
                              };
                            } else {
                              return d;
                            }
                          })}
                          filename={fileName}
                          className="flex"
                          target="_blank"
                        >
                          <button className="group inline-flex items-center justify-center text-sm font-medium text-black hover:bg-sky-100 hover:text-sky-900 px-4 py-2 rounded-lg">
                            <ArrowDownTrayIcon
                              className="mr-2 h-5 flex-none text-black hover:bg-sky-100 hover:text-sky-900"
                              aria-hidden="true"
                            />
                            Export
                          </button>
                        </CSVLink>
                      </Menu>
                    </div>
=======
      <div aria-labelledby="filter-heading" className="grid items-center">
        <h2 id="filter-heading" className="sr-only">
          Filters
        </h2>
        <div className="flex flex-col sm:flex-row items-start gap-4 sm:gap-0 justify-between sm:items-center pb-3">
          <div className="flex flex-col sm:flex-row items-start gap-4 sm:gap-2 sm:items-center">
            {timeFilterOptions && onTimeSelectHandler && (
              <ThemedTimeFilter
                timeFilterOptions={timeFilterOptions}
                isFetching={isFetching}
                onSelect={(key, value) =>
                  onTimeSelectHandler(key as TimeInterval, value)
                }
                defaultValue="24h"
                custom={customTimeFilter}
              />
            )}
          </div>
          <div className="flex flex-row space-x-2 items-center pr-2">
            {columns && (
              <div className="text-sm">
                <div className="mx-auto flex">
                  <div>
                    <button
                      onClick={() =>
                        setShowAdvancedFilters(!showAdvancedFilters)
                      }
                      className={clsx(
                        showAdvancedFilters
                          ? "bg-sky-100 text-sky-900"
                          : "hover:bg-sky-100 hover:text-sky-900",
                        "group flex items-center font-medium text-black px-4 py-2 rounded-lg"
                      )}
                    >
                      <FunnelIcon
                        className={clsx(
                          showAdvancedFilters
                            ? "bg-sky-100 text-sky-900"
                            : "hover:bg-sky-100 hover:text-sky-900",
                          "mr-2 h-5 flex-none"
                        )}
                        aria-hidden="true"
                      />
                      <p className="text-sm">
                        {showAdvancedFilters ? `Hide Filters` : `Show Filters`}{" "}
                        {advancedFilters.length > 0
                          ? `(${advancedFilters.length})`
                          : ""}
                      </p>
                    </button>
>>>>>>> 26691822
                  </div>
                </div>
              </div>
            )}

<<<<<<< HEAD
            {filterMap && onAdvancedFilter && (
              <Disclosure.Panel className="border border-gray-300 border-dashed bg-white rounded-lg p-4 mt-2 mb-4 shadow-sm space-y-4">
                <p className="text-sm text-gray-500">Filters</p>
                <div className="space-y-4 ml-4">
                  {filterMap && (
                    <AdvancedFilters
                      filterMap={filterMap}
                      filters={advancedFilters}
                      setAdvancedFilters={setAdvancedFilters}
                    />
                  )}
=======
            {data !== null && (
              <div className="pl-0 sm:pl-2">
                <div className="mx-auto flex">
                  <Menu as="div" className="relative inline-block">
                    <CSVLink
                      data={data.map((d) => {
                        if ("request" in d) {
                          return {
                            ...d,
                            request: escapeCSVString(d.request),
                            response: escapeCSVString(d.response),
                          };
                        } else {
                          return d;
                        }
                      })}
                      filename={fileName}
                      className="flex"
                      target="_blank"
                    >
                      <button className="group inline-flex items-center justify-center text-sm font-medium text-black hover:bg-sky-100 hover:text-sky-900 px-4 py-2 rounded-lg">
                        <ArrowDownTrayIcon
                          className="mr-2 h-5 flex-none text-black hover:bg-sky-100 hover:text-sky-900"
                          aria-hidden="true"
                        />
                        Export
                      </button>
                    </CSVLink>
                  </Menu>
>>>>>>> 26691822
                </div>
              </div>
            )}
          </div>
        </div>

<<<<<<< HEAD
                <button
                  onClick={() => {
                    setAdvancedFilters((prev) => {
                      return [...prev, { id: crypto.randomUUID() }];
                    });
                  }}
                  className="ml-4 flex flex-row items-center justify-center font-normal text-sm text-black hover:bg-sky-100 hover:text-sky-900 px-3 py-1.5 rounded-lg"
                >
                  <PlusIcon
                    className="mr-2 h-4 flex-none text-black hover:bg-sky-100 hover:text-sky-900"
                    aria-hidden="true"
                  />
                  Add Filter
                </button>
                <div className="w-full flex justify-end gap-4">
                  <button
                    onClick={() => {
                      // onAdvancedFilter([]);
                      setAdvancedFilters([]);
                    }}
                    className={clsx(
                      "relative inline-flex items-center rounded-md hover:bg-gray-50 bg-white px-4 py-2 text-sm font-medium text-gray-700"
                    )}
                  >
                    Clear
                  </button>
                  <button
                    onClick={() => onAdvancedFilter(advancedFilters)}
                    className={clsx(
                      "relative inline-flex items-center rounded-md hover:bg-gray-700 bg-black px-4 py-2 text-sm font-medium text-white"
                    )}
                  >
                    Save
                  </button>
                </div>
              </Disclosure.Panel>
=======
        {columns && onAdvancedFilter && (
          <div
            className={clsx(
              showAdvancedFilters ? "block" : "hidden",
              "border border-gray-300 border-dashed bg-white rounded-lg p-4 mt-2 mb-4 shadow-sm space-y-4"
>>>>>>> 26691822
            )}
          >
            <div className="text-sm text-gray-500">Filters</div>
            <div className="space-y-4 ml-0 sm:ml-4">
              {filterMap && (
                <AdvancedFilters
                  filterMap={filterMap}
                  filters={advancedFilters}
                  setAdvancedFilters={setAdvancedFilters}
                />
              )}
            </div>

            <button
              onClick={() => {
                setAdvancedFilters((prev) => {
                  return [...prev, { id: crypto.randomUUID() }];
                });
              }}
              className="ml-4 flex flex-row items-center justify-center font-normal text-sm text-black hover:bg-sky-100 hover:text-sky-900 px-3 py-1.5 rounded-lg"
            >
              <PlusIcon
                className="mr-2 h-4 flex-none text-black hover:bg-sky-100 hover:text-sky-900"
                aria-hidden="true"
              />
              Add Filter
            </button>
            <div className="w-full flex justify-end gap-4">
              <button
                onClick={() => {
                  setAdvancedFilters([]);
                  onAdvancedFilter(advancedFilters);
                }}
                className={clsx(
                  "relative inline-flex items-center rounded-md hover:bg-gray-50 bg-white px-4 py-2 text-sm font-medium text-gray-700"
                )}
              >
                Clear
              </button>
              <button
                onClick={() => onAdvancedFilter(advancedFilters)}
                className={clsx(
                  "relative inline-flex items-center rounded-md hover:bg-gray-700 bg-black px-4 py-2 text-sm font-medium text-white"
                )}
              >
                Save
              </button>
            </div>
          </div>
        )}
      </div>
    </div>
  );
}

function AdvancedFilters({
  filterMap,
  filters,
  setAdvancedFilters,
}: {
  filterMap: TableFilterMap;
  filters: Filter[];
  setAdvancedFilters: Dispatch<SetStateAction<Filter[]>>;
}) {
  return (
    <>
      {filters.map((_filter, index) => {
        return (
          <div key={_filter.id}>
            <AdvancedFilterRow
              filterMap={filterMap}
              handleFilterChange={(filter) => {
                setAdvancedFilters((prev) => {
                  const newFilters = [...prev];
                  newFilters[index] = filter;
                  newFilters[index].id = _filter.id;
                  return newFilters;
                });
              }}
              onDeleteHandler={() => {
                setAdvancedFilters((prev) => {
                  const newFilters = [...prev];
                  newFilters[index].id = _filter.id;
                  newFilters.splice(index, 1);
                  console.log("newFilters", newFilters);
                  return newFilters;
                });
              }}
            />
          </div>
        );
      })}
    </>
  );
}

function AdvancedFilterInput({
  type,
  value,
  onChange,
}: {
  type: ColumnType;
  value: string;
  onChange: (value: string) => void;
}) {
  switch (type) {
    case "text":
      return (
        <input
          type="text"
          onChange={(e) => onChange(e.target.value)}
          placeholder={"text..."}
          value={value}
          className="block w-full rounded-md border-gray-300 shadow-sm focus:border-sky-500 focus:ring-sky-500 sm:text-sm"
        />
      );
    case "number":
      return (
        <input
          type="number"
          name="search-field"
          onChange={(e) => onChange(e.target.value)}
          placeholder={"number..."}
          className="block w-full rounded-md border-gray-300 shadow-sm focus:border-sky-500 focus:ring-sky-500 sm:text-sm"
        />
      );
    case "timestamp":
      return (
        <input
          type="datetime-local"
          name="search-field-start"
          onChange={(e) => onChange(e.target.value)}
          placeholder={"date..."}
          className="block w-full rounded-md border-gray-300 shadow-sm focus:border-sky-500 focus:ring-sky-500 sm:text-sm"
        />
      );
    default:
      return <></>;
  }
}

function AdvancedFilterRow({
  filterMap,
  handleFilterChange,
  onDeleteHandler,
}: {
  filterMap: TableFilterMap;
  handleFilterChange: (filter: FilterLeaf) => void;
  onDeleteHandler: () => void;
}) {
  const tables = Object.entries(filterMap);

  const [table, setTable] = useState(tables[0][0]);

  const columns = tables.find((t) => t[0] === table)?.[1].columns;

  const columnsEntries = columns ? Object.entries(columns) : null;

  const [column, setColumn] = useState(
    columnsEntries && columnsEntries[0] ? columnsEntries[0][0] : ""
  );

  const operators =
    (columnsEntries && columnsEntries.find((c) => c[0] === column)?.[1]) ??
    null;

  const operatorsEntries = operators
    ? Object.entries(operators.operations)
    : [];

  const [operator, setOperator] = useState(
    operatorsEntries && operatorsEntries[0] ? operatorsEntries[0][0] : ""
  );

  const selectedOperator = operatorsEntries.find((o) => o[0] === operator)?.[1];

  const [value, setValue] = useState("");

  useEffect(() => {
    setColumn(columnsEntries ? columnsEntries[0][0] : "");
    setValue("");
    // eslint-disable-next-line react-hooks/exhaustive-deps
  }, [table]);

  useEffect(() => {
    setOperator(operatorsEntries ? operatorsEntries[0][0] : "");
    setValue("");
    // eslint-disable-next-line react-hooks/exhaustive-deps
  }, [column]);

  const operatorMap = (operator: string) => {
    switch (operator) {
      case "equals":
        return "equals";
      case "gte":
        return "greater than or equal to";
      case "lte":
        return "less than or equal to";
      default:
        return "";
    }
  };

  return (
    <div className="w-full flex flex-col sm:flex-row gap-2 items-left sm:items-center ">
      <ThemedDropdownV2
        options={tables.map((table) => {
          return {
            value: table[0],
            label: table[1].label,
          };
        })}
        selectedValue={table}
        onSelect={(selected) => {
          setTable(selected);
        }}
        className="w-full sm:w-fit"
        label="Table"
      />
      {columnsEntries && (
        <ThemedDropdownV2
          options={columnsEntries.map((column) => {
            return {
              value: column[0],
              label: column[1].label,
            };
          })}
          selectedValue={column}
          onSelect={(selected) => {
            setColumn(selected);
          }}
          className="w-full sm:w-fit"
          label="Column"
        />
      )}

      {column && (
        <ThemedDropdownV2
          options={operatorsEntries.map((operator) => {
            return {
              value: operator[0],
              label: operatorMap(operator[0]),
            };
          })}
          selectedValue={operator}
          onSelect={(selected) => {
            setOperator(selected);
          }}
          className="w-full sm:w-fit"
        />
      )}
      {selectedOperator && (
        <div className="w-full sm:w-fit">
          <AdvancedFilterInput
            type={selectedOperator.type}
            value={value}
            onChange={(value) => {
              let filter: any = {};
              filter[table] = {};
              filter[table][column] = {};
              filter[table][column][operator] = value;
              handleFilterChange(filter);
              setValue(value);
            }}
          />
        </div>
      )}

      <div className="w-full sm:w-fit border-b pb-4 sm:border-b-0 sm:pb-0 justify-end flex sm:justify-center">
        <button
          type="button"
          className="inline-flex items-center rounded-md bg-red-600 p-1.5 text-sm font-medium leading-4 text-white shadow-sm hover:bg-red-700 focus:outline-none focus:ring-2 focus:ring-red-500 focus:ring-offset-2 disabled:cursor-not-allowed disabled:opacity-30"
          onClick={() => onDeleteHandler()}
        >
          <TrashIcon className="h-4 w-4" />
        </button>
      </div>
    </div>
  );
}

function AdvancedFilters({
  filterMap,
  filters,
  setAdvancedFilters,
}: {
  filterMap: TableFilterMap;
  filters: Filter[];
  setAdvancedFilters: Dispatch<SetStateAction<Filter[]>>;
}) {
  return (
    <>
      {filters.map((_filter, index) => {
        return (
          <div key={_filter.id}>
            <AdvancedFilterRow
              filterMap={filterMap}
              handleFilterChange={(filter) => {
                setAdvancedFilters((prev) => {
                  const newFilters = [...prev];
                  newFilters[index] = filter;
                  newFilters[index].id = _filter.id;
                  return newFilters;
                });
              }}
              onDeleteHandler={() => {
                setAdvancedFilters((prev) => {
                  const newFilters = [...prev];
                  newFilters[index].id = _filter.id;
                  newFilters.splice(index, 1);
                  console.log("newFilters", newFilters);
                  return newFilters;
                });
              }}
            />
          </div>
        );
      })}
    </>
  );
}

function AdvancedFilterInput({
  type,
  value,
  onChange,
}: {
  type: ColumnType;
  value: string;
  onChange: (value: string) => void;
}) {
  switch (type) {
    case "text":
      return (
        <input
          type="text"
          onChange={(e) => onChange(e.target.value)}
          placeholder={"text..."}
          value={value}
          className="block w-full rounded-md border-gray-300 shadow-sm focus:border-sky-500 focus:ring-sky-500 sm:text-sm"
        />
      );
    case "number":
      return (
        <input
          type="number"
          name="search-field"
          onChange={(e) => onChange(e.target.value)}
          placeholder={"number..."}
          className="block w-full rounded-md border-gray-300 shadow-sm focus:border-sky-500 focus:ring-sky-500 sm:text-sm"
        />
      );
    case "timestamp":
      return (
        <input
          type="datetime-local"
          name="search-field-start"
          onChange={(e) => onChange(new Date(e.target.value).toISOString())}
          placeholder={"date..."}
          className="block w-full rounded-md border-gray-300 shadow-sm focus:border-sky-500 focus:ring-sky-500 sm:text-sm"
        />
      );
    default:
      return <></>;
  }
}

function AdvancedFilterRow({
  filterMap,
  handleFilterChange,
  onDeleteHandler,
}: {
  filterMap: TableFilterMap;
  handleFilterChange: (filter: FilterLeaf) => void;
  onDeleteHandler: () => void;
}) {
  const tables = Object.entries(filterMap);

  const [table, setTable] = useState(tables[0][0]);

  const columns = tables.find((t) => t[0] === table)?.[1].columns;
  const columnsEntries = columns ? Object.entries(columns) : null;
  const [column, setColumn] = useState(
    columnsEntries && columnsEntries[0] ? columnsEntries[0][0] : ""
  );

  const operators =
    (columnsEntries && columnsEntries.find((c) => c[0] === column)?.[1]) ??
    null;
  const operatorsEntries = operators
    ? Object.entries(operators.operations)
    : [];
  const [operator, setOperator] = useState(
    operatorsEntries && operatorsEntries[0] ? operatorsEntries[0][0] : ""
  );

  const selectedOperator = operatorsEntries.find((o) => o[0] === operator)?.[1];

  const [value, setValue] = useState("");

  useEffect(() => {
    setColumn(columnsEntries ? columnsEntries[0][0] : "");
    setValue("");
    // eslint-disable-next-line react-hooks/exhaustive-deps
  }, [table]);
  useEffect(() => {
    setOperator(operatorsEntries ? operatorsEntries[0][0] : "");
    setValue("");
    // eslint-disable-next-line react-hooks/exhaustive-deps
  }, [column]);

  return (
    <div className="w-full justify-between flex flex-row items-center space-x-4">
      <div className="w-full grid grid-cols-12 gap-4">
        <ThemedDropdownV2
          options={tables.map((table) => {
            return {
              value: table[0],
              label: table[1].label,
            };
          })}
          selectedValue={table}
          onSelect={(selected) => {
            setTable(selected);
          }}
          className="col-span-2"
        />
        {columnsEntries && (
          <ThemedDropdownV2
            options={columnsEntries.map((column) => {
              return {
                value: column[0],
                label: column[1].label,
              };
            })}
            selectedValue={column}
            onSelect={(selected) => {
              setColumn(selected);
            }}
            className="col-span-3"
          />
        )}

        {column && (
          <ThemedDropdownV2
            options={operatorsEntries.map((operator) => {
              return {
                value: operator[0],
                label: operator[0],
              };
            })}
            selectedValue={operator}
            onSelect={(selected) => {
              setOperator(selected);
            }}
            className="col-span-2"
          />
        )}
        {selectedOperator && (
          <div className="col-span-3">
            <AdvancedFilterInput
              type={selectedOperator.type}
              value={value}
              onChange={(value) => {
                let filter: any = {};
                filter[table] = {};
                filter[table][column] = {};
                filter[table][column][operator] = value;
                handleFilterChange(filter);
                setValue(value);
              }}
            />
          </div>
        )}
        <div className="col-span-2">
          <button
            type="button"
            className="inline-flex items-center rounded-md bg-red-600 p-2 text-sm font-medium leading-4 text-white shadow-sm hover:bg-red-700 focus:outline-none focus:ring-2 focus:ring-red-500 focus:ring-offset-2 disabled:cursor-not-allowed disabled:opacity-30"
            onClick={() => onDeleteHandler()}
          >
            <TrashIcon className="h-4 w-4" />
          </button>
        </div>
      </div>
    </div>
  );
}<|MERGE_RESOLUTION|>--- conflicted
+++ resolved
@@ -59,10 +59,7 @@
   fileName?: string; // if undefined, then we use the default file name
   columns?: Column[]; // if undefined, don't show the show filters button
   filterMap?: TableFilterMap;
-<<<<<<< HEAD
   defaultTimeFilter?: TimeInterval;
-=======
->>>>>>> 26691822
   onAdvancedFilter?: (advancedFilters: Filter[]) => void;
 }
 
@@ -75,113 +72,17 @@
     customTimeFilter = false,
     fileName = "export.csv",
     columns,
-<<<<<<< HEAD
     defaultTimeFilter,
-=======
->>>>>>> 26691822
     filterMap,
     onAdvancedFilter,
   } = props;
 
   const [advancedFilters, setAdvancedFilters] = useState<Filter[]>([]);
-<<<<<<< HEAD
-=======
   const [showAdvancedFilters, setShowAdvancedFilters] = useState(false);
->>>>>>> 26691822
 
   return (
     <div className="">
       {/* Filters */}
-<<<<<<< HEAD
-      <Disclosure
-        as="section"
-        aria-labelledby="filter-heading"
-        className="grid items-center"
-      >
-        {({ open }) => (
-          <>
-            <h2 id="filter-heading" className="sr-only">
-              Filters
-            </h2>
-            <div className="flex flex-col sm:flex-row items-start gap-4 sm:gap-0 justify-between sm:items-center pb-3">
-              <div className="flex flex-col sm:flex-row items-start gap-4 sm:gap-2 sm:items-center">
-                {timeFilterOptions && onTimeSelectHandler && (
-                  <ThemedTimeFilter
-                    timeFilterOptions={timeFilterOptions}
-                    isFetching={isFetching}
-                    onSelect={(key, value) => {
-                      onTimeSelectHandler(key as TimeInterval, value);
-                    }}
-                    defaultValue={defaultTimeFilter ?? "all"}
-                    custom={customTimeFilter}
-                  />
-                )}
-              </div>
-              <div className="flex flex-row space-x-2 items-center pr-2">
-                {filterMap && onAdvancedFilter && (
-                  <div className="text-sm">
-                    <div className="mx-auto flex">
-                      <div>
-                        <Disclosure.Button
-                          className={clsx(
-                            open
-                              ? "bg-sky-100 text-sky-900"
-                              : "hover:bg-sky-100 hover:text-sky-900",
-                            "group flex items-center font-medium text-black px-4 py-2 rounded-lg"
-                          )}
-                        >
-                          <FunnelIcon
-                            className={clsx(
-                              open
-                                ? "bg-sky-100 text-sky-900"
-                                : "hover:bg-sky-100 hover:text-sky-900",
-                              "mr-2 h-5 flex-none"
-                            )}
-                            aria-hidden="true"
-                          />
-                          <p className="text-sm">
-                            {open ? `Hide Filters` : `Show Filters`}{" "}
-                            {advancedFilters.length > 0
-                              ? `(${advancedFilters.length})`
-                              : ""}
-                          </p>
-                        </Disclosure.Button>
-                      </div>
-                    </div>
-                  </div>
-                )}
-
-                {data !== null && (
-                  <div className="pl-0 sm:pl-2">
-                    <div className="mx-auto flex">
-                      <Menu as="div" className="relative inline-block">
-                        <CSVLink
-                          data={data.map((d) => {
-                            if ("request" in d) {
-                              return {
-                                ...d,
-                                request: escapeCSVString(d.request),
-                                response: escapeCSVString(d.response),
-                              };
-                            } else {
-                              return d;
-                            }
-                          })}
-                          filename={fileName}
-                          className="flex"
-                          target="_blank"
-                        >
-                          <button className="group inline-flex items-center justify-center text-sm font-medium text-black hover:bg-sky-100 hover:text-sky-900 px-4 py-2 rounded-lg">
-                            <ArrowDownTrayIcon
-                              className="mr-2 h-5 flex-none text-black hover:bg-sky-100 hover:text-sky-900"
-                              aria-hidden="true"
-                            />
-                            Export
-                          </button>
-                        </CSVLink>
-                      </Menu>
-                    </div>
-=======
       <div aria-labelledby="filter-heading" className="grid items-center">
         <h2 id="filter-heading" className="sr-only">
           Filters
@@ -195,13 +96,13 @@
                 onSelect={(key, value) =>
                   onTimeSelectHandler(key as TimeInterval, value)
                 }
-                defaultValue="24h"
+                defaultValue={defaultTimeFilter ?? "all"}
                 custom={customTimeFilter}
               />
             )}
           </div>
           <div className="flex flex-row space-x-2 items-center pr-2">
-            {columns && (
+            {onAdvancedFilter && (
               <div className="text-sm">
                 <div className="mx-auto flex">
                   <div>
@@ -232,25 +133,11 @@
                           : ""}
                       </p>
                     </button>
->>>>>>> 26691822
                   </div>
                 </div>
               </div>
             )}
 
-<<<<<<< HEAD
-            {filterMap && onAdvancedFilter && (
-              <Disclosure.Panel className="border border-gray-300 border-dashed bg-white rounded-lg p-4 mt-2 mb-4 shadow-sm space-y-4">
-                <p className="text-sm text-gray-500">Filters</p>
-                <div className="space-y-4 ml-4">
-                  {filterMap && (
-                    <AdvancedFilters
-                      filterMap={filterMap}
-                      filters={advancedFilters}
-                      setAdvancedFilters={setAdvancedFilters}
-                    />
-                  )}
-=======
             {data !== null && (
               <div className="pl-0 sm:pl-2">
                 <div className="mx-auto flex">
@@ -280,57 +167,17 @@
                       </button>
                     </CSVLink>
                   </Menu>
->>>>>>> 26691822
                 </div>
               </div>
             )}
           </div>
         </div>
 
-<<<<<<< HEAD
-                <button
-                  onClick={() => {
-                    setAdvancedFilters((prev) => {
-                      return [...prev, { id: crypto.randomUUID() }];
-                    });
-                  }}
-                  className="ml-4 flex flex-row items-center justify-center font-normal text-sm text-black hover:bg-sky-100 hover:text-sky-900 px-3 py-1.5 rounded-lg"
-                >
-                  <PlusIcon
-                    className="mr-2 h-4 flex-none text-black hover:bg-sky-100 hover:text-sky-900"
-                    aria-hidden="true"
-                  />
-                  Add Filter
-                </button>
-                <div className="w-full flex justify-end gap-4">
-                  <button
-                    onClick={() => {
-                      // onAdvancedFilter([]);
-                      setAdvancedFilters([]);
-                    }}
-                    className={clsx(
-                      "relative inline-flex items-center rounded-md hover:bg-gray-50 bg-white px-4 py-2 text-sm font-medium text-gray-700"
-                    )}
-                  >
-                    Clear
-                  </button>
-                  <button
-                    onClick={() => onAdvancedFilter(advancedFilters)}
-                    className={clsx(
-                      "relative inline-flex items-center rounded-md hover:bg-gray-700 bg-black px-4 py-2 text-sm font-medium text-white"
-                    )}
-                  >
-                    Save
-                  </button>
-                </div>
-              </Disclosure.Panel>
-=======
-        {columns && onAdvancedFilter && (
+        {onAdvancedFilter && (
           <div
             className={clsx(
               showAdvancedFilters ? "block" : "hidden",
               "border border-gray-300 border-dashed bg-white rounded-lg p-4 mt-2 mb-4 shadow-sm space-y-4"
->>>>>>> 26691822
             )}
           >
             <div className="text-sm text-gray-500">Filters</div>
@@ -396,7 +243,7 @@
   setAdvancedFilters: Dispatch<SetStateAction<Filter[]>>;
 }) {
   return (
-    <>
+    <div className="">
       {filters.map((_filter, index) => {
         return (
           <div key={_filter.id}>
@@ -423,7 +270,7 @@
           </div>
         );
       })}
-    </>
+    </div>
   );
 }
 
@@ -535,7 +382,7 @@
   };
 
   return (
-    <div className="w-full flex flex-col sm:flex-row gap-2 items-left sm:items-center ">
+    <div className="w-full flex flex-col lg:flex-row gap-2 items-left lg:items-center ">
       <ThemedDropdownV2
         options={tables.map((table) => {
           return {
@@ -547,7 +394,7 @@
         onSelect={(selected) => {
           setTable(selected);
         }}
-        className="w-full sm:w-fit"
+        className="w-full lg:w-fit"
         label="Table"
       />
       {columnsEntries && (
@@ -562,7 +409,7 @@
           onSelect={(selected) => {
             setColumn(selected);
           }}
-          className="w-full sm:w-fit"
+          className="w-full lg:w-fit"
           label="Column"
         />
       )}
@@ -579,11 +426,11 @@
           onSelect={(selected) => {
             setOperator(selected);
           }}
-          className="w-full sm:w-fit"
+          className="w-full lg:w-fit"
         />
       )}
       {selectedOperator && (
-        <div className="w-full sm:w-fit">
+        <div className="w-full lg:w-fit">
           <AdvancedFilterInput
             type={selectedOperator.type}
             value={value}
@@ -599,7 +446,7 @@
         </div>
       )}
 
-      <div className="w-full sm:w-fit border-b pb-4 sm:border-b-0 sm:pb-0 justify-end flex sm:justify-center">
+      <div className="w-full lg:w-fit border-b pb-4 lg:border-b-0 lg:pb-0 justify-end flex lg:justify-center">
         <button
           type="button"
           className="inline-flex items-center rounded-md bg-red-600 p-1.5 text-sm font-medium leading-4 text-white shadow-sm hover:bg-red-700 focus:outline-none focus:ring-2 focus:ring-red-500 focus:ring-offset-2 disabled:cursor-not-allowed disabled:opacity-30"
@@ -610,211 +457,4 @@
       </div>
     </div>
   );
-}
-
-function AdvancedFilters({
-  filterMap,
-  filters,
-  setAdvancedFilters,
-}: {
-  filterMap: TableFilterMap;
-  filters: Filter[];
-  setAdvancedFilters: Dispatch<SetStateAction<Filter[]>>;
-}) {
-  return (
-    <>
-      {filters.map((_filter, index) => {
-        return (
-          <div key={_filter.id}>
-            <AdvancedFilterRow
-              filterMap={filterMap}
-              handleFilterChange={(filter) => {
-                setAdvancedFilters((prev) => {
-                  const newFilters = [...prev];
-                  newFilters[index] = filter;
-                  newFilters[index].id = _filter.id;
-                  return newFilters;
-                });
-              }}
-              onDeleteHandler={() => {
-                setAdvancedFilters((prev) => {
-                  const newFilters = [...prev];
-                  newFilters[index].id = _filter.id;
-                  newFilters.splice(index, 1);
-                  console.log("newFilters", newFilters);
-                  return newFilters;
-                });
-              }}
-            />
-          </div>
-        );
-      })}
-    </>
-  );
-}
-
-function AdvancedFilterInput({
-  type,
-  value,
-  onChange,
-}: {
-  type: ColumnType;
-  value: string;
-  onChange: (value: string) => void;
-}) {
-  switch (type) {
-    case "text":
-      return (
-        <input
-          type="text"
-          onChange={(e) => onChange(e.target.value)}
-          placeholder={"text..."}
-          value={value}
-          className="block w-full rounded-md border-gray-300 shadow-sm focus:border-sky-500 focus:ring-sky-500 sm:text-sm"
-        />
-      );
-    case "number":
-      return (
-        <input
-          type="number"
-          name="search-field"
-          onChange={(e) => onChange(e.target.value)}
-          placeholder={"number..."}
-          className="block w-full rounded-md border-gray-300 shadow-sm focus:border-sky-500 focus:ring-sky-500 sm:text-sm"
-        />
-      );
-    case "timestamp":
-      return (
-        <input
-          type="datetime-local"
-          name="search-field-start"
-          onChange={(e) => onChange(new Date(e.target.value).toISOString())}
-          placeholder={"date..."}
-          className="block w-full rounded-md border-gray-300 shadow-sm focus:border-sky-500 focus:ring-sky-500 sm:text-sm"
-        />
-      );
-    default:
-      return <></>;
-  }
-}
-
-function AdvancedFilterRow({
-  filterMap,
-  handleFilterChange,
-  onDeleteHandler,
-}: {
-  filterMap: TableFilterMap;
-  handleFilterChange: (filter: FilterLeaf) => void;
-  onDeleteHandler: () => void;
-}) {
-  const tables = Object.entries(filterMap);
-
-  const [table, setTable] = useState(tables[0][0]);
-
-  const columns = tables.find((t) => t[0] === table)?.[1].columns;
-  const columnsEntries = columns ? Object.entries(columns) : null;
-  const [column, setColumn] = useState(
-    columnsEntries && columnsEntries[0] ? columnsEntries[0][0] : ""
-  );
-
-  const operators =
-    (columnsEntries && columnsEntries.find((c) => c[0] === column)?.[1]) ??
-    null;
-  const operatorsEntries = operators
-    ? Object.entries(operators.operations)
-    : [];
-  const [operator, setOperator] = useState(
-    operatorsEntries && operatorsEntries[0] ? operatorsEntries[0][0] : ""
-  );
-
-  const selectedOperator = operatorsEntries.find((o) => o[0] === operator)?.[1];
-
-  const [value, setValue] = useState("");
-
-  useEffect(() => {
-    setColumn(columnsEntries ? columnsEntries[0][0] : "");
-    setValue("");
-    // eslint-disable-next-line react-hooks/exhaustive-deps
-  }, [table]);
-  useEffect(() => {
-    setOperator(operatorsEntries ? operatorsEntries[0][0] : "");
-    setValue("");
-    // eslint-disable-next-line react-hooks/exhaustive-deps
-  }, [column]);
-
-  return (
-    <div className="w-full justify-between flex flex-row items-center space-x-4">
-      <div className="w-full grid grid-cols-12 gap-4">
-        <ThemedDropdownV2
-          options={tables.map((table) => {
-            return {
-              value: table[0],
-              label: table[1].label,
-            };
-          })}
-          selectedValue={table}
-          onSelect={(selected) => {
-            setTable(selected);
-          }}
-          className="col-span-2"
-        />
-        {columnsEntries && (
-          <ThemedDropdownV2
-            options={columnsEntries.map((column) => {
-              return {
-                value: column[0],
-                label: column[1].label,
-              };
-            })}
-            selectedValue={column}
-            onSelect={(selected) => {
-              setColumn(selected);
-            }}
-            className="col-span-3"
-          />
-        )}
-
-        {column && (
-          <ThemedDropdownV2
-            options={operatorsEntries.map((operator) => {
-              return {
-                value: operator[0],
-                label: operator[0],
-              };
-            })}
-            selectedValue={operator}
-            onSelect={(selected) => {
-              setOperator(selected);
-            }}
-            className="col-span-2"
-          />
-        )}
-        {selectedOperator && (
-          <div className="col-span-3">
-            <AdvancedFilterInput
-              type={selectedOperator.type}
-              value={value}
-              onChange={(value) => {
-                let filter: any = {};
-                filter[table] = {};
-                filter[table][column] = {};
-                filter[table][column][operator] = value;
-                handleFilterChange(filter);
-                setValue(value);
-              }}
-            />
-          </div>
-        )}
-        <div className="col-span-2">
-          <button
-            type="button"
-            className="inline-flex items-center rounded-md bg-red-600 p-2 text-sm font-medium leading-4 text-white shadow-sm hover:bg-red-700 focus:outline-none focus:ring-2 focus:ring-red-500 focus:ring-offset-2 disabled:cursor-not-allowed disabled:opacity-30"
-            onClick={() => onDeleteHandler()}
-          >
-            <TrashIcon className="h-4 w-4" />
-          </button>
-        </div>
-      </div>
-    </div>
-  );
 }