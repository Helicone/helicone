/*
  This example requires some changes to your config:
  
  ```
  // tailwind.config.js
  module.exports = {
    // ...
    plugins: [
      // ...
      require('@tailwindcss/forms'),
    ],
  }
  ```
*/

import { Disclosure, Menu } from "@headlessui/react";
import {
  ArrowDownTrayIcon,
  FunnelIcon,
  PlusIcon,
  TrashIcon,
} from "@heroicons/react/24/outline";
import { useRouter } from "next/router";
import { useState } from "react";
import { CSVLink } from "react-csv";
import { TimeInterval } from "../../../lib/timeCalculations/time";
<<<<<<< HEAD
import { AdvancedFilterType } from "../../templates/users/usersPage";
import { Column } from "../../ThemedTableV2";
import { clsx } from "../clsx";
import ThemedDropdown from "./themedDropdown";
=======
import { UserRow } from "../../../services/lib/users";
import { Database } from "../../../supabase/database.types";
import { CsvData } from "../../templates/requests/requestsPage";
>>>>>>> 48396684
import ThemedTimeFilter from "./themedTimeFilter";

export function escapeCSVString(s: string | undefined): string | undefined {
  if (s === undefined) {
    return undefined;
  }
  return s.replace(/"/g, '""');
}

interface ThemedFilterProps {
  data: CsvData[] | null | UserRow[]; // if data is null, then we don't show the export button
  isFetching: boolean; // if fetching, we disable other time select buttons
  onTimeSelectHandler?: (key: TimeInterval, value: string) => void;
  timeFilterOptions?: { key: string; value: string }[]; // if undefined, then we don't show the timeFilter dropdown
  customTimeFilter?: boolean; // if true, then we show the custom time filter
  fileName?: string; // if undefined, then we use the default file name
  columns?: Column[]; // if undefined, don't show the show filters button
  advancedFilter?: AdvancedFilterType[];
  onAdvancedFilter?: (advancedFilters: AdvancedFilterType[]) => void;
}

export default function ThemedFilter(props: ThemedFilterProps) {
  const {
    data,
    onTimeSelectHandler,
    isFetching,
    timeFilterOptions,
    customTimeFilter = false,
    fileName = "export.csv",
    columns,
    advancedFilter,
    onAdvancedFilter,
  } = props;

  const [advancedFilters, setAdvancedFilters] = useState<AdvancedFilterType[]>(
    advancedFilter || []
  );

  const handleFilterChange = (filter: AdvancedFilterType) => {
    const { idx, type, supabaseKey, value, column, operator } = filter;
    const newFilters = [...advancedFilters];
    newFilters[idx] = { idx, type, supabaseKey, value, column, operator };
    setAdvancedFilters(newFilters);
  };

  const onDeleteHandler = (idx: number) => {
    const newFilters = [...advancedFilters];
    const filtered = newFilters.filter((filter) => {
      return filter.idx !== idx;
    });
    const remappedFiltered = filtered.map((filter, idx) => {
      filter.idx = idx;
      return filter;
    });
    setAdvancedFilters(remappedFiltered);
  };

  return (
    <div className="">
      {/* Filters */}
      <Disclosure
        as="section"
        aria-labelledby="filter-heading"
        className="grid items-center"
      >
        {({ open }) => (
          <>
            <h2 id="filter-heading" className="sr-only">
              Filters
            </h2>
            <div className="flex flex-col sm:flex-row items-start gap-4 sm:gap-0 justify-between sm:items-center pb-3">
              <div className="flex flex-col sm:flex-row items-start gap-4 sm:gap-2 sm:items-center">
                {timeFilterOptions && onTimeSelectHandler && (
                  <ThemedTimeFilter
                    timeFilterOptions={timeFilterOptions}
                    isFetching={isFetching}
                    onSelect={(key, value) =>
                      onTimeSelectHandler(key as TimeInterval, value)
                    }
                    defaultValue="24h"
                    custom={customTimeFilter}
                  />
                )}
              </div>

              {/* TODO: Add back this uncommented code once filters is functional */}

              <div className="flex flex-row space-x-2 items-center pr-2">
                {columns && (
                  <div className="text-sm">
                    <div className="mx-auto flex">
                      <div>
                        <Disclosure.Button
                          className={clsx(
                            open
                              ? "bg-sky-100 text-sky-900"
                              : "hover:bg-sky-100 hover:text-sky-900",
                            "group flex items-center font-medium text-black px-4 py-2 rounded-lg"
                          )}
                        >
                          <FunnelIcon
                            className={clsx(
                              open
                                ? "bg-sky-100 text-sky-900"
                                : "hover:bg-sky-100 hover:text-sky-900",
                              "mr-2 h-5 flex-none"
                            )}
                            aria-hidden="true"
                          />
                          <p className="text-sm">
                            {open ? `Hide Filters` : `Show Filters`}{" "}
                            {advancedFilters.length > 0
                              ? `(${advancedFilters.length})`
                              : ""}
                          </p>
                        </Disclosure.Button>
                      </div>
                    </div>
                  </div>
                )}

                {data !== null && (
                  <div className="pl-0 sm:pl-2">
                    <div className="mx-auto flex">
                      <Menu as="div" className="relative inline-block">
                        <CSVLink
                          data={data.map((d) => {
                            if ("request" in d) {
                              return {
                                ...d,
                                request: escapeCSVString(d.request),
                                response: escapeCSVString(d.response),
                              };
                            } else {
                              return d;
                            }
                          })}
                          filename={fileName}
                          className="flex"
                          target="_blank"
                        >
                          <button className="group inline-flex items-center justify-center text-sm font-medium text-black hover:bg-sky-100 hover:text-sky-900 px-4 py-2 rounded-lg">
                            <ArrowDownTrayIcon
                              className="mr-2 h-5 flex-none text-black hover:bg-sky-100 hover:text-sky-900"
                              aria-hidden="true"
                            />
                            Export
                          </button>
                        </CSVLink>
                      </Menu>
                    </div>
                  </div>
                )}
              </div>
            </div>

            {columns && onAdvancedFilter && (
              <Disclosure.Panel className="border border-gray-300 border-dashed bg-white rounded-lg p-4 mt-2 mb-4 shadow-sm space-y-4">
                <p className="text-sm text-gray-500">Filters</p>
                <div className="space-y-4 ml-4">
                  {advancedFilters.map((filter) => (
                    <div
                      className="w-full justify-between flex flex-row items-center space-x-4"
                      key={filter.idx}
                    >
                      <div className="w-full">
                        <ThemedDropdown
                          options={columns}
                          idx={filter.idx}
                          onChange={(idx, type, key, value, column, operator) =>
                            handleFilterChange({
                              idx,
                              column,
                              supabaseKey: key,
                              type,
                              value,
                              operator,
                            })
                          }
                          onTypeChange={(idx, column) => {
                            handleFilterChange({
                              idx,
                              type: column.type || "text",
                              supabaseKey: column.key,
                              value: "",
                              column,
                              operator: "eq",
                            });
                          }}
                          onOperatorChange={(idx, operator) => {
                            handleFilterChange({
                              idx,
                              operator,
                              type: filter.type || "text",
                              supabaseKey: filter.supabaseKey,
                              value: filter.value,
                              column: filter.column,
                            });
                          }}
                          onDelete={onDeleteHandler}
                          initialOperator={filter.operator}
                          initialSelected={filter.column}
                          initialValue={filter.value}
                        />
                      </div>
                    </div>
                  ))}
                </div>

                <button
                  onClick={() =>
                    setAdvancedFilters([
                      ...advancedFilters,
                      { idx: advancedFilters.length, operator: "eq" },
                    ])
                  }
                  className="ml-4 flex flex-row items-center justify-center font-normal text-sm text-black hover:bg-sky-100 hover:text-sky-900 px-3 py-1.5 rounded-lg"
                >
                  <PlusIcon
                    className="mr-2 h-4 flex-none text-black hover:bg-sky-100 hover:text-sky-900"
                    aria-hidden="true"
                  />
                  Add Filter
                </button>
                <div className="w-full flex justify-end gap-4">
                  <button
                    onClick={() => {
                      onAdvancedFilter([]);
                      setAdvancedFilters([]);
                    }}
                    className={clsx(
                      "relative inline-flex items-center rounded-md hover:bg-gray-50 bg-white px-4 py-2 text-sm font-medium text-gray-700"
                    )}
                  >
                    Clear
                  </button>
                  <button
                    onClick={() => onAdvancedFilter(advancedFilters)}
                    className={clsx(
                      "relative inline-flex items-center rounded-md hover:bg-gray-700 bg-black px-4 py-2 text-sm font-medium text-white"
                    )}
                  >
                    Save
                  </button>
                </div>
              </Disclosure.Panel>
            )}
          </>
        )}
      </Disclosure>
    </div>
  );
}<|MERGE_RESOLUTION|>--- conflicted
+++ resolved
@@ -24,16 +24,13 @@
 import { useState } from "react";
 import { CSVLink } from "react-csv";
 import { TimeInterval } from "../../../lib/timeCalculations/time";
-<<<<<<< HEAD
 import { AdvancedFilterType } from "../../templates/users/usersPage";
 import { Column } from "../../ThemedTableV2";
 import { clsx } from "../clsx";
 import ThemedDropdown from "./themedDropdown";
-=======
 import { UserRow } from "../../../services/lib/users";
 import { Database } from "../../../supabase/database.types";
 import { CsvData } from "../../templates/requests/requestsPage";
->>>>>>> 48396684
 import ThemedTimeFilter from "./themedTimeFilter";
 
 export function escapeCSVString(s: string | undefined): string | undefined {
