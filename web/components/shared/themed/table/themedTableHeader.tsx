--- conflicted
+++ resolved
@@ -158,7 +158,6 @@
                 open={isFiltersPopoverOpen}
                 onOpenChange={setIsFiltersPopoverOpen}
               >
-<<<<<<< HEAD
                 {!isFiltersPinned ? (
                   <PopoverTrigger asChild>
                     <Button
@@ -236,13 +235,6 @@
                   </div>
                 </PopoverContent>
               </Popover>
-=======
-                <FunnelIcon className="h-[13px] w-[13px] " />
-                <span className="hidden sm:inline font-normal text-xs text-slate-700 dark:text-slate-400">
-                  {showFilters ? "Hide" : ""} Filters
-                </span>
-              </Button>
->>>>>>> bf134c65
             )}
 
             {savedFilters && (
