import {
  CircleStackIcon,
  FunnelIcon,
  MagnifyingGlassIcon,
  XMarkIcon,
} from "@heroicons/react/24/outline";
import { Column } from "@tanstack/react-table";
import { useEffect, useState, useRef } from "react";
import { Result } from "../../../../lib/result";
import { TimeInterval } from "../../../../lib/timeCalculations/time";
import { SingleFilterDef } from "../../../../services/lib/filters/frontendFilterDefs";
import { AdvancedFilters } from "../themedAdvancedFilters";
import ThemedTimeFilter from "../themedTimeFilter";
import ExportButton from "./exportButton";
import ViewColumns from "./columns/viewColumns";
import useSearchParams from "../../utils/useSearchParams";
import { TimeFilter } from "../../../templates/dashboard/dashboardPage";
import ViewButton from "./viewButton";
import { RequestViews } from "./themedTable";
import { OrganizationFilter } from "../../../../services/lib/organization_layout/organization_layout";
import FiltersButton from "./filtersButton";
import { DragColumnItem } from "./columns/DragList";
import { UIFilterRowTree } from "../../../../services/lib/filters/uiFilterRowTree";
import { Button } from "@/components/ui/button";
import { Input } from "@/components/ui/input";
import clsx from "clsx";

interface ThemedTableHeaderProps<T> {
  rows?: T[];

  // define this if you want the advanced filters
  advancedFilters?: {
    filterMap: SingleFilterDef<any>[];
    filters: UIFilterRowTree;
    setAdvancedFilters: (filters: UIFilterRowTree) => void;
    searchPropertyFilters: (
      property: string,
      search: string
    ) => Promise<Result<void, string>>;
    show?: boolean;
  };
  columns: Column<T, unknown>[];

  // define this if you want the time filter
  timeFilter?: {
    currentTimeFilter: TimeFilter;
    defaultValue: "24h" | "7d" | "1m" | "3m" | "all";
    onTimeSelectHandler: (key: TimeInterval, value: string) => void;
  };

  // define this if you want a table and view toggle
  viewToggle?: {
    currentView: RequestViews;
    onViewChange: (value: RequestViews) => void;
  };
  onDataSet?: () => void;
  savedFilters?: {
    filters?: OrganizationFilter[];
    currentFilter?: string;
    onFilterChange?: (value: OrganizationFilter | null) => void;
    onSaveFilterCallback?: () => void;
    layoutPage: "dashboard" | "requests";
  };
  activeColumns: DragColumnItem[];
  setActiveColumns: (columns: DragColumnItem[]) => void;
  customButtons?: React.ReactNode[];
  isDatasetsPage?: boolean;
  search?: {
    value: string;
    onChange: (value: string) => void;
    placeholder: string;
  };
}

export default function ThemedTableHeader<T>(props: ThemedTableHeaderProps<T>) {
  const {
    rows,
    columns,
    timeFilter,
    advancedFilters,
    viewToggle,
    savedFilters,
    activeColumns,
    setActiveColumns,
    customButtons,
    isDatasetsPage,
    search,
  } = props;

  const searchParams = useSearchParams();

  const [showFilters, setShowFilters] = useState(false);
  const [isSearchExpanded, setIsSearchExpanded] = useState(false);
  const searchInputRef = useRef<HTMLInputElement>(null);

  useEffect(() => {
    const displayFilters = window.sessionStorage.getItem("showFilters") || null;
    setShowFilters(displayFilters ? JSON.parse(displayFilters) : false);
  }, []);

  useEffect(() => {
    if (isSearchExpanded && searchInputRef.current) {
      searchInputRef.current.focus();
    }
  }, [isSearchExpanded]);

  const showFilterHandler = () => {
    setShowFilters(!showFilters);
    window.sessionStorage.setItem("showFilters", JSON.stringify(!showFilters));
  };

  const getDefaultValue = () => {
    const currentTimeFilter = searchParams.get("t");

    if (currentTimeFilter && currentTimeFilter.split("_")[0] === "custom") {
      return "custom";
    } else {
      return currentTimeFilter || "24h";
    }
  };

  return (
    <div className="flex flex-col">
      <div className="flex flex-col gap-3 lg:flex-row justify-between ">
        <div className="flex flex-row gap-3 items-center">
          {timeFilter !== undefined ? (
            <ThemedTimeFilter
              currentTimeFilter={timeFilter.currentTimeFilter}
              timeFilterOptions={[]}
              onSelect={function (key: string, value: string): void {
                timeFilter.onTimeSelectHandler(key as TimeInterval, value);
              }}
              isFetching={false}
              defaultValue={getDefaultValue()}
              custom={true}
            />
          ) : (
            <div />
          )}
          <div className="flex flex-row">
            {advancedFilters && (
              <Button
                onClick={showFilterHandler}
                variant="ghostLinear"
                className="gap-2"
                size="sm_sleek"
              >
                <FunnelIcon className="h-[13px] w-[13px] " />
                <span className="hidden sm:inline font-normal text-[13px]">
                  {showFilters ? "Hide" : ""} Filters
                </span>
              </Button>
            )}

            {savedFilters && (
              <FiltersButton
                filters={savedFilters.filters}
                currentFilter={savedFilters.currentFilter}
                onFilterChange={savedFilters.onFilterChange}
                onDeleteCallback={() => {
                  if (savedFilters.onSaveFilterCallback) {
                    savedFilters.onSaveFilterCallback();
                  }
                }}
                layoutPage={savedFilters.layoutPage}
              />
            )}
          </div>
        </div>

        <div className="flex flex-wrap justify-start lg:justify-end items-center">
<<<<<<< HEAD
=======
          {search && (
            <div className="relative flex items-center">
              <div
                className={`overflow-hidden transition-all duration-300 ease-in-out ${
                  isSearchExpanded ? "w-40 sm:w-64" : "w-0"
                }`}
              >
                <Input
                  ref={searchInputRef}
                  type="text"
                  value={search.value}
                  onChange={(e) => search.onChange(e.target.value)}
                  placeholder={search.placeholder}
                  className={clsx(
                    "w-40 sm:w-64 text-sm pr-8 transition-transform duration-300 ease-in-out outline-none border-none ring-0",
                    isSearchExpanded ? "translate-x-0" : "translate-x-full"
                  )}
                />
              </div>
              <Button
                variant="ghost"
                size="icon"
                className={
                  isSearchExpanded
                    ? "absolute right-0 hover:bg-transparent"
                    : ""
                }
                onClick={() => setIsSearchExpanded(!isSearchExpanded)}
              >
                {isSearchExpanded ? (
                  <XMarkIcon className="h-4 w-4" />
                ) : (
                  <MagnifyingGlassIcon className="h-4 w-4" />
                )}
              </Button>
            </div>
          )}

>>>>>>> 320dc799
          {columns && (
            <ViewColumns
              columns={columns}
              activeColumns={activeColumns}
              setActiveColumns={setActiveColumns}
              isDatasetsPage={isDatasetsPage}
            />
          )}

          {rows && <ExportButton rows={rows} />}

          {viewToggle && (
            <ViewButton
              currentView={viewToggle.currentView}
              onViewChange={(value: RequestViews) => {
                viewToggle.onViewChange(value);
              }}
            />
          )}
          {advancedFilters && props.onDataSet && (
            <Button
              variant="ghost"
              onClick={() => {
                if (props.onDataSet) {
                  props.onDataSet();
                }
              }}
              size="xs"
              className="flex items-center gap-2"
            >
              <CircleStackIcon className="h-4 w-4" />
              <span className="hidden sm:inline">Create Dataset</span>
            </Button>
          )}
          {customButtons && customButtons.map((button) => button)}
        </div>
      </div>

      {advancedFilters && showFilters && (
        <AdvancedFilters
          filterMap={advancedFilters.filterMap}
          filters={advancedFilters.filters}
          setAdvancedFilters={advancedFilters.setAdvancedFilters}
          searchPropertyFilters={advancedFilters.searchPropertyFilters}
          savedFilters={savedFilters?.filters}
          onSaveFilterCallback={savedFilters?.onSaveFilterCallback}
          layoutPage={savedFilters?.layoutPage ?? "requests"}
        />
      )}
    </div>
  );
}<|MERGE_RESOLUTION|>--- conflicted
+++ resolved
@@ -169,8 +169,6 @@
         </div>
 
         <div className="flex flex-wrap justify-start lg:justify-end items-center">
-<<<<<<< HEAD
-=======
           {search && (
             <div className="relative flex items-center">
               <div
@@ -209,7 +207,6 @@
             </div>
           )}
 
->>>>>>> 320dc799
           {columns && (
             <ViewColumns
               columns={columns}
