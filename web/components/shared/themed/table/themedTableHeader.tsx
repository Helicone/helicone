import {
  CircleStackIcon,
  FunnelIcon,
  MagnifyingGlassIcon,
  XMarkIcon,
} from "@heroicons/react/24/outline";
import { Column } from "@tanstack/react-table";
import { useEffect, useState, useRef } from "react";
import { Result } from "../../../../lib/result";
import { TimeInterval } from "../../../../lib/timeCalculations/time";
import { SingleFilterDef } from "../../../../services/lib/filters/frontendFilterDefs";
import { AdvancedFilters } from "../themedAdvancedFilters";
import ThemedTimeFilter from "../themedTimeFilter";
import ExportButton from "./exportButton";
import ViewColumns from "./columns/viewColumns";
import useSearchParams from "../../utils/useSearchParams";
import { TimeFilter } from "../../../templates/dashboard/dashboardPage";
import ViewButton from "./viewButton";
import { RequestViews } from "./themedTable";
import { OrganizationFilter } from "../../../../services/lib/organization_layout/organization_layout";
import FiltersButton from "./filtersButton";
import { DragColumnItem } from "./columns/DragList";
import { UIFilterRowTree } from "../../../../services/lib/filters/uiFilterRowTree";
import { Button } from "@/components/ui/button";
<<<<<<< HEAD
import {
  Popover,
  PopoverContent,
  PopoverTrigger,
} from "@/components/ui/popover";
import { PinIcon } from "lucide-react";
=======
import { Input } from "@/components/ui/input";
import clsx from "clsx";
>>>>>>> ed96436e

interface ThemedTableHeaderProps<T> {
  rows?: T[];

  // define this if you want the advanced filters
  advancedFilters?: {
    filterMap: SingleFilterDef<any>[];
    filters: UIFilterRowTree;
    setAdvancedFilters: (filters: UIFilterRowTree) => void;
    searchPropertyFilters: (
      property: string,
      search: string
    ) => Promise<Result<void, string>>;
    show?: boolean;
  };
  columns: Column<T, unknown>[];

  // define this if you want the time filter
  timeFilter?: {
    currentTimeFilter: TimeFilter;
    defaultValue: "24h" | "7d" | "1m" | "3m" | "all";
    onTimeSelectHandler: (key: TimeInterval, value: string) => void;
  };

  // define this if you want a table and view toggle
  viewToggle?: {
    currentView: RequestViews;
    onViewChange: (value: RequestViews) => void;
  };
  onDataSet?: () => void;
  savedFilters?: {
    filters?: OrganizationFilter[];
    currentFilter?: string;
    onFilterChange?: (value: OrganizationFilter | null) => void;
    onSaveFilterCallback?: () => void;
    layoutPage: "dashboard" | "requests";
  };
  activeColumns: DragColumnItem[];
  setActiveColumns: (columns: DragColumnItem[]) => void;
  customButtons?: React.ReactNode[];
  isDatasetsPage?: boolean;
  search?: {
    value: string;
    onChange: (value: string) => void;
    placeholder: string;
  };
}

export default function ThemedTableHeader<T>(props: ThemedTableHeaderProps<T>) {
  const {
    rows,
    columns,
    timeFilter,
    advancedFilters,
    viewToggle,
    savedFilters,
    activeColumns,
    setActiveColumns,
    customButtons,
    isDatasetsPage,
    search,
  } = props;

  const searchParams = useSearchParams();

  const [showFilters, setShowFilters] = useState(false);
  const [isSearchExpanded, setIsSearchExpanded] = useState(false);
  const searchInputRef = useRef<HTMLInputElement>(null);

  // Add state variables to manage the popover's open state and pin status
  const [isFiltersPopoverOpen, setIsFiltersPopoverOpen] = useState(false);
  const [isFiltersPinned, setIsFiltersPinned] = useState(false);
  const popoverContentRef = useRef<HTMLDivElement>(null);

  useEffect(() => {
    const displayFilters = window.sessionStorage.getItem("showFilters") || null;
    setShowFilters(displayFilters ? JSON.parse(displayFilters) : false);
  }, []);

  useEffect(() => {
    if (isSearchExpanded && searchInputRef.current) {
      searchInputRef.current.focus();
    }
  }, [isSearchExpanded]);

  const showFilterHandler = () => {
    setShowFilters(!showFilters);
    window.sessionStorage.setItem("showFilters", JSON.stringify(!showFilters));
  };

  const getDefaultValue = () => {
    const currentTimeFilter = searchParams.get("t");

    if (currentTimeFilter && currentTimeFilter.split("_")[0] === "custom") {
      return "custom";
    } else {
      return currentTimeFilter || "24h";
    }
  };

  const handlePopoverInteraction = (e: React.MouseEvent) => {
    e.stopPropagation();
  };

  return (
    <div className="flex flex-col">
      <div className="flex flex-col gap-3 lg:flex-row justify-between ">
        <div className="flex flex-row gap-3 items-center">
          {timeFilter !== undefined ? (
            <ThemedTimeFilter
              currentTimeFilter={timeFilter.currentTimeFilter}
              timeFilterOptions={[]}
              onSelect={function (key: string, value: string): void {
                timeFilter.onTimeSelectHandler(key as TimeInterval, value);
              }}
              isFetching={false}
              defaultValue={getDefaultValue()}
              custom={true}
            />
          ) : (
            <div />
          )}
          <div className="flex flex-row">
            {advancedFilters && (
              <Popover open={isFiltersPopoverOpen} onOpenChange={() => {}}>
                <PopoverTrigger asChild>
                  <Button
                    variant="ghostLinear"
                    className="gap-2"
                    size="sm_sleek"
                    onClick={() => {
                      if (isFiltersPinned) {
                        setShowFilters(!showFilters);
                      } else {
                        setIsFiltersPopoverOpen(!isFiltersPopoverOpen);
                      }
                    }}
                  >
                    <FunnelIcon className="h-[13px] w-[13px]" />
                    <span className="hidden sm:inline font-normal text-[13px]">
                      {isFiltersPinned
                        ? showFilters
                          ? "Hide Filters"
                          : "Show Filters"
                        : "Filters"}
                    </span>
                  </Button>
                </PopoverTrigger>
                <PopoverContent
                  className="min-w-[40rem] w-[40vw] flex items-start p-0 mx-2 rounded-lg"
                  ref={popoverContentRef}
                  onInteractOutside={(e) => {}}
                  onClick={handlePopoverInteraction}
                >
                  <AdvancedFilters
                    filterMap={advancedFilters.filterMap}
                    filters={advancedFilters.filters}
                    setAdvancedFilters={advancedFilters.setAdvancedFilters}
                    searchPropertyFilters={
                      advancedFilters.searchPropertyFilters
                    }
                    savedFilters={savedFilters?.filters}
                    onSaveFilterCallback={savedFilters?.onSaveFilterCallback}
                    layoutPage={savedFilters?.layoutPage ?? "requests"}
                  />
                  <div className="flex justify-end ml-4">
                    <Button
                      variant="ghostLinear"
                      onClick={() => {
                        setIsFiltersPinned(!isFiltersPinned);
                        setIsFiltersPopoverOpen(isFiltersPinned);
                        setShowFilters(!isFiltersPinned);
                      }}
                      className="text-gray-500 hover:text-gray-700 p-0 mt-4 mr-4 h-auto w-auto"
                    >
                      {isFiltersPinned ? (
                        <PinIcon className="h-5 w-5 text-primary" />
                      ) : (
                        <PinIcon className="h-5 w-5 text-muted-foreground" />
                      )}
                    </Button>
                  </div>
                </PopoverContent>
              </Popover>
            )}

            {savedFilters && (
              <FiltersButton
                filters={savedFilters.filters}
                currentFilter={savedFilters.currentFilter}
                onFilterChange={savedFilters.onFilterChange}
                onDeleteCallback={() => {
                  if (savedFilters.onSaveFilterCallback) {
                    savedFilters.onSaveFilterCallback();
                  }
                }}
                layoutPage={savedFilters.layoutPage}
              />
            )}
          </div>
        </div>

        <div className="flex flex-wrap justify-start lg:justify-end items-center">
          {search && (
            <div className="relative flex items-center">
              <div
                className={`overflow-hidden transition-all duration-300 ease-in-out ${
                  isSearchExpanded ? "w-40 sm:w-64" : "w-0"
                }`}
              >
                <Input
                  ref={searchInputRef}
                  type="text"
                  value={search.value}
                  onChange={(e) => search.onChange(e.target.value)}
                  placeholder={search.placeholder}
                  className={clsx(
                    "w-40 sm:w-64 text-sm pr-8 transition-transform duration-300 ease-in-out outline-none border-none ring-0",
                    isSearchExpanded ? "translate-x-0" : "translate-x-full"
                  )}
                />
              </div>
              <Button
                variant="ghost"
                size="icon"
                className={
                  isSearchExpanded
                    ? "absolute right-0 hover:bg-transparent"
                    : ""
                }
                onClick={() => setIsSearchExpanded(!isSearchExpanded)}
              >
                {isSearchExpanded ? (
                  <XMarkIcon className="h-4 w-4" />
                ) : (
                  <MagnifyingGlassIcon className="h-4 w-4" />
                )}
              </Button>
            </div>
          )}

          {columns && (
            <ViewColumns
              columns={columns}
              activeColumns={activeColumns}
              setActiveColumns={setActiveColumns}
              isDatasetsPage={isDatasetsPage}
            />
          )}

          {rows && <ExportButton rows={rows} />}

          {viewToggle && (
            <ViewButton
              currentView={viewToggle.currentView}
              onViewChange={(value: RequestViews) => {
                viewToggle.onViewChange(value);
              }}
            />
          )}
          {advancedFilters && props.onDataSet && (
            <Button
              variant="ghost"
              onClick={() => {
                if (props.onDataSet) {
                  props.onDataSet();
                }
              }}
              size="xs"
              className="flex items-center gap-2"
            >
              <CircleStackIcon className="h-4 w-4" />
              <span className="hidden sm:inline">Create Dataset</span>
            </Button>
          )}
          {customButtons && customButtons.map((button) => button)}
        </div>
      </div>

      {advancedFilters && showFilters && isFiltersPinned && (
        <div className="flex justify-start min-w-[50rem] w-full">
          <div>
            <AdvancedFilters
              filterMap={advancedFilters.filterMap}
              filters={advancedFilters.filters}
              setAdvancedFilters={advancedFilters.setAdvancedFilters}
              searchPropertyFilters={advancedFilters.searchPropertyFilters}
              savedFilters={savedFilters?.filters}
              onSaveFilterCallback={savedFilters?.onSaveFilterCallback}
              layoutPage={savedFilters?.layoutPage ?? "requests"}
            />
          </div>
          <Button
            variant="ghost"
            onClick={() => setIsFiltersPinned(false)}
            className="text-gray-500 hover:text-gray-700"
          >
            <PinIcon className="h-5 w-5 text-primary rotate-45 fill-gray-500" />
          </Button>
        </div>
      )}
    </div>
  );
}<|MERGE_RESOLUTION|>--- conflicted
+++ resolved
@@ -22,17 +22,14 @@
 import { DragColumnItem } from "./columns/DragList";
 import { UIFilterRowTree } from "../../../../services/lib/filters/uiFilterRowTree";
 import { Button } from "@/components/ui/button";
-<<<<<<< HEAD
 import {
   Popover,
   PopoverContent,
   PopoverTrigger,
 } from "@/components/ui/popover";
 import { PinIcon } from "lucide-react";
-=======
 import { Input } from "@/components/ui/input";
 import clsx from "clsx";
->>>>>>> ed96436e
 
 interface ThemedTableHeaderProps<T> {
   rows?: T[];
