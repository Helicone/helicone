import { FunnelIcon } from "@heroicons/react/24/outline";
import { Column } from "@tanstack/react-table";
<<<<<<< HEAD
import { Dispatch, SetStateAction, useEffect, useState } from "react";
import { Result } from "../../../../lib/shared/result";
=======
import { useEffect, useState } from "react";
import { Result } from "../../../../lib/result";
>>>>>>> de337f65
import { TimeInterval } from "../../../../lib/timeCalculations/time";
import { SingleFilterDef } from "../../../../lib/shared/filters/frontendFilterDefs";
import { clsx } from "../../clsx";
import { AdvancedFilters, UIFilterRow } from "../themedAdvancedFilters";
import { ThemedPill } from "../themedPill";
import ThemedTimeFilter from "../themedTimeFilter";
import ExportButton from "./exportButton";
import ViewColumns from "../../../templates/requestsV2/viewColumns";
import useNotification from "../../notification/useNotification";
import useSearchParams from "../../utils/useSearchParams";
import { TimeFilter } from "../../../templates/dashboard/dashboardPage";
import ViewButton from "./viewButton";
import { RequestViews } from "./themedTableV5";

interface ThemedTableHeaderProps<T> {
  rows: T[];

  // define this if you want the advanced filters
  advancedFilters?: {
    filterMap: SingleFilterDef<any>[];
    filters: UIFilterRow[];
    setAdvancedFilters: (filters: UIFilterRow[]) => void;
    searchPropertyFilters: (
      property: string,
      search: string
    ) => Promise<Result<void, string>>;
  };

  // define this if you want the columns filter
  columnsFilter?: {
    onSelectAll: (value?: boolean | undefined) => void;
    columns: Column<T, unknown>[];
    visibleColumns: number;
  };

  // define this if you want the time filter
  timeFilter?: {
    currentTimeFilter: TimeFilter;
    defaultValue: "24h" | "7d" | "1m" | "3m" | "all";
    onTimeSelectHandler: (key: TimeInterval, value: string) => void;
  };

  // define this if you want a table and view toggle
  viewToggle?: {
    currentView: RequestViews;
    onViewChange: (value: RequestViews) => void;
  };
}

export default function ThemedTableHeader<T>(props: ThemedTableHeaderProps<T>) {
  const { setNotification } = useNotification();

  const { rows, columnsFilter, timeFilter, advancedFilters, viewToggle } =
    props;

  const searchParams = useSearchParams();

  const [showFilters, setShowFilters] = useState(false);

  useEffect(() => {
    const displayFilters = window.localStorage.getItem("showFilters") || null;
    setShowFilters(displayFilters ? JSON.parse(displayFilters) : false);
  }, []);

  const showFilterHandler = () => {
    setShowFilters(!showFilters);
    window.localStorage.setItem("showFilters", JSON.stringify(!showFilters));
  };

  const getDefaultValue = () => {
    const currentTimeFilter = searchParams.get("t");

    if (currentTimeFilter && currentTimeFilter.split("_")[0] === "custom") {
      return "custom";
    } else {
      return currentTimeFilter || "24h";
    }
  };

  return (
    <div className="flex flex-col space-y-4">
      <div className="flex flex-col gap-3 lg:flex-row justify-between">
        {timeFilter !== undefined ? (
          <ThemedTimeFilter
            currentTimeFilter={timeFilter.currentTimeFilter}
            timeFilterOptions={[
              { key: "24h", value: "24H" },
              { key: "7d", value: "7D" },
              { key: "1m", value: "1M" },
              { key: "3m", value: "3M" },
              { key: "all", value: "All" },
            ]}
            onSelect={function (key: string, value: string): void {
              timeFilter.onTimeSelectHandler(key as TimeInterval, value);
            }}
            isFetching={false}
            defaultValue={getDefaultValue()}
            custom={true}
          />
        ) : (
          <div />
        )}
        <div className="flex flex-row gap-2">
          {advancedFilters && (
            <button
              onClick={showFilterHandler}
              className={clsx(
                "bg-white dark:bg-black border border-gray-300 dark:border-gray-700 rounded-lg px-2.5 py-1.5 hover:bg-sky-50 dark:hover:bg-sky-900 flex flex-row items-center gap-2"
              )}
            >
              <FunnelIcon className="h-5 w-5 text-gray-900 dark:text-gray-100" />
              <p className="text-sm font-medium text-gray-900 dark:text-gray-100 hidden sm:block">
                {showFilters ? "Hide" : "Show"} Filters
              </p>
            </button>
          )}
          {columnsFilter && (
            <ViewColumns
              columns={columnsFilter.columns}
              onSelectAll={columnsFilter.onSelectAll}
              visibleColumns={columnsFilter.visibleColumns}
            />
          )}
          {rows.length > 0 && <ExportButton rows={rows} />}
          {viewToggle && (
            <ViewButton
              currentView={viewToggle.currentView}
              onViewChange={(value: RequestViews) => {
                viewToggle.onViewChange(value);
              }}
            />
          )}
        </div>
      </div>
      {advancedFilters && showFilters && (
        <AdvancedFilters
          filterMap={advancedFilters.filterMap}
          filters={advancedFilters.filters}
          setAdvancedFilters={advancedFilters.setAdvancedFilters}
          searchPropertyFilters={advancedFilters.searchPropertyFilters}
        />
      )}
      {advancedFilters &&
        advancedFilters.filters.length > 0 &&
        !showFilters && (
          <div className="flex-wrap w-full flex-row space-x-4 space-y-2 mt-4">
            {advancedFilters.filters.map((_filter, index) => {
              return (
                <ThemedPill
                  key={index}
                  label={`${
                    advancedFilters.filterMap[_filter.filterMapIdx]?.label
                  } ${
                    advancedFilters.filterMap[_filter.filterMapIdx]?.operators[
                      _filter.operatorIdx
                    ].label
                  } ${_filter.value}`}
                  onDelete={() => {
                    const prev = [...advancedFilters.filters];
                    prev.splice(index, 1);
                    advancedFilters.setAdvancedFilters(prev);
                  }}
                />
              );
            })}
          </div>
        )}
    </div>
  );
}<|MERGE_RESOLUTION|>--- conflicted
+++ resolved
@@ -1,14 +1,9 @@
 import { FunnelIcon } from "@heroicons/react/24/outline";
 import { Column } from "@tanstack/react-table";
-<<<<<<< HEAD
-import { Dispatch, SetStateAction, useEffect, useState } from "react";
-import { Result } from "../../../../lib/shared/result";
-=======
 import { useEffect, useState } from "react";
 import { Result } from "../../../../lib/result";
->>>>>>> de337f65
 import { TimeInterval } from "../../../../lib/timeCalculations/time";
-import { SingleFilterDef } from "../../../../lib/shared/filters/frontendFilterDefs";
+import { SingleFilterDef } from "../../../../services/lib/filters/frontendFilterDefs";
 import { clsx } from "../../clsx";
 import { AdvancedFilters, UIFilterRow } from "../themedAdvancedFilters";
 import { ThemedPill } from "../themedPill";
