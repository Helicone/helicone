--- conflicted
+++ resolved
@@ -59,11 +59,7 @@
         <Menu.Button className="bg-white dark:bg-black border border-gray-300 dark:border-gray-700 rounded-lg px-2.5 py-1.5 hover:bg-sky-50 dark:hover:bg-sky-900 flex flex-row items-center gap-2">
           <AdjustmentsHorizontalIcon className="h-5 w-5 text-gray-900 dark:text-gray-100" />
           <div className="text-sm font-medium items-center text-gray-900 dark:text-gray-100 hidden sm:flex gap-1">
-<<<<<<< HEAD
             Columns
-=======
-            Reorder columns
->>>>>>> c3f17069
             <span className="text-gray-500 text-xs">{`( ${
               activeColumns.filter((c) => c.shown).length
             } / ${columns.length} )`}</span>
