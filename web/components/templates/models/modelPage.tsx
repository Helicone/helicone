import { useQuery } from "@tanstack/react-query";
import { ModelMetric } from "../../../lib/api/models/models";
<<<<<<< HEAD
import { Result } from "../../../lib/shared/result";
import { Database } from "../../../supabase/database.types";
=======
import { Result } from "../../../lib/result";
>>>>>>> de337f65
import AuthHeader from "../../shared/authHeader";
import {
  TimeInterval,
  getTimeIntervalAgo,
} from "../../../lib/timeCalculations/time";
import { useState } from "react";
import ThemedTableV5 from "../../shared/themed/table/themedTableV5";
import { INITIAL_COLUMNS } from "./initialColumns";

import useSearchParams from "../../shared/utils/useSearchParams";

interface ModelPageProps {}

const ModelPage = (props: ModelPageProps) => {
  const searchParams = useSearchParams();

  const getInterval = () => {
    const currentTimeFilter = searchParams.get("t");
    if (currentTimeFilter && currentTimeFilter.split("_")[0] === "custom") {
      return "custom";
    } else {
      return currentTimeFilter || "24h";
    }
  };

  const [interval, setInterval] = useState<TimeInterval>(
    getInterval() as TimeInterval
  );

  const [timeFilter, setTimeFilter] = useState<{
    start: Date;
    end: Date;
  }>({
    start: getTimeIntervalAgo(interval),
    end: new Date(),
  });

  const { data, isLoading } = useQuery({
    queryKey: ["modelMetrics", timeFilter],
    queryFn: async (query) => {
      return await fetch("/api/models", {
        method: "POST",
        headers: {
          "Content-Type": "application/json",
        },
        body: JSON.stringify({
          filter: "all",
          offset: 0,
          limit: 100,
          timeFilter,
        }),
      }).then((res) => res.json() as Promise<Result<ModelMetric[], string>>);
    },
    refetchOnWindowFocus: false,
  });

  return (
    <>
      <AuthHeader title={"Models"} />
      <ThemedTableV5
        defaultData={data?.data || []}
        defaultColumns={INITIAL_COLUMNS}
        tableKey={"modelMetrics"}
        dataLoading={isLoading}
        exportData={data?.data || []}
        onRowSelect={(row) => {}}
        timeFilter={{
          currentTimeFilter: timeFilter,
          defaultValue: "all",
          onTimeSelectHandler: (key: TimeInterval, value: string) => {
            if ((key as string) === "custom") {
              const [startDate, endDate] = value.split("_");

              const start = new Date(startDate);
              const end = new Date(endDate);
              setInterval(key);
              setTimeFilter({
                start,
                end,
              });
            } else {
              setInterval(key);
              setTimeFilter({
                start: getTimeIntervalAgo(key),
                end: new Date(),
              });
            }
          },
        }}
      />
    </>
  );
};

export default ModelPage;<|MERGE_RESOLUTION|>--- conflicted
+++ resolved
@@ -1,11 +1,6 @@
 import { useQuery } from "@tanstack/react-query";
 import { ModelMetric } from "../../../lib/api/models/models";
-<<<<<<< HEAD
-import { Result } from "../../../lib/shared/result";
-import { Database } from "../../../supabase/database.types";
-=======
 import { Result } from "../../../lib/result";
->>>>>>> de337f65
 import AuthHeader from "../../shared/authHeader";
 import {
   TimeInterval,
