import { ChevronDoubleDownIcon } from "@heroicons/react/24/outline";
import { useSupabaseClient, useUser } from "@supabase/auth-helpers-react";
import { useRouter } from "next/router";
import { Database } from "../../../supabase/database.types";
import Advanced from "./AdvancedAnalytics";
import BasePage from "../../shared/layout/basePage";
import Test from "./Details";
import Details from "./Details";
import AdvancedAnalytics from "./AdvancedAnalytics";
<<<<<<< HEAD
import Footer from "./footer";
=======
import { DEMO_EMAIL } from "../../../lib/constants";
>>>>>>> 024f8ec9

interface HomePageProps {}

const HomePage = (props: HomePageProps) => {
  const {} = props;
  const router = useRouter();
  const user = useUser();
  const supabaseClient = useSupabaseClient<Database>();

  const scrollToDetails = async () => {
    document.getElementById("details-section")?.scrollIntoView(true);
  };

  return (
    <>
      <BasePage>
        <div className="h-5/6 justify-center align-middle items-left flex flex-col space-y-4">
          <p className="text-4xl sm:text-5xl font-semibold">
            Observe your GPT-3 logs
          </p>
          <p className="text-2xl sm:text-3xl font-sans font-light">
            Track usage, costs, and latency metrics with{" "}
            <span className="font-bold">one</span> line of code
          </p>
          <div className="pt-8 flex flex-row sm:items-center justify-start gap-4">
            {user ? (
              <button
                onClick={() => router.push("/dashboard")}
                className="rounded-md bg-black px-3.5 py-1.5 text-base font-semibold leading-7 text-white shadow-sm hover:bg-gray-800 focus-visible:outline focus-visible:outline-2 focus-visible:outline-offset-2 focus-visible:outline-white"
              >
                View Dashboard
              </button>
            ) : (
              <>
                <button
                  onClick={() => router.push("/onboarding")}
                  className="rounded-md bg-black px-3.5 py-1.5 text-base font-semibold leading-7 text-white shadow-sm hover:bg-gray-800 focus-visible:outline focus-visible:outline-2 focus-visible:outline-offset-2 focus-visible:outline-white"
                >
                  Get started{" "}
                  <span className="hidden sm:inline-flex">
                    for free in less than 3 minutes
                  </span>
                </button>
                <button
                  onClick={() => {
                    supabaseClient.auth.signOut().then(() => {
                      supabaseClient.auth
                        .signInWithPassword({
                          email: DEMO_EMAIL,
                          password: "valyrdemo",
                        })
                        .then((res) => {
                          console.log(res);
                          router.push("/dashboard");
                        });
                    });
                  }}
                  className="text-base font-semibold leading-7 text-black hover:text-gray-800"
                >
                  View Demo <span aria-hidden="true">→</span>
                </button>
              </>
            )}
          </div>
          <div className="flex flex-row justify-end">
            <p className="text-lg sm:text-xl font-sans font-light absolute bottom-0 sm:bottom-4 pb-16 sm:pb-12">
              Backed by
              <span className="text-orange-600 py-0.5 px-1.5 rounded-sm font-bold">
                Y Combinator
              </span>
            </p>
          </div>
          <div className="flex flex-row justify-center">
            <button
              onClick={scrollToDetails}
              className="text-lg sm:text-xl font-sans font-light absolute bottom-0 sm:bottom-1 pb-4"
            >
              <ChevronDoubleDownIcon className="h-6 w-6 sm:h-7 sm:w-7 animate-bounce" />
            </button>
          </div>
        </div>
      </BasePage>
      <div id="details-section">
        <Details />
      </div>
      <div id="advanced-section">
        <AdvancedAnalytics />
      </div>
      <div id="footer">
        <Footer />
      </div>
    </>
  );
};

export default HomePage;<|MERGE_RESOLUTION|>--- conflicted
+++ resolved
@@ -7,11 +7,8 @@
 import Test from "./Details";
 import Details from "./Details";
 import AdvancedAnalytics from "./AdvancedAnalytics";
-<<<<<<< HEAD
 import Footer from "./footer";
-=======
 import { DEMO_EMAIL } from "../../../lib/constants";
->>>>>>> 024f8ec9
 
 interface HomePageProps {}
 
