--- conflicted
+++ resolved
@@ -38,21 +38,16 @@
 import { $JAWN_API } from "@/lib/clients/jawn";
 import { components } from "@/lib/clients/jawnTypes/public";
 import useNotification from "@/components/shared/notification/useNotification";
-<<<<<<< HEAD
-import { CircleCheckBig, CircleDashed, Table2, BarChart3 } from "lucide-react";
+import { AlertTriangle, CircleCheckBig, CircleDashed, Table2, BarChart3 } from "lucide-react";
 import { HqlErrorDisplay } from "./HqlErrorDisplay";
+import { Alert, AlertDescription, AlertTitle } from "@/components/ui/alert";
 import { ChartConfig, ChartConfigState } from "./ChartConfig";
 import { HqlChart } from "./HqlChart";
 
-type ViewMode = "table" | "chart";
-=======
-import { AlertTriangle, CircleCheckBig, CircleDashed } from "lucide-react";
-import { HqlErrorDisplay } from "./HqlErrorDisplay";
-import { Alert, AlertDescription, AlertTitle } from "@/components/ui/alert";
-
 // Cost precision multiplier - costs are stored as integers multiplied by this value
 const COST_PRECISION_MULTIPLIER = 1_000_000_000;
->>>>>>> 5a9bcd04
+
+type ViewMode = "table" | "chart";
 
 interface QueryResultProps {
   sql: string;
@@ -248,7 +243,23 @@
         viewMode={viewMode}
         onViewModeChange={handleViewModeChange}
       />
-<<<<<<< HEAD
+      {hasCostColumn && (
+        <Alert variant="warning" className="mx-4 my-2">
+          <AlertTriangle className="h-4 w-4" />
+          <AlertTitle>Cost Values Are Stored as Integers</AlertTitle>
+          <AlertDescription>
+            Cost values in ClickHouse are stored multiplied by{" "}
+            <code className="rounded bg-amber-100 px-1 py-0.5 font-mono text-xs dark:bg-amber-900">
+              {COST_PRECISION_MULTIPLIER.toLocaleString()}
+            </code>{" "}
+            for precision. Divide by this value to get the actual USD cost:
+            <code className="mt-1 block rounded bg-slate-100 px-2 py-1 font-mono text-xs dark:bg-slate-800">
+              sum(cost) / {COST_PRECISION_MULTIPLIER.toLocaleString()} AS
+              total_cost_usd
+            </code>
+          </AlertDescription>
+        </Alert>
+      )}
       {viewMode === "table" ? (
         <Table>
           <TableHeader>
@@ -293,57 +304,6 @@
           {chartConfig && <HqlChart data={result} config={chartConfig} />}
         </div>
       )}
-=======
-      {hasCostColumn && (
-        <Alert variant="warning" className="mx-4 my-2">
-          <AlertTriangle className="h-4 w-4" />
-          <AlertTitle>Cost Values Are Stored as Integers</AlertTitle>
-          <AlertDescription>
-            Cost values in ClickHouse are stored multiplied by{" "}
-            <code className="rounded bg-amber-100 px-1 py-0.5 font-mono text-xs dark:bg-amber-900">
-              {COST_PRECISION_MULTIPLIER.toLocaleString()}
-            </code>{" "}
-            for precision. Divide by this value to get the actual USD cost:
-            <code className="mt-1 block rounded bg-slate-100 px-2 py-1 font-mono text-xs dark:bg-slate-800">
-              sum(cost) / {COST_PRECISION_MULTIPLIER.toLocaleString()} AS
-              total_cost_usd
-            </code>
-          </AlertDescription>
-        </Alert>
-      )}
-      <Table>
-        <TableHeader>
-          {table.getHeaderGroups().map((headerGroup) => (
-            <TableRow key={headerGroup.id}>
-              {headerGroup.headers.map((header) => (
-                <TableHead key={header.id}>
-                  {header.isPlaceholder
-                    ? null
-                    : flexRender(
-                        header.column.columnDef.header,
-                        header.getContext(),
-                      )}
-                </TableHead>
-              ))}
-            </TableRow>
-          ))}
-        </TableHeader>
-        <TableBody>
-          {table.getRowModel().rows.map((row) => (
-            <TableRow
-              key={row.id}
-              data-state={row.getIsSelected() && "selected"}
-            >
-              {row.getVisibleCells().map((cell) => (
-                <TableCell key={cell.id}>
-                  {flexRender(cell.column.columnDef.cell, cell.getContext())}
-                </TableCell>
-              ))}
-            </TableRow>
-          ))}
-        </TableBody>
-      </Table>
->>>>>>> 5a9bcd04
     </div>
   );
 }
