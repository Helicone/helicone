--- conflicted
+++ resolved
@@ -252,15 +252,7 @@
     latestQueryRef.current = currentQuery;
   }, [currentQuery]);
 
-<<<<<<< HEAD
-  if (!hasAccessToHQL?.data) {
-    return <div>You do not have access to HQL</div>;
-  }
-
-  if (savedQueryDetailsLoading) {
-=======
   if (isLoadingFeatureFlag || savedQueryDetailsLoading) {
->>>>>>> 08752051
     return (
       <div className="flex h-screen w-full items-center justify-center">
         <div className="text-lg">Loading...</div>
@@ -309,84 +301,6 @@
                 });
               }}
             />
-<<<<<<< HEAD
-            <Editor
-              defaultLanguage="sql"
-              value={currentQuery.sql}
-              onMount={async (editor, monaco) => {
-                editorRef.current = editor;
-                const model = editor.getModel();
-                if (!model) return;
-
-                // Regex to match forbidden write statements (case-insensitive, at start of line ignoring whitespace)
-                const forbidden =
-                  /\b(insert|update|delete|drop|alter|create|truncate|replace)\b/i;
-
-                if (forbidden.test(currentQuery.sql)) {
-                  monaco.editor.setModelMarkers(
-                    model,
-                    "custom-sql-validation",
-                    [
-                      {
-                        startLineNumber: 1,
-                        startColumn: 1,
-                        endLineNumber: 1,
-                        endColumn: 1,
-                        message:
-                          "Only read (SELECT) queries are allowed. Write operations are not permitted.",
-                        severity: monaco.MarkerSeverity.Error,
-                      },
-                    ],
-                  );
-                } else {
-                  // Clear custom markers if no forbidden statements
-                  monaco.editor.setModelMarkers(
-                    model,
-                    "custom-sql-validation",
-                    [],
-                  );
-                }
-                editor.onDidChangeModelContent(() => {
-                  if (forbidden.test(currentQuery.sql)) {
-                    monaco.editor.setModelMarkers(
-                      model,
-                      "custom-sql-validation",
-                      [
-                        {
-                          startLineNumber: 1,
-                          startColumn: 1,
-                          endLineNumber: 1,
-                          endColumn: 1,
-                          message:
-                            "Only read (SELECT) queries are allowed. Write operations are not permitted.",
-                          severity: monaco.MarkerSeverity.Error,
-                        },
-                      ],
-                    );
-                  } else {
-                    // Clear custom markers if no forbidden statements
-                    monaco.editor.setModelMarkers(
-                      model,
-                      "custom-sql-validation",
-                      [],
-                    );
-                  }
-                });
-
-                // Add Command/Ctrl+Enter command
-                editor.addCommand(
-                  monaco.KeyMod.CtrlCmd | monaco.KeyCode.Enter,
-                  () => {
-                    handleExecuteQuery(latestQueryRef.current.sql);
-                  },
-                );
-
-                // Add Command/Ctrl+S command
-                editor.addCommand(
-                  monaco.KeyMod.CtrlCmd | monaco.KeyCode.KeyS,
-                  () => {
-                    handleSaveQuery(latestQueryRef.current);
-=======
             <div className="relative flex-1">
               <Editor
                 defaultLanguage="sql"
@@ -398,7 +312,6 @@
                     showSlider: "mouseover",
                     renderCharacters: false,
                     maxColumn: 80,
->>>>>>> 08752051
                   },
                   fontSize: 14,
                   fontFamily: '"Fira Code", "Fira Mono", monospace',
