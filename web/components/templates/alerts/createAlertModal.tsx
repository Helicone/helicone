import { FormEvent, useState } from "react";
import ThemedModal from "../../shared/themed/themedModal";
import ThemedDropdown from "../../shared/themed/themedDropdown";
import { MultiSelect, MultiSelectItem } from "@tremor/react";
import { useOrg } from "../../shared/layout/organizationContext";
import {
  useGetOrgMembers,
  useGetOrgOwner,
} from "../../../services/hooks/organizations";
import { ArrowPathIcon } from "@heroicons/react/24/outline";
import Cookies from "js-cookie";
import { SUPABASE_AUTH_TOKEN } from "../../../lib/constants";
import useNotification from "../../shared/notification/useNotification";
import { set } from "date-fns";
import { useUser } from "@supabase/auth-helpers-react";

interface CreateAlertModalProps {
  open: boolean;
  setOpen: (open: boolean) => void;
  onSuccess: () => void;
}

const API_BASE_PATH = process.env.NEXT_PUBLIC_API_BASE_PATH || "";

// REMOVE THE TRAILING V1 from the API_BASE_PATH
const API_BASE_PATH_WITHOUT_VERSION = API_BASE_PATH.replace("/v1", "");

const CreateAlertModal = (props: CreateAlertModalProps) => {
  const { open, setOpen, onSuccess } = props;

  const [selectedMetric, setSelectedMetric] =
    useState<string>("response.status");
  const [selectedEmails, setSelectedEmails] = useState<string[]>([]);
  const [selectedTimeWindow, setSelectedTimeWindow] = useState<string>("");

  const orgContext = useOrg();
  const user = useUser();

  const { data, isLoading, refetch } = useGetOrgMembers(
    orgContext?.currentOrg.id || ""
  );

  const { data: orgOwner, isLoading: isOrgOwnerLoading } = useGetOrgOwner(
    orgContext?.currentOrg.id || ""
  );

  const { setNotification } = useNotification();

  const members: {
    email: string;
    member: string;
    org_role: string;
  }[] = [
    {
      email: orgOwner?.data?.at(0)?.email || "",
      member: "",
      org_role: "admin",
    },
    ...(data?.data || []),
  ];

  const handleCreateAlert = (event: FormEvent<HTMLFormElement>) => {
    event.preventDefault();

    if (orgContext?.currentOrg.id === undefined) {
      return;
    }

    const authFromCookie = Cookies.get(SUPABASE_AUTH_TOKEN);
    if (!authFromCookie) {
      setNotification("Please login to create an alert", "error");
      return;
    }
    const decodedCookie = decodeURIComponent(authFromCookie);
    const parsedCookie = JSON.parse(decodedCookie);
    const jwtToken = parsedCookie[0];

    const formData = new FormData(event.currentTarget);
    const alertName = formData.get("alert-name") as string;
    const alertThreshold = parseInt(
      formData.get("alert-threshold") as string,
      10
    );

    if (selectedEmails.length < 1) {
      setNotification("Please select at least one email", "error");
      return;
    }

    if (selectedMetric === "") {
      setNotification("Please select a metric", "error");
      return;
    }

    if (selectedTimeWindow === "") {
      setNotification("Please select a time window", "error");
      return;
    }

    fetch(`${API_BASE_PATH_WITHOUT_VERSION}/alerts`, {
      method: "POST",
      headers: {
        "Content-Type": "application/json",
        "helicone-jwt": jwtToken,
        "helicone-org-id": orgContext?.currentOrg.id,
      },
      body: JSON.stringify({
        name: alertName,
        metric: selectedMetric,
        threshold: alertThreshold,
        time_window: selectedTimeWindow,
        emails: selectedEmails,
        org_id: orgContext?.currentOrg.id,
      }),
    })
      .then((res) => res.json())
      .then((data) => {
        setNotification("Successfully created alert", "success");
        setOpen(false);
        onSuccess();
      })
      .catch((err) => {
        setNotification(`Failed to create alert ${err}`, "error");
      });
  };

  return (
    <ThemedModal open={open} setOpen={setOpen}>
      <form
        onSubmit={handleCreateAlert}
        className="flex flex-col space-y-4 w-[400px] h-full"
      >
        <h1 className="font-semibold text-xl text-gray-900 dark:text-gray-100">
          Create Alert
        </h1>
        <div className="w-full space-y-1.5 text-sm">
          <label htmlFor="alert-name" className="text-gray-500">
            Name
          </label>
          <input
            type="text"
            name="alert-name"
            id="alert-name"
            className="block w-full rounded-md border border-gray-300 dark:border-gray-700 bg-white dark:bg-black text-gray-900 dark:text-gray-100 shadow-sm p-2 text-sm"
            required
            placeholder="Alert Name"
          />
        </div>
        <div className="w-full space-y-1.5 text-sm z-50">
          <label htmlFor="alert-emails" className="text-gray-500">
            Emails
          </label>
          <MultiSelect
            placeholder="Select a Custom Property..."
            value={selectedEmails}
            onValueChange={(values: string[]) => {
              setSelectedEmails(values);
            }}
          >
            {members.map((member, idx) => {
              return (
                <MultiSelectItem
                  value={member.email}
                  key={idx}
                  className="font-medium text-black"
                >
                  {member.email}
                </MultiSelectItem>
              );
            })}
          </MultiSelect>
        </div>
        <div className="w-full space-y-1.5 text-sm">
          <label htmlFor="alert-name" className="text-gray-500">
            Alert Metric
          </label>
          <ThemedDropdown
            options={[
              {
                label: "Response status",
                value: "response.status",
              },
              {
<<<<<<< HEAD
                label: "Cost",
=======
                label: "Cost (coming soon)",
>>>>>>> 20426a26
                value: "costs",
              },
            ]}
            selectedValue={selectedMetric}
            onSelect={(value) =>
              value === "response.status" ? setSelectedMetric(value) : ""
            }
          />
        </div>
        <div className="w-full space-y-1.5 text-sm">
          <label htmlFor="alert-name" className="text-gray-500">
            Threshold (%)
          </label>
          <input
            type="number"
            inputMode="numeric"
            name="alert-threshold"
            id="alert-threshold"
            className="block w-full rounded-md border border-gray-300 dark:border-gray-700 bg-white dark:bg-black text-gray-900 dark:text-gray-100 shadow-sm p-2 text-sm"
            required
            placeholder="Percentage (Between 0-100)"
            min={1}
            max={100}
          />
        </div>{" "}
        <div className="w-full space-y-1.5 text-sm">
          <label htmlFor="alert-name" className="text-gray-500">
            Alert Time Window (ms)
          </label>
          <ThemedDropdown
            options={[
              // 5 min, 10, 15, 30 and 1 hour
              { label: "5 Minutes", value: "300000" },
              { label: "10 Minutes", value: "600000" },
              { label: "15 Minutes", value: "900000" },
              { label: "30 Minutes", value: "1800000" },
              { label: "1 Hour", value: "3600000" },
            ]}
            selectedValue={selectedTimeWindow}
            onSelect={(value) => setSelectedTimeWindow(value)}
            verticalAlign="top"
          />
        </div>
        <div className="flex justify-end gap-2 pt-4">
          <button
            onClick={() => setOpen(false)}
            type="button"
            className="flex flex-row items-center rounded-md bg-white dark:bg-black px-4 py-2 text-sm font-semibold border border-gray-300 dark:border-gray-700 hover:bg-gray-50 dark:hover:bg-gray-900 text-gray-900 dark:text-gray-100 shadow-sm hover:text-gray-700 dark:hover:text-gray-300 focus-visible:outline focus-visible:outline-2 focus-visible:outline-offset-2 focus-visible:outline-gray-500"
          >
            Cancel
          </button>
          <button
            type="submit"
            className="items-center rounded-md bg-black dark:bg-white px-4 py-2 text-sm flex font-semibold text-white dark:text-black shadow-sm hover:bg-gray-800 dark:hover:bg-gray-200 focus-visible:outline focus-visible:outline-2 focus-visible:outline-offset-2 focus-visible:outline-white"
          >
            Create Alert
          </button>
        </div>
      </form>
    </ThemedModal>
  );
};

export default CreateAlertModal;<|MERGE_RESOLUTION|>--- conflicted
+++ resolved
@@ -1,18 +1,16 @@
+import { useUser } from "@supabase/auth-helpers-react";
+import { MultiSelect, MultiSelectItem } from "@tremor/react";
+import Cookies from "js-cookie";
 import { FormEvent, useState } from "react";
-import ThemedModal from "../../shared/themed/themedModal";
-import ThemedDropdown from "../../shared/themed/themedDropdown";
-import { MultiSelect, MultiSelectItem } from "@tremor/react";
-import { useOrg } from "../../shared/layout/organizationContext";
+import { SUPABASE_AUTH_TOKEN } from "../../../lib/constants";
 import {
   useGetOrgMembers,
   useGetOrgOwner,
 } from "../../../services/hooks/organizations";
-import { ArrowPathIcon } from "@heroicons/react/24/outline";
-import Cookies from "js-cookie";
-import { SUPABASE_AUTH_TOKEN } from "../../../lib/constants";
+import { useOrg } from "../../shared/layout/organizationContext";
 import useNotification from "../../shared/notification/useNotification";
-import { set } from "date-fns";
-import { useUser } from "@supabase/auth-helpers-react";
+import ThemedDropdown from "../../shared/themed/themedDropdown";
+import ThemedModal from "../../shared/themed/themedModal";
 
 interface CreateAlertModalProps {
   open: boolean;
@@ -181,11 +179,7 @@
                 value: "response.status",
               },
               {
-<<<<<<< HEAD
-                label: "Cost",
-=======
                 label: "Cost (coming soon)",
->>>>>>> 20426a26
                 value: "costs",
               },
             ]}
