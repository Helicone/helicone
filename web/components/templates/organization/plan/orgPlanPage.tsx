import {
  BuildingOffice2Icon,
  ChevronLeftIcon,
  ChevronRightIcon,
  CloudArrowUpIcon,
  CreditCardIcon,
  LightBulbIcon,
  InformationCircleIcon,
} from "@heroicons/react/24/outline";
import {
  addMonths,
  subMonths,
  startOfMonth,
  endOfMonth,
  formatISO,
  isAfter,
} from "date-fns";
import { Database } from "../../../../supabase/database.types";
import useNotification from "../../../shared/notification/useNotification";
import { useEffect, useState } from "react";
import { useGetRequestCountClickhouse } from "../../../../services/hooks/requests";
import Link from "next/link";
import { clsx } from "../../../shared/clsx";
import UpgradeProModal from "../../../shared/upgradeProModal";
import RenderOrgPlan from "./renderOrgPlan";
import { Result } from "../../../../lib/result";
import { useQuery } from "@tanstack/react-query";

interface OrgPlanPageProps {
  org: Database["public"]["Tables"]["organization"]["Row"];
}

const OrgPlanPage = (props: OrgPlanPageProps) => {
  const { org } = props;
  const { setNotification } = useNotification();

  const [currentMonth, setCurrentMonth] = useState(startOfMonth(new Date()));

  const startOfMonthFormatted = formatISO(currentMonth, {
    representation: "date",
  });
  const endOfMonthFormatted = formatISO(endOfMonth(currentMonth), {
    representation: "date",
  });

  const isNextMonthDisabled = isAfter(addMonths(currentMonth, 1), new Date());

  const [open, setOpen] = useState(false);

  const {
    count,
    isLoading: isCountLoading,
    refetch,
  } = useGetRequestCountClickhouse(
    startOfMonthFormatted,
    endOfMonthFormatted,
    org.id
  );

<<<<<<< HEAD
=======
  const stripeUsageCurrentMonth = useQuery({
    queryKey: ["stripe_usage"],
    queryFn: async () => {
      const r = await fetch("/api/subscription/get_usage_and_costs", {
        method: "GET",
        headers: {
          "Content-Type": "application/json",
        },
      });
      const stripeUsage = (await r.json()) as Result<TStripeUsage, string>;
      if (stripeUsage.error || !stripeUsage.data) {
        console.log(stripeUsage.error);
        return;
      }
      return {
        ...stripeUsage.data,
        billingCycle:
          new Date(+stripeUsage.data?.currentPeriodStart * 1000)
            .toDateString()
            .slice(4) +
          " - " +
          new Date(+stripeUsage.data?.currentPeriodEnd * 1000)
            .toDateString()
            .slice(4),
      };
    },
  });

  useEffect(() => {
    refetch();
  }, [refetch]);

>>>>>>> ac77bb33
  const capitalizeHelper = (str: string) => {
    const words = str.split("_");
    const capitalizedWords = words.map(
      (word) => word.charAt(0).toUpperCase() + word.slice(1)
    );
    return capitalizedWords.join(" ");
  };

  const getProgress = (count: number) => {
    const cappedCount = Math.min(count, 100000);
    const percentage = (cappedCount / 100000) * 100;
    return percentage;
  };

  const nextMonth = () => {
    setCurrentMonth((prevMonth) => startOfMonth(addMonths(prevMonth, 1)));
    refetch();
  };

  const prevMonth = () => {
    setCurrentMonth((prevMonth) => startOfMonth(subMonths(prevMonth, 1)));
    refetch();
  };

  const getMonthName = (dateString: string) => {
    const date = new Date(dateString);
    return date.toLocaleString("default", { month: "long" });
  };

  type TStripeUsage = {
    currentPeriodStart: number | string;
    currentPeriodEnd: number | string;
    totalCost: number | string;
  };

  const renderInfo = () => {
    if (org.tier === "free") {
      return (
        <div className="border-2 p-4 text-sm rounded-lg flex flex-col text-gray-500 border-gray-300 dark:border-gray-700 w-full gap-4">
          <div className="flex flex-row gap-2 w-full h-4">
            <div className="relative h-full w-full flex-auto bg-gray-300 dark:bg-gray-700 rounded-md">
              <div
                className="aboslute h-full bg-purple-500 rounded-md"
                style={{
                  width: `${getProgress(count?.data || 0)}%`,
                }}
              ></div>
            </div>
            <div className="flex-1 w-full whitespace-nowrap">
              <div className="flex flex-row gap-1.5 items-center text-gray-900 dark:text-gray-100">
                <span>{`${Number(count?.data).toLocaleString()}`}</span>
                <span className="text-gray-500 text-sm">/</span>
                <span className="text-sm text-gray-500">{`${Number(
                  100_000
                ).toLocaleString()}`}</span>
              </div>
            </div>
          </div>
          <div className="flex flex-row items-center text-gray-500 w-fit gap-4">
            <LightBulbIcon className="h-6 w-6 text-gray-500 hidden sm:inline" />
            We continue logging your requests after your limit is reached, but
            you will lose access to the dashboard until you upgrade.
          </div>
        </div>
      );
    } else if (org !== undefined) {
      return (
        <RenderOrgPlan
          currentMonth={currentMonth}
          requestCount={Number(count?.data || 0)}
        />
      );
    }
  };

  return (
    <>
      <div className="mt-8 flex flex-col text-gray-900 max-w-2xl space-y-8">
        <div className="flex flex-col space-y-6">
          <div className="flex flex-row space-x-4 items-center">
            <button
              onClick={prevMonth}
              className="p-1 hover:bg-gray-200 rounded-md text-gray-500 hover:text-gray-700"
            >
              <ChevronLeftIcon className="h-5 w-5" />
            </button>

            <h1 className="text-4xl font-semibold tracking-wide text-black dark:text-white">
              {getMonthName(startOfMonthFormatted + 1)}
            </h1>
            {!isNextMonthDisabled && (
              <button
                onClick={nextMonth}
                className="p-1 hover:bg-gray-200 rounded-md text-gray-500 hover:text-gray-700"
              >
                <ChevronRightIcon className="h-5 w-5" />
              </button>
            )}
          </div>
          <p className="text-md text-gray-900 dark:text-gray-100">
            Below is a summary of your monthly usage and your plan. Click{" "}
            <Link href="/pricing" className="text-blue-500 underline">
              here
            </Link>{" "}
            to view the different features of each plan.
          </p>
        </div>
        {isCountLoading ? (
          <div className="h-24 w-full bg-gray-300 dark:bg-gray-700 animate-pulse rounded-md"></div>
        ) : (
          renderInfo()
        )}
        <div className="flex flex-col sm:flex-row sm:space-x-4">
          <div className="flex flex-wrap items-baseline justify-between gap-y-2 pt-8 min-w-[200px]">
            <dt className="text-sm font-medium leading-6 text-gray-700 dark:text-gray-300">
              Your Plan
            </dt>
            <dd className="w-full flex-none text-3xl font-medium leading-10 tracking-tight text-gray-900 dark:text-gray-100">
              {capitalizeHelper(org.tier || "")}
            </dd>
          </div>
          {org.tier === "free" && (
            <div className="flex flex-wrap items-baseline justify-between gap-y-2 pt-8 min-w-[200px]">
              <dt className="text-sm flex flex-row gap-1 items-center font-medium leading-6 text-gray-700 dark:text-gray-300">
                Requests
                <div className="flex flex-row items-center text-gray-500 w-fit gap-1">
                  <InformationCircleIcon className="h-3 w-3 text-gray-500 sm:inline" />
                  <p className="text-xs font-light">
                    Billing cycle: {stripeUsageCurrentMonth.data?.billingCycle}
                  </p>
                </div>
              </dt>
              <dd className="w-full flex-none text-3xl font-medium leading-10 tracking-tight text-gray-900 dark:text-gray-100">
                {isCountLoading
                  ? "Loading..."
                  : Number(count?.data || 0).toLocaleString()}
              </dd>
            </div>
          )}

          {org.tier === "growth" && (
            <div className="flex flex-wrap items-baseline justify-between gap-y-2 pt-8 min-w-[200px]">
              <dt className="text-sm flex flex-row gap-1 items-center font-medium leading-6 text-gray-700 dark:text-gray-300">
                Estimated Costs
                <div className="flex flex-row items-center text-gray-500 w-fit gap-1">
                  <InformationCircleIcon className="h-3 w-3 text-gray-500 sm:inline" />
                  <p className="text-xs font-light">
                    Billing cycle: {stripeUsageCurrentMonth.data?.billingCycle}
                  </p>
                </div>
              </dt>
              <dd className="w-full flex-none text-3xl font-medium leading-10 tracking-tight text-gray-900 dark:text-gray-100">
                {isCountLoading
                  ? "Loading..."
                  : "$ " +
                    Number(
                      stripeUsageCurrentMonth.data?.totalCost || 0
                    ).toLocaleString()}
              </dd>
            </div>
          )}
        </div>
        <ul
          role="list"
          className="mt-6 grid grid-cols-1 gap-8 border-t border-gray-200 dark:border-gray-800 py-6 sm:grid-cols-2"
        >
          {org.tier === "free" && (
            <li className="flow-root">
              <div className="relative -m-3 flex items-center space-x-4 rounded-xl p-3 focus-within:ring-2 focus-within:ring-sky-500 hover:bg-white dark:hover:bg-black">
                <div
                  className={clsx(
                    "bg-pink-500",
                    "flex h-16 w-16 flex-shrink-0 items-center justify-center rounded-lg"
                  )}
                >
                  <CloudArrowUpIcon
                    className="h-6 w-6 text-white"
                    aria-hidden="true"
                  />
                </div>
                <div>
                  <h3 className="text-sm font-medium text-gray-900 dark:text-gray-100">
                    <button
                      onClick={() => setOpen(true)}
                      className="focus:outline-none"
                    >
                      <span className="absolute inset-0" aria-hidden="true" />
                      <span>Upgrade to Growth</span>
                      <span aria-hidden="true"> &rarr;</span>
                    </button>
                  </h3>
                  <p className="mt-1 text-sm text-gray-500">
                    Unlimited requests and essential tooling for a low price.
                  </p>
                </div>
              </div>
            </li>
          )}
          {org.tier !== "free" && (
            <li className="flow-root">
              <div className="relative -m-3 flex items-center space-x-4 rounded-xl p-3 focus-within:ring-2 focus-within:ring-sky-500 hover:bg-white dark:hover:bg-black">
                <div
                  className={clsx(
                    "bg-green-500",
                    "flex h-16 w-16 flex-shrink-0 items-center justify-center rounded-lg"
                  )}
                >
                  <CreditCardIcon
                    className="h-6 w-6 text-white dark:text-black"
                    aria-hidden="true"
                  />
                </div>
                <div>
                  <h3 className="text-sm font-medium text-gray-900 dark:text-gray-100">
                    <button
                      className="focus:outline-none"
                      onClick={async () => {
                        const x = await fetch(
                          "/api/subscription/get_portal_link"
                        ).then((res) => res.json());
                        if (!x.data) {
                          setNotification("Error getting link", "error");
                          return;
                        }

                        window.open(x.data, "_blank");
                      }}
                    >
                      <span className="absolute inset-0" aria-hidden="true" />
                      <span>Manage Plan</span>
                      <span aria-hidden="true"> &rarr;</span>
                    </button>
                  </h3>
                  <p className="mt-1 text-sm text-gray-500">
                    Unlimited requests and essential tooling for a low price.
                  </p>
                </div>
              </div>
            </li>
          )}
          {org.tier !== "enterprise" && (
            <li className="flow-root">
              <div className="relative -m-3 flex items-center space-x-4 rounded-xl p-3 focus-within:ring-2 focus-within:ring-sky-500 hover:bg-white dark:hover:bg-black">
                <div
                  className={clsx(
                    "bg-purple-500",
                    "flex h-16 w-16 flex-shrink-0 items-center justify-center rounded-lg"
                  )}
                >
                  <BuildingOffice2Icon
                    className="h-6 w-6 text-white"
                    aria-hidden="true"
                  />
                </div>
                <div>
                  <h3 className="text-sm font-medium text-gray-900 dark:text-gray-100">
                    <Link
                      className="focus:outline-none"
                      href={"https://cal.com/team/helicone/helicone-discovery"}
                    >
                      <span className="absolute inset-0" aria-hidden="true" />
                      <span>Enterprise</span>
                      <span aria-hidden="true"> &rarr;</span>
                    </Link>
                  </h3>
                  <p className="mt-1 text-sm text-gray-500">
                    Need a custom plan? Contact us to learn more.
                  </p>
                </div>
              </div>
            </li>
          )}
        </ul>
      </div>
      <UpgradeProModal open={open} setOpen={setOpen} />
    </>
  );
};

export default OrgPlanPage;<|MERGE_RESOLUTION|>--- conflicted
+++ resolved
@@ -57,8 +57,6 @@
     org.id
   );
 
-<<<<<<< HEAD
-=======
   const stripeUsageCurrentMonth = useQuery({
     queryKey: ["stripe_usage"],
     queryFn: async () => {
@@ -87,11 +85,6 @@
     },
   });
 
-  useEffect(() => {
-    refetch();
-  }, [refetch]);
-
->>>>>>> ac77bb33
   const capitalizeHelper = (str: string) => {
     const words = str.split("_");
     const capitalizedWords = words.map(
