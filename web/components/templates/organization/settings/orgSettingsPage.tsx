--- conflicted
+++ resolved
@@ -1,5 +1,4 @@
 import { Button } from "@/components/ui/button";
-import { Card, CardContent } from "@/components/ui/card";
 import { Input } from "@/components/ui/input";
 import { Label } from "@/components/ui/label";
 import { Progress } from "@/components/ui/progress";
@@ -12,7 +11,9 @@
 import { clsx } from "../../../shared/clsx";
 import { DeleteOrgModal } from "../deleteOrgModal";
 import { useIsGovernanceEnabled } from "../hooks";
-<<<<<<< HEAD
+import { ORGANIZATION_COLORS, ORGANIZATION_ICONS } from "../orgConstants";
+import OrgMembersPage from "../members/orgMembersPage";
+import { Separator } from "@/components/ui/separator";
 import {
   Card,
   CardHeader,
@@ -20,17 +21,7 @@
   CardDescription,
   CardContent,
 } from "@/components/ui/card";
-import { Progress } from "@/components/ui/progress";
-import { Button } from "@/components/ui/button";
-import { Label } from "@/components/ui/label";
-import { Input } from "@/components/ui/input";
-import { CopyIcon, TrashIcon } from "lucide-react";
-=======
-import { ORGANIZATION_COLORS, ORGANIZATION_ICONS } from "../orgConstants";
-import OrgMembersPage from "../members/orgMembersPage";
-import { Separator } from "@/components/ui/separator";
 import { CopyIcon } from "lucide-react";
->>>>>>> 0ab75b22
 import useNotification from "@/components/shared/notification/useNotification";
 
 interface OrgSettingsPageProps {
@@ -46,59 +37,8 @@
   const [, setRemovedDemo] = useLocalStorage("removedDemo", false);
   const { setNotification } = useNotification();
 
-  const isGovernanceEnabled = useIsGovernanceEnabled();
-
   const isOwner = org.owner === user?.id;
 
-  const currentUsage = 0;
-
-  const isUnlimited = useMemo(() => {
-    return (
-      isGovernanceEnabled.data?.data?.data?.governance_settings?.limitUSD === 0
-    );
-  }, [isGovernanceEnabled.data?.data?.data?.governance_settings?.limitUSD]);
-
-  const totalUsage = useMemo(() => {
-    return (
-      (isGovernanceEnabled.data?.data?.data?.governance_settings
-        ?.limitUSD as number) ?? 0
-    );
-  }, [isGovernanceEnabled.data?.data?.data?.governance_settings?.limitUSD]);
-
-  const days = useMemo(() => {
-    return isGovernanceEnabled.data?.data?.data?.governance_settings
-      ?.days as number;
-  }, [isGovernanceEnabled.data?.data?.data?.governance_settings?.days]);
-
-<<<<<<< HEAD
-  const handleCopy = (text: string, message: string) => {
-    navigator.clipboard.writeText(text);
-    setNotification(message, "success");
-  };
-
-  return (
-    <>
-      <div className="py-4 flex flex-col text-gray-900 dark:text-gray-100 w-full max-w-2xl gap-8">
-        {isGovernanceEnabled.data?.data?.data && (
-          <Card className="border-blue-200 dark:border-blue-800 bg-blue-50 dark:bg-blue-900/10">
-            <CardHeader>
-              <CardTitle className="text-blue-900 dark:text-blue-100 text-lg">
-                Organization Governance
-              </CardTitle>
-              <CardDescription className="text-blue-700 dark:text-blue-300">
-                Managed by system administrator with $
-                {totalUsage?.toLocaleString(undefined, {
-                  minimumFractionDigits: 2,
-                  maximumFractionDigits: 2,
-                })}{" "}
-                monthly spend limit
-              </CardDescription>
-            </CardHeader>
-            <CardContent className="space-y-4">
-              <div className="flex justify-between text-sm font-medium text-blue-800 dark:text-blue-200">
-                <span>
-                  $
-=======
   const updateOrgMutation = useUpdateOrgMutation();
 
   const [debouncedOrgName, setDebouncedOrgName] = useState(org.name);
@@ -119,154 +59,9 @@
     // eslint-disable-next-line react-hooks/exhaustive-deps
   }, [debouncedOrgName]);
 
-  const { setNotification } = useNotification();
-
   return (
     <>
-      <div className="py-4 flex flex-col text-gray-900 dark:text-gray-100 w-full max-w-2xl space-y-8">
-        {isGovernanceEnabled.data?.data?.data && (
-          <Card>
-            <CardContent className="pt-6 space-y-4">
-              <div className="flex flex-col space-y-2">
-                <h3 className="text-sm font-medium text-blue-900 dark:text-blue-100">
-                  Organization Governance
-                </h3>
-                <p className="text-sm text-blue-700 dark:text-blue-300">
-                  This organization is governed by your system administrator
-                  with a maximum monthly spend limit of $
-                  {totalUsage?.toLocaleString(undefined, {
-                    minimumFractionDigits: 2,
-                    maximumFractionDigits: 2,
-                  })}
-                  .
-                </p>
-              </div>
-
-              <div className="flex justify-between text-sm text-slate-500 dark:text-slate-400">
-                <span>
-                  Current Usage: $
->>>>>>> 0ab75b22
-                  {currentUsage.toLocaleString(undefined, {
-                    minimumFractionDigits: 2,
-                    maximumFractionDigits: 2,
-                  })}
-<<<<<<< HEAD
-                  <span className="text-xs text-blue-600/80 dark:text-blue-400/80 ml-1">
-                    used
-                  </span>
-                </span>
-                <span>
-                  {isUnlimited
-                    ? "Unlimited"
-                    : `$${totalUsage.toLocaleString()} limit`}
-                </span>
-=======
-                </span>
-                {isUnlimited ? (
-                  <span>Unlimited</span>
-                ) : (
-                  <span>
-                    $
-                    {totalUsage.toLocaleString(undefined, {
-                      minimumFractionDigits: 2,
-                      maximumFractionDigits: 2,
-                    })}{" "}
-                    limit
-                  </span>
-                )}
->>>>>>> 0ab75b22
-              </div>
-              <Progress
-                value={(currentUsage / totalUsage) * 100}
-                className={clsx(
-                  "h-2",
-                  isUnlimited
-                    ? "bg-green-500"
-                    : currentUsage / totalUsage > 0.9
-                    ? "bg-red-500"
-                    : currentUsage / totalUsage > 0.7
-                    ? "bg-yellow-500"
-                    : "bg-green-500"
-                )}
-              />
-<<<<<<< HEAD
-              <p className="text-xs text-blue-600 dark:text-blue-400">
-=======
-              <p className="text-xs text-slate-500 dark:text-slate-400">
->>>>>>> 0ab75b22
-                Usage resets every {days} days
-              </p>
-            </CardContent>
-          </Card>
-        )}
-<<<<<<< HEAD
-
-        <Card>
-          <CardHeader>
-            <CardTitle className="text-lg">Organization Details</CardTitle>
-          </CardHeader>
-          <CardContent className="space-y-6">
-            <div className="space-y-2">
-              <Label className="text-sm font-medium">Organization ID</Label>
-              <div className="flex gap-2">
-                <Input value={org.id} className="font-mono" readOnly />
-                <Button
-                  variant="outline"
-                  size="sm"
-                  onClick={() =>
-                    handleCopy(org.id, "Organization ID copied to clipboard")
-                  }
-                >
-                  <CopyIcon className="h-4 w-4 mr-2" />
-                  Copy
-                </Button>
-              </div>
-            </div>
-
-            <div className="space-y-2">
-              <Label className="text-sm font-medium">Organization Name</Label>
-              <CreateOrgForm
-                initialValues={{
-                  id: org.id,
-                  name: org.name,
-                  color: org.color || "",
-                  icon: org.icon || "",
-                  limits: org.limits as any,
-                  providerKey: "",
-                }}
-                variant={"organization"}
-              />
-            </div>
-          </CardContent>
-        </Card>
-
-        {isOwner && (
-          <Card className="border-destructive/20">
-            <CardHeader>
-              <CardTitle className="text-destructive text-lg">
-                Danger Zone
-              </CardTitle>
-            </CardHeader>
-            <CardContent>
-              <div className="flex flex-col space-y-4">
-                <div className="text-sm text-destructive/90">
-                  Deleting this organization will permanently remove all
-                  associated data.
-                </div>
-                <Button
-                  variant="destructive"
-                  onClick={() => setDeleteOpen(true)}
-                  className="w-fit"
-                >
-                  <TrashIcon className="h-4 w-4 mr-2" />
-                  Delete Organization
-                </Button>
-              </div>
-            </CardContent>
-          </Card>
-        )}
-=======
-
+      <div className="flex flex-col text-gray-900 dark:text-gray-100 w-full max-w-2xl space-y-8">
         <div className="space-y-6">
           <div className="space-y-2">
             <Label htmlFor="org-id">Organization Id</Label>
@@ -300,8 +95,8 @@
             />
           </div>
 
-          <div className="space-y-6 max-w-[450px]">
-            <div className="space-y-4">
+          <div className="flex flex-col gap-8 max-w-[450px]">
+            <div className="flex flex-col gap-6">
               <Label>Choose a color</Label>
               <RadioGroup
                 defaultValue={org.color}
@@ -314,7 +109,7 @@
                     variant: variant,
                   })
                 }
-                className="flex items-center justify-between px-8"
+                className="flex items-center justify-start"
               >
                 {ORGANIZATION_COLORS.map((color) => (
                   <div key={color.name} className="flex items-center space-x-2">
@@ -340,7 +135,7 @@
               </RadioGroup>
             </div>
 
-            <div className="space-y-4">
+            <div className="flex flex-col gap-4">
               <Label>Choose an icon</Label>
               <RadioGroup
                 defaultValue={org.icon}
@@ -353,7 +148,7 @@
                     variant: variant,
                   })
                 }
-                className="grid grid-cols-5 gap-4"
+                className="flex flex-wrap gap-6 items-start w-fit"
               >
                 {ORGANIZATION_ICONS.map((icon) => (
                   <div key={icon.name} className="flex items-center space-x-2">
@@ -407,7 +202,6 @@
             Launch Demo Widget (Reload) 🚀
           </Button>
         </div>
->>>>>>> 0ab75b22
       </div>
       <DeleteOrgModal
         open={deleteOpen}
