--- conflicted
+++ resolved
@@ -13,16 +13,10 @@
 import { clsx } from "../../shared/clsx";
 import { useOrg } from "../../shared/layout/organizationContext";
 import useNotification from "../../shared/notification/useNotification";
+import ProviderKeyList from "../enterprise/portal/id/providerKeyList";
 import CreateProviderKeyModal from "../vault/createProviderKeyModal";
 import { useVaultPage } from "../vault/useVaultPage";
-<<<<<<< HEAD
-import { PlusIcon } from "@heroicons/react/20/solid";
-import { Tooltip } from "@mui/material";
-import { SecretInput } from "../../shared/themed/themedTable";
 import { DeleteOrgModal } from "./deleteOrgModal";
-=======
-import ProviderKeyList from "../enterprise/portal/id/providerKeyList";
->>>>>>> 336e1063
 
 export const ORGANIZATION_COLORS = [
   {
@@ -452,7 +446,7 @@
           </button>
         </div>
         {initialValues?.isOwner && (
-          <div className="py-36 flex flex-col">
+          <div className="py-10 flex flex-col">
             <div className="flex flex-row">
               <button
                 type="button"
