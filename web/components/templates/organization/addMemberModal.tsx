--- conflicted
+++ resolved
@@ -57,13 +57,6 @@
         },
       }
     );
-<<<<<<< HEAD
-    if (addMemberError) {
-      setNotification(
-        "Error adding member - only admins or owners can add members",
-        "error"
-      );
-=======
     if (data?.error || addMemberError) {
       const errorMessage = data?.error || addMemberError;
       setNotification(
@@ -73,7 +66,6 @@
       setErrorMessage(
         errorMessage ? JSON.stringify(errorMessage) : "error adding memeber"
       );
->>>>>>> d4eddd1a
       console.error(addMemberError);
     } else {
       setNotification("Member added successfully", "success");
