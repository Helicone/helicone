import { useUser } from "@supabase/auth-helpers-react";
import { Database } from "../../../../supabase/database.types";
import {
  useGetOrgMembers,
  useGetOrgOwner,
} from "../../../../services/hooks/organizations";
import { useState } from "react";
import OrgMemberItem from "../orgMemberItem";
import { useOrg } from "../../../shared/layout/organizationContext";
import AddMemberModal from "../addMemberModal";

interface OrgMembersPageProps {
  org: Database["public"]["Tables"]["organization"]["Row"];
}

const OrgMembersPage = (props: OrgMembersPageProps) => {
  const { org } = props;

  const { data, isLoading, refetch } = useGetOrgMembers(org.id);

  const { data: orgOwner, isLoading: isOrgOwnerLoading } = useGetOrgOwner(
    org.id
  );

  const orgContext = useOrg();

  const user = useUser();

  const [addOpen, setAddOpen] = useState(false);

  const onLeaveSuccess = () => {
    const ownedOrgs = orgContext?.allOrgs.filter(
      (org) => org.owner === user?.id
    );
    if (orgContext && ownedOrgs && ownedOrgs.length > 0) {
      orgContext.refetchOrgs();
      orgContext.setCurrentOrg(ownedOrgs[0].id);
    }
  };

  const isOwner = org.owner === user?.id;

  const members = data?.data
    ? data?.data
        .filter((d) => {
          // if the org is a customer org, remove all "owner" roles UNLESS the user is the owner
<<<<<<< HEAD
          if (orgContext?.currentOrg.organization_type === "customer") {
=======
          if (orgContext?.currentOrg?.owner === user?.id) {
            return true;
          } else if (orgContext?.currentOrg?.organization_type === "customer") {
>>>>>>> 9b862343
            return d.org_role !== "owner";
          } else {
            return true;
          }
        })
        .map((d) => {
          return {
            ...d,
            org_role: d.org_role === "owner" ? "admin" : d.org_role,
            isOwner: d.org_role === "owner",
          };
        })
    : [];

  const isUserAdmin =
    isOwner || members.find((m) => m.member === user?.id)?.org_role === "admin";

  return (
    <>
      <div className="flex flex-col text-gray-900 dark:text-gray-100 max-w-2xl space-y-8">
        <div className="flex flex-col h-full space-y-4 w-full mt-8">
          <div className="flex flex-row justify-between items-center">
            <h3 className="text-lg font-semibold">Members</h3>

            <div className="flex flex-row space-x-4">
              <button
                onClick={() => {
                  setAddOpen(true);
                }}
                className="items-center rounded-md bg-black dark:bg-white px-4 py-2 text-sm flex font-semibold text-white dark:text-black shadow-sm hover:bg-gray-800 dark:hover:bg-gray-200 focus-visible:outline focus-visible:outline-2 focus-visible:outline-offset-2 focus-visible:outline-white"
              >
                Invite Members
              </button>
            </div>
          </div>
          {isLoading || isOrgOwnerLoading ? (
            <ul className="flex flex-col space-y-6">
              {Array.from({ length: 3 }).map((_, index) => (
                <li
                  key={index}
                  className="h-6 flex flex-row justify-between gap-2 bg-gray-500 animate-pulse rounded-md"
                ></li>
              ))}
            </ul>
          ) : (
            <ul className="divide-y divide-gray-200 dark:divide-gray-800 border-t border-gray-200 dark:border-gray-800">
              {members.map((member, index) => (
                <OrgMemberItem
                  key={index}
                  index={index}
                  orgMember={member}
                  orgId={org.id}
                  refetch={refetch}
                  isUserAdmin={isUserAdmin}
                  refreshOrgs={onLeaveSuccess}
                />
              ))}
            </ul>
          )}
        </div>
      </div>
      <AddMemberModal
        orgId={org.id}
        orgOwnerId={org.owner}
        open={addOpen}
        setOpen={setAddOpen}
        onSuccess={() => {
          refetch();
        }}
      />
    </>
  );
};

export default OrgMembersPage;<|MERGE_RESOLUTION|>--- conflicted
+++ resolved
@@ -44,13 +44,7 @@
     ? data?.data
         .filter((d) => {
           // if the org is a customer org, remove all "owner" roles UNLESS the user is the owner
-<<<<<<< HEAD
-          if (orgContext?.currentOrg.organization_type === "customer") {
-=======
-          if (orgContext?.currentOrg?.owner === user?.id) {
-            return true;
-          } else if (orgContext?.currentOrg?.organization_type === "customer") {
->>>>>>> 9b862343
+          if (orgContext?.currentOrg?.organization_type === "customer") {
             return d.org_role !== "owner";
           } else {
             return true;
