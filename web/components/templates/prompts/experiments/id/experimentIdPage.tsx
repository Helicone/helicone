--- conflicted
+++ resolved
@@ -150,48 +150,6 @@
               </div>
             </div>
             <div className="w-full flex flex-col space-y-8">
-<<<<<<< HEAD
-              <Table className="bg-white border border-gray-300 rounded-lg p-4 w-full">
-                <TableHead className="border-b border-gray-300 w-full">
-                  <TableRow>
-                    <TableHeaderCell className="w-1/3">
-                      <p className="text-black text-lg">Prompt Inputs</p>
-                    </TableHeaderCell>
-                    <TableHeaderCell className="w-1/3 border-l border-gray-300">
-                      <p className="text-black text-lg">Original Output</p>
-                    </TableHeaderCell>
-                    <TableHeaderCell className="w-1/3 border-l border-gray-300">
-                      <p className="text-black text-lg">Experiment Output</p>
-                    </TableHeaderCell>
-                  </TableRow>
-                </TableHead>
-
-                <TableBody>
-                  {runs?.map((run, i) => {
-                    return (
-                      <TableRow key={i} className="w-full">
-                        <TableCell className="h-full items-start border-r border-gray-300 max-w-xs">
-                          {renderPrettyInputs(run.inputs, i)}
-                        </TableCell>
-                        <TableCell className="inline-flex h-full">
-                          <div className="flex flex-col h-full w-full space-y-4">
-                            <div className="w-full flex items-center gap-2">
-                              <span
-                                className={clsx(
-                                  (run.originResult.response?.delayMs ?? 0) <=
-                                    (run.testResult.response?.delayMs ?? 0)
-                                    ? "bg-green-50 text-green-700 ring-green-200"
-                                    : "bg-red-50 text-red-700 ring-red-200",
-                                  `w-max items-center rounded-lg px-2 py-1 -my-1 text-xs font-medium ring-1 ring-inset`
-                                )}
-                              >
-                                {run.originResult.response?.delayMs} ms
-                              </span>
-                              <span
-                                className={clsx(
-                                  "bg-gray-50 text-gray-700 ring-gray-200",
-                                  `w-max items-center rounded-lg px-2 py-1 -my-1 text-xs font-medium ring-1 ring-inset`
-=======
               <SimpleTable
                 data={runs ?? []}
                 columns={[
@@ -200,7 +158,10 @@
                     header: "Prompt Inputs",
                     render: (value) => (
                       <div className="w-[400px]">
-                        {renderPrettyInputs(value.inputs)}
+                        {renderPrettyInputs(
+                          value.inputs,
+                          runs?.indexOf(value) ?? 0
+                        )}
                       </div>
                     ),
                   },
@@ -257,7 +218,6 @@
                                       {key}: {run.originResult.scores[key]}
                                     </span>
                                   )
->>>>>>> f7f9b705
                                 )}
                               </>
                             )}
