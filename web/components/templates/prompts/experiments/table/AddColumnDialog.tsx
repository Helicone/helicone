import { useOrg } from "@/components/layout/org/organizationContext";
import { getJawnClient } from "@/lib/clients/jawn";
import { Dialog, DialogContent } from "@/components/ui/dialog";
import { useQuery, useQueryClient } from "@tanstack/react-query";
import { useEffect, useState } from "react";
import { FlaskConicalIcon } from "lucide-react";
import { Badge } from "@/components/ui/badge";
import PromptPlayground from "../../id/promptPlayground";
import { useJawnClient } from "@/lib/clients/jawnHook";
import { OnboardingPopover } from "@/components/templates/onboarding/OnboardingPopover";
import useOnboardingContext, {
  ONBOARDING_STEPS,
} from "@/components/layout/onboardingContext";

// const SCORES = [
//   "Sentiment",
//   "Accuracy",
//   "Contain words",
//   "Shorter than 50 characters",
//   "Is English",
// ];

const AddColumnDialog = ({
  isOpen,
  onOpenChange,
  selectedForkFromPromptVersionId,
  experimentId,
  originalColumnPromptVersionId,
  numberOfExistingPromptVersions,
}: {
  isOpen: boolean;
  onOpenChange: (open: boolean) => void;
  selectedForkFromPromptVersionId?: string | null;
  experimentId: string;
  originalColumnPromptVersionId: string;
  numberOfExistingPromptVersions: number;
}) => {
  // const [showSuggestionPanel, setShowSuggestionPanel] = useState(false);
  const [promptVariables, setPromptVariables] = useState<
    {
      original: string;
      heliconeTag: string;
      value: string;
    }[]
  >([]);
  // const [scoreCriterias, setScoreCriterias] = useState<
  //   {
  //     scoreType?: (typeof SCORES)[number];
  //     criteria?: string;
  //   }[]
  // >([]);

  const jawn = useJawnClient();
  const queryClient = useQueryClient();

  const org = useOrg();
  const orgId = org?.currentOrg?.id;

  // Fetch promptVersionTemplateData
  const {
    data: promptVersionTemplateData,
    isLoading,
    error,
  } = useQuery(
    ["promptVersionTemplate", selectedForkFromPromptVersionId],
    async () => {
      if (!selectedForkFromPromptVersionId || !orgId) {
        return null;
      }
      const jawnClient = getJawnClient(orgId);
      const res = await jawnClient.GET("/v1/prompt/version/{promptVersionId}", {
        params: {
          path: {
            promptVersionId: selectedForkFromPromptVersionId,
          },
        },
      });

      return res.data?.data;

      // const parentPromptVersion = await jawnClient.GET(
      //   "/v1/prompt/version/{promptVersionId}",
      //   {
      //     params: {
      //       path: {
      //         promptVersionId: res.data?.data?.parent_prompt_version ?? "",
      //       },
      //     },
      //   }
      // );

      // return {
      //   ...res.data?.data,
      //   parent_prompt_version: parentPromptVersion?.data?.data,
      // };
    },
    {
      enabled: !!selectedForkFromPromptVersionId && !!orgId,
    }
  );

  const { isOnboardingVisible, currentStep, setCurrentStep } =
    useOnboardingContext();

  useEffect(() => {
    if (
      isOpen &&
      isOnboardingVisible &&
      currentStep === ONBOARDING_STEPS.EXPERIMENTS_ADD.stepNumber &&
      !promptVersionTemplateData
    ) {
      setCurrentStep(ONBOARDING_STEPS.EXPERIMENTS_ADD_CHANGE_PROMPT.stepNumber);
    }
  }, [
    isOpen,
    isOnboardingVisible,
    currentStep,
    promptVersionTemplateData,
    setCurrentStep,
  ]);

  return (
<<<<<<< HEAD
    <Dialog
      open={isOpen}
      onOpenChange={
        isOnboardingVisible &&
        currentStep ===
          ONBOARDING_STEPS.EXPERIMENTS_ADD_CHANGE_PROMPT.stepNumber
          ? undefined
          : onOpenChange
      }
    >
      <DialogContent className="w-[95vw] max-w-2xl gap-0">
        <OnboardingPopover
          popoverContentProps={{
            onboardingStep: "EXPERIMENTS_ADD_CHANGE_PROMPT",
            align: "start",
            alignOffset: 10,
          }}
          modal={true}
        >
          <div className="flex justify-between items-center mb-8">
            <div className="flex items-center">
              <FlaskConicalIcon className="w-5 h-5 mr-2.5 text-slate-500" />
              <h3 className="text-base font-medium text-slate-950 dark:text-white mr-3">
                Add Prompt
              </h3>
              <div className="flex gap-1 items-center">
                <p className="text-slate-500 text-sm font-medium leading-4">
                  Forked from
                </p>
                <Badge variant="helicone" className="text-slate-500">
                  <FlaskConicalIcon className="w-3.5 h-3.5 mr-1" />
                  {(promptVersionTemplateData?.metadata?.label as string) ??
                    `v${promptVersionTemplateData?.major_version}.${promptVersionTemplateData?.minor_version}`}
                </Badge>
              </div>
=======
    <Dialog open={isOpen} onOpenChange={onOpenChange}>
      <DialogContent className="w-[95vw] max-w-2xl gap-0 max-h-[90vh] overflow-y-auto">
        <div className="flex justify-between items-center mb-8">
          <div className="flex items-center">
            <FlaskConicalIcon className="w-5 h-5 mr-2.5 text-slate-500" />
            <h3 className="text-base font-medium text-slate-950 dark:text-white mr-3">
              Add Prompt
            </h3>
            <div className="flex gap-1 items-center">
              <p className="text-slate-500 text-sm font-medium leading-4">
                Forked from
              </p>
              <Badge variant="helicone" className="text-slate-500">
                <FlaskConicalIcon className="w-3.5 h-3.5 mr-1" />
                {(promptVersionTemplateData?.metadata?.label as string) ??
                  `v${promptVersionTemplateData?.major_version}.${promptVersionTemplateData?.minor_version}`}
              </Badge>
>>>>>>> eec0313b
            </div>
          </div>
        </OnboardingPopover>

        {promptVersionTemplateData && (
          <PromptPlayground
            defaultEditMode={true}
            prompt={promptVersionTemplateData?.helicone_template ?? ""}
            selectedInput={undefined}
            onExtractPromptVariables={(promptInputKeys) => {
              setPromptVariables(promptInputKeys);
            }}
            className="border rounded-md border-slate-200 dark:border-slate-700"
            onSubmit={async (history, model) => {
              const promptData = {
                model: model,
                messages: history.map((msg) => ({
                  role: msg.role,
                  content: [
                    {
                      text: msg.content,
                      type: "text",
                    },
                  ],
                })),
              };

              const result = await jawn.POST(
                // "/v1/prompt/version/{promptVersionId}/subversion",
                "/v2/experiment/{experimentId}/prompt-version",
                {
                  params: {
                    path: {
                      experimentId: experimentId,
                    },
                  },
                  body: {
                    newHeliconeTemplate: JSON.stringify(promptData),
                    isMajorVersion: false,
                    experimentId: experimentId,
                    parentPromptVersionId:
                      selectedForkFromPromptVersionId ?? "",
                    bumpForMajorPromptVersionId: originalColumnPromptVersionId, // TODO: this will change based on other things later
                    metadata: {
                      label: `Prompt ${numberOfExistingPromptVersions + 1}`,
                    },
                  },
                }
              );

              queryClient.invalidateQueries({
                queryKey: ["experimentPromptVersions", orgId, experimentId],
              });
              queryClient.invalidateQueries({
                queryKey: ["experimentInputKeys", orgId, experimentId],
              });

              if (result.error || !result.data) {
                console.error(result);
                return;
              }

              onOpenChange(false);
            }}
            submitText="Test"
            initialModel={promptVersionTemplateData?.model ?? "gpt-4o"}
            editMode={false}
          />
        )}
      </DialogContent>
    </Dialog>
  );
};

// <Popover
//   open={isOpen}
//   onOpenChange={(open) => {
//     handleOpenChange(open);
//     setSelectedForkFromPromptVersionId(null);
//   }}
// >
//   <PopoverTrigger asChild>
//     <button className="p-1 text-gray-500 hover:text-gray-700 flex flex-row items-center space-x-2">
//       <PlusIcon className="w-5 h-5 text-slate-700 dark:text-slate-100" />
//       <span className="text-sm font-medium text-slate-700 dark:text-slate-100">
//         Add Prompt
//       </span>
//     </button>
//   </PopoverTrigger>
//   {isOpen &&
//     (selectedForkFromPromptVersionId && promptVersionTemplateData ? (
//       <PopoverContent className="w-[700px] p-4 bg-white" align="end">
//         <ScrollArea className="flex flex-col overflow-y-auto max-h-[700px]">
//           <div className="space-y-4">
//             <h3 className="font-semibold">Add New Experiment</h3>
//             {showSuggestionPanel && (
//               <Card className="bg-gray-50 border border-slate-200 py-2 px-4 rounded-md text-slate-900 mb-2">
//                 <CardHeader className="flex flex-row items-center justify-between p-0">
//                   <div className="flex gap-2 items-center text-slate-900 font-medium">
//                     <Wand2Icon className="w-4 h-4" />
//                     Give me a suggestion
//                   </div>
//                   <Button variant="ghost" size="icon">
//                     <XIcon
//                       className="w-4 h-4"
//                       onClick={() => setShowSuggestionPanel(false)}
//                     />
//                   </Button>
//                 </CardHeader>
//                 <CardContent className="flex flex-col gap-2">
//                   {scoreCriterias.map((criteria, index) => (
//                     <div className="flex gap-2 items-center" key={index}>
//                       <Select
//                         value={criteria.scoreType}
//                         onValueChange={(value) => {
//                           setScoreCriterias(
//                             scoreCriterias.map((c) =>
//                               c.scoreType === criteria.scoreType
//                                 ? { ...c, scoreType: value }
//                                 : c
//                             )
//                           );
//                         }}
//                       >
//                         <SelectTrigger>
//                           <SelectValue placeholder="Type" />
//                         </SelectTrigger>
//                         <SelectContent>
//                           {SCORES.filter(
//                             (score) =>
//                               !scoreCriterias.some(
//                                 (c) => c.scoreType === score
//                               ) || criteria.scoreType === score
//                           ).map((score) => (
//                             <SelectItem key={score} value={score}>
//                               {score}
//                             </SelectItem>
//                           ))}
//                         </SelectContent>
//                       </Select>
//                       <p className="text-xs font-semibold text-gray-400">
//                         IS
//                       </p>
//                       <Input
//                         placeholder="Type"
//                         className="w-24"
//                         value={criteria.criteria}
//                         onChange={(e) => {
//                           setScoreCriterias(
//                             scoreCriterias.map((c) =>
//                               c.scoreType === criteria.scoreType
//                                 ? { ...c, criteria: e.target.value }
//                                 : c
//                             )
//                           );
//                         }}
//                       />
//                       <Button
//                         variant="ghost"
//                         size="icon"
//                         className="border border-slate-200 aspect-square"
//                       >
//                         <XIcon
//                           className="w-4 h-4"
//                           onClick={() => {
//                             setScoreCriterias(
//                               scoreCriterias.filter(
//                                 (c) => c.scoreType !== criteria.scoreType
//                               )
//                             );
//                           }}
//                         />
//                       </Button>
//                     </div>
//                   ))}
//                   <Button
//                     variant="ghost"
//                     className="mt-2 border border-slate-200 self-start"
//                     onClick={() => {
//                       setScoreCriterias([
//                         ...scoreCriterias,
//                         { scoreType: undefined, criteria: "" },
//                       ]);
//                     }}
//                   >
//                     <PlusIcon className="w-4 h-4" /> Add criteria
//                   </Button>
//                 </CardContent>
//                 {scoreCriterias.length > 0 &&
//                   scoreCriterias.every(
//                     (c) => c.scoreType && c.criteria
//                   ) && (
//                     <CardFooter>
//                       <Button className="flex items-center gap-2 w-full">
//                         <Wand2Icon className="w-4 h-4" />
//                         Suggest a prompt
//                       </Button>
//                     </CardFooter>
//                   )}
//               </Card>
//             )}
//             {!showSuggestionPanel && (
//               <Button
//                 variant="ghost"
//                 onClick={() => setShowSuggestionPanel(true)}
//                 className="flex items-center gap-2 bg-gray-50 text-slate-900 mb-4"
//               >
//                 <Wand2Icon className="w-4 h-4" />
//                 Give me a suggestion
//               </Button>
//             )}
//             <PromptPlayground
//               defaultEditMode={true}
//               prompt={promptVersionTemplateData?.helicone_template ?? ""}
//               selectedInput={undefined}
//               onExtractPromptVariables={(promptInputKeys) => {
//                 setPromptVariables(promptInputKeys);
//               }}
//               onSubmit={async (history, model) => {
//                 console.log({ history });
//                 const promptData = {
//                   model: model,
//                   messages: history.map((msg) => ({
//                     role: msg.role,
//                     content: [
//                       {
//                         text: msg.content,
//                         type: "text",
//                       },
//                     ],
//                   })),
//                 };

//                 const result = await jawn.POST(
//                   // "/v1/prompt/version/{promptVersionId}/subversion",
//                   "/v2/experiment/{experimentId}/prompt-version",
//                   {
//                     params: {
//                       path: {
//                         experimentId: experimentId,
//                       },
//                     },
//                     body: {
//                       newHeliconeTemplate: JSON.stringify(promptData),
//                       isMajorVersion: false,
//                       experimentId: experimentId,
//                       parentPromptVersionId:
//                         selectedForkFromPromptVersionId,
//                       bumpForMajorPromptVersionId:
//                         originalColumnPromptVersionId, // TODO: this will change based on other things later
//                       metadata: {
//                         label: `Prompt ${
//                           numberOfExistingPromptVersions + 1
//                         }`,
//                       },
//                     },
//                   }
//                 );

//                 queryClient.invalidateQueries({
//                   queryKey: [
//                     "experimentPromptVersions",
//                     orgId,
//                     experimentId,
//                   ],
//                 });
//                 queryClient.invalidateQueries({
//                   queryKey: ["experimentInputKeys", orgId, experimentId],
//                 });

//                 if (result.error || !result.data) {
//                   console.error(result);
//                   return;
//                 }

//                 setOpenAddExperimentModal(false);
//                 setIsOpen(false);
//               }}
//               submitText="Test"
//               initialModel={"gpt-4o"}
//               editMode={false}
//             />
//             <div className="flex justify-end pt-4">
//               <Button onClick={() => setOpenAddExperimentModal(false)}>
//                 Close
//               </Button>
//             </div>
//           </div>
//         </ScrollArea>
//       </PopoverContent>
//     ) : (
//       <PopoverContent className="w-[200px] p-4 bg-white" align="end">
//         <ScrollArea className="flex flex-col overflow-y-auto max-h-[700px]">
//           {experimentPromptVersions?.map((pv, i) => (
//             <div
//               key={pv.id}
//               onClick={() => setSelectedForkFromPromptVersionId(pv.id)}
//               className="w-full p-2 border-b border-slate-200 hover:bg-gray-50 cursor-pointer"
//             >
//               {pv.label ?? (i === 0 ? "Original" : `Prompt ${i}`)}
//             </div>
//           ))}
//         </ScrollArea>
//       </PopoverContent>
//     ))}
// </Popover>

export default AddColumnDialog;<|MERGE_RESOLUTION|>--- conflicted
+++ resolved
@@ -120,7 +120,6 @@
   ]);
 
   return (
-<<<<<<< HEAD
     <Dialog
       open={isOpen}
       onOpenChange={
@@ -131,7 +130,7 @@
           : onOpenChange
       }
     >
-      <DialogContent className="w-[95vw] max-w-2xl gap-0">
+      <DialogContent className="w-[95vw] max-w-2xl gap-0 max-h-[90vh] overflow-y-auto">
         <OnboardingPopover
           popoverContentProps={{
             onboardingStep: "EXPERIMENTS_ADD_CHANGE_PROMPT",
@@ -156,25 +155,6 @@
                     `v${promptVersionTemplateData?.major_version}.${promptVersionTemplateData?.minor_version}`}
                 </Badge>
               </div>
-=======
-    <Dialog open={isOpen} onOpenChange={onOpenChange}>
-      <DialogContent className="w-[95vw] max-w-2xl gap-0 max-h-[90vh] overflow-y-auto">
-        <div className="flex justify-between items-center mb-8">
-          <div className="flex items-center">
-            <FlaskConicalIcon className="w-5 h-5 mr-2.5 text-slate-500" />
-            <h3 className="text-base font-medium text-slate-950 dark:text-white mr-3">
-              Add Prompt
-            </h3>
-            <div className="flex gap-1 items-center">
-              <p className="text-slate-500 text-sm font-medium leading-4">
-                Forked from
-              </p>
-              <Badge variant="helicone" className="text-slate-500">
-                <FlaskConicalIcon className="w-3.5 h-3.5 mr-1" />
-                {(promptVersionTemplateData?.metadata?.label as string) ??
-                  `v${promptVersionTemplateData?.major_version}.${promptVersionTemplateData?.minor_version}`}
-              </Badge>
->>>>>>> eec0313b
             </div>
           </div>
         </OnboardingPopover>
@@ -249,237 +229,5 @@
   );
 };
 
-// <Popover
-//   open={isOpen}
-//   onOpenChange={(open) => {
-//     handleOpenChange(open);
-//     setSelectedForkFromPromptVersionId(null);
-//   }}
-// >
-//   <PopoverTrigger asChild>
-//     <button className="p-1 text-gray-500 hover:text-gray-700 flex flex-row items-center space-x-2">
-//       <PlusIcon className="w-5 h-5 text-slate-700 dark:text-slate-100" />
-//       <span className="text-sm font-medium text-slate-700 dark:text-slate-100">
-//         Add Prompt
-//       </span>
-//     </button>
-//   </PopoverTrigger>
-//   {isOpen &&
-//     (selectedForkFromPromptVersionId && promptVersionTemplateData ? (
-//       <PopoverContent className="w-[700px] p-4 bg-white" align="end">
-//         <ScrollArea className="flex flex-col overflow-y-auto max-h-[700px]">
-//           <div className="space-y-4">
-//             <h3 className="font-semibold">Add New Experiment</h3>
-//             {showSuggestionPanel && (
-//               <Card className="bg-gray-50 border border-slate-200 py-2 px-4 rounded-md text-slate-900 mb-2">
-//                 <CardHeader className="flex flex-row items-center justify-between p-0">
-//                   <div className="flex gap-2 items-center text-slate-900 font-medium">
-//                     <Wand2Icon className="w-4 h-4" />
-//                     Give me a suggestion
-//                   </div>
-//                   <Button variant="ghost" size="icon">
-//                     <XIcon
-//                       className="w-4 h-4"
-//                       onClick={() => setShowSuggestionPanel(false)}
-//                     />
-//                   </Button>
-//                 </CardHeader>
-//                 <CardContent className="flex flex-col gap-2">
-//                   {scoreCriterias.map((criteria, index) => (
-//                     <div className="flex gap-2 items-center" key={index}>
-//                       <Select
-//                         value={criteria.scoreType}
-//                         onValueChange={(value) => {
-//                           setScoreCriterias(
-//                             scoreCriterias.map((c) =>
-//                               c.scoreType === criteria.scoreType
-//                                 ? { ...c, scoreType: value }
-//                                 : c
-//                             )
-//                           );
-//                         }}
-//                       >
-//                         <SelectTrigger>
-//                           <SelectValue placeholder="Type" />
-//                         </SelectTrigger>
-//                         <SelectContent>
-//                           {SCORES.filter(
-//                             (score) =>
-//                               !scoreCriterias.some(
-//                                 (c) => c.scoreType === score
-//                               ) || criteria.scoreType === score
-//                           ).map((score) => (
-//                             <SelectItem key={score} value={score}>
-//                               {score}
-//                             </SelectItem>
-//                           ))}
-//                         </SelectContent>
-//                       </Select>
-//                       <p className="text-xs font-semibold text-gray-400">
-//                         IS
-//                       </p>
-//                       <Input
-//                         placeholder="Type"
-//                         className="w-24"
-//                         value={criteria.criteria}
-//                         onChange={(e) => {
-//                           setScoreCriterias(
-//                             scoreCriterias.map((c) =>
-//                               c.scoreType === criteria.scoreType
-//                                 ? { ...c, criteria: e.target.value }
-//                                 : c
-//                             )
-//                           );
-//                         }}
-//                       />
-//                       <Button
-//                         variant="ghost"
-//                         size="icon"
-//                         className="border border-slate-200 aspect-square"
-//                       >
-//                         <XIcon
-//                           className="w-4 h-4"
-//                           onClick={() => {
-//                             setScoreCriterias(
-//                               scoreCriterias.filter(
-//                                 (c) => c.scoreType !== criteria.scoreType
-//                               )
-//                             );
-//                           }}
-//                         />
-//                       </Button>
-//                     </div>
-//                   ))}
-//                   <Button
-//                     variant="ghost"
-//                     className="mt-2 border border-slate-200 self-start"
-//                     onClick={() => {
-//                       setScoreCriterias([
-//                         ...scoreCriterias,
-//                         { scoreType: undefined, criteria: "" },
-//                       ]);
-//                     }}
-//                   >
-//                     <PlusIcon className="w-4 h-4" /> Add criteria
-//                   </Button>
-//                 </CardContent>
-//                 {scoreCriterias.length > 0 &&
-//                   scoreCriterias.every(
-//                     (c) => c.scoreType && c.criteria
-//                   ) && (
-//                     <CardFooter>
-//                       <Button className="flex items-center gap-2 w-full">
-//                         <Wand2Icon className="w-4 h-4" />
-//                         Suggest a prompt
-//                       </Button>
-//                     </CardFooter>
-//                   )}
-//               </Card>
-//             )}
-//             {!showSuggestionPanel && (
-//               <Button
-//                 variant="ghost"
-//                 onClick={() => setShowSuggestionPanel(true)}
-//                 className="flex items-center gap-2 bg-gray-50 text-slate-900 mb-4"
-//               >
-//                 <Wand2Icon className="w-4 h-4" />
-//                 Give me a suggestion
-//               </Button>
-//             )}
-//             <PromptPlayground
-//               defaultEditMode={true}
-//               prompt={promptVersionTemplateData?.helicone_template ?? ""}
-//               selectedInput={undefined}
-//               onExtractPromptVariables={(promptInputKeys) => {
-//                 setPromptVariables(promptInputKeys);
-//               }}
-//               onSubmit={async (history, model) => {
-//                 console.log({ history });
-//                 const promptData = {
-//                   model: model,
-//                   messages: history.map((msg) => ({
-//                     role: msg.role,
-//                     content: [
-//                       {
-//                         text: msg.content,
-//                         type: "text",
-//                       },
-//                     ],
-//                   })),
-//                 };
-
-//                 const result = await jawn.POST(
-//                   // "/v1/prompt/version/{promptVersionId}/subversion",
-//                   "/v2/experiment/{experimentId}/prompt-version",
-//                   {
-//                     params: {
-//                       path: {
-//                         experimentId: experimentId,
-//                       },
-//                     },
-//                     body: {
-//                       newHeliconeTemplate: JSON.stringify(promptData),
-//                       isMajorVersion: false,
-//                       experimentId: experimentId,
-//                       parentPromptVersionId:
-//                         selectedForkFromPromptVersionId,
-//                       bumpForMajorPromptVersionId:
-//                         originalColumnPromptVersionId, // TODO: this will change based on other things later
-//                       metadata: {
-//                         label: `Prompt ${
-//                           numberOfExistingPromptVersions + 1
-//                         }`,
-//                       },
-//                     },
-//                   }
-//                 );
-
-//                 queryClient.invalidateQueries({
-//                   queryKey: [
-//                     "experimentPromptVersions",
-//                     orgId,
-//                     experimentId,
-//                   ],
-//                 });
-//                 queryClient.invalidateQueries({
-//                   queryKey: ["experimentInputKeys", orgId, experimentId],
-//                 });
-
-//                 if (result.error || !result.data) {
-//                   console.error(result);
-//                   return;
-//                 }
-
-//                 setOpenAddExperimentModal(false);
-//                 setIsOpen(false);
-//               }}
-//               submitText="Test"
-//               initialModel={"gpt-4o"}
-//               editMode={false}
-//             />
-//             <div className="flex justify-end pt-4">
-//               <Button onClick={() => setOpenAddExperimentModal(false)}>
-//                 Close
-//               </Button>
-//             </div>
-//           </div>
-//         </ScrollArea>
-//       </PopoverContent>
-//     ) : (
-//       <PopoverContent className="w-[200px] p-4 bg-white" align="end">
-//         <ScrollArea className="flex flex-col overflow-y-auto max-h-[700px]">
-//           {experimentPromptVersions?.map((pv, i) => (
-//             <div
-//               key={pv.id}
-//               onClick={() => setSelectedForkFromPromptVersionId(pv.id)}
-//               className="w-full p-2 border-b border-slate-200 hover:bg-gray-50 cursor-pointer"
-//             >
-//               {pv.label ?? (i === 0 ? "Original" : `Prompt ${i}`)}
-//             </div>
-//           ))}
-//         </ScrollArea>
-//       </PopoverContent>
-//     ))}
-// </Popover>
 
 export default AddColumnDialog;