import { Col, Row } from "@/components/layout/common";
<<<<<<< HEAD
import useOnboardingContext, {
  ONBOARDING_STEPS,
} from "@/components/layout/onboardingContext";
import { useOrg } from "@/components/layout/organizationContext";
import { CreateNewEvaluatorSheetContent } from "@/components/shared/CreateNewEvaluator/CreateNewEvaluatorSheetContent";
import useNotification from "@/components/shared/notification/useNotification";
import { OnboardingPopoverContent } from "@/components/templates/onboarding/OnboardingPopover";
import { Button } from "@/components/ui/button";
import { Popover, PopoverTrigger } from "@/components/ui/popover";
=======
import { CreateNewEvaluatorSheetContent } from "@/components/shared/CreateNewEvaluator/CreateNewEvaluatorSheetContent";
import { Button } from "@/components/ui/button";
import { Badge } from "@/components/ui/badge";
>>>>>>> e5eb5738
import {
  Select,
  SelectContent,
  SelectGroup,
  SelectItem,
  SelectItemRawNotText,
  SelectLabel,
  SelectTrigger,
  SelectValue,
} from "@/components/ui/select";
import { Sheet } from "@/components/ui/sheet";
<<<<<<< HEAD
import { getJawnClient } from "@/lib/clients/jawn";
import { useMutation, useQuery } from "@tanstack/react-query";
import { Loader2, TrashIcon } from "lucide-react";
import { memo, useEffect, useState } from "react";
=======
import { useExperimentScores } from "@/services/hooks/prompts/experiment-scores";
import { CheckIcon, Loader2, TriangleAlertIcon, XIcon } from "lucide-react";
import { memo, useState, useEffect } from "react";
import { ScrollArea, ScrollBar } from "@/components/ui/scroll-area";
import { cn } from "@/lib/utils";
>>>>>>> e5eb5738

const ScoresEvaluatorsConfig = memo(
  ({ experimentId }: { experimentId: string }) => {
    const {
      evaluators,
      addEvaluator,
      removeEvaluator,
      runEvaluators,
      allEvaluators,
      shouldRunEvaluators,
    } = useExperimentScores(experimentId);

    const [open, setOpen] = useState<boolean>(false);
    const [value, setValue] = useState<string>("");

    const [showSuccess, setShowSuccess] = useState(false);
    const [showError, setShowError] = useState(false);

    useEffect(() => {
      if (runEvaluators.isSuccess) {
        setShowSuccess(true);
        const timer = setTimeout(() => setShowSuccess(false), 3000);
        return () => clearTimeout(timer);
      }
    }, [runEvaluators.isSuccess]);

    useEffect(() => {
      if (runEvaluators.isError) {
        setShowError(true);
        const timer = setTimeout(() => setShowError(false), 3000);
        return () => clearTimeout(timer);
      }
    }, [runEvaluators.isError]);

<<<<<<< HEAD
    const {
      isOnboardingVisible,
      currentStep,
      setCurrentStep,
      setOnClickElement,
    } = useOnboardingContext();

    const [open, setOpen] = useState<boolean>(false);
    const [selectOpen, setSelectOpen] = useState<boolean>(false);

    useEffect(() => {
      if (
        isOnboardingVisible &&
        currentStep === ONBOARDING_STEPS.EXPERIMENTS_CLICK_ADD_EVAL.stepNumber
      ) {
        setOnClickElement(() => () => {
          setCurrentStep(ONBOARDING_STEPS.EXPERIMENTS_SPECIFIC_EVAL.stepNumber);
          setSelectOpen(true);
        });

        const keydownHandler = (e: KeyboardEvent) => {
          if (e.key === "ArrowRight" || e.key === "ArrowDown") {
            e.preventDefault();
            setCurrentStep(
              ONBOARDING_STEPS.EXPERIMENTS_SPECIFIC_EVAL.stepNumber
            );
            setSelectOpen(true);
          }
        };
        window.addEventListener("keydown", keydownHandler);
        return () => window.removeEventListener("keydown", keydownHandler);
      }
    }, [isOnboardingVisible, currentStep, setOnClickElement]);

=======
>>>>>>> e5eb5738
    return (
      <Row className={cn("gap-2 items-center w-full", "mx-6")}>
        <Select
<<<<<<< HEAD
          open={selectOpen}
          onOpenChange={setSelectOpen}
          value={"default"}
=======
          value={value}
>>>>>>> e5eb5738
          onValueChange={(value) => {
            if (value === "helicone-new-custom") {
              // addEvaluator.mutate(value);/
              setOpen(true);
              setValue("");
            } else {
              addEvaluator.mutate(value);
              setValue("");
            }
          }}
        >
<<<<<<< HEAD
          <SelectTrigger
            className="w-[200px] relative"
            data-onboarding-step={
              ONBOARDING_STEPS.EXPERIMENTS_CLICK_ADD_EVAL.stepNumber
            }
          >
            <SelectValue />
            {isOnboardingVisible &&
              currentStep ===
                ONBOARDING_STEPS.EXPERIMENTS_CLICK_ADD_EVAL.stepNumber && (
                <div className="absolute right-1/2 top-1/2 translate-x-2 -translate-y-1/2">
                  <span className="relative flex h-3 w-3">
                    <span className="animate-ping absolute inline-flex h-full w-full rounded-full bg-sky-400 opacity-75"></span>
                    <span className="relative inline-flex rounded-full h-3 w-3 bg-sky-500"></span>
                  </span>
                </div>
              )}
=======
          <SelectTrigger className="w-[200px]">
            <SelectValue placeholder="Select an evaluator" />
>>>>>>> e5eb5738
          </SelectTrigger>

          <SelectContent>
            <SelectItem
              className="cursor-default gap-2 px-2 text-xs"
              value={"helicone-new-custom"}
            >
              Create New Custom Evaluator
            </SelectItem>

<<<<<<< HEAD
            {allEvaluators.data?.data?.data?.map((evaluator) => (
              <Popover
                key={evaluator.id}
                open={
                  isOnboardingVisible &&
                  currentStep ===
                    ONBOARDING_STEPS.EXPERIMENTS_SPECIFIC_EVAL.stepNumber
                }
              >
                <PopoverTrigger asChild>
                  <SelectItemRawNotText
                    key={evaluator.id}
                    value={evaluator.id}
                    className=""
                    data-onboarding-step={
                      ONBOARDING_STEPS.EXPERIMENTS_SPECIFIC_EVAL.stepNumber
                    }
                  >
                    <div className="flex flex-row items-center justify-between w-full gap-5">
                      <span>
                        + {evaluator.name} ({evaluator.scoring_type})
                      </span>
                    </div>
                  </SelectItemRawNotText>
                </PopoverTrigger>
                <OnboardingPopoverContent
                  onboardingStep="EXPERIMENTS_SPECIFIC_EVAL"
                  align="start"
                  side="right"
                  next={() => addEvaluator.mutate(evaluator.id)}
                />
              </Popover>
            ))}
=======
            {/* <SelectSeparator /> */}
            <SelectGroup>
              {allEvaluators?.data?.data &&
                allEvaluators.data.data.filter(
                  (evaluator) =>
                    !evaluators?.data?.data?.filter(
                      (e) => e.id === evaluator.id
                    ).length
                )?.length > 0 && (
                  <SelectLabel className="text-xs font-medium text-slate-500 px-2 py-1">
                    Existing Evaluators
                  </SelectLabel>
                )}

              {allEvaluators?.data?.data
                ?.filter(
                  (evaluator) =>
                    !evaluators?.data?.data?.filter(
                      (e) => e.id === evaluator.id
                    ).length
                )
                .map((evaluator) => (
                  <SelectItemRawNotText
                    key={evaluator.id}
                    value={evaluator.id}
                    className="px-2 text-xs"
                    showIndicator={false}
                  >
                    {evaluator.name} ({evaluator.scoring_type})
                  </SelectItemRawNotText>
                ))}
            </SelectGroup>
>>>>>>> e5eb5738
          </SelectContent>
        </Select>

        <Sheet open={open} onOpenChange={setOpen}>
          <CreateNewEvaluatorSheetContent
            onSubmit={(evaluatorId) => {
              addEvaluator.mutate(evaluatorId);
              setOpen(false);
            }}
            hideButton={true}
          />
        </Sheet>

        <ScrollArea className="flex-1">
          <div className="flex gap-2 justify-start items-start">
            {evaluators?.data?.data?.map((evaluator, index) => {
              return (
                <Badge
                  key={`evaluator-${evaluator.id}-${index}`}
                  variant="helicone"
                  className="gap-1 text-xs text-nowrap whitespace-nowrap items-center cursor-pointer"
                  onClick={() => {
                    removeEvaluator.mutate(evaluator.id);
                  }}
                >
                  <XIcon
                    className="w-3 h-3 cursor-pointer"
                    onClick={(e) => {
                      e.stopPropagation();
                      removeEvaluator.mutate(evaluator.id);
                    }}
                  />
                  <span className="leading-tight">{evaluator.name}</span>
                </Badge>
              );
            })}
          </div>
          <ScrollBar orientation="horizontal" />
        </ScrollArea>
        <Col className="items-end">
          <div className="flex items-center gap-2">
<<<<<<< HEAD
            <Popover
              open={
                isOnboardingVisible &&
                currentStep === ONBOARDING_STEPS.EXPERIMENTS_RUN_EVAL.stepNumber
              }
            >
              <PopoverTrigger asChild>
                <Button
                  size="sm_sleek"
                  variant={"outline"}
                  onClick={() => runEvaluators.mutate()}
                  disabled={runEvaluators.isLoading}
                  data-onboarding-step={
                    ONBOARDING_STEPS.EXPERIMENTS_RUN_EVAL.stepNumber
                  }
                >
                  {runEvaluators.isLoading ? "Running..." : "Run Evaluators"}
                </Button>
              </PopoverTrigger>
              <OnboardingPopoverContent
                onboardingStep="EXPERIMENTS_RUN_EVAL"
                align="end"
                side="bottom"
                next={() => runEvaluators.mutate()}
              />
            </Popover>
            {runEvaluators.isLoading && (
              <Loader2 className="w-4 h-4 animate-spin" />
            )}
=======
            {shouldRunEvaluators.data && (
              <Badge
                variant="helicone"
                className="gap-2 bg-yellow-50 dark:bg-yellow-950 border-yellow-200 dark:border-yellow-800 text-yellow-500 text-xs"
              >
                <TriangleAlertIcon className="w-3 h-3" />
                <span>For latest scores, re-run evaluators</span>
              </Badge>
            )}
            {showSuccess && (
              <Badge
                variant="helicone"
                className="gap-2 bg-green-50 dark:bg-green-950 border-green-200 dark:border-green-800 text-green-500 text-xs"
              >
                <CheckIcon className="w-3 h-3" />
                <span>Evaluators ran successfully</span>
              </Badge>
            )}
            {showError && (
              <Badge
                variant="helicone"
                className="gap-2 bg-red-50 dark:bg-red-950 border-red-200 dark:border-red-800 text-red-500 text-xs"
              >
                <TriangleAlertIcon className="w-3 h-3" />
                <span>Error running evaluators</span>
              </Badge>
            )}
            <Button
              size="sm"
              variant={"outline"}
              onClick={() => runEvaluators.mutate()}
              disabled={runEvaluators.isLoading}
              className="text-xs"
            >
              {runEvaluators.isLoading ? "Running..." : "Run Evaluators"}
              {runEvaluators.isLoading && (
                <Loader2 className="w-4 h-4 animate-spin" />
              )}
            </Button>
>>>>>>> e5eb5738
          </div>
        </Col>
      </Row>
    );
  }
);

ScoresEvaluatorsConfig.displayName = "ScoresEvaluatorsConfig";

export default ScoresEvaluatorsConfig;<|MERGE_RESOLUTION|>--- conflicted
+++ resolved
@@ -1,19 +1,7 @@
 import { Col, Row } from "@/components/layout/common";
-<<<<<<< HEAD
-import useOnboardingContext, {
-  ONBOARDING_STEPS,
-} from "@/components/layout/onboardingContext";
-import { useOrg } from "@/components/layout/organizationContext";
-import { CreateNewEvaluatorSheetContent } from "@/components/shared/CreateNewEvaluator/CreateNewEvaluatorSheetContent";
-import useNotification from "@/components/shared/notification/useNotification";
-import { OnboardingPopoverContent } from "@/components/templates/onboarding/OnboardingPopover";
-import { Button } from "@/components/ui/button";
-import { Popover, PopoverTrigger } from "@/components/ui/popover";
-=======
 import { CreateNewEvaluatorSheetContent } from "@/components/shared/CreateNewEvaluator/CreateNewEvaluatorSheetContent";
 import { Button } from "@/components/ui/button";
 import { Badge } from "@/components/ui/badge";
->>>>>>> e5eb5738
 import {
   Select,
   SelectContent,
@@ -25,18 +13,11 @@
   SelectValue,
 } from "@/components/ui/select";
 import { Sheet } from "@/components/ui/sheet";
-<<<<<<< HEAD
-import { getJawnClient } from "@/lib/clients/jawn";
-import { useMutation, useQuery } from "@tanstack/react-query";
-import { Loader2, TrashIcon } from "lucide-react";
-import { memo, useEffect, useState } from "react";
-=======
 import { useExperimentScores } from "@/services/hooks/prompts/experiment-scores";
 import { CheckIcon, Loader2, TriangleAlertIcon, XIcon } from "lucide-react";
 import { memo, useState, useEffect } from "react";
 import { ScrollArea, ScrollBar } from "@/components/ui/scroll-area";
 import { cn } from "@/lib/utils";
->>>>>>> e5eb5738
 
 const ScoresEvaluatorsConfig = memo(
   ({ experimentId }: { experimentId: string }) => {
@@ -71,53 +52,10 @@
       }
     }, [runEvaluators.isError]);
 
-<<<<<<< HEAD
-    const {
-      isOnboardingVisible,
-      currentStep,
-      setCurrentStep,
-      setOnClickElement,
-    } = useOnboardingContext();
-
-    const [open, setOpen] = useState<boolean>(false);
-    const [selectOpen, setSelectOpen] = useState<boolean>(false);
-
-    useEffect(() => {
-      if (
-        isOnboardingVisible &&
-        currentStep === ONBOARDING_STEPS.EXPERIMENTS_CLICK_ADD_EVAL.stepNumber
-      ) {
-        setOnClickElement(() => () => {
-          setCurrentStep(ONBOARDING_STEPS.EXPERIMENTS_SPECIFIC_EVAL.stepNumber);
-          setSelectOpen(true);
-        });
-
-        const keydownHandler = (e: KeyboardEvent) => {
-          if (e.key === "ArrowRight" || e.key === "ArrowDown") {
-            e.preventDefault();
-            setCurrentStep(
-              ONBOARDING_STEPS.EXPERIMENTS_SPECIFIC_EVAL.stepNumber
-            );
-            setSelectOpen(true);
-          }
-        };
-        window.addEventListener("keydown", keydownHandler);
-        return () => window.removeEventListener("keydown", keydownHandler);
-      }
-    }, [isOnboardingVisible, currentStep, setOnClickElement]);
-
-=======
->>>>>>> e5eb5738
     return (
       <Row className={cn("gap-2 items-center w-full", "mx-6")}>
         <Select
-<<<<<<< HEAD
-          open={selectOpen}
-          onOpenChange={setSelectOpen}
-          value={"default"}
-=======
           value={value}
->>>>>>> e5eb5738
           onValueChange={(value) => {
             if (value === "helicone-new-custom") {
               // addEvaluator.mutate(value);/
@@ -129,28 +67,8 @@
             }
           }}
         >
-<<<<<<< HEAD
-          <SelectTrigger
-            className="w-[200px] relative"
-            data-onboarding-step={
-              ONBOARDING_STEPS.EXPERIMENTS_CLICK_ADD_EVAL.stepNumber
-            }
-          >
-            <SelectValue />
-            {isOnboardingVisible &&
-              currentStep ===
-                ONBOARDING_STEPS.EXPERIMENTS_CLICK_ADD_EVAL.stepNumber && (
-                <div className="absolute right-1/2 top-1/2 translate-x-2 -translate-y-1/2">
-                  <span className="relative flex h-3 w-3">
-                    <span className="animate-ping absolute inline-flex h-full w-full rounded-full bg-sky-400 opacity-75"></span>
-                    <span className="relative inline-flex rounded-full h-3 w-3 bg-sky-500"></span>
-                  </span>
-                </div>
-              )}
-=======
           <SelectTrigger className="w-[200px]">
             <SelectValue placeholder="Select an evaluator" />
->>>>>>> e5eb5738
           </SelectTrigger>
 
           <SelectContent>
@@ -161,41 +79,6 @@
               Create New Custom Evaluator
             </SelectItem>
 
-<<<<<<< HEAD
-            {allEvaluators.data?.data?.data?.map((evaluator) => (
-              <Popover
-                key={evaluator.id}
-                open={
-                  isOnboardingVisible &&
-                  currentStep ===
-                    ONBOARDING_STEPS.EXPERIMENTS_SPECIFIC_EVAL.stepNumber
-                }
-              >
-                <PopoverTrigger asChild>
-                  <SelectItemRawNotText
-                    key={evaluator.id}
-                    value={evaluator.id}
-                    className=""
-                    data-onboarding-step={
-                      ONBOARDING_STEPS.EXPERIMENTS_SPECIFIC_EVAL.stepNumber
-                    }
-                  >
-                    <div className="flex flex-row items-center justify-between w-full gap-5">
-                      <span>
-                        + {evaluator.name} ({evaluator.scoring_type})
-                      </span>
-                    </div>
-                  </SelectItemRawNotText>
-                </PopoverTrigger>
-                <OnboardingPopoverContent
-                  onboardingStep="EXPERIMENTS_SPECIFIC_EVAL"
-                  align="start"
-                  side="right"
-                  next={() => addEvaluator.mutate(evaluator.id)}
-                />
-              </Popover>
-            ))}
-=======
             {/* <SelectSeparator /> */}
             <SelectGroup>
               {allEvaluators?.data?.data &&
@@ -228,7 +111,6 @@
                   </SelectItemRawNotText>
                 ))}
             </SelectGroup>
->>>>>>> e5eb5738
           </SelectContent>
         </Select>
 
@@ -270,37 +152,6 @@
         </ScrollArea>
         <Col className="items-end">
           <div className="flex items-center gap-2">
-<<<<<<< HEAD
-            <Popover
-              open={
-                isOnboardingVisible &&
-                currentStep === ONBOARDING_STEPS.EXPERIMENTS_RUN_EVAL.stepNumber
-              }
-            >
-              <PopoverTrigger asChild>
-                <Button
-                  size="sm_sleek"
-                  variant={"outline"}
-                  onClick={() => runEvaluators.mutate()}
-                  disabled={runEvaluators.isLoading}
-                  data-onboarding-step={
-                    ONBOARDING_STEPS.EXPERIMENTS_RUN_EVAL.stepNumber
-                  }
-                >
-                  {runEvaluators.isLoading ? "Running..." : "Run Evaluators"}
-                </Button>
-              </PopoverTrigger>
-              <OnboardingPopoverContent
-                onboardingStep="EXPERIMENTS_RUN_EVAL"
-                align="end"
-                side="bottom"
-                next={() => runEvaluators.mutate()}
-              />
-            </Popover>
-            {runEvaluators.isLoading && (
-              <Loader2 className="w-4 h-4 animate-spin" />
-            )}
-=======
             {shouldRunEvaluators.data && (
               <Badge
                 variant="helicone"
@@ -340,7 +191,6 @@
                 <Loader2 className="w-4 h-4 animate-spin" />
               )}
             </Button>
->>>>>>> e5eb5738
           </div>
         </Col>
       </Row>
