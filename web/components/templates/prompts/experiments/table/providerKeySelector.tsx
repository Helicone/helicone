import {
  Dialog,
  DialogContent,
  DialogHeader,
  DialogTitle,
} from "@/components/ui/dialog";
import { Input } from "@/components/ui/input";
import { TooltipLegacy as Tooltip } from "@/components/ui/tooltipLegacy";
import { RadioGroup } from "@headlessui/react";
import { CheckCircleIcon } from "@heroicons/react/20/solid";
import {
  ArrowPathIcon,
  InformationCircleIcon,
  KeyIcon,
  TrashIcon,
} from "@heroicons/react/24/outline";
import { useCallback, useState } from "react";
import { Result } from "../../../../../lib/result";
import { useGetOrgMembers } from "../../../../../services/hooks/organizations";
import { DecryptedProviderKey } from "../../../../../services/lib/keys";
import { useOrg } from "../../../../layout/org/organizationContext";
import { clsx } from "../../../../shared/clsx";
import useNotification from "../../../../shared/notification/useNotification";
import ThemedModal from "../../../../shared/themed/themedModal";
import { SecretInput } from "../../../../shared/themed/themedTable";
import { Button } from "../../../../ui/button";
<<<<<<< HEAD
import { useVaultPage } from "../../../vault/useVaultPage";

=======
import { Dialog, DialogContent, DialogTitle } from "@/components/ui/dialog";
import { DialogHeader } from "@/components/ui/dialog";
import ThemedModal from "../../../../shared/themed/themedModal";
import { Result } from "../../../../../packages/common/result";
import {
  ArrowPathIcon,
  InformationCircleIcon,
} from "@heroicons/react/24/outline";
import { useOrg } from "../../../../layout/org/organizationContext";
import { Input } from "@/components/ui/input";
import { useGetOrgMembers } from "../../../../../services/hooks/organizations";
import { useUser } from "@supabase/auth-helpers-react";
>>>>>>> b1cbb696
import {
  Select,
  SelectContent,
  SelectItem,
  SelectTrigger,
  SelectValue,
} from "@/components/ui/select";
import { useHeliconeAuthClient } from "@/packages/common/auth/client/AuthClientFactory";

interface ProviderKeySelectorProps {
  variant?: "portal" | "basic";
  setProviderKeyCallback?: (key: string) => void;
  orgId?: string; // the id of the org that we want to change provider keys for
  orgProviderKey?: string;
  showTitle?: boolean;
  setDecryptedKey?: (key: string) => void;
  defaultProviderKey?: string | null;
}

const ProviderKeySelector = (props: ProviderKeySelectorProps) => {
  const {
    setProviderKeyCallback,
    setDecryptedKey,
    orgId,
    orgProviderKey,
    variant = "portal",
    defaultProviderKey,
    showTitle = true,
  } = props;

  const { providerKeys, refetchProviderKeys } = useVaultPage();
  const { setNotification } = useNotification();
  const heliconeAuthClient = useHeliconeAuthClient();

  const [providerKey, setProviderKey] = useState(
    defaultProviderKey || orgProviderKey
  );

  const [isProviderOpen, setIsProviderOpen] = useState(false);

  const [deleteProviderOpen, setDeleteProviderOpen] = useState(false);

  const [selectedProviderKey, setSelectedProviderKey] =
    useState<DecryptedProviderKey>();

  const [isLoading, setIsLoading] = useState(false);
  const org = useOrg();
  const {
    data: orgMembers,
    isLoading: isMembersLoading,
    refetch: refetchOrgMembers,
  } = useGetOrgMembers(org?.currentOrg?.id || "");

  const currentUserRole = orgMembers?.find(
    (d) => d.email === heliconeAuthClient?.user?.email
  )?.org_role;

  const changeProviderKeyHandler = useCallback(
    async (newProviderKey: string) => {
      if (setProviderKeyCallback) {
        setProviderKey(newProviderKey);
        setProviderKeyCallback(newProviderKey);
        return;
      }
    },
    [setProviderKeyCallback, orgId, setNotification, setProviderKey]
  );

  const deleteProviderKey = async (id: string) => {
    fetch(`/api/provider_keys/${id}/delete`, { method: "DELETE" })
      .then(() => {
        refetchProviderKeys();

        setNotification("Provider Key Deleted", "success");
        setDeleteProviderOpen(false);
      })
      .catch(() => {
        setNotification("Error Deleting Provider Key", "error");
        setDeleteProviderOpen(false);
      });
  };

  return (
    <>
      <div className="w-full">
        <div className="mx-auto w-full space-y-4">
          <div className="flex flex-row justify-between items-center">
            <div className="flex items-center space-x-1">
              <Tooltip title="Provider Keys are used to authenticate your requests to the API. This key is securely stored using our vault technologies, with the state of the art encryption.">
                <label
                  htmlFor="alert-metric"
                  className="text-gray-900 dark:text-gray-100 text-base font-semibold"
                >
                  Provider Keys
                </label>
              </Tooltip>
            </div>
          </div>

          {providerKeys.length === 0 ? (
            <button
              onClick={(e) => {
                e.stopPropagation();
                setIsProviderOpen(true);
              }}
              className="p-6 flex flex-col w-full h-full justify-center items-center border border-gray-300 dark:border-gay-700 rounded-md"
            >
              <KeyIcon className="h-4 w-4 text-black dark:text-white" />
              <p className="text-xs text-gray-500 font-semibold pt-2">
                Please create a provider key.{" "}
                <Tooltip title="Provider Keys are used to authenticate your requests to the API. This key is securely stored using our vault technologies, with the state of the art encryption.">
                  <span className="underline cursor-pointer">Learn more.</span>
                </Tooltip>
              </p>
            </button>
          ) : (
            <RadioGroup
              value={providerKey}
              onChange={(keyId: string) => {
                changeProviderKeyHandler(keyId);
              }}
            >
              <RadioGroup.Label className="sr-only">
                Server size
              </RadioGroup.Label>
              <div className="space-y-2">
                {providerKeys.map((key) => (
                  <RadioGroup.Option
                    key={key.id}
                    value={key.id}
                    onClick={() => {
                      if (setDecryptedKey) {
                        setDecryptedKey(key.provider_key || "");
                      }
                    }}
                    className={({ active, checked }) =>
                      clsx(
                        checked
                          ? "bg-sky-100 ring-sky-300 dark:bg-sky-900 dark:ring-sky-700"
                          : "bg-white ring-gray-300 dark:bg-black dark:ring-gray-700",
                        "ring-1 relative flex cursor-pointer rounded-lg py-1 px-2 shadow-sm focus:outline-none"
                      )
                    }
                  >
                    {({ active, checked }) => (
                      <>
                        <div className="flex w-full items-center justify-between">
                          <div className="flex items-center">
                            <div className="text-sm flex space-x-2 items-center">
                              <div
                                className={clsx(
                                  "rounded-full border border-gray-300 dark:border-gray-700 h-4 w-4 mr-2 flex items-center"
                                )}
                              >
                                {checked && (
                                  <CheckCircleIcon className="h-5 w-5 text-sky-500" />
                                )}
                              </div>
                              <RadioGroup.Label
                                as="p"
                                className={`font-medium text-black dark:text-white`}
                              >
                                {key.provider_key_name}
                              </RadioGroup.Label>
                              <RadioGroup.Description
                                as="span"
                                className={`inline text-gray-500 text-xs pl-2`}
                              >
                                <SecretInput
                                  value={key.provider_key || ""}
                                  variant="secondary"
                                />
                              </RadioGroup.Description>
                            </div>
                          </div>
                          <button
                            onClick={(e) => {
                              e.stopPropagation();
                              setSelectedProviderKey(key);
                              setDeleteProviderOpen(true);
                            }}
                            type="button"
                          >
                            <TrashIcon className="h-6 w-6 text-red-500 hover:bg-red-100 p-1 rounded-md" />
                          </button>
                        </div>
                      </>
                    )}
                  </RadioGroup.Option>
                ))}
              </div>
            </RadioGroup>
          )}
          <Button
            variant={"secondary"}
            size={"sm"}
            onClick={(e) => {
              e.stopPropagation();
              e.preventDefault();
              setIsProviderOpen(true);
            }}
            className="w-full"
          >
            Add new key
          </Button>

          <div className="flex justify-between mt-4">
            <Button
              variant="outline"
              onClick={(e) => {
                e.stopPropagation();
                e.preventDefault();
                setIsProviderOpen(true);
              }}
            >
              Cancel
            </Button>
            <Button
              variant="default"
              onClick={(e) => {
                // e.stopPropagation();
                // e.preventDefault();
                // setIsProviderOpen(true);
              }}
            >
              Save preference
            </Button>
          </div>
        </div>
      </div>

      <Dialog open={isProviderOpen} onOpenChange={setIsProviderOpen}>
        <DialogContent className="sm:max-w-[425px]">
          <DialogHeader>
            <DialogTitle>Create Provider Key</DialogTitle>
          </DialogHeader>
          <div className="flex flex-col space-y-8 w-full text-gray-900 dark:text-gray-100">
            <div className="w-full space-y-1.5 text-sm">
              <label htmlFor="api-key">Provider</label>
              <Select defaultValue="openai" disabled>
                <SelectTrigger>
                  <SelectValue placeholder="Select provider" />
                </SelectTrigger>
                <SelectContent>
                  <SelectItem value="openai">
                    {variant === "portal" ? "Custom" : "OpenAI"}
                  </SelectItem>
                </SelectContent>
              </Select>
            </div>

            <div className="w-full space-y-1.5 text-sm">
              <label htmlFor="provider-key" className="flex items-center gap-1">
                Provider Key
                <Tooltip
                  title={
                    "This is the secret key that you get from the provider. It is used to authenticate and make requests to the provider's API."
                  }
                >
                  <InformationCircleIcon
                    className={clsx("w-4 h-4 text-gray-500")}
                  />
                </Tooltip>
              </label>
              <div className="text-gray-500 text-xs italic">
                This will be placed in the{" "}
                <code className="not-italic">authorization</code> header with
                the <code className="not-italic">Bearer</code> prefix.
              </div>
              <Input
                type="password"
                name="provider-key"
                id="provider-key"
                required
                placeholder="sk-"
              />
            </div>
            <div className="w-full space-y-1.5 text-sm">
              <label htmlFor="key-name">Key Name</label>
              <Input
                name="key-name"
                id="key-name"
                required
                placeholder="Provider Key Name"
              />
            </div>
            <div className="flex justify-end gap-2">
              <Button
                variant="outline"
                onClick={() => setIsProviderOpen(false)}
              >
                Cancel
              </Button>
              <Button
                onClick={() => {
                  const providerKeyInput = document.getElementById(
                    "provider-key"
                  ) as HTMLInputElement;
                  const keyNameInput = document.getElementById(
                    "key-name"
                  ) as HTMLInputElement;

                  if (
                    (!keyNameInput || keyNameInput.value === "") &&
                    variant !== "portal"
                  ) {
                    setNotification("Please enter in a key name", "error");
                    return;
                  }
                  if (!providerKeyInput || providerKeyInput.value === "") {
                    setNotification("Please enter in a provider key", "error");
                    return;
                  }

                  setIsLoading(true);
                  fetch("/api/provider_keys/create", {
                    method: "POST",
                    headers: {
                      "Content-Type": "application/json",
                    },
                    body: JSON.stringify({
                      providerKey: providerKeyInput.value,
                      providerName: variant === "portal" ? "portal" : "openai",
                      providerKeyName: keyNameInput.value,
                    }),
                  })
                    .then(
                      (res) =>
                        res.json() as Promise<
                          Result<DecryptedProviderKey, string>
                        >
                    )
                    .then(({ data }) => {
                      if (data !== null) {
                        setNotification(
                          "Successfully created provider key",
                          "success"
                        );
                        setIsProviderOpen(false);
                        refetchProviderKeys();
                      } else {
                        setNotification(
                          "Failed to create provider key, you are only allowed 1 provider key",
                          "error"
                        );
                      }
                    })
                    .catch((err) => {
                      setNotification(`Error: ${err}`, "error");
                    })
                    .finally(() => setIsLoading(false));
                }}
                disabled={isLoading}
              >
                {isLoading && (
                  <ArrowPathIcon className="w-4 h-4 mr-1.5 animate-spin" />
                )}
                Create Provider Key
              </Button>
            </div>
          </div>
        </DialogContent>
      </Dialog>

      <ThemedModal open={deleteProviderOpen} setOpen={setDeleteProviderOpen}>
        <div
          className="flex flex-col gap-4 w-full"
          onClick={(e) => e.stopPropagation()}
        >
          <p className="font-semibold text-lg text-gray-900 dark:text-gray-100">
            Delete Provider Key
          </p>
          <p className="text-gray-700 dark:text-gray-300 w-[400px] whitespace-pre-wrap text-sm">
            This Provider Key will be deleted from your account. All proxy keys
            that are mapped to this provider key will be deleted as well. Are
            you sure you want to delete this provider key?
          </p>
          <div className="flex justify-end gap-2">
            <button
              onClick={(e) => {
                e.stopPropagation();
                setDeleteProviderOpen(false);
              }}
              type="button"
              className="flex flex-row items-center rounded-md bg-white dark:bg-black px-4 py-2 text-sm font-semibold border border-gray-300 dark:border-gray-700 hover:bg-gray-50 text-gray-900 dark:hover:bg-gray-900 dark:text-gray-100 shadow-sm hover:text-gray-700 dark:hover:text-gray-300 focus-visible:outline focus-visible:outline-2 focus-visible:outline-offset-2 focus-visible:outline-gray-500"
            >
              Cancel
            </button>
            <button
              onClick={async (e) => {
                e.stopPropagation();
                if (selectedProviderKey?.id) {
                  await deleteProviderKey(selectedProviderKey.id);
                }
              }}
              className="items-center rounded-md bg-red-500 px-4 py-2 text-sm flex font-semibold text-white dark:text-black shadow-sm hover:bg-red-700 focus-visible:outline focus-visible:outline-2 focus-visible:outline-offset-2 focus-visible:outline-white"
            >
              Delete
            </button>
          </div>
        </div>
      </ThemedModal>
    </>
  );
};

export default ProviderKeySelector;<|MERGE_RESOLUTION|>--- conflicted
+++ resolved
@@ -5,7 +5,15 @@
   DialogTitle,
 } from "@/components/ui/dialog";
 import { Input } from "@/components/ui/input";
+import {
+  Select,
+  SelectContent,
+  SelectItem,
+  SelectTrigger,
+  SelectValue,
+} from "@/components/ui/select";
 import { TooltipLegacy as Tooltip } from "@/components/ui/tooltipLegacy";
+import { useHeliconeAuthClient } from "@/packages/common/auth/client/AuthClientFactory";
 import { RadioGroup } from "@headlessui/react";
 import { CheckCircleIcon } from "@heroicons/react/20/solid";
 import {
@@ -15,7 +23,7 @@
   TrashIcon,
 } from "@heroicons/react/24/outline";
 import { useCallback, useState } from "react";
-import { Result } from "../../../../../lib/result";
+import { Result } from "../../../../../packages/common/result";
 import { useGetOrgMembers } from "../../../../../services/hooks/organizations";
 import { DecryptedProviderKey } from "../../../../../services/lib/keys";
 import { useOrg } from "../../../../layout/org/organizationContext";
@@ -24,31 +32,7 @@
 import ThemedModal from "../../../../shared/themed/themedModal";
 import { SecretInput } from "../../../../shared/themed/themedTable";
 import { Button } from "../../../../ui/button";
-<<<<<<< HEAD
 import { useVaultPage } from "../../../vault/useVaultPage";
-
-=======
-import { Dialog, DialogContent, DialogTitle } from "@/components/ui/dialog";
-import { DialogHeader } from "@/components/ui/dialog";
-import ThemedModal from "../../../../shared/themed/themedModal";
-import { Result } from "../../../../../packages/common/result";
-import {
-  ArrowPathIcon,
-  InformationCircleIcon,
-} from "@heroicons/react/24/outline";
-import { useOrg } from "../../../../layout/org/organizationContext";
-import { Input } from "@/components/ui/input";
-import { useGetOrgMembers } from "../../../../../services/hooks/organizations";
-import { useUser } from "@supabase/auth-helpers-react";
->>>>>>> b1cbb696
-import {
-  Select,
-  SelectContent,
-  SelectItem,
-  SelectTrigger,
-  SelectValue,
-} from "@/components/ui/select";
-import { useHeliconeAuthClient } from "@/packages/common/auth/client/AuthClientFactory";
 
 interface ProviderKeySelectorProps {
   variant?: "portal" | "basic";
