--- conflicted
+++ resolved
@@ -819,7 +819,7 @@
               }}
               rowClass="border-b border-gray-200 hover:bg-gray-50"
               headerHeight={40}
-              rowHeight={50}
+              rowHeight={300}
             />
           </div>
         </OnboardingPopover>
@@ -832,43 +832,6 @@
           }
           onOpenChange={setPopoverOpen}
         >
-<<<<<<< HEAD
-=======
-          <AgGridReact
-            ref={gridRef as any}
-            rowData={experimentTableQuery?.rows}
-            columnDefs={columnDefs}
-            onGridReady={onGridReady}
-            onColumnResized={onColumnResized}
-            onColumnMoved={onColumnMoved}
-            enableCellTextSelection={true}
-            suppressRowTransform={true}
-            suppressColumnVirtualisation={true}
-            suppressColumnMoveAnimation={true}
-            domLayout="autoHeight"
-            // getRowId={getRowId}
-            context={{
-              handleRunHypothesis,
-              setShowExperimentInputSelector,
-              setShowRandomInputSelector,
-              experimentTableData: experimentTableQuery,
-              hypotheses: [],
-              experimentId: experimentTableQuery?.metadata?.experimentId,
-              orgId,
-              promptVersionTemplateRef: promptVersionTemplateData ?? {},
-
-              rowData: experimentTableQuery?.rows,
-              handleUpdateExperimentCell: updateExperimentCell.mutate,
-              handleRunRow,
-              handleDeleteRow,
-            }}
-            rowClass="border-b border-gray-200 hover:bg-gray-50"
-            headerHeight={40}
-            rowHeight={300}
-          />
-        </div>
-        <Popover open={popoverOpen} onOpenChange={setPopoverOpen}>
->>>>>>> 775adc28
           <PopoverTrigger asChild>
             <Button
               variant="ghost"
@@ -883,13 +846,12 @@
             </Button>
           </PopoverTrigger>
           <PopoverContent className="w-full px-2 py-2">
-<<<<<<< HEAD
             {popoverOpen ? (
               <AddRowPopover
                 setPopoverOpen={setPopoverOpen}
                 setShowExperimentInputSelector={setShowExperimentInputSelector}
                 setShowRandomInputSelector={setShowRandomInputSelector}
-                handleAddRow={handleAddRow}
+                handleAddRow={handleAddRowWithPreviousInputs}
               />
             ) : (
               <OnboardingPopoverContent
@@ -899,14 +861,6 @@
                 side="bottom"
               />
             )}
-=======
-            <AddRowPopover
-              setPopoverOpen={setPopoverOpen}
-              setShowExperimentInputSelector={setShowExperimentInputSelector}
-              setShowRandomInputSelector={setShowRandomInputSelector}
-              handleAddRow={handleAddRowWithPreviousInputs}
-            />
->>>>>>> 775adc28
           </PopoverContent>
         </Popover>
       </div>
