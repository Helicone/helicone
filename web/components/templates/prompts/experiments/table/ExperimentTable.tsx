import { useOrg } from "@/components/layout/organizationContext";
import { Button } from "@/components/ui/button";
import { getJawnClient } from "@/lib/clients/jawn";
import { useJawnClient } from "@/lib/clients/jawnHook";
import {
  ColDef,
  ColumnMovedEvent,
  ColumnResizedEvent,
  GridApi,
  GridReadyEvent,
} from "ag-grid-community";
import "ag-grid-community/styles/ag-grid.css";
import { AgGridReact } from "ag-grid-react";
import React, {
  useCallback,
  useEffect,
  useMemo,
  useRef,
  useState,
} from "react";
import AddColumnHeader from "./AddColumnHeader";
import {
  HypothesisCellRenderer,
  OriginalMessagesCellRenderer,
  OriginalOutputCellRenderer,
} from "./HypothesisCellRenderer";
import { BeakerIcon, PlusIcon } from "@heroicons/react/24/outline";
import ExperimentInputSelector from "../experimentInputSelector";
import { useMutation, useQuery } from "@tanstack/react-query";

import { useLocalStorage } from "@/services/hooks/localStorage";
import LoadingAnimation from "../../../../shared/loadingAnimation";
import ExportButton from "../../../../shared/themed/table/exportButton";
import { ColumnsDropdown } from "./components/customButtonts";
import {
  CustomHeaderComponent,
  InputCellRenderer,
  InputsHeaderComponent,
  RowNumberCellRenderer,
  RowNumberHeaderComponent,
} from "./components/tableElementsRenderer";
import ScoresTable from "./scores/ScoresTable";
import {
  Popover,
  PopoverContent,
  PopoverTrigger,
} from "@/components/ui/popover";
import PromptPlayground, {
  PromptObject,
  Input as PromptInput,
} from "../../id/promptPlayground";

import { Input } from "../../../../ui/input";
import useNotification from "../../../../shared/notification/useNotification";
import { useRouter } from "next/router";
import { ScrollArea } from "../../../../ui/scroll-area";
import clsx from "clsx";
import ScoresEvaluatorsConfig from "./scores/ScoresEvaluatorsConfig";
import { ExperimentRandomInputSelector } from "../experimentRandomInputSelector";
import { placeAssetIdValues } from "../../../../../services/lib/requestTraverseHelper";
import ScoresTableContainer from "./scores/ScoresTableContainer";

interface ExperimentTableProps {
  promptSubversionId?: string;
  experimentId?: string;
}

const REFRESH_INTERVAL = 3000;

export function ExperimentTable({
  promptSubversionId,
  experimentId,
}: ExperimentTableProps) {
  const org = useOrg();
  const orgId = org?.currentOrg?.id;
  const jawn = useJawnClient();
  const [isInitialLoading, setIsInitialLoading] = useState(true);
  const [wrapText, setWrapText] = useState(false);
  const [columnView, setColumnView] = useState<"all" | "inputs" | "outputs">(
    "all"
  );
  const [showScoresTable, setShowScoresTable] = useLocalStorage(
    "showScoresTable",
    false
  );

  const [isHypothesisRunning, setIsHypothesisRunning] = useState(false);

  const [showExperimentInputSelector, setShowExperimentInputSelector] =
    useState(false);

  const experimentTableRef = useRef<HTMLDivElement>(null);
  const gridRef = useRef<GridApi | null>(null);

  const onGridReady = useCallback((params: GridReadyEvent) => {
    gridRef.current = params.api;
  }, []);

  const fetchExperimentTable = useCallback(async () => {
    if (!orgId || !experimentId) return null;

    const jawnClient = getJawnClient(orgId);
    const res = await jawnClient.POST("/v1/experiment/table/{experimentId}", {
      params: {
        path: {
          experimentId: experimentId,
        },
      },
    });

    return res.data?.data;
  }, [orgId, experimentId]);

  const { data: experimentTableData, refetch: refetchExperimentTable } =
    useQuery(["experimentTable", orgId, experimentId], fetchExperimentTable, {
      enabled: !!orgId && !!experimentId,
    });

  const inputColumns = useMemo(() => {
    return (
      experimentTableData?.columns.filter(
        (column) => column.columnType === "input"
      ) ?? []
    );
  }, [experimentTableData]);

  const inputColumnNameToId = useMemo(() => {
    const map: Record<string, string> = {};
    inputColumns.forEach((column) => {
      map[column.columnName] = column.id;
    });
    return map;
  }, [inputColumns]);

  const handleAddColumn = useCallback(
    async (
      columnName: string,
      columnType: string,
      hypothesisId?: string,
      promptVersionId?: string
    ) => {
      const res = await jawn.POST(
        "/v1/experiment/table/{experimentTableId}/column",
        {
          params: {
            path: { experimentTableId: experimentTableData?.id || "" },
          },
          body: {
            columnName,
            columnType,
            hypothesisId,
            promptVersionId,
          },
        }
      );

      if (res.error) {
        console.error("Error adding column:", res);
      }
    },
    [jawn, refetchExperimentTable, experimentTableData?.id]
  );

  const fetchInputRecords = useCallback(async () => {
    const datasetId = experimentTableData?.metadata?.datasetId as string;
    if (!orgId || !datasetId || !promptSubversionId) return [];
    const jawnClient = getJawnClient(orgId);
    const res = await jawnClient.POST(
      "/v1/experiment/dataset/{datasetId}/inputs/query",
      {
        params: {
          path: {
            datasetId: datasetId,
          },
        },
      }
    );
    return res.data?.data;
  }, [orgId, experimentTableData?.metadata?.datasetId, promptSubversionId]);

  // Define fetchPromptVersionTemplate
  const fetchPromptVersionTemplate = useCallback(async () => {
    const jawnClient = getJawnClient(orgId);
    const res = await jawnClient.GET("/v1/prompt/version/{promptVersionId}", {
      params: {
        path: {
          promptVersionId: promptSubversionId ?? "",
        },
      },
    });
    return res.data?.data;
  }, [orgId, promptSubversionId]);

  // Use useQuery to fetch promptVersionTemplateData
  const { data: promptVersionTemplateData } = useQuery(
    ["promptVersionTemplate", promptSubversionId],
    fetchPromptVersionTemplate,
    {
      staleTime: Infinity, // Data will never be considered stale
      cacheTime: Infinity, // Keep the data in cache indefinitely
      enabled: !!orgId && !!promptSubversionId,
      refetchOnWindowFocus: false,
      refetchOnMount: false,
      refetchOnReconnect: false,
    }
  );

  // Memoize promptVersionTemplate
  const promptVersionTemplate = promptVersionTemplateData;

  // Store promptVersionTemplate in a ref
  const promptVersionTemplateRef = useRef(promptVersionTemplate);

  // Update the ref when promptVersionTemplate changes
  useEffect(() => {
    promptVersionTemplateRef.current = promptVersionTemplate;
  }, [promptVersionTemplate]);

  const fetchRandomInputRecords = useCallback(async () => {
    const jawnClient = getJawnClient(orgId);
    const res = await jawnClient.POST(
      "/v1/prompt/version/{promptVersionId}/inputs/query",
      {
        params: {
          path: {
            promptVersionId: promptSubversionId ?? "",
          },
        },
        body: {
          limit: 100,
          random: true,
        },
      }
    );

    return res.data?.data;
  }, [orgId, promptSubversionId]);

  const { data: inputRecordsData, refetch: refetchInputRecords } = useQuery(
    ["inputRecords", orgId, experimentTableData?.metadata?.datasetId],
    fetchInputRecords,
    {
      enabled:
        !!experimentTableData?.metadata?.datasetId && !!promptSubversionId,
    }
  );

  const mapInputRecordsToColumnsWithRowId = useCallback(
    (inputRecords: Record<string, string>, rowId: string, rowIndex: number) => {
      const result: Record<
        string,
        { columnId: string; value: string; rowIndex: number }
      > = {};

      Object.entries(inputRecords).forEach(([inputKey, value]) => {
        const columnId = inputColumnNameToId[inputKey];
        if (columnId) {
          result[inputKey] = {
            columnId,
            value,
            rowIndex,
          };
        } else {
          console.warn(`Column ID for input key "${inputKey}" not found.`);
        }
      });

      return result;
    },
    [inputColumnNameToId]
  );

  const { data: randomInputRecordsData } = useQuery(
    ["randomInputRecords", orgId, promptSubversionId],
    fetchRandomInputRecords,
    {
      enabled: true,
      refetchInterval: 10000,
    }
  );

  const randomInputRecords = useMemo(() => {
    return (
      randomInputRecordsData?.map((row, index) => ({
        id: row.id,
        inputs: mapInputRecordsToColumnsWithRowId(row.inputs, row.id, index),
        source_request: row.source_request,
        prompt_version: row.prompt_version,
        created_at: row.created_at,
        response: row.response_body,
      })) ?? []
    );
  }, [randomInputRecordsData]);

  // Use useState to manage rowData
  const [rowData, setRowData] = useState<any[]>([]);
  // Keep track of all input keys
  const [inputKeys, setInputKeys] = useState<Set<string>>(new Set(["Input 1"]));
  const [tempRowId, setTempRowId] = useState(0);
  const responseBodyCache = useRef<Record<string, any>>({});

  // After defining inputKeys
  const inputColumnFields = Array.from(inputKeys);

  const getRequestDataByIds = useCallback(
    async (requestIds: string[]) => {
      const jawnClient = getJawnClient(orgId);
      try {
        const res = await jawnClient.POST("/v1/request/query-ids", {
          body: { requestIds },
        });
        return res.data?.data;
      } catch (error) {
        console.error("Error fetching request data:", error);
        return [];
      }
    },
    [orgId]
  );

  const fetchRequestResponseBody = async (request_response: any) => {
    // Check cache first
    if (
      request_response.request_id &&
      responseBodyCache.current[request_response.request_id]
    ) {
      return responseBodyCache.current[request_response.request_id];
    }

    if (!request_response.signed_body_url) return null;

    try {
      const contentResponse = await fetch(request_response.signed_body_url);
      if (contentResponse.ok) {
        const text = await contentResponse.text();
        let content = JSON.parse(text);
        if (request_response.asset_urls) {
          content = placeAssetIdValues(request_response.asset_urls, content);
        }
        // Store in cache
        if (request_response.request_id) {
          responseBodyCache.current[request_response.request_id] = content;
        }
        return content;
      }
    } catch (error) {
      console.error("Error fetching response body:", error);
    }
    return null;
  };

  // Modify updateRowData to be async
  const updateRowData = useCallback(async () => {
    if (!experimentTableData) {
      setRowData([]);
      return;
    }

    // Build a mapping of rowIndex to row object
    const rowIndexToRow = new Map<number, any>();

    // Collect requestIds for experiment columns
    const requestIdsToFetch = new Set<string>();

    // For each column
    experimentTableData.columns.forEach((column) => {
      const columnId = column.id;

      if (
        column.columnType === "experiment" ||
        column.columnType === "output"
      ) {
        // Process experiment columns
        column.cells.forEach((cell) => {
          const rowIndex = cell.rowIndex;
          let row = rowIndexToRow.get(rowIndex);
          if (!row) {
            row = {
              id: `row-${rowIndex}`,
              rowIndex,
              isLoading: {},
              cellId: `${columnId}_${rowIndex}`,
            };
            rowIndexToRow.set(rowIndex, row);
          }

          // Collect requestIds
          if (cell.requestId) {
            // Temporarily store requestId in the cell data
            row[columnId] = {
              requestId: cell.requestId,
              cellId: `${columnId}_${rowIndex}`,
            };
            requestIdsToFetch.add(cell.requestId);
          } else {
            row[columnId] = {
              requestId: null,
              cellId: `${columnId}_${rowIndex}`,
            };
          }
        });
      } else {
        // Non-experiment columns
        column.cells.forEach((cell) => {
          const rowIndex = cell.rowIndex;
          let row = rowIndexToRow.get(rowIndex);
          if (!row) {
            row = { id: `row-${rowIndex}`, rowIndex, isLoading: {} };
            rowIndexToRow.set(rowIndex, row);
          }

          // Set the value for the column in the row
          row[columnId] = cell.value;

          // Store requestId if needed
          if (cell.requestId) {
            row.requestId = cell.requestId;
          }
          if (cell.metadata && cell.metadata.datasetRowId) {
            row.dataset_row_id = cell.metadata.datasetRowId;
          }
        });
      }
    });

    // Fetch request data for experiment columns
    const requestDataMap = new Map<string, any>();
    if (requestIdsToFetch.size > 0) {
      const requestIdsArray = Array.from(requestIdsToFetch);

      // Fetch data for each requestId individually
      await Promise.all(
        requestIdsArray.map(async (requestId) => {
          const requestDataArray = await getRequestDataByIds([requestId]);
          if (requestDataArray && requestDataArray.length > 0) {
            requestDataMap.set(requestId, requestDataArray[0]);
          }
        })
      );
    }

    // Now construct the rowData array
    const newRowData = await Promise.all(
      Array.from(rowIndexToRow.values()).map(async (row) => {
        // Process experiment column data
        await Promise.all(
          experimentTableData.columns.map(async (column) => {
            const columnId = column.id;

            // If it's an experiment or output column
            if (
              column.columnType === "experiment" ||
              column.columnType === "output"
            ) {
              const cellData = row[columnId] as any;

              // Always initialize the column with the cellId from cellData
              if (!row[columnId] && cellData?.cellId) {
                row[columnId] = {
                  responseBody: null,
                  cellId: cellData.cellId, // Use the original cellId
                };
              }

              // If we have request data, process it
              if (cellData?.requestId) {
                const requestData = requestDataMap.get(cellData.requestId);
                if (requestData) {
                  const responseBody = await fetchRequestResponseBody(
                    requestData
                  );
                  row[columnId] = {
                    responseBody,
                    cellId: cellData.cellId, // Always use the original cellId
                  };

                  // Refresh the cell if needed
                  if (gridRef.current) {
                    const rowNode = gridRef.current.getRowNode(row.id);
                    if (rowNode) {
                      gridRef.current.refreshCells({
                        rowNodes: [rowNode],
                        columns: [columnId],
                        force: true,
                      });
                    }
                  }
                }
              }
            }
          })
        );
        return row;
      })
    );

    // Sort rows by rowIndex
    newRowData.sort((a, b) => a.rowIndex - b.rowIndex);

    // Preserve isLoading state from previous rowData
    const updatedRowData = newRowData.map((newRow) => {
      // Find the matching row in the previous rowData
      const existingRow = rowDataRef.current.find(
        (row) => row.id === newRow.id
      );

      // If an existing row is found, preserve its isLoading state
      if (existingRow && existingRow.isLoading) {
        return {
<<<<<<< HEAD
          ...newRow,
          isLoading: existingRow.isLoading,
=======
          id: row.dataset_row_id,
          dataset_row_id: row.dataset_row_id,
          inputs: row.inputs,
          // Spread inputs to individual fields
          ...row.inputs,
          ...hypothesisRowData,
          isLoading: existingRow?.isLoading || {}, // Preserve isLoading state
>>>>>>> 9cd30313
        };
      }
      // Otherwise, initialize isLoading as an empty object
      return {
        ...newRow,
        isLoading: {},
      };
    });

    setRowData(updatedRowData);
  }, [experimentTableData, getRequestDataByIds]);

  // Modify the useEffect that updates rowData
  useEffect(() => {
    if (experimentTableData && experimentTableData.columns.length > 0) {
      updateRowData().then(() => {
        setIsInitialLoading(false);
      });
    } else if (!experimentId) {
      // If there's no experimentId, set a default empty row
      const defaultInputKey = "Input 1";
      setRowData([
        {
          id: `temp-${Date.now()}`,
          [defaultInputKey]: "",
          isLoading: {},
        },
      ]);
      setIsInitialLoading(false); // Ensure we're not in a loading state
    }
  }, [experimentTableData, experimentId]);

  // Add a new useEffect to handle initial loading state
  useEffect(() => {
    if (!experimentId) {
      setIsInitialLoading(false);
    }
  }, [experimentId]);

  // Add an empty row if rowData is empty
  useEffect(() => {
    if (rowData.length === 0) {
      const inputFields = Array.from(inputKeys).reduce((acc, key) => {
        acc[key] = "";
        return acc as Record<string, string>;
      }, {} as Record<string, string>);

      const newRow = {
        id: `temp-${Date.now()}`,
        dataset_row_id: null,
        ...inputFields,
        isLoading: {},
      };

      setRowData([newRow]);
    }
  }, [inputKeys, rowData.length]);

  const defaultColDef = useMemo<ColDef>(
    () => ({
      sortable: true,
      filter: false,
      resizable: true,
      wrapText: wrapText,
      autoHeight: wrapText,
      cellStyle: {
        wordBreak: "normal",
        whiteSpace: wrapText ? "normal" : "nowrap",
        overflow: "hidden",
        textOverflow: "ellipsis",
      },
      cellClass: "border-r border-[#E2E8F0]",
      headerClass: "border-r border-[#E2E8F0]",
    }),
    [wrapText]
  );

  const getRowId = useCallback((params: any) => params.data.id, []);

  const runHypothesisMutation = useMutation(
    async ({
      hypothesisId,
      cells,
    }: {
      hypothesisId: string;
      cells: Array<{
        rowIndex: number;
        datasetRowId: string;
        columnId: string;
        cellId: string;
      }>;
    }) => {
      await jawn.POST("/v1/experiment/run", {
        body: {
          experimentId: experimentId ?? "",
          hypothesisId,
          cells: cells.map((cell) => ({
            rowIndex: cell.rowIndex,
            datasetRowId: cell.datasetRowId,
            columnId: cell.columnId,
          })),
        },
      });
    },
    {
      onMutate: ({ cells, hypothesisId }) => {
        // Manually update isLoading in rowData for the specific cells
        setRowData((prevData) => {
          const newData = prevData.map((row) => {
            const matchingCell = cells.find(
              (cell) => cell.rowIndex === row.rowIndex
            );
            if (matchingCell) {
              const cellId = `${matchingCell.columnId}_${matchingCell.rowIndex}`;
              const newIsLoading = {
                ...(row.isLoading || {}),
                [cellId]: true, // Use combined cellId
              };
              return {
                ...row,
                isLoading: newIsLoading,
              };
            }
            return row;
          });
          return newData;
        });
        // Set isHypothesisRunning to true when the mutation starts
        setIsHypothesisRunning(true);
      },
      onError: (error, variables, context) => {
        // Handle error if needed
        // Set isHypothesisRunning to false if there's an error
        setIsHypothesisRunning(false);
      },
    }
  );

  const handleRunHypothesis = useCallback(
    (
      hypothesisId: string,
      cells: Array<{
        rowIndex: number;
        datasetRowId: string;
        columnId: string;
        cellId: string;
      }>
    ) => {
      runHypothesisMutation.mutate({ hypothesisId, cells });
    },
    [runHypothesisMutation]
  );

  const refetchData = async () => {
    await refetchExperimentTable();
    await refetchInputRecords();
  };

  const [columnWidths, setColumnWidths] = useState<{ [key: string]: number }>(
    {}
  );

  const onColumnResized = useCallback((event: ColumnResizedEvent) => {
    if (event.finished && event.columns && event.columns.length > 0) {
      const newWidths: { [key: string]: number } = {};
      event.columns.forEach((column) => {
        if (column && column.getColId()) {
          newWidths[column.getColId()] = column.getActualWidth();
        }
      });
      setColumnWidths((prev) => ({
        ...prev,
        ...newWidths,
      }));
    }
  }, []);

  const [columnOrder, setColumnOrder] = useState<string[]>([]);

  const onColumnMoved = useCallback((event: ColumnMovedEvent) => {
    const newOrder = event.api.getAllGridColumns().map((col) => col.getColId());
    setColumnOrder(newOrder);
  }, []);

  const handleAddRow = useCallback(() => {
    const newRowId = `temp-${tempRowId}`;
    setTempRowId((prevId) => prevId + 1);

    const inputFields = Array.from(inputKeys).reduce((acc, key) => {
      acc[key] = "";
      return acc as Record<string, string>;
    }, {} as Record<string, string>);

    const newRow = {
      id: newRowId,
      dataset_row_id: null,
      ...inputFields,
      isLoading: {},
    };

    setRowData((prevData) => [...prevData, newRow]);
  }, [inputKeys, tempRowId]);

  const handleCellValueChanged = useCallback(
    (event: any) => {
      if (inputColumnFields.includes(event.colDef.field)) {
        const updatedRow = { ...event.data };
        setRowData((prevData) =>
          prevData.map((row) =>
            row.dataset_row_id === updatedRow.dataset_row_id ? updatedRow : row
          )
        );

        if (
          event.colDef.field === inputColumnFields[inputColumnFields.length - 1]
        ) {
          handleAddRow();
        }
      }
    },
    [inputColumnFields, handleAddRow]
  );

  const [activePopoverCell, setActivePopoverCell] = useState<{
    rowIndex: number;
    colId: string;
  } | null>(null);

  const [currentRowInputs, setCurrentRowInputs] = useState<
    Record<string, { columnId: string; value: string; rowIndex: number }>
  >({});

  const handleInputChange = useCallback(
    (key: string, value: string, columnId: string, rowIndex: number) => {
      setCurrentRowInputs((prev) => ({
        ...prev,
        [key]: { columnId, value: value.trim(), rowIndex },
      }));
    },
    []
  );

  // Modify handleLastInputSubmit to use input columns
  const handleLastInputSubmit = useCallback(
    async (rowIndex: number) => {
      const currentRowValues = Object.values(currentRowInputs)
        .filter((value) => value !== undefined && value !== null)
        .map((value) => String(value).trim());

      const allValuesFilled =
        currentRowValues.length > 0 &&
        !currentRowValues.some((value) => value === "");

      if (!allValuesFilled) {
        console.log(
          "Not all values are filled. Please fill all values before submitting."
        );
        return;
      }

      try {
        await jawn.POST(
          "/v1/experiment/dataset/{datasetId}/version/{promptVersionId}/row/new",
          {
            body: {
              inputs: currentRowInputs,
              rowIndex: rowIndex,
              experimentTableId: experimentTableData?.id ?? "",
              originalColumnId:
                experimentTableData?.columns.find(
                  (column) => column.columnType === "output"
                )?.id ?? undefined,
            },
            params: {
              path: {
                promptVersionId: promptSubversionId ?? "",
                datasetId:
                  (experimentTableData?.metadata?.datasetId as string) ?? "",
              },
            },
          }
        );

        // Clear the current row inputs after successful submission
        setCurrentRowInputs({});

        // Reset the activePopoverCell to prevent the popover from showing up
        setActivePopoverCell(null);

        // Refetch input records to update the table
        refetchInputRecords();
        refetchExperimentTable();
      } catch (error) {
        console.error("Error submitting row:", error);
      }
    },
    [
      currentRowInputs,
      jawn,
      promptSubversionId,
      experimentTableData?.metadata?.datasetId,
      inputKeys,
      refetchInputRecords,
      inputColumns,
    ]
  );

  // Adjust useEffect to add an empty row if rowData is empty
  useEffect(() => {
    if (rowData.length === 0) {
      const inputFields = Array.from(inputKeys).reduce((acc, key) => {
        acc[key] = "";
        return acc;
      }, {} as Record<string, string>);

      const newRow = {
        id: `temp-${Date.now()}`,
        dataset_row_id: null,
        ...inputFields,
        isLoading: {},
      };

      setRowData([newRow]);
    }
  }, [inputKeys, rowData.length]);
  const headerClass = clsx(
    "border-r border-[#E2E8F0] text-center items-center justify-center"
  );

  const fetchExperimentHypothesisScores = useCallback(
    async (hypothesisId: string) => {
      const result = await jawn.POST(
        "/v1/experiment/hypothesis/{hypothesisId}/scores",
        {
          params: {
            path: {
              hypothesisId,
            },
          },
        }
      );
      return result.data ?? {};
    },
    [jawn]
  );

  const columnDefs = useMemo<ColDef[]>(() => {
    let columns: ColDef[] = [
      // Row number column (keep as is)
      {
        headerComponent: RowNumberHeaderComponent,
        field: "rowNumber",
        width: 50,
        cellRenderer: RowNumberCellRenderer,
        pinned: "left",
        cellClass:
          "border-r border-[#E2E8F0] text-center text-slate-700 justify-center flex-1 items-center",
        headerClass,
        cellStyle: {
          display: "flex",
          alignItems: "center",
          justifyContent: "center",
        },
        autoHeight: wrapText,
      },
    ];
    let experimentColumnId = 1;

    Array.from(experimentTableData?.columns || []).forEach((column, index) => {
      if (column.columnType === "input") {
        columns.push({
          field: column.id,
          headerName: column.columnName,
          width: 150,
          cellRenderer: InputCellRenderer,
          cellRendererParams: {
            index: index,
            wrapText,
          },
          cellClass: "border-r border-[#E2E8F0] text-slate-700 pt-2.5",
          headerClass: "border-r border-[#E2E8F0]",
          headerComponent: InputsHeaderComponent,
          headerComponentParams: {
            index: index,
            displayName: column.columnName,
            badgeText: "Input",
            columnName: column.columnName,
            type: column.columnType,
          },
          cellStyle: {
            justifyContent: "start",
            whiteSpace: wrapText ? "normal" : "nowrap",
          },
          autoHeight: wrapText,
          editable: false, // Set this to false to prevent default editing
        });
      } else if (column.columnType === "output") {
        columns.push({
          field: column.id,
          headerName: "Original",
          width: 200,
          headerComponent: CustomHeaderComponent,
          headerComponentParams: {
            displayName: "Original",
            badgeText: "Output",
            badgeVariant: "secondary",
            promptVersionId: promptVersionTemplateRef?.current?.id ?? "",
            promptVersionTemplate: promptVersionTemplateRef.current,
          },
          cellClass: "border-r border-[#E2E8F0] text-slate-700 pt-2.5",
          headerClass: headerClass,
          cellRenderer: OriginalOutputCellRenderer,
          cellRendererParams: {
            prompt: promptVersionTemplateRef.current,
            hypothesisId: "original",
            handleRunHypothesis,
            wrapText,
            columnId: column.id,
          },
          cellStyle: {
            verticalAlign: "middle",
            textAlign: "left",
            overflow: "hidden",
            textOverflow: "ellipsis",
            whiteSpace: wrapText ? "normal" : "nowrap",
          },
          autoHeight: wrapText,
        });
      } else if (column.columnType === "experiment") {
        if (columnView === "all" || columnView === "outputs") {
          columns.push({
            field: column.id,
            headerName: column.columnName,
            width: 230,
            suppressSizeToFit: true,
            cellRenderer: HypothesisCellRenderer,
            cellRendererParams: {
              hypothesisId: column.metadata?.hypothesisId,
              handleRunHypothesis,
              wrapText,
              columnId: column.id,
            },
            headerComponent: CustomHeaderComponent,
            headerComponentParams: {
              displayName: `Experiment ${experimentColumnId++}`,
              badgeText: "Output",
              badgeVariant: "secondary",
              hypothesisId: column.metadata?.hypothesisId ?? "",
              promptVersionId: column.metadata?.promptVersionId ?? "",
              originalPromptTemplate: promptVersionTemplateRef.current,
              runs: column.cells.filter((cell) => cell.requestId),
              onRunColumn: async (colId: string) => {
                rowData.map(async (row, index) => {
                  const cells = [
                    {
                      rowIndex: index,
                      datasetRowId: row.dataset_row_id,
                      columnId: colId,
                      cellId: `${colId}_${index}`,
                    },
                  ];
                  handleRunHypothesis(
                    (column.metadata?.hypothesisId as string) ?? "",
                    cells
                  );
                });
              },
            },
            cellClass: "border-r border-[#E2E8F0] text-slate-700 pt-2.5",
            headerClass: "border-r border-[#E2E8F0]",
            cellStyle: {
              verticalAlign: "middle",
              textAlign: "left",
              overflow: "hidden",
              textOverflow: "ellipsis",
              whiteSpace: wrapText ? "normal" : "nowrap",
            },
            autoHeight: wrapText,
          });
        }
      }
    });

    if (
      JSON.stringify(promptVersionTemplate?.helicone_template)?.includes(
        "auto-inputs"
      )
    ) {
      // Add the "Messages" column
      columns.push({
        field: "messages",
        headerName: "Messages",
        width: 200,
        headerComponent: CustomHeaderComponent,
        headerComponentParams: {
          displayName: "Messages",
          badgeText: "Input",
          badgeVariant: "secondary",
          promptVersionTemplate: promptVersionTemplate,
        },
        cellClass:
          "border-r border-[#E2E8F0] text-slate-700 flex items-center justify-start pt-2.5",
        headerClass,
        cellRenderer: OriginalMessagesCellRenderer,
        cellRendererParams: {
          prompt: promptVersionTemplate,
          wrapText,
        },
        cellStyle: {
          verticalAlign: "middle",
          textAlign: "left",
          overflow: "hidden",
          textOverflow: "ellipsis",
          whiteSpace: wrapText ? "normal" : "nowrap",
        },
        autoHeight: wrapText,
      });
    }

    columns.push({
      headerName: "Add Experiment",
      width: 170,
      suppressSizeToFit: true,
      suppressMenu: true,
      sortable: false,
      filter: false,
      resizable: false,
      headerComponent: AddColumnHeader,
      headerClass: "border-r border-[#E2E8F0]",
      headerComponentParams: {
        promptVersionId: promptSubversionId,
        promptVersionTemplate: promptVersionTemplate,
        experimentId,
        selectedProviderKey: "",
        refetchData,
        handleAddColumn,
        wrapText,
      },
    });

    // Update column widths based on the columnWidths state
    columns.forEach((col) => {
      if (col.field && columnWidths[col.field]) {
        col.width = columnWidths[col.field];
      }
    });

    // Sort columns based on columnOrder if it's not empty
    if (columnOrder.length > 0) {
      columns = columns.sort((a, b) => {
        const aIndex = columnOrder.indexOf(a.field!);
        const bIndex = columnOrder.indexOf(b.field!);
        if (aIndex === -1) return 1;
        if (bIndex === -1) return -1;
        return aIndex - bIndex;
      });
    }

    return columns;
  }, [
    columnView,
    handleRunHypothesis,
    rowData,
    wrapText,
    inputKeys,
    columnWidths,
    columnOrder,
    activePopoverCell,
    handleLastInputSubmit,
  ]);

  const [showRandomInputSelector, setShowRandomInputSelector] = useState(false);

  const getExperimentExportData = useCallback(() => {
    if (!rowData || rowData.length === 0) {
      return [];
    }

    const exportedData = rowData.map((row) => {
      const exportedRow: Record<string, any> = {};

      inputColumnFields.forEach((field) => {
        exportedRow[field] = row[field] || "";
      });

      exportedRow["messages"] = row["messages"] || "";

      exportedRow["original"] = row["original"] || "";

      return exportedRow;
    });

    return exportedData;
  }, [rowData, inputColumnFields]);

  // Add this new component
  const NewExperimentPopover = () => {
    const notification = useNotification();
    const [basePrompt, setBasePrompt] = useState<PromptObject>({
      model: "gpt-4",
      messages: [
        {
          role: "system",
          content: [{ text: "You are a helpful assistant.", type: "text" }],
        },
      ],
    });

    const router = useRouter();

    const [selectedInput, setSelectedInput] = useState<PromptInput>({
      id: "",
      inputs: {},
      source_request: "",
      prompt_version: "",
      created_at: "",
      auto_prompt_inputs: [],
      response_body: "",
    });

    const [promptName, setPromptName] = useState<string>("");
    const [promptVariables, setPromptVariables] = useState<
      Array<{ original: string; heliconeTag: string; value: string }>
    >([]);

    const [inputs, setInputs] = useState<{ variable: string; value: string }[]>(
      [{ variable: "sectionTitle", value: "The universe" }]
    );

    const handleInputChange = (
      index: number,
      field: "variable" | "value",
      newValue: string
    ) => {
      const newInputs = [...inputs];
      newInputs[index][field] = newValue;
      setInputs(newInputs);
    };

    const addNewInput = () => {
      setInputs([...inputs, { variable: "", value: "" }]);
    };

    const handlePromptChange = (newPrompt: string | PromptObject) => {
      setBasePrompt(newPrompt as PromptObject);
    };

    const handleCreateExperiment = async () => {
      if (!promptName || !basePrompt) {
        notification.setNotification(
          "Please enter a prompt name and content",
          "error"
        );
        return;
      }

      if (!basePrompt.model) {
        notification.setNotification("Please select a model", "error");
        return;
      }

      const res = await jawn.POST("/v1/prompt/create", {
        body: {
          userDefinedId: promptName,
          prompt: basePrompt,
          metadata: {
            createdFromUi: true,
          },
        },
      });
      if (res.error || !res.data) {
        notification.setNotification("Failed to create prompt", "error");
        return;
      }

      if (!res.data?.data?.id || !res.data?.data?.prompt_version_id) {
        notification.setNotification("Failed to create prompt", "error");
        return;
      }

      const dataset = await jawn.POST("/v1/helicone-dataset", {
        body: {
          datasetName: "Dataset for Experiment",
          requestIds: [],
        },
      });
      if (!dataset.data?.data?.datasetId) {
        notification.setNotification("Failed to create dataset", "error");
        return;
      }

      const experimentTableResult = await jawn.POST(
        "/v1/experiment/new-experiment-table",
        {
          body: {
            datasetId: dataset.data?.data?.datasetId!,
            promptVersionId: res.data?.data?.prompt_version_id!,
            newHeliconeTemplate: JSON.stringify(basePrompt),
            isMajorVersion: false,
            promptSubversionMetadata: {
              experimentAssigned: true,
            },
            experimentMetadata: {
              prompt_id: res.data?.data?.id!,
              prompt_version: res.data?.data?.prompt_version_id!,
              experiment_name: `${promptName}_V1.0` || "",
            },
            experimentTableMetadata: {
              datasetId: dataset.data?.data?.datasetId!,
            },
          },
        }
      );
      if (!experimentTableResult.data?.data?.experimentId) {
        notification.setNotification("Failed to create experiment", "error");
        return;
      }

      await router.push(
        `/prompts/${res.data?.data?.id}/subversion/${res.data?.data?.prompt_version_id}/experiment/${experimentTableResult.data?.data?.experimentId}`
      );
    };

    return (
      <PopoverContent
        className="w-[600px] p-4 bg-white shadow-lg rounded-md"
        side="bottom"
        align="start"
      >
        <ScrollArea className="flex flex-col overflow-y-auto max-h-[700px] ">
          <div className="space-y-4">
            <div className="flex flex-row space-x-2 ">
              <BeakerIcon className="h-6 w-6" />
              <h3 className="text-md font-semibold">Original Prompt</h3>
            </div>
            <Input
              placeholder="Prompt Name"
              value={promptName}
              onChange={(e) => setPromptName(e.target.value)}
            />
            <PromptPlayground
              prompt={basePrompt}
              editMode={true}
              selectedInput={selectedInput}
              defaultEditMode={true}
              submitText={"Create Experiment"}
              playgroundMode={"experiment"}
              handleCreateExperiment={handleCreateExperiment}
              isPromptCreatedFromUi={true}
              onExtractPromptVariables={(variables) =>
                setPromptVariables(
                  variables.map((variable) => ({
                    original: variable.original,
                    heliconeTag: variable.heliconeTag,
                    value: variable.value,
                  }))
                )
              }
              onPromptChange={handlePromptChange}
            />
          </div>
        </ScrollArea>
      </PopoverContent>
    );
  };

  // At the top of your component, create a ref to store rowData
  const rowDataRef = useRef(rowData);

  // Update the ref whenever rowData changes
  useEffect(() => {
    rowDataRef.current = rowData;
  }, [rowData]);

  useEffect(() => {
    let intervalId: NodeJS.Timeout | null = null;

    if (isHypothesisRunning) {
      intervalId = setInterval(async () => {
        await refetchExperimentTable();
        await updateRowData();

        const latestRowData = rowDataRef.current;

        let anyLoadingCells = false; // Assume no cells are loading

        const newData = latestRowData.map((row) => {
          const newIsLoading = { ...(row.isLoading || {}) };

          Object.keys(newIsLoading).forEach((cellId) => {
            const [columnId, _] = cellId.split("_");
            const cellData = row[columnId]; // Use columnId

            if (cellData && cellData.responseBody) {
              delete newIsLoading[cellId];
            } else {
              anyLoadingCells = true; // Set to true if any cell is still loading
            }
          });

          return {
            ...row,
            isLoading: newIsLoading,
          };
        });

        setRowData(newData);

        if (!anyLoadingCells) {
          setIsHypothesisRunning(false);
        }

        gridRef.current?.refreshCells();
      }, REFRESH_INTERVAL);
    }

    return () => {
      if (intervalId) {
        clearInterval(intervalId);
      }
    };
  }, [isHypothesisRunning, refetchExperimentTable, updateRowData]);

  const handleRunRow = useCallback(
    (rowIndex: number) => {
      const rowDataItem = rowDataRef.current.find(
        (row) => row.rowIndex === rowIndex
      );
      if (!rowDataItem) {
        console.error(`Row with index ${rowIndex} not found.`);
        return;
      }

      const datasetRowId = rowDataItem.dataset_row_id;
      if (!datasetRowId) {
        console.error(`Dataset row ID not found for row index ${rowIndex}.`);
        return;
      }

      const hypothesesToRun =
        experimentTableData?.columns
          .filter(
            (column) =>
              column.metadata?.hypothesisId &&
              column.columnType === "experiment"
          )
          .map((column) => ({
            hypothesisId: column.metadata?.hypothesisId as string,
            columnId: column.id,
          })) || [];

      // Prepare cells to run
      const cells = hypothesesToRun.map((hypothesis) => {
        const cellId = `${hypothesis.columnId}_${rowIndex}`;
        return {
          hypothesisId: hypothesis.hypothesisId,
          cell: {
            rowIndex,
            datasetRowId,
            columnId: hypothesis.columnId,
            cellId,
          },
        };
      });

      cells.forEach((cell) => {
        handleRunHypothesis(cell.hypothesisId, [cell.cell]);
      });
    },
    [rowDataRef, experimentTableData, handleRunHypothesis]
  );

  if (isInitialLoading) {
    return (
      <div className="flex items-center justify-center h-screen flex-col">
        <LoadingAnimation />
        <h1 className="text-4xl font-semibold">Getting your experiments</h1>
      </div>
    );
  }

  return (
    <div className="relative w-full">
      <div className="flex flex-col space-y-1 w-full">
        <div className="flex flex-row space-x-2 justify-end w-full pr-4">
          <Button
            variant="outline"
            className="py-0 px-2 border border-slate-200 h-8 items-center justify-center space-x-1 flex gap-2"
            onClick={() => setShowScoresTable(!showScoresTable)}
          >
            <div>{"{ }"}</div> {showScoresTable ? "Hide" : "Show"} Scores
          </Button>
          <ColumnsDropdown
            wrapText={wrapText}
            setWrapText={setWrapText}
            columnView={columnView}
            setColumnView={setColumnView}
          />
          <ExportButton
            className="py-0 px-2 border border-slate-200 h-8 flex items-center justify-center space-x-1 bg-white"
            key="export-button"
            rows={getExperimentExportData()}
          />
          {!experimentId && (
            <Popover>
              <PopoverTrigger asChild>
                <Button
                  variant="outline"
                  className="py-0 px-2 border border-slate-200 h-8 flex items-center justify-center space-x-1 gap-2"
                >
                  <PlusIcon className="h-4 w-4" />
                  New Experiment
                </Button>
              </PopoverTrigger>
              <NewExperimentPopover />
            </Popover>
          )}
        </div>

        {showScoresTable && experimentId && (
          <div className="w-full bg-white border-y border-r">
            <div className="flex justify-between items-center bg-white p-2 border-b">
              <ScoresEvaluatorsConfig experimentId={experimentId} />
            </div>
            <ScoresTableContainer
              columnDefs={columnDefs}
              columnWidths={columnWidths}
              columnOrder={columnOrder}
              experimentId={experimentId}
              fetchExperimentHypothesisScores={fetchExperimentHypothesisScores}
            />
          </div>
        )}

        <div
          className="ag-theme-alpine w-full overflow-hidden "
          ref={experimentTableRef}
          style={
            {
              "--ag-header-height": "40px",
              "--ag-header-background-color": "#f3f4f6", // Light gray background
              "--ag-header-foreground-color": "#1f2937", // Dark gray text
              "--ag-header-cell-hover-background-color": "#e5e7eb", // Slightly darker gray on hover
              "--ag-header-column-separator-color": "#d1d5db", // Medium gray for separators
              "--ag-cell-horizontal-border": "solid #E2E8F0",
              "--ag-border-color": "#E2E8F0",
              "--ag-borders": "none",
            } as React.CSSProperties
          }
        >
          <AgGridReact
            ref={gridRef as any}
            rowData={rowData}
            columnDefs={columnDefs}
            onGridReady={onGridReady}
            onColumnResized={onColumnResized}
            onColumnMoved={onColumnMoved}
            enableCellTextSelection={true}
            suppressRowTransform={true}
            suppressColumnVirtualisation={true}
            suppressColumnMoveAnimation={true}
            domLayout="autoHeight"
            getRowId={getRowId}
            context={{
              handleRunHypothesis,
              handleRunRow,
              hypothesesToRun:
                (experimentTableData?.columns
                  .filter((column) => column.metadata?.hypothesisId)
                  .map(
                    (column) => column.metadata?.hypothesisId
                  ) as string[]) || [],
              setShowExperimentInputSelector,
              setShowRandomInputSelector,
              inputKeys: Array.from(inputKeys),
              experimentTableData,
              inputColumnFields,
              hypotheses: [],
              experimentId,
              orgId,
              promptVersionTemplateRef,
              activePopoverCell,
              setActivePopoverCell,
              handleLastInputSubmit,
              handleInputChange,
              rowData, // Add this line
            }}
            rowClass="border-b border-gray-200 hover:bg-gray-50"
            headerHeight={40}
            rowHeight={50}
            onCellValueChanged={handleCellValueChanged}
          />
        </div>
        <Button
          variant="ghost"
          size="sm"
          onClick={handleAddRow}
          className="self-start flex flex-row space-x-2 text-slate-700 mt-0"
        >
          <PlusIcon className="h-4 w-4" />
          Add row
        </Button>
      </div>

      <ExperimentRandomInputSelector
        open={showRandomInputSelector}
        setOpen={setShowRandomInputSelector}
        numberOfRows={rowData.length}
        meta={{
          promptVersionId: promptSubversionId,
          datasetId: (experimentTableData?.metadata?.datasetId as string) ?? "",
          originalColumnId:
            experimentTableData?.columns?.find(
              (column) => column.id === "output"
            )?.id ?? "",
        }}
        requestIds={randomInputRecords}
        onSuccess={async (success) => {
          if (success) {
            await refetchExperimentTable();
            await refetchInputRecords();
            setShowRandomInputSelector(false);
          }
        }}
      />

      {/* Include the ExperimentInputSelector */}
      <ExperimentInputSelector
        open={showExperimentInputSelector}
        setOpen={setShowExperimentInputSelector}
        setShowRandomInputSelector={setShowRandomInputSelector}
        meta={{
          promptVersionId: promptSubversionId,
          datasetId: (experimentTableData?.metadata?.datasetId as string) ?? "",
          originalColumnId:
            experimentTableData?.columns?.find(
              (column) => column.id === "output"
            )?.id ?? "",
        }}
        numberOfRows={rowData.length}
        requestIds={randomInputRecords}
        onSuccess={async (success) => {
          if (success) {
            // Handle success: Re-fetch experiments and input records
            await refetchExperimentTable();
            await refetchInputRecords();
          }
        }}
      />
    </div>
  );
}<|MERGE_RESOLUTION|>--- conflicted
+++ resolved
@@ -507,18 +507,8 @@
       // If an existing row is found, preserve its isLoading state
       if (existingRow && existingRow.isLoading) {
         return {
-<<<<<<< HEAD
           ...newRow,
           isLoading: existingRow.isLoading,
-=======
-          id: row.dataset_row_id,
-          dataset_row_id: row.dataset_row_id,
-          inputs: row.inputs,
-          // Spread inputs to individual fields
-          ...row.inputs,
-          ...hypothesisRowData,
-          isLoading: existingRow?.isLoading || {}, // Preserve isLoading state
->>>>>>> 9cd30313
         };
       }
       // Otherwise, initialize isLoading as an empty object
