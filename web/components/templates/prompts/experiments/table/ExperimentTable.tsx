--- conflicted
+++ resolved
@@ -1,30 +1,28 @@
-import { useExperimentTable } from "./hooks/useExperimentTable";
-import { useCallback, useEffect, useMemo, useRef, useState } from "react";
+import useOnboardingContext, {
+  ONBOARDING_STEPS,
+} from "@/components/layout/onboardingContext";
+import { useOrg } from "@/components/layout/org/organizationContext";
+import { generateOpenAITemplate } from "@/components/templates/evals/CreateNewEvaluator/evaluatorHelpers";
+import { Button } from "@/components/ui/button";
 import {
-  createColumnHelper,
-  flexRender,
-  getCoreRowModel,
-  useReactTable,
-} from "@tanstack/react-table";
-import AddColumnHeader from "./AddColumnHeader";
-import {
-  ExperimentTableHeader,
-  IndexColumnCell,
-  InputCell,
-  InputsHeaderComponent,
-  PromptColumnHeader,
-} from "./components/tableElementsRenderer";
+  DropdownMenu,
+  DropdownMenuContent,
+  DropdownMenuItem,
+  DropdownMenuTrigger,
+} from "@/components/ui/dropdown-menu";
+import HcBreadcrumb from "@/components/ui/hcBreadcrumb";
+import { IslandContainer } from "@/components/ui/islandContainer";
 import {
   Popover,
   PopoverContent,
   PopoverTrigger,
 } from "@/components/ui/popover";
-import { Button } from "@/components/ui/button";
-import { ListIcon, PlusIcon, PlayIcon } from "lucide-react";
-import { AddRowPopover } from "./components/addRowPopover";
-import ExperimentInputSelector from "../experimentInputSelector";
-import { ExperimentRandomInputSelector } from "../experimentRandomInputSelector";
-import { HypothesisCellRenderer } from "./cells/HypothesisCellRenderer";
+import {
+  ResizableHandle,
+  ResizablePanel,
+  ResizablePanelGroup,
+} from "@/components/ui/resizable";
+import { Switch } from "@/components/ui/switch";
 import {
   Table,
   TableBody,
@@ -33,38 +31,36 @@
   TableHeader,
   TableRow,
 } from "@/components/ui/table";
+import { useJawnClient } from "@/lib/clients/jawnHook";
+import { cn } from "@/lib/utils";
+import { useQuery, useQueryClient } from "@tanstack/react-query";
+import {
+  createColumnHelper,
+  flexRender,
+  getCoreRowModel,
+  useReactTable,
+} from "@tanstack/react-table";
 import clsx from "clsx";
+import { ListIcon, PlayIcon, PlusIcon } from "lucide-react";
+import { useCallback, useEffect, useMemo, useRef, useState } from "react";
+import ExperimentInputSelector from "../experimentInputSelector";
+import { ExperimentRandomInputSelector } from "../experimentRandomInputSelector";
+import AddColumnDialog from "./AddColumnDialog";
+import AddColumnHeader from "./AddColumnHeader";
+import AddManualRowPanel from "./AddManualRowPanel";
+import { HypothesisCellRenderer } from "./cells/HypothesisCellRenderer";
+import { AddRowPopover } from "./components/addRowPopover";
 import {
-  ResizableHandle,
-  ResizablePanel,
-  ResizablePanelGroup,
-} from "@/components/ui/resizable";
-import AddColumnDialog from "./AddColumnDialog";
+  ExperimentTableHeader,
+  IndexColumnCell,
+  InputCell,
+  InputsHeaderComponent,
+  PromptColumnHeader,
+} from "./components/tableElementsRenderer";
 import EditInputsPanel from "./EditInputsPanel";
-import AddManualRowPanel from "./AddManualRowPanel";
-import { IslandContainer } from "@/components/ui/islandContainer";
-import HcBreadcrumb from "@/components/ui/hcBreadcrumb";
-import { Switch } from "@/components/ui/switch";
-import { useQuery, useQueryClient } from "@tanstack/react-query";
+import { useExperimentTable } from "./hooks/useExperimentTable";
 import ScoresEvaluatorsConfig from "./scores/ScoresEvaluatorsConfig";
 import ScoresGraphContainer from "./scores/ScoresGraphContainer";
-import { useOrg } from "@/components/layout/org/organizationContext";
-import { cn } from "@/lib/utils";
-import { useJawnClient } from "@/lib/clients/jawnHook";
-import useOnboardingContext, {
-  ONBOARDING_STEPS,
-} from "@/components/layout/onboardingContext";
-<<<<<<< HEAD
-import { generateOpenAITemplate } from "@/components/templates/evals/CreateNewEvaluator/evaluatorHelpers";
-=======
-import { generateOpenAITemplate } from "@/components/shared/CreateNewEvaluator/evaluatorHelpers";
-import {
-  DropdownMenu,
-  DropdownMenuContent,
-  DropdownMenuItem,
-  DropdownMenuTrigger,
-} from "@/components/ui/dropdown-menu";
->>>>>>> a974b73c
 
 type TableDataType = {
   index: number;
