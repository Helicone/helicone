import { PlusIcon } from "@heroicons/react/24/outline";
import { Button } from "@/components/ui/button";
import { useState, useEffect } from "react";
import { Message } from "../../requests/chatComponent/types";
import { JsonView } from "../../requests/chatComponent/jsonView";
import { MessageRenderer } from "../../requests/chatComponent/MessageRenderer";
import { PlaygroundChatTopBar, PROMPT_MODES } from "./playgroundChatTopBar";
import {
  Select,
  SelectContent,
  SelectItem,
  SelectTrigger,
  SelectValue,
} from "@/components/ui/select";
import { MODEL_LIST } from "../../playground/new/modelList";
import PromptChatRow from "./promptChatRow";

type Input = {
  id: string;
  inputs: { [key: string]: string };
  source_request: string;
  prompt_version: string;
  created_at: string;
  response_body?: string;
  auto_prompt_inputs: Record<string, string> | unknown[];
};

type PromptObject = {
  model: string;
  messages: {
    role: string;
    content: { text: string; type: string }[];
  }[];
};

interface PromptPlaygroundProps {
  prompt: string | PromptObject;
  selectedInput: Input | undefined;
  onSubmit?: (history: Message[], model: string) => void;
  submitText: string;
  initialModel?: string;
<<<<<<< HEAD
  isPromptCreatedFromUi?: boolean;
=======
  defaultEditMode?: boolean;
>>>>>>> 7247681b
}

const PromptPlayground: React.FC<PromptPlaygroundProps> = ({
  prompt,
  selectedInput,
  onSubmit,
  submitText,
  initialModel = MODEL_LIST[0].value,
<<<<<<< HEAD
  isPromptCreatedFromUi,
=======
  defaultEditMode = false,
>>>>>>> 7247681b
}) => {
  const replaceTemplateVariables = (
    content: string,
    inputs: Record<string, string>
  ) => {
    return content.replace(/\{\{(\w+)\}\}/g, (match, key) => {
      return inputs[key] || match;
    });
  };

  const parsePromptToMessages = (
    promptInput: string | PromptObject,
    inputs?: Record<string, string>
  ): Message[] => {
    if (typeof promptInput === "string") {
      return promptInput
        .split("\n\n")
        .filter((msg) => msg.trim() !== "")
        .map((content, index) => ({
          id: `msg-${index}`,
          role: content.startsWith("<helicone-prompt-static>")
            ? "system"
            : "user",
          content: inputs ? replaceTemplateVariables(content, inputs) : content,
        }));
    }

    const promptObject = promptInput as PromptObject;
    return (
      promptObject?.messages?.map((msg, index) => ({
        id: `msg-${index}`,
        role: msg.role as "user" | "assistant" | "system",
        content: inputs
          ? replaceTemplateVariables(
              Array.isArray(msg.content)
                ? msg.content.map((c) => c.text).join("\n")
                : msg.content,
              inputs
            )
          : Array.isArray(msg.content)
          ? msg.content.map((c) => c.text).join("\n")
          : msg.content,
      })) || []
    );
  };

  const [mode, setMode] = useState<(typeof PROMPT_MODES)[number]>("Pretty");
  const [isEditMode, setIsEditMode] = useState(defaultEditMode);
  const [currentChat, setCurrentChat] = useState<Message[]>(() =>
    parsePromptToMessages(prompt, selectedInput?.inputs)
  );
  const [expandedChildren, setExpandedChildren] = useState<
    Record<string, boolean>
  >({});
  const [selectedModel, setSelectedModel] = useState(initialModel);

  useEffect(() => {
    setCurrentChat(parsePromptToMessages(prompt, selectedInput?.inputs));
  }, [prompt, selectedInput]);

  const handleAddMessage = () => {
    const newMessage: Message = {
      id: `msg-${currentChat.length}`,
      role: "user",
      content: "",
    };
    setCurrentChat([...currentChat, newMessage]);
  };

  const handleUpdateMessage = (
    index: number,
    newContent: string,
    newRole: string
  ) => {
    const updatedChat = [...currentChat];
    updatedChat[index] = {
      ...updatedChat[index],
      content: newContent,
      role: newRole as "user" | "assistant" | "system",
    };
    setCurrentChat(updatedChat);
  };

  const handleDeleteMessage = (index: number) => {
    const updatedChat = currentChat.filter((_, i) => i !== index);
    setCurrentChat(updatedChat);
  };

  const allExpanded = Object.values(expandedChildren).every(Boolean);

  const renderMessages = () => {
    switch (mode) {
      case "Pretty":
        return (
          <ul className="w-full relative h-fit">
            {currentChat.map((message, index) => (
              <li
                key={message.id}
                className=" dark:border-gray-700 last:border-b-0 z-10 last:rounded-xl"
              >
                <PromptChatRow
                  message={message}
                  editMode={isEditMode}
                  index={index}
                  callback={(userText, role) =>
                    handleUpdateMessage(index, userText, role)
                  }
                  deleteRow={() => handleDeleteMessage(index)}
                  selectedProperties={selectedInput?.inputs}
                />
              </li>
            ))}
          </ul>
        );
      case "Markdown":
        return (
          <MessageRenderer
            messages={currentChat}
            showAllMessages={true}
            expandedChildren={expandedChildren}
            setExpandedChildren={setExpandedChildren}
            selectedProperties={selectedInput?.inputs}
            isHeliconeTemplate={false}
            autoInputs={[]}
            setShowAllMessages={() => {}}
            mode={mode}
          />
        );
      case "JSON":
        return (
          <JsonView requestBody={{ messages: currentChat }} responseBody={{}} />
        );
    }
  };

  return (
    <div className="flex flex-col space-y-4">
      <div className="w-full border border-gray-300 dark:border-gray-700 rounded-md divide-y divide-gray-300 dark:divide-gray-700 h-full">
        <PlaygroundChatTopBar
          isPromptCreatedFromUi={isPromptCreatedFromUi}
          mode={mode}
          setMode={setMode}
          isEditMode={isEditMode}
          setIsEditMode={setIsEditMode}
        />

        <div className="flex-grow overflow-auto rounded-b-md">
          {renderMessages()}
        </div>
        {isEditMode && (
          <div className="flex justify-between items-center py-4 px-8 border-t border-gray-300 dark:border-gray-700 bg-white dark:bg-black rounded-b-lg">
            {" "}
            <p className="text-sm text-gray-500">
              Use &#123;&#123; sample_variable &#125;&#125; to insert variables
              into your prompt.
            </p>
          </div>
        )}

        {isEditMode && (
          <div className="flex justify-between items-center py-4 px-8 border-t border-gray-300 dark:border-gray-700 bg-white dark:bg-black rounded-b-lg">
            <div className="w-full flex space-x-2">
              <Button onClick={handleAddMessage} variant="outline" size="sm">
                <PlusIcon className="h-4 w-4 mr-2" />
                Add Message
              </Button>
            </div>
            <div className="flex space-x-4 w-full justify-end items-center">
              <div className="font-normal">Model</div>
              <Select value={selectedModel} onValueChange={setSelectedModel}>
                <SelectTrigger className="w-[200px]">
                  <SelectValue placeholder="Select a model" />
                </SelectTrigger>
                <SelectContent>
                  {MODEL_LIST.map((model) => (
                    <SelectItem key={model.value} value={model.value}>
                      {model.label}
                    </SelectItem>
                  ))}
                </SelectContent>
              </Select>
              <Button
                onClick={() => onSubmit && onSubmit(currentChat, selectedModel)}
                variant="default"
                size="sm"
                className="px-4 font-normal"
              >
                Save prompt
              </Button>
            </div>
          </div>
        )}
      </div>
    </div>
  );
};

export default PromptPlayground;<|MERGE_RESOLUTION|>--- conflicted
+++ resolved
@@ -39,11 +39,8 @@
   onSubmit?: (history: Message[], model: string) => void;
   submitText: string;
   initialModel?: string;
-<<<<<<< HEAD
   isPromptCreatedFromUi?: boolean;
-=======
   defaultEditMode?: boolean;
->>>>>>> 7247681b
 }
 
 const PromptPlayground: React.FC<PromptPlaygroundProps> = ({
@@ -52,11 +49,8 @@
   onSubmit,
   submitText,
   initialModel = MODEL_LIST[0].value,
-<<<<<<< HEAD
   isPromptCreatedFromUi,
-=======
   defaultEditMode = false,
->>>>>>> 7247681b
 }) => {
   const replaceTemplateVariables = (
     content: string,
