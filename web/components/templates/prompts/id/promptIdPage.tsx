import { useEffect, useState } from "react";
import {
  usePrompt,
  usePromptRequestsOverTime,
  usePromptVersions,
} from "../../../../services/hooks/prompts/prompts";

import {
  BeakerIcon,
  BookOpenIcon,
  ChartBarIcon,
  ArrowTrendingUpIcon,
  TrashIcon,
  EyeIcon,
  PencilIcon,
} from "@heroicons/react/24/outline";
import { useRouter } from "next/router";
import { useExperiments } from "../../../../services/hooks/prompts/experiments";
import { useInputs } from "../../../../services/hooks/prompts/inputs";
import HcBadge from "../../../ui/hcBadge";
import HcBreadcrumb from "../../../ui/hcBreadcrumb";
import HcButton from "../../../ui/hcButton";
import { useGetDataSets } from "../../../../services/hooks/prompts/datasets";
import { MODEL_LIST } from "../../playground/new/modelList";
import { BackendMetricsCall } from "../../../../services/hooks/useBackendFunction";
import {
  TimeInterval,
  getTimeInterval,
  getTimeIntervalAgo,
} from "../../../../lib/timeCalculations/time";
import { useSearchParams } from "next/navigation";
import { TimeFilter } from "../../dashboard/dashboardPage";
import {
  FilterBranch,
  FilterLeaf,
} from "../../../../services/lib/filters/filterDefs";
import PromptPlayground from "./promptPlayground";
import { useJawnClient } from "../../../../lib/clients/jawnHook";
import useNotification from "../../../shared/notification/useNotification";
import { Message } from "../../requests/chatComponent/types";

import { Badge } from "../../../ui/badge";
import { ScrollArea } from "../../../ui/scroll-area";
import {
  DropdownMenu,
  DropdownMenuContent,
  DropdownMenuItem,
  DropdownMenuTrigger,
} from "@/components/ui/dropdown-menu";
import { EllipsisHorizontalIcon } from "@heroicons/react/24/solid";
import {
  TabGroup,
  TabList,
  Tab,
  TabPanels,
  TabPanel,
  MultiSelect,
  MultiSelectItem,
  AreaChart,
  TextInput,
} from "@tremor/react";
import { getTimeMap } from "../../../../lib/timeCalculations/constants";
import LoadingAnimation from "../../../shared/loadingAnimation";
import { SimpleTable } from "../../../shared/table/simpleTable";
import ThemedTimeFilter from "../../../shared/themed/themedTimeFilter";
import { getUSDateFromString } from "../../../shared/utils/utils";
import StyledAreaChart from "../../dashboard/styledAreaChart";
import ModelPill from "../../requestsV2/modelPill";
import StatusBadge from "../../requestsV2/statusBadge";
import PromptPropertyCard from "./promptPropertyCard";
import TableFooter from "../../requestsV2/tableFooter";
<<<<<<< HEAD
import {
  Tooltip,
  TooltipContent,
  TooltipProvider,
  TooltipTrigger,
} from "../../../ui/tooltip";
import { Button } from "../../../ui/button";
=======
import { CheckIcon } from "@heroicons/react/24/solid";
import ExperimentPanel from "./experimentPanel";
import { useUser } from "@supabase/auth-helpers-react";
>>>>>>> 7247681b

interface PromptIdPageProps {
  id: string;
  currentPage: number;
  pageSize: number;
}

export function getTimeAgo(date: Date): string {
  const now = new Date();
  const secondsPast = (now.getTime() - date.getTime()) / 1000;

  if (secondsPast < 60) {
    return "just now";
  }
  if (secondsPast < 3600) {
    return `${Math.floor(secondsPast / 60)} minutes ago`;
  }
  if (secondsPast <= 86400) {
    return `${Math.floor(secondsPast / 3600)} hours ago`;
  }
  if (secondsPast <= 2592000) {
    return `${Math.floor(secondsPast / 86400)} days ago`;
  }
  if (secondsPast <= 31536000) {
    return `${Math.floor(secondsPast / 2592000)} months ago`;
  }
  return `${Math.floor(secondsPast / 31536000)} years ago`;
}

export const RenderImageWithPrettyInputKeys = (props: {
  text: string;
  selectedProperties: Record<string, string> | undefined;
}) => {
  const { text, selectedProperties } = props;

  // Function to replace matched patterns with JSX components
  const replaceInputKeysWithComponents = (inputText: string) => {
    if (typeof inputText !== "string") {
      // don't throw, stringify the input and return it
      return JSON.stringify(inputText);
    }

    // Regular expression to match the pattern
    const regex = /<helicone-prompt-input key="([^"]+)"\s*\/>/g;
    const parts = [];
    let lastIndex = 0;
    // Use the regular expression to find and replace all occurrences
    inputText.replace(regex, (match: any, keyName: string, offset: number) => {
      // Push preceding text if any
      if (offset > lastIndex) {
        parts.push(inputText.substring(lastIndex, offset));
      }

      const getRenderText = () => {
        if (selectedProperties) {
          return selectedProperties[keyName] || "{{undefined}}";
        } else {
          return keyName;
        }
      };
      const renderText = getRenderText();

      // eslint-disable-next-line @next/next/no-img-element
      parts.push(<img src={renderText} alt={keyName} className="max-h-24" />);

      // Update lastIndex to the end of the current match
      lastIndex = offset + match.length;

      // This return is not used but is necessary for the replace function
      return match;
    });

    // Add any remaining text after the last match
    if (lastIndex < inputText.length) {
      parts.push(inputText.substring(lastIndex));
    }
    return parts;
  };

  return (
    <div className="text-md leading-8 text-black dark:text-white">
      {replaceInputKeysWithComponents(text)}
    </div>
  );
};

type NotNullOrUndefined<T> = T extends null | undefined ? never : T;

// Update the Input type definition
type Input = {
  id: string;
  inputs: { [key: string]: string };
  source_request: string;
  prompt_version: string;
  created_at: string;
  response_body?: string; // Make response_body optional
  auto_prompt_inputs: Record<string, string> | unknown[];
};

const PromptIdPage = (props: PromptIdPageProps) => {
  const { id, currentPage, pageSize } = props;
  const { prompt, isLoading, refetch: refetchPrompt } = usePrompt(id);
  const jawn = useJawnClient();
  const [page, setPage] = useState<number>(currentPage);
  const [currentPageSize, setCurrentPageSize] = useState<number>(pageSize);
  const [inputView, setInputView] = useState<"list" | "grid">("list");
  const [selectedInput, setSelectedInput] = useState<Input | undefined>();
  const [searchRequestId, setSearchRequestId] = useState<string>("");
  const searchParams = useSearchParams();
  const notification = useNotification();
  const { prompts, refetch: refetchPromptVersions } = usePromptVersions(id);

  const router = useRouter();

  const getTimeFilter = () => {
    const currentTimeFilter = searchParams?.get("t");
    let range: TimeFilter;

    if (currentTimeFilter && currentTimeFilter.split("_")[0] === "custom") {
      const start = currentTimeFilter.split("_")[1]
        ? new Date(currentTimeFilter.split("_")[1])
        : getTimeIntervalAgo("24h");
      const end = new Date(currentTimeFilter.split("_")[2] || new Date());
      range = {
        start,
        end,
      };
    } else {
      range = {
        start: getTimeIntervalAgo((currentTimeFilter as TimeInterval) || "24h"),
        end: new Date(),
      };
    }
    return range;
  };

  const [timeFilter, setTimeFilter] = useState<TimeFilter>(getTimeFilter());

  const getInterval = () => {
    const currentTimeFilter = searchParams?.get("t");
    if (currentTimeFilter && currentTimeFilter.split("_")[0] === "custom") {
      return "custom";
    } else {
      return currentTimeFilter || "24h";
    }
  };

  const [interval, setInterval] = useState<TimeInterval>(
    getInterval() as TimeInterval
  );

  const createSubversion = async (history: Message[], model: string) => {
    if (prompt?.metadata?.createdFromUi === false) {
      notification.setNotification(
        "Prompt was not created from the UI, please change the prompt in your codebase to use the new version",
        "error"
      );
      return;
    }
    const promptData = {
      model: model,
      messages: history.map((msg) => ({
        role: msg.role,
        content: [
          {
            text: msg.content,
            type: "text",
          },
        ],
      })),
    };

    const result = await jawn.POST(
      "/v1/prompt/version/{promptVersionId}/subversion",
      {
        params: {
          path: {
            promptVersionId: prompt?.latest_version_id || "",
          },
        },
        body: {
          newHeliconeTemplate: JSON.stringify(promptData),
          isMajorVersion: true,
          metadata: {
            createdFromUi: true,
          },
        },
      }
    );

    if (result.error || !result.data.data) {
      notification.setNotification("Failed to create subversion", "error");
      return;
    }
    notification.setNotification("New version created successfully", "success");
    refetchPromptVersions();
    refetchPrompt();
  };

  const timeIncrement = getTimeInterval(timeFilter);

  const promptIdFilterLeaf: FilterLeaf = {
    request_response_rmt: {
      properties: {
        "Helicone-Prompt-Id": {
          equals: prompt?.user_defined_id,
        },
      },
    },
  };

  const params: BackendMetricsCall<any>["params"] = {
    timeFilter: timeFilter,
    userFilters: {
      left: promptIdFilterLeaf,
      operator: "and",
      right: "all",
    } as FilterBranch,
    dbIncrement: timeIncrement,
    timeZoneDifference: new Date().getTimezoneOffset(),
  };

  const {
    data,
    isLoading: isPromptRequestsLoading,
    refetch,
    total,
  } = usePromptRequestsOverTime(
    params,
    "promptRequests" + prompt?.user_defined_id
  );

  const { experiments, isLoading: isExperimentsLoading } = useExperiments(
    {
      page,
      pageSize: currentPageSize,
    },
    props.id
  );

  const {
    datasets: datasets,
    isLoading: isDataSetsLoading,
    refetch: refetchDataSets,
  } = useGetDataSets();

  const sortedPrompts = prompts?.sort((a, b) => {
    if (a.major_version === b.major_version) {
      return b.minor_version - a.minor_version;
    }
    return b.major_version - a.major_version;
  });

  const [selectedVersion, setSelectedVersion] = useState<string>(
    `${sortedPrompts?.at(0)?.major_version}.${
      sortedPrompts?.at(0)?.minor_version
    }`
  );

  useEffect(() => {
    if (sortedPrompts?.length) {
      setSelectedVersion(
        `${sortedPrompts[0].major_version}.${sortedPrompts[0].minor_version}`
      );
    }
  }, [sortedPrompts]);

  const selectedPrompt = prompts?.find(
    (p) =>
      p.major_version === parseInt(selectedVersion.split(".")[0]) &&
      p.minor_version === parseInt(selectedVersion.split(".")[1])
  );

  const { inputs } = useInputs(selectedPrompt?.id);

  const [selectedDatasets, setSelectedDatasets] = useState<string[]>([]);
  const [selectedModels, setSelectedModels] = useState<string[]>([]);

  const filteredExperiments = experiments.filter((experiment) => {
    if (
      selectedDatasets.length &&
      !selectedDatasets.includes(experiment.datasetId)
    ) {
      return false;
    }

    if (
      selectedModels.length &&
      experiment.model &&
      !selectedModels.includes(experiment.model)
    ) {
      return false;
    }

    return true;
  });

  const setSelectedInputAndVersion = (version: string) => {
    setSelectedVersion(version);
    setSelectedInput(undefined);
  };

  const onTimeSelectHandler = (key: TimeInterval, value: string) => {
    if ((key as string) === "custom") {
      value = value.replace("custom:", "");
      const start = new Date(value.split("_")[0]);
      const end = new Date(value.split("_")[1]);
      setInterval(key);
      setTimeFilter({
        start,
        end,
      });
    } else {
      setInterval(key);
      setTimeFilter({
        start: getTimeIntervalAgo(key),
        end: new Date(),
      });
    }
  };

  const handleInputSelect = (input: Input | undefined) => {
    setSelectedInput(input);
  };

  const promoteToProduction = async (promptVersionId: string) => {
    if (prompt?.metadata?.createdFromUi === false) {
      notification.setNotification(
        "Prompt was not created from the UI, please change the prompt in your codebase to use the new version",
        "error"
      );
      return;
    }
    const getPreviousProductionId = () => {
      const productionPrompt = prompts?.find(
        (p) => p.metadata?.isProduction === true
      );
      if (productionPrompt) return productionPrompt.id;

      // If no production prompt, find the one with the highest major version
      const latestPrompt = prompts?.reduce((latest, current) => {
        if (!latest || current.major_version > latest.major_version) {
          return current;
        }
        return latest;
      }, null as (typeof prompts extends (infer T)[] ? T : never) | null);

      return latestPrompt?.id || "";
    };

    const result = await jawn.POST(
      "/v1/prompt/version/{promptVersionId}/promote",
      {
        params: {
          path: {
            promptVersionId: promptVersionId,
          },
        },
        body: {
          previousProductionVersionId: getPreviousProductionId(),
        },
      }
    );

    if (result.error || !result.data) {
      notification.setNotification(
        "Failed to promote version to production",
        "error"
      );
      return;
    }
    notification.setNotification(
      "Version promoted to production successfully",
      "success"
    );
    refetchPromptVersions();
    refetchPrompt();
  };

  const deletePromptVersion = async (promptVersionId: string) => {
    if (prompt?.metadata?.createdFromUi === false) {
      notification.setNotification(
        "Prompt was not created from the UI, please change the prompt in your codebase to use the new version",
        "error"
      );
      return;
    }
    const version = prompts?.find((p) => p.id === promptVersionId);
    if (version?.metadata?.isProduction) {
      notification.setNotification("Cannot delete production version", "error");
      return;
    }
    const result = await jawn.DELETE("/v1/prompt/version/{promptVersionId}", {
      params: {
        path: {
          promptVersionId: promptVersionId,
        },
      },
    });
    if (result.error || !result.data) {
      notification.setNotification("Failed to delete version", "error");
      return;
    }
    notification.setNotification("Version deleted successfully", "success");
    refetchPromptVersions();
    refetchPrompt();
  };
  const user = useUser();

  return (
    <div className="w-full h-full flex flex-col space-y-4">
      <div className="flex flex-row items-center justify-between">
        <HcBreadcrumb
          pages={[
            { href: "/prompts", name: "Prompts" },
            {
              href: `/prompts/${id}`,
              name: prompt?.user_defined_id || "Loading...",
            },
          ]}
        />
      </div>

      <div className="flex justify-between items-center">
        <div className="flex items-center space-x-4">
          <h1 className="font-semibold text-4xl text-black dark:text-white">
            {prompt?.user_defined_id}
          </h1>
          <HcBadge title={`${prompt?.versions.length} versions`} size={"sm"} />
          <TooltipProvider>
            {prompt?.metadata?.createdFromUi === true ? (
              <Tooltip>
                <TooltipTrigger asChild>
                  <Button
                    variant="outline"
                    size={"sm"}
                    className="h-6 bg-[#F1F5F9] border border-[#CBD5E1]"
                  >
                    <PencilIcon className="h-4 w-4 mr-2" />
                    Edit / View
                  </Button>
                </TooltipTrigger>
                <TooltipContent className="max-w-[15rem]" align="center">
                  <p>
                    This prompt was created{" "}
                    <span className="font-semibold">in the UI</span>. You can
                    edit / delete them, or promote to prod.
                  </p>
                </TooltipContent>
              </Tooltip>
            ) : (
              <Tooltip>
                <TooltipTrigger asChild>
                  <Button
                    variant="outline"
                    size={"sm"}
                    className="h-6 bg-[#F1F5F9] border border-[#CBD5E1]"
                  >
                    <EyeIcon className="h-4 w-4 mr-2" />
                    View only
                  </Button>
                </TooltipTrigger>
                <TooltipContent className="max-w-[15rem]" align="center">
                  <p>
                    This prompt was created{" "}
                    <span className="font-semibold">in code</span>. You won’t be
                    able to edit this from the UI.
                  </p>
                </TooltipContent>
              </Tooltip>
            )}
          </TooltipProvider>
        </div>
        <HcButton
          onClick={() => router.push(`/prompts/${id}/new-experiment`)}
          variant="primary"
          size="sm"
          title="Start Experiment"
          icon={BeakerIcon}
        />
      </div>

      <div className="flex items-center gap-2 text-sm text-gray-500">
        <p className="">
          last used{" "}
          {prompt?.last_used && getTimeAgo(new Date(prompt?.last_used))}
        </p>
        <div className="rounded-full h-1 w-1 bg-slate-400" />
        <p className="">
          created on{" "}
          {prompt?.created_at && new Date(prompt?.created_at).toDateString()}
        </p>
      </div>
      <TabGroup>
        <TabList variant="line" defaultValue="1">
<<<<<<< HEAD
          <Tab value="1" icon={ChartBarIcon}>
            Overview
          </Tab>
          <Tab value="2" icon={BookOpenIcon}>
            Prompt & Inputs
=======
          <Tab value="1" icon={BookOpenIcon}>
            Prompt
          </Tab>
          {user?.email?.includes("helicone.ai") ? (
            <Tab value="2" icon={BeakerIcon}>
              Experiments
            </Tab>
          ) : (
            <></>
          )}
          <Tab value="3" icon={ChartBarIcon}>
            Overview
          </Tab>

          <Tab value="4" icon={BarsArrowUpIcon}>
            Inputs
>>>>>>> 7247681b
          </Tab>
        </TabList>
        <TabPanels>
          <TabPanel>
            <div className="flex items-start relative h-[75vh]">
              <div className="py-4 flex flex-col space-y-4 w-full h-full">
                <div className="flex space-x-4">
                  <div className="w-2/3">
                    <PromptPlayground
                      prompt={selectedPrompt?.helicone_template || ""}
                      selectedInput={selectedInput}
                      onSubmit={async (history, model) => {
                        console.log("Submitted history:", history);
                        console.log("Selected model:", model);
                        await createSubversion(history, model);
                      }}
                      submitText="Test"
                      initialModel={
                        selectedPrompt?.model || MODEL_LIST[0].value
                      }
                    />
                  </div>
                  <div className="w-1/3 ">
                    <div className="border border-gray-300 dark:border-gray-700 rounded-lg bg-[#F9FAFB]">
                      <h2 className="text-lg font-semibold m-4">Versions</h2>
                      <ScrollArea className="h-[50vh]">
                        <div>
                          {sortedPrompts?.map((prompt) => (
                            <div
                              key={prompt.id}
                              className={`p-4 cursor-pointer border border-gray-200 dark:border-gray-700 ${
                                selectedVersion ===
                                `${prompt.major_version}.${prompt.minor_version}`
                                  ? "bg-white dark:bg-gray-800"
                                  : "bg-gray-50 dark:bg-gray-900"
                              }`}
                              onClick={() =>
                                setSelectedVersion(
                                  `${prompt.major_version}.${prompt.minor_version}`
                                )
                              }
                            >
                              <div className="flex justify-between items-center">
                                <span className="font-medium text-lg flex items-center">
                                  V{prompt.major_version}.{prompt.minor_version}
                                  {selectedVersion ===
                                    `${prompt.major_version}.${prompt.minor_version}` && (
                                    <CheckIcon className="h-5 w-5 text-green-500 ml-2" />
                                  )}
                                </span>
                                <div className="flex items-center space-x-2">
                                  {prompt.metadata?.isProduction === true ? (
                                    <Badge
                                      variant={"default"}
                                      className="bg-[#A6E9C1] text-[#14532D] text-md font-medium rounded-lg px-4 hover:bg-[#A6E9C1] hover:text-[#14532D]"
                                    >
                                      Prod
                                    </Badge>
                                  ) : (
                                    <DropdownMenu>
                                      <DropdownMenuTrigger asChild>
                                        <button className="p-1 hover:bg-gray-200 dark:hover:bg-gray-700 rounded-full">
                                          <EllipsisHorizontalIcon className="h-6 w-6 text-gray-500" />
                                        </button>
                                      </DropdownMenuTrigger>
                                      <DropdownMenuContent>
                                        <DropdownMenuItem
                                          onClick={() =>
                                            promoteToProduction(prompt.id)
                                          }
                                        >
                                          <ArrowTrendingUpIcon className="h-4 w-4 mr-2" />
                                          Promote to prod
                                        </DropdownMenuItem>
                                        {user?.email?.includes(
                                          "helicone.ai"
                                        ) && (
                                          <DropdownMenuItem
                                            onClick={async () => {
                                              const dataset = await jawn.POST(
                                                "/v1/helicone-dataset",
                                                {
                                                  body: {
                                                    datasetName:
                                                      "Dataset for Experiment",
                                                    requestIds: [],
                                                  },
                                                }
                                              );
                                              if (
                                                !dataset.data?.data?.datasetId
                                              ) {
                                                notification.setNotification(
                                                  "Failed to create dataset",
                                                  "error"
                                                );
                                                return;
                                              }
                                              const experiment =
                                                await jawn.POST(
                                                  "/v1/experiment/new-empty",
                                                  {
                                                    body: {
                                                      metadata: {
                                                        prompt_id: id,
                                                        prompt_version:
                                                          prompt.id,
                                                      },
                                                      datasetId:
                                                        dataset.data?.data
                                                          ?.datasetId,
                                                    },
                                                  }
                                                );
                                              if (
                                                !experiment.data?.data
                                                  ?.experimentId
                                              ) {
                                                notification.setNotification(
                                                  "Failed to create experiment",
                                                  "error"
                                                );
                                                return;
                                              }
                                              router.push(
                                                `/prompts/${id}/subversion/${prompt.id}/experiment/${experiment.data?.data?.experimentId}`
                                              );
                                            }}
                                          >
                                            <BeakerIcon className="h-4 w-4 mr-2" />
                                            Experiment
                                          </DropdownMenuItem>
                                        )}

                                        <DropdownMenuItem
                                          onClick={() =>
                                            deletePromptVersion(prompt.id)
                                          }
                                        >
                                          <TrashIcon className="h-4 w-4 mr-2 text-red-500" />
                                          <p className="text-red-500">Delete</p>
                                        </DropdownMenuItem>
                                      </DropdownMenuContent>
                                    </DropdownMenu>
                                  )}
                                </div>
                              </div>
                              <div className="flex justify-between items-center mt-2">
                                <div className="text-md text-gray-600 dark:text-gray-400">
                                  {prompt.model}
                                </div>
                                <span className="text-xs text-gray-500">
                                  {getTimeAgo(new Date(prompt.created_at))}
                                </span>
                              </div>
                            </div>
                          ))}
                        </div>
                      </ScrollArea>
                    </div>
                  </div>
                </div>
              </div>
            </div>
          </TabPanel>
          {user?.email?.includes("helicone.ai") && (
            <TabPanel>
              <ExperimentPanel promptId={id} />
            </TabPanel>
          )}

          <TabPanel>
            <div className="flex flex-col space-y-16 py-4">
              <div className="w-full h-full flex flex-col space-y-4">
                <div className="flex items-center justify-between w-full">
                  <ThemedTimeFilter
                    timeFilterOptions={[
                      { key: "24h", value: "24H" },
                      { key: "7d", value: "7D" },
                      { key: "1m", value: "1M" },
                      { key: "3m", value: "3M" },
                      // { key: "all", value: "All" },
                    ]}
                    custom={true}
                    onSelect={function (key: string, value: string): void {
                      onTimeSelectHandler(key as TimeInterval, value);
                    }}
                    isFetching={isPromptRequestsLoading}
                    defaultValue={interval}
                    currentTimeFilter={timeFilter}
                  />
                </div>

                <div>
                  <StyledAreaChart
                    title={"Total Requests"}
                    value={total}
                    isDataOverTimeLoading={isPromptRequestsLoading}
                    withAnimation={true}
                  >
                    <AreaChart
                      className="h-[14rem]"
                      data={
                        data?.data?.map((r) => ({
                          date: getTimeMap(timeIncrement)(r.time),
                          count: r.count,
                        })) ?? []
                      }
                      index="date"
                      categories={["count"]}
                      colors={["cyan"]}
                      showYAxis={false}
                      curveType="monotone"
                      valueFormatter={(number: number | bigint) => {
                        return `${new Intl.NumberFormat("us").format(
                          Number(number)
                        )}`;
                      }}
                    />
                  </StyledAreaChart>
                </div>
              </div>
              <div className="flex flex-col space-y-4 h-full w-full">
                <h2 className="text-2xl font-semibold text-black dark:text-white">
                  Experiment Logs
                </h2>
                <div className="flex items-center justify-between w-full">
                  <div className="flex flex-wrap items-center space-x-2 w-full">
                    <div className="w-full max-w-[16rem]">
                      <MultiSelect
                        placeholder="Dataset"
                        value={selectedDatasets}
                        onValueChange={(value) => {
                          setSelectedDatasets(value);
                        }}
                      >
                        {datasets.map((dataset) => (
                          <MultiSelectItem value={dataset.id} key={dataset.id}>
                            {dataset.name}
                          </MultiSelectItem>
                        ))}
                      </MultiSelect>
                    </div>
                    <div className="w-full max-w-[16rem]">
                      <MultiSelect
                        placeholder="Model"
                        value={selectedModels}
                        onValueChange={(value) => {
                          setSelectedModels(value);
                        }}
                      >
                        {MODEL_LIST.map((model) => (
                          <MultiSelectItem
                            value={model.value}
                            key={model.value}
                          >
                            {model.label}
                          </MultiSelectItem>
                        ))}
                      </MultiSelect>
                    </div>
                    <div className="pl-2">
                      <HcButton
                        variant={"light"}
                        size={"sm"}
                        title={"Clear All"}
                        onClick={() => {
                          setSelectedDatasets([]);
                          setSelectedModels([]);
                        }}
                      />
                    </div>
                  </div>
                </div>
                {isExperimentsLoading ? (
                  <div className="h-48 flex justify-center items-center">
                    <LoadingAnimation title="Loading Experiments..." />
                  </div>
                ) : (
                  <SimpleTable
                    data={filteredExperiments}
                    columns={[
                      {
                        key: "id",
                        header: "ID",
                        render: (item) => (
                          <span className="underline text-black dark:text-white">
                            {item.id}
                          </span>
                        ),
                      },
                      {
                        key: "status",
                        header: "Status",
                        render: (item) => (
                          <StatusBadge statusType={item.status || "unknown"} />
                        ),
                      },
                      {
                        key: "createdAt",
                        header: "Created At",
                        render: (item) => (
                          <span>{getUSDateFromString(item.createdAt)}</span>
                        ),
                      },
                      {
                        key: "datasetName",
                        header: "Dataset",
                        render: (item) => item.datasetName,
                      },
                      {
                        key: "model",
                        header: "Model",
                        render: (item) => (
                          <ModelPill model={item.model || "unknown"} />
                        ),
                      },
                      {
                        key: "runCount",
                        header: "Run Count",
                        render: (item) => item.runCount || 0,
                      },
                    ]}
                    onSelect={(item) => {
                      router.push(`/prompts/${id}/experiments/${item.id}`);
                    }}
                  />
                )}

                <TableFooter
                  currentPage={currentPage}
                  pageSize={100}
                  count={experiments.length}
                  isCountLoading={false}
                  onPageChange={function (newPageNumber: number): void {
                    // throw new Error("Function not implemented.");
                  }}
                  onPageSizeChange={function (newPageSize: number): void {
                    // throw new Error("Function not implemented.");
                  }}
                  pageSizeOptions={[25, 50, 100]}
                />
              </div>
            </div>
          </TabPanel>
          <TabPanel>
<<<<<<< HEAD
            <div className="flex items-start relative h-[75vh]">
              <div className="py-4 flex flex-col space-y-4 w-full h-full">
                <div className="flex space-x-4">
                  <div className="w-2/3">
                    <PromptPlayground
                      prompt={selectedPrompt?.helicone_template || ""}
                      selectedInput={selectedInput}
                      onSubmit={async (history, model) => {
                        await createSubversion(history, model);
                      }}
                      submitText="Test"
                      initialModel={
                        selectedPrompt?.model || MODEL_LIST[0].value
                      }
                      isPromptCreatedFromUi={
                        prompt?.metadata?.createdFromUi as boolean | undefined
                      }
                    />
                  </div>
                  <div className="w-1/3 flex flex-col space-y-4">
                    <div className="border border-gray-300 dark:border-gray-700 rounded-lg bg-[#F9FAFB]">
                      <div className="flex flex-row items-center justify-between px-4 h-12 ">
                        <h2 className="text-lg font-medium ">Versions</h2>
                      </div>

                      <ScrollArea className="h-[25vh] rounded-b-lg">
                        <div>
                          {sortedPrompts?.map((promptVersion) => (
                            <div
                              key={promptVersion.id}
                              className={`px-4 py-2 cursor-pointer border-t border-gray-200 dark:border-gray-700 ${
                                selectedVersion ===
                                `${promptVersion.major_version}.${promptVersion.minor_version}`
                                  ? "bg-sky-100 border-sky-500 dark:bg-sky-950 border-b"
                                  : "bg-gray-50 dark:bg-gray-900"
                              }`}
                              onClick={() =>
                                setSelectedInputAndVersion(
                                  `${promptVersion.major_version}.${promptVersion.minor_version}`
                                )
                              }
                            >
                              <div className="flex justify-between items-center">
                                <div className="flex items-center space-x-2">
                                  <div className="border rounded-full border-gray-500 bg-white dark:bg-black h-6 w-6 flex items-center justify-center">
                                    {selectedVersion ===
                                      `${promptVersion.major_version}.${promptVersion.minor_version}` && (
                                      <div className="bg-sky-500 rounded-full h-4 w-4" />
                                    )}
                                  </div>
                                  <span className="font-medium text-lg">
                                    V{promptVersion.major_version}.
                                    {promptVersion.minor_version}
                                  </span>
                                </div>
                                <div className="flex items-center space-x-2">
                                  {promptVersion.metadata?.isProduction ===
                                  true ? (
                                    <Badge
                                      variant={"default"}
                                      className="bg-[#F1F5F9] border border-[#CBD5E1] text-[#14532D] text-sm font-medium rounded-lg px-4 hover:bg-[#F1F5F9] hover:text-[#14532D]"
                                    >
                                      Prod
                                    </Badge>
                                  ) : (
                                    prompt?.metadata?.createdFromUi ===
                                      true && (
                                      <DropdownMenu>
                                        <DropdownMenuTrigger asChild>
                                          <button className="p-1 hover:bg-gray-200 dark:hover:bg-gray-700 rounded-full">
                                            <EllipsisHorizontalIcon className="h-6 w-6 text-gray-500" />
                                          </button>
                                        </DropdownMenuTrigger>
                                        <DropdownMenuContent>
                                          <DropdownMenuItem
                                            onClick={() =>
                                              promoteToProduction(
                                                promptVersion.id
                                              )
                                            }
                                          >
                                            <ArrowTrendingUpIcon className="h-4 w-4 mr-2" />
                                            Promote to prod
                                          </DropdownMenuItem>
                                          <DropdownMenuItem
                                            onClick={() =>
                                              deletePromptVersion(
                                                promptVersion.id
                                              )
                                            }
                                          >
                                            <TrashIcon className="h-4 w-4 mr-2 text-red-500" />
                                            <p className="text-red-500">
                                              Delete
                                            </p>
                                          </DropdownMenuItem>
                                        </DropdownMenuContent>
                                      </DropdownMenu>
                                    )
                                  )}
                                </div>
                              </div>
                              <div className="flex justify-between items-center mt-2">
                                <span className="text-xs text-gray-500">
                                  {getTimeAgo(
                                    new Date(promptVersion.created_at)
                                  )}
                                </span>
                                <div className="text-xs text-gray-500 dark:text-gray-400">
                                  {promptVersion.model}
                                </div>
                              </div>
                            </div>
                          ))}
                        </div>
                      </ScrollArea>
                    </div>
                    <div className="border border-gray-300 dark:border-gray-700 rounded-lg bg-[#F9FAFB]">
                      <div className="flex flex-row items-center justify-between mx-4 h-12">
                        <h2 className="text-lg font-medium ">Inputs</h2>
                        <div className="pl-4 w-full">
                          <TextInput
                            placeholder="Search by request id..."
                            value={searchRequestId}
                            onValueChange={(value) => setSearchRequestId(value)}
                          />
=======
            <div className="flex items-start relative h-[75vh] flex-row justify-between">
              <div className="min-w-[25rem] w-1/3 py-4 pr-4 flex flex-col space-y-4 h-full">
                <div className="flex flex-col w-full space-y-2">
                  <div className="flex items-center space-x-2">
                    <p className="font-semibold text-lg text-black dark:text-white">
                      Inputs
                    </p>
                  </div>
                  <TextInput
                    placeholder="Search by request id..."
                    value={searchRequestId}
                    onValueChange={(value) => setSearchRequestId(value)}
                  />
                </div>
                <ul className="flex flex-col space-y-4 overflow-auto h-full">
                  {inputs
                    ?.filter((input) =>
                      input.source_request.includes(searchRequestId)
                    )
                    .map((input) => (
                      <li key={input.id}>
                        <PromptPropertyCard
                          isSelected={selectedInput?.id === input.id}
                          onSelect={function (): void {
                            if (selectedInput?.id === input.id) {
                              setSelectedInput(undefined);
                            } else {
                              setSelectedInput(input);
                            }
                          }}
                          requestId={input.source_request}
                          createdAt={input.created_at}
                          properties={input.inputs}
                          autoInputs={input.auto_prompt_inputs}
                          view={inputView}
                        />
                      </li>
                    ))}
                </ul>
              </div>
              <div className="w-1/3 pt-4">
                <div className="border border-gray-300 dark:border-gray-700 rounded-lg bg-[#F9FAFB]">
                  <h2 className="text-lg font-semibold m-4">Versions</h2>
                  <ScrollArea className="h-[50vh]">
                    <div>
                      {sortedPrompts?.map((prompt) => (
                        <div
                          key={prompt.id}
                          className={`p-4 cursor-pointer border border-gray-200 dark:border-gray-700 ${
                            selectedVersion ===
                            `${prompt.major_version}.${prompt.minor_version}`
                              ? "bg-white dark:bg-gray-800"
                              : "bg-gray-50 dark:bg-gray-900"
                          }`}
                          onClick={() =>
                            setSelectedVersion(
                              `${prompt.major_version}.${prompt.minor_version}`
                            )
                          }
                        >
                          <div className="flex justify-between items-center">
                            <span className="font-medium text-lg flex items-center">
                              V{prompt.major_version}.{prompt.minor_version}
                              {selectedVersion ===
                                `${prompt.major_version}.${prompt.minor_version}` && (
                                <CheckIcon className="h-5 w-5 text-green-500 ml-2" />
                              )}
                            </span>
                            <div className="flex items-center space-x-2">
                              {prompt.metadata?.isProduction === true ? (
                                <Badge
                                  variant={"default"}
                                  className="bg-[#A6E9C1] text-[#14532D] text-md font-medium rounded-lg px-4 hover:bg-[#A6E9C1] hover:text-[#14532D]"
                                >
                                  Prod
                                </Badge>
                              ) : (
                                <DropdownMenu>
                                  <DropdownMenuTrigger asChild>
                                    <button className="p-1 hover:bg-gray-200 dark:hover:bg-gray-700 rounded-full">
                                      <EllipsisHorizontalIcon className="h-6 w-6 text-gray-500" />
                                    </button>
                                  </DropdownMenuTrigger>
                                  <DropdownMenuContent>
                                    <DropdownMenuItem
                                      onClick={() =>
                                        promoteToProduction(prompt.id)
                                      }
                                    >
                                      <ArrowTrendingUpIcon className="h-4 w-4 mr-2" />
                                      Promote to prod
                                    </DropdownMenuItem>

                                    <DropdownMenuItem
                                      onClick={() =>
                                        deletePromptVersion(prompt.id)
                                      }
                                    >
                                      <TrashIcon className="h-4 w-4 mr-2 text-red-500" />
                                      <p className="text-red-500">Delete</p>
                                    </DropdownMenuItem>
                                  </DropdownMenuContent>
                                </DropdownMenu>
                              )}
                            </div>
                          </div>
                          <div className="flex justify-between items-center mt-2">
                            <div className="text-md text-gray-600 dark:text-gray-400">
                              {prompt.model}
                            </div>
                            <span className="text-xs text-gray-500">
                              {getTimeAgo(new Date(prompt.created_at))}
                            </span>
                          </div>
>>>>>>> 7247681b
                        </div>
                      </div>

                      <ScrollArea className="h-[30vh] rounded-b-lg">
                        <ul className="flex flex-col ">
                          {inputs
                            ?.filter((input) =>
                              input.source_request.includes(searchRequestId)
                            )
                            .map((input) => (
                              <li key={input.id}>
                                <PromptPropertyCard
                                  isSelected={selectedInput?.id === input.id}
                                  onSelect={function (): void {
                                    if (selectedInput?.id === input.id) {
                                      setSelectedInput(undefined);
                                    } else {
                                      setSelectedInput(input);
                                    }
                                  }}
                                  requestId={input.source_request}
                                  createdAt={input.created_at}
                                  properties={input.inputs}
                                  autoInputs={input.auto_prompt_inputs}
                                  view={inputView}
                                />
                              </li>
                            ))}
                        </ul>
                      </ScrollArea>
                    </div>
                  </div>
                </div>
              </div>
            </div>
          </TabPanel>
        </TabPanels>
      </TabGroup>
    </div>
  );
};

export default PromptIdPage;<|MERGE_RESOLUTION|>--- conflicted
+++ resolved
@@ -69,7 +69,6 @@
 import StatusBadge from "../../requestsV2/statusBadge";
 import PromptPropertyCard from "./promptPropertyCard";
 import TableFooter from "../../requestsV2/tableFooter";
-<<<<<<< HEAD
 import {
   Tooltip,
   TooltipContent,
@@ -77,11 +76,8 @@
   TooltipTrigger,
 } from "../../../ui/tooltip";
 import { Button } from "../../../ui/button";
-=======
-import { CheckIcon } from "@heroicons/react/24/solid";
 import ExperimentPanel from "./experimentPanel";
 import { useUser } from "@supabase/auth-helpers-react";
->>>>>>> 7247681b
 
 interface PromptIdPageProps {
   id: string;
@@ -577,13 +573,6 @@
       </div>
       <TabGroup>
         <TabList variant="line" defaultValue="1">
-<<<<<<< HEAD
-          <Tab value="1" icon={ChartBarIcon}>
-            Overview
-          </Tab>
-          <Tab value="2" icon={BookOpenIcon}>
-            Prompt & Inputs
-=======
           <Tab value="1" icon={BookOpenIcon}>
             Prompt
           </Tab>
@@ -600,7 +589,6 @@
 
           <Tab value="4" icon={BarsArrowUpIcon}>
             Inputs
->>>>>>> 7247681b
           </Tab>
         </TabList>
         <TabPanels>
@@ -947,7 +935,6 @@
             </div>
           </TabPanel>
           <TabPanel>
-<<<<<<< HEAD
             <div className="flex items-start relative h-[75vh]">
               <div className="py-4 flex flex-col space-y-4 w-full h-full">
                 <div className="flex space-x-4">
@@ -1074,122 +1061,6 @@
                             value={searchRequestId}
                             onValueChange={(value) => setSearchRequestId(value)}
                           />
-=======
-            <div className="flex items-start relative h-[75vh] flex-row justify-between">
-              <div className="min-w-[25rem] w-1/3 py-4 pr-4 flex flex-col space-y-4 h-full">
-                <div className="flex flex-col w-full space-y-2">
-                  <div className="flex items-center space-x-2">
-                    <p className="font-semibold text-lg text-black dark:text-white">
-                      Inputs
-                    </p>
-                  </div>
-                  <TextInput
-                    placeholder="Search by request id..."
-                    value={searchRequestId}
-                    onValueChange={(value) => setSearchRequestId(value)}
-                  />
-                </div>
-                <ul className="flex flex-col space-y-4 overflow-auto h-full">
-                  {inputs
-                    ?.filter((input) =>
-                      input.source_request.includes(searchRequestId)
-                    )
-                    .map((input) => (
-                      <li key={input.id}>
-                        <PromptPropertyCard
-                          isSelected={selectedInput?.id === input.id}
-                          onSelect={function (): void {
-                            if (selectedInput?.id === input.id) {
-                              setSelectedInput(undefined);
-                            } else {
-                              setSelectedInput(input);
-                            }
-                          }}
-                          requestId={input.source_request}
-                          createdAt={input.created_at}
-                          properties={input.inputs}
-                          autoInputs={input.auto_prompt_inputs}
-                          view={inputView}
-                        />
-                      </li>
-                    ))}
-                </ul>
-              </div>
-              <div className="w-1/3 pt-4">
-                <div className="border border-gray-300 dark:border-gray-700 rounded-lg bg-[#F9FAFB]">
-                  <h2 className="text-lg font-semibold m-4">Versions</h2>
-                  <ScrollArea className="h-[50vh]">
-                    <div>
-                      {sortedPrompts?.map((prompt) => (
-                        <div
-                          key={prompt.id}
-                          className={`p-4 cursor-pointer border border-gray-200 dark:border-gray-700 ${
-                            selectedVersion ===
-                            `${prompt.major_version}.${prompt.minor_version}`
-                              ? "bg-white dark:bg-gray-800"
-                              : "bg-gray-50 dark:bg-gray-900"
-                          }`}
-                          onClick={() =>
-                            setSelectedVersion(
-                              `${prompt.major_version}.${prompt.minor_version}`
-                            )
-                          }
-                        >
-                          <div className="flex justify-between items-center">
-                            <span className="font-medium text-lg flex items-center">
-                              V{prompt.major_version}.{prompt.minor_version}
-                              {selectedVersion ===
-                                `${prompt.major_version}.${prompt.minor_version}` && (
-                                <CheckIcon className="h-5 w-5 text-green-500 ml-2" />
-                              )}
-                            </span>
-                            <div className="flex items-center space-x-2">
-                              {prompt.metadata?.isProduction === true ? (
-                                <Badge
-                                  variant={"default"}
-                                  className="bg-[#A6E9C1] text-[#14532D] text-md font-medium rounded-lg px-4 hover:bg-[#A6E9C1] hover:text-[#14532D]"
-                                >
-                                  Prod
-                                </Badge>
-                              ) : (
-                                <DropdownMenu>
-                                  <DropdownMenuTrigger asChild>
-                                    <button className="p-1 hover:bg-gray-200 dark:hover:bg-gray-700 rounded-full">
-                                      <EllipsisHorizontalIcon className="h-6 w-6 text-gray-500" />
-                                    </button>
-                                  </DropdownMenuTrigger>
-                                  <DropdownMenuContent>
-                                    <DropdownMenuItem
-                                      onClick={() =>
-                                        promoteToProduction(prompt.id)
-                                      }
-                                    >
-                                      <ArrowTrendingUpIcon className="h-4 w-4 mr-2" />
-                                      Promote to prod
-                                    </DropdownMenuItem>
-
-                                    <DropdownMenuItem
-                                      onClick={() =>
-                                        deletePromptVersion(prompt.id)
-                                      }
-                                    >
-                                      <TrashIcon className="h-4 w-4 mr-2 text-red-500" />
-                                      <p className="text-red-500">Delete</p>
-                                    </DropdownMenuItem>
-                                  </DropdownMenuContent>
-                                </DropdownMenu>
-                              )}
-                            </div>
-                          </div>
-                          <div className="flex justify-between items-center mt-2">
-                            <div className="text-md text-gray-600 dark:text-gray-400">
-                              {prompt.model}
-                            </div>
-                            <span className="text-xs text-gray-500">
-                              {getTimeAgo(new Date(prompt.created_at))}
-                            </span>
-                          </div>
->>>>>>> 7247681b
                         </div>
                       </div>
 
