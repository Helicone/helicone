import {
  BookOpenIcon,
  PresentationChartLineIcon,
} from "@heroicons/react/24/outline";
import { MultiSelect, MultiSelectItem } from "@tremor/react";
import { useState } from "react";
import { usePrompt } from "../../../../services/hooks/prompts/prompts";

import { BeakerIcon } from "@heroicons/react/24/solid";
import HcBreadcrumb from "../../../ui/hcBreadcrumb";
import HcBadge from "../../../ui/hcBadge";
import HcButton from "../../../ui/hcButton";
import { useRouter } from "next/router";
import ThemedTimeFilter from "../../../shared/themed/themedTimeFilter";
import { AreaChartUsageExample, DUMMY_DATA } from "./dummyChart";
import StyledAreaChart from "../../dashboard/styledAreaChart";
import { SimpleTable } from "../../../shared/table/simpleTable";
import TableFooter from "../../requestsV2/tableFooter";

interface PromptIdPageProps {
  id: string;
}

<<<<<<< HEAD
const getTimeAgo = (date: Date): string => {
  const now = new Date();
  const diff = now.getTime() - date.getTime();
  const seconds = Math.floor(diff / 1000);
  const minutes = Math.floor(seconds / 60);
  const hours = Math.floor(minutes / 60);
  const days = Math.floor(hours / 24);

  if (days > 0) {
    return `${days} days ago`;
  } else if (hours > 0) {
    return `${hours} hrs ago`;
  } else if (minutes > 0) {
    return `${minutes} min ago`;
  } else {
    return `${seconds} sec ago`;
  }
=======
const PrettyInput = ({
  keyName,
  selectedProperties,
}: {
  keyName: string;
  selectedProperties: Record<string, string> | undefined;
}) => {
  const getRenderText = () => {
    if (selectedProperties) {
      return selectedProperties[keyName] || "{{undefined}}";
    } else {
      return keyName;
    }
  };
  const renderText = getRenderText();
  const [open, setOpen] = useState(false);
  const TEXT_LIMIT = 120;

  return (
    <>
      {renderText.startsWith("http") || renderText.startsWith("data:image") ? (
        // eslint-disable-next-line @next/next/no-img-element
        <img src={renderText} alt={""} width={600} height={600} />
      ) : (
        <Tooltip title={keyName} placement="top">
          {renderText.length > TEXT_LIMIT ? (
            <button
              onClick={() => setOpen(!open)}
              className={clsx(
                selectedProperties
                  ? "bg-sky-100 border-sky-300 dark:bg-sky-950 dark:border-sky-700"
                  : "bg-yellow-100 border-yellow-300 dark:bg-yellow-950 dark:border-yellow-700",
                "relative text-sm text-gray-900 dark:text-gray-100 border rounded-lg py-1 px-3 text-left"
              )}
              title={renderText}
            >
              <ArrowsPointingOutIcon className="h-4 w-4 text-sky-500 absolute right-2 top-1.5 transform" />
              <p className="pr-8">{renderText.slice(0, TEXT_LIMIT)}...</p>
            </button>
          ) : (
            <span
              className={clsx(
                selectedProperties
                  ? "bg-sky-100 border-sky-300 dark:bg-sky-950 dark:border-sky-700"
                  : "bg-yellow-100 border-yellow-300 dark:bg-yellow-950 dark:border-yellow-700",
                "inline-block border text-gray-900 dark:text-gray-100 rounded-lg py-1 px-3 text-sm"
              )}
            >
              {renderText}
            </span>
          )}
        </Tooltip>
      )}

      <ThemedModal open={open} setOpen={setOpen}>
        <div className="w-[66vw] h-full flex flex-col space-y-4">
          <div className="flex items-center w-full justify-center">
            <h3 className="text-2xl font-semibold">{keyName}</h3>
            <button onClick={() => setOpen(false)} className="ml-auto">
              <XMarkIcon className="h-6 w-6 text-gray-500" />
            </button>
          </div>

          <div className="bg-white border-gray-300 dark:bg-black dark:border-gray-700 p-4 border rounded-lg flex flex-col space-y-4">
            {selectedProperties?.[keyName]}
          </div>
        </div>
      </ThemedModal>
    </>
  );
};

const AutoResizingTextarea = ({
  text,
  setText,
}: {
  text: string;
  setText: (text: string) => void;
}) => {
  const textareaRef = useRef(null);

  useEffect(() => {
    const adjustHeight = () => {
      if (textareaRef && textareaRef.current) {
        const textarea = textareaRef.current as HTMLTextAreaElement;
        textarea.style.height = "inherit"; // Reset height to recalculate
        const computed = window.getComputedStyle(textareaRef.current);
        // Calculate the height
        const height =
          textarea.scrollHeight +
          parseInt(computed.borderTopWidth, 10) +
          parseInt(computed.borderBottomWidth, 10);
        textarea.style.height = `${height}px`;
      }
    };
    adjustHeight();
  }, [text]); // This effect runs when 'text' changes

  return (
    <textarea
      ref={textareaRef}
      className="text-sm leading-8 resize-none w-full border rounded-lg p-4"
      value={text}
      onChange={(e) => setText(e.target.value)}
      style={{ overflow: "hidden" }}
    />
  );
};

export const RenderWithPrettyInputKeys = (props: {
  text: string;

  selectedProperties: Record<string, string> | undefined;
}) => {
  const { text, selectedProperties } = props;

  // Function to replace matched patterns with JSX components
  const replaceInputKeysWithComponents = (inputText: string) => {
    if (typeof inputText !== "string") {
      // don't throw, stringify the input and return it
      return JSON.stringify(inputText);
    }

    // Regular expression to match the pattern
    const regex = /<helicone-prompt-input key="([^"]+)"\s*\/>/g;
    const parts = [];
    let lastIndex = 0;

    // Use the regular expression to find and replace all occurrences
    inputText.replace(regex, (match: any, keyName: string, offset: number) => {
      // Push preceding text if any
      if (offset > lastIndex) {
        parts.push(inputText.substring(lastIndex, offset));
      }

      // Push the PrettyInput component for the current match
      parts.push(
        <PrettyInput
          keyName={keyName}
          key={offset}
          selectedProperties={selectedProperties}
        />
      );

      // Update lastIndex to the end of the current match
      lastIndex = offset + match.length;

      // This return is not used but is necessary for the replace function
      return match;
    });

    // Add any remaining text after the last match
    if (lastIndex < inputText.length) {
      parts.push(inputText.substring(lastIndex));
    }
    return parts;
  };

  return (
    <div className="text-md leading-8 text-black dark:text-white">
      {replaceInputKeysWithComponents(text)}
    </div>
  );
>>>>>>> 0d48fdaa
};

export const RenderImageWithPrettyInputKeys = (props: {
  text: string;

  selectedProperties: Record<string, string> | undefined;
}) => {
  const { text, selectedProperties } = props;

  // Function to replace matched patterns with JSX components
  const replaceInputKeysWithComponents = (inputText: string) => {
    if (typeof inputText !== "string") {
      // don't throw, stringify the input and return it
      return JSON.stringify(inputText);
    }

    // Regular expression to match the pattern
    const regex = /<helicone-prompt-input key="([^"]+)"\s*\/>/g;
    const parts = [];
    let lastIndex = 0;

    console.log(inputText);
    console.log(selectedProperties);

    // Use the regular expression to find and replace all occurrences
    inputText.replace(regex, (match: any, keyName: string, offset: number) => {
      // Push preceding text if any
      if (offset > lastIndex) {
        parts.push(inputText.substring(lastIndex, offset));
      }

      // Push the PrettyInput component for the current match
      parts.push(
        <PrettyInput
          keyName={keyName}
          key={offset}
          selectedProperties={selectedProperties}
        />
      );

      // Update lastIndex to the end of the current match
      lastIndex = offset + match.length;

      // This return is not used but is necessary for the replace function
      return match;
    });

    // Add any remaining text after the last match
    if (lastIndex < inputText.length) {
      parts.push(inputText.substring(lastIndex));
    }
    return parts;
  };

  return (
    <div className="text-md leading-8 text-black dark:text-white">
      {replaceInputKeysWithComponents(text)}
    </div>
  );
};

const PromptIdPage = (props: PromptIdPageProps) => {
  const { id } = props;
  const { prompt, isLoading } = usePrompt(id);

  const [experimentOpen, setExperimentOpen] = useState(false);

  const router = useRouter();

  return (
    <div className="w-full h-full flex flex-col space-y-8">
      <div className="flex flex-row items-center justify-between">
        <div className="flex flex-col items-start space-y-4 w-full">
          <HcBreadcrumb
            pages={[
              {
                href: "/prompts",
                name: "Prompts",
              },
              {
                href: `/prompts/${id}`,
                name: prompt?.user_defined_id || "Loading...",
              },
            ]}
          />
          <div className="flex justify-between w-full">
            <div className="flex gap-4 items-end">
              <h1 className="font-semibold text-4xl text-black dark:text-white">
                {prompt?.user_defined_id}
              </h1>
              <HcBadge
                title={`${(prompt?.major_version ?? 0) + 1} version${
                  (prompt?.major_version ?? 0) + 1 > 1 ? "s" : ""
                }`}
                size={"sm"}
              />
            </div>
            <div className="flex gap-2">
              <HcButton
                onClick={() => setExperimentOpen(!experimentOpen)}
                variant={"secondary"}
                size={"sm"}
                title="View Prompt"
                icon={BookOpenIcon}
              />
              <HcButton
                onClick={() => {
                  router.push(`/prompts/${id}/new-experiment`);
                }}
                variant={"primary"}
                size={"sm"}
                title="Start Experiment"
                icon={BeakerIcon}
              />
            </div>
          </div>
          <div className="flex items-center gap-2 text-sm text-gray-500">
            <p className="">
              last used{" "}
              {prompt?.last_used && getTimeAgo(new Date(prompt?.last_used))}
            </p>
            {/* <div className="rounded-full h-1 w-1 bg-slate-400" />
            <ModelPill model={prompt?.latest_model_used || "unknown"} /> */}
            <div className="rounded-full h-1 w-1 bg-slate-400" />
            <p className="">
              created on{" "}
              {prompt?.created_at &&
                new Date(prompt?.created_at).toDateString()}
            </p>
          </div>
        </div>
      </div>
      <div className="w-full h-full flex flex-col space-y-4">
        <div className="flex items-center justify-between w-full">
          <ThemedTimeFilter
            timeFilterOptions={[
              {
                key: "24H",
                value: "24H",
              },
              {
                key: "7D",
                value: "7D",
              },
              {
                key: "1M",
                value: "1M",
              },
              {
                key: "3M",
                value: "3M",
              },
              {
                key: "all",
                value: "all",
              },
            ]}
            custom={true}
            onSelect={function (key: string, value: string): void {
              throw new Error("Function not implemented.");
            }}
            isFetching={false}
            defaultValue={"24H"}
            currentTimeFilter={{
              start: new Date(),
              end: new Date(),
            }}
          />
        </div>

<<<<<<< HEAD
        <div>
          <StyledAreaChart
            title={"Total Requests"}
            value={"1063"}
            isDataOverTimeLoading={false}
          >
            <AreaChartUsageExample />
          </StyledAreaChart>
=======
                        setSelectedInput(randomProperty);
                      }}
                      className="border border-gray-300 dark:border-gray-700 rounded-lg px-2.5 py-1.5 bg-white dark:bg-black hover:bg-sky-50 dark:hover:bg-sky-900 flex flex-row items-center gap-2"
                    >
                      <SparklesIcon className="h-5 w-5 text-gray-900 dark:text-gray-100" />
                      <p className="text-sm font-medium text-gray-900 dark:text-gray-100 hidden sm:block pr-1">
                        Random Input
                      </p>
                    </button>
                    {selectedInput && (
                      <ThemedPill
                        label={selectedInput.id}
                        onDelete={() => setSelectedInput(undefined)}
                      />
                    )}
                  </div>
                  <div className="flex items-center space-x-1">
                    <label className="text-black dark:text-white">
                      Version:
                    </label>
                    <Select
                      value={selectedVersion}
                      placeholder={selectedVersion}
                      onValueChange={(e) => {
                        setSelectedVersion(e);
                      }}
                      enableClear={false}
                      style={{ width: "2rem" }}
                    >
                      {Array.from(
                        { length: currentPrompt.latest_version + 1 },
                        (_, i) => i
                      )
                        .reverse()
                        .map((version: any, i: number) => (
                          <SelectItem value={version} key={i}>
                            {version}
                          </SelectItem>
                        ))}
                    </Select>
                  </div>
                </div>
                {selectedVersion === undefined ? (
                  <div className="flex flex-col w-full h-96 justify-center items-center">
                    <div className="flex flex-col w-2/5">
                      <DocumentTextIcon className="h-12 w-12 text-black dark:text-white border border-gray-300 dark:border-gray-700 bg-white dark:bg-black p-2 rounded-lg" />
                      <p className="text-xl text-black dark:text-white font-semibold mt-8">
                        Select a version
                      </p>
                      <p className="text-sm text-gray-500 max-w-sm mt-2">
                        Select a version to view the prompt and its output.
                      </p>
                    </div>
                  </div>
                ) : (
                  <div className="flex space-x-4 w-full">
                    <div className="flex flex-col space-y-8 w-full">
                      {selectedPrompt.isLoading ? (
                        <h1>Loading...</h1>
                      ) : (
                        <div className="w-full">
                          <Chat
                            requestBody={selectedPrompt.heliconeTemplate}
                            responseBody={{
                              role: "assistant",
                              choices: [
                                {
                                  message: {
                                    content:
                                      selectedInput?.response ||
                                      `<helicone-prompt-input key="output" />`,
                                    role: "assistant",
                                  },
                                },
                              ],
                            }}
                            status={200}
                            requestId={""}
                            model={selectedPrompt.heliconeTemplate.model}
                            selectedProperties={selectedInput?.properties}
                            isHeliconeTemplate={true}
                          />
                        </div>
                      )}
                    </div>
                  </div>
                )}
              </>
            ) : (
              <div className="flex flex-col w-full h-96 justify-center items-center">
                <div className="flex flex-col w-2/5">
                  <DocumentTextIcon className="h-12 w-12 text-black dark:text-white border border-gray-300 dark:border-gray-700 bg-white dark:bg-black p-2 rounded-lg" />
                  <p className="text-xl text-black dark:text-white font-semibold mt-8">
                    Select a prompt to get started.
                  </p>
                  <p className="text-sm text-gray-500 max-w-sm mt-2">
                    If you do not have any prompts, please view our
                    documentation to get started.
                  </p>
                  <div className="mt-4">
                    <Link
                      href="#"
                      className="w-fit items-center rounded-lg bg-black dark:bg-white px-2.5 py-1.5 gap-2 text-sm flex font-medium text-white dark:text-black shadow-sm hover:bg-gray-800 dark:hover:bg-gray-200 focus-visible:outline focus-visible:outline-2 focus-visible:outline-offset-2 focus-visible:outline-white"
                    >
                      <BookOpenIcon className="h-4 w-4" />
                      View Docs
                    </Link>
                  </div>
                </div>
              </div>
            )}
          </div>
>>>>>>> 0d48fdaa
        </div>
      </div>
      <div className="flex flex-col space-y-4 h-full w-full">
        <h2 className="text-2xl font-semibold">Experiment Logs</h2>
        <div className="flex items-center justify-between w-full">
          <div className="flex items-center space-x-2">
            <MultiSelect placeholder="Version(s)">
              <MultiSelectItem value="1">Version 1</MultiSelectItem>
              <MultiSelectItem value="2">Version 2</MultiSelectItem>
              <MultiSelectItem value="3">Version 3</MultiSelectItem>
            </MultiSelect>{" "}
            <MultiSelect placeholder="Dataset">
              <MultiSelectItem value="1">Version 1</MultiSelectItem>
              <MultiSelectItem value="2">Version 2</MultiSelectItem>
              <MultiSelectItem value="3">Version 3</MultiSelectItem>
            </MultiSelect>{" "}
            <MultiSelect placeholder="Model">
              <MultiSelectItem value="1">Version 1</MultiSelectItem>
              <MultiSelectItem value="2">Version 2</MultiSelectItem>
              <MultiSelectItem value="3">Version 3</MultiSelectItem>
            </MultiSelect>
            <div className="pl-2">
              <HcButton variant={"light"} size={"sm"} title={"Clear All"} />
            </div>
          </div>
          <HcButton
            variant={"secondary"}
            size={"sm"}
            title={"Add Metrics"}
            icon={PresentationChartLineIcon}
          />
        </div>
        <SimpleTable
          data={DUMMY_DATA}
          columns={[
            {
              key: "name",
              header: "Name",
              render: (item) => item.name,
            },
            {
              key: "departement",
              header: "Departement",
              render: (item) => item.departement,
            },
            {
              key: "Role",
              header: "Role",
              render: (item) => item.Role,
            },
            {
              key: "status",
              header: "Status",
              render: (item) => item.status,
            },
          ]}
        />
        <TableFooter
          currentPage={0}
          pageSize={0}
          count={0}
          isCountLoading={false}
          onPageChange={function (newPageNumber: number): void {
            // throw new Error("Function not implemented.");
          }}
          onPageSizeChange={function (newPageSize: number): void {
            // throw new Error("Function not implemented.");
          }}
          pageSizeOptions={[]}
        />
      </div>
    </div>
  );
};

export default PromptIdPage;<|MERGE_RESOLUTION|>--- conflicted
+++ resolved
@@ -21,7 +21,6 @@
   id: string;
 }
 
-<<<<<<< HEAD
 const getTimeAgo = (date: Date): string => {
   const now = new Date();
   const diff = now.getTime() - date.getTime();
@@ -39,171 +38,6 @@
   } else {
     return `${seconds} sec ago`;
   }
-=======
-const PrettyInput = ({
-  keyName,
-  selectedProperties,
-}: {
-  keyName: string;
-  selectedProperties: Record<string, string> | undefined;
-}) => {
-  const getRenderText = () => {
-    if (selectedProperties) {
-      return selectedProperties[keyName] || "{{undefined}}";
-    } else {
-      return keyName;
-    }
-  };
-  const renderText = getRenderText();
-  const [open, setOpen] = useState(false);
-  const TEXT_LIMIT = 120;
-
-  return (
-    <>
-      {renderText.startsWith("http") || renderText.startsWith("data:image") ? (
-        // eslint-disable-next-line @next/next/no-img-element
-        <img src={renderText} alt={""} width={600} height={600} />
-      ) : (
-        <Tooltip title={keyName} placement="top">
-          {renderText.length > TEXT_LIMIT ? (
-            <button
-              onClick={() => setOpen(!open)}
-              className={clsx(
-                selectedProperties
-                  ? "bg-sky-100 border-sky-300 dark:bg-sky-950 dark:border-sky-700"
-                  : "bg-yellow-100 border-yellow-300 dark:bg-yellow-950 dark:border-yellow-700",
-                "relative text-sm text-gray-900 dark:text-gray-100 border rounded-lg py-1 px-3 text-left"
-              )}
-              title={renderText}
-            >
-              <ArrowsPointingOutIcon className="h-4 w-4 text-sky-500 absolute right-2 top-1.5 transform" />
-              <p className="pr-8">{renderText.slice(0, TEXT_LIMIT)}...</p>
-            </button>
-          ) : (
-            <span
-              className={clsx(
-                selectedProperties
-                  ? "bg-sky-100 border-sky-300 dark:bg-sky-950 dark:border-sky-700"
-                  : "bg-yellow-100 border-yellow-300 dark:bg-yellow-950 dark:border-yellow-700",
-                "inline-block border text-gray-900 dark:text-gray-100 rounded-lg py-1 px-3 text-sm"
-              )}
-            >
-              {renderText}
-            </span>
-          )}
-        </Tooltip>
-      )}
-
-      <ThemedModal open={open} setOpen={setOpen}>
-        <div className="w-[66vw] h-full flex flex-col space-y-4">
-          <div className="flex items-center w-full justify-center">
-            <h3 className="text-2xl font-semibold">{keyName}</h3>
-            <button onClick={() => setOpen(false)} className="ml-auto">
-              <XMarkIcon className="h-6 w-6 text-gray-500" />
-            </button>
-          </div>
-
-          <div className="bg-white border-gray-300 dark:bg-black dark:border-gray-700 p-4 border rounded-lg flex flex-col space-y-4">
-            {selectedProperties?.[keyName]}
-          </div>
-        </div>
-      </ThemedModal>
-    </>
-  );
-};
-
-const AutoResizingTextarea = ({
-  text,
-  setText,
-}: {
-  text: string;
-  setText: (text: string) => void;
-}) => {
-  const textareaRef = useRef(null);
-
-  useEffect(() => {
-    const adjustHeight = () => {
-      if (textareaRef && textareaRef.current) {
-        const textarea = textareaRef.current as HTMLTextAreaElement;
-        textarea.style.height = "inherit"; // Reset height to recalculate
-        const computed = window.getComputedStyle(textareaRef.current);
-        // Calculate the height
-        const height =
-          textarea.scrollHeight +
-          parseInt(computed.borderTopWidth, 10) +
-          parseInt(computed.borderBottomWidth, 10);
-        textarea.style.height = `${height}px`;
-      }
-    };
-    adjustHeight();
-  }, [text]); // This effect runs when 'text' changes
-
-  return (
-    <textarea
-      ref={textareaRef}
-      className="text-sm leading-8 resize-none w-full border rounded-lg p-4"
-      value={text}
-      onChange={(e) => setText(e.target.value)}
-      style={{ overflow: "hidden" }}
-    />
-  );
-};
-
-export const RenderWithPrettyInputKeys = (props: {
-  text: string;
-
-  selectedProperties: Record<string, string> | undefined;
-}) => {
-  const { text, selectedProperties } = props;
-
-  // Function to replace matched patterns with JSX components
-  const replaceInputKeysWithComponents = (inputText: string) => {
-    if (typeof inputText !== "string") {
-      // don't throw, stringify the input and return it
-      return JSON.stringify(inputText);
-    }
-
-    // Regular expression to match the pattern
-    const regex = /<helicone-prompt-input key="([^"]+)"\s*\/>/g;
-    const parts = [];
-    let lastIndex = 0;
-
-    // Use the regular expression to find and replace all occurrences
-    inputText.replace(regex, (match: any, keyName: string, offset: number) => {
-      // Push preceding text if any
-      if (offset > lastIndex) {
-        parts.push(inputText.substring(lastIndex, offset));
-      }
-
-      // Push the PrettyInput component for the current match
-      parts.push(
-        <PrettyInput
-          keyName={keyName}
-          key={offset}
-          selectedProperties={selectedProperties}
-        />
-      );
-
-      // Update lastIndex to the end of the current match
-      lastIndex = offset + match.length;
-
-      // This return is not used but is necessary for the replace function
-      return match;
-    });
-
-    // Add any remaining text after the last match
-    if (lastIndex < inputText.length) {
-      parts.push(inputText.substring(lastIndex));
-    }
-    return parts;
-  };
-
-  return (
-    <div className="text-md leading-8 text-black dark:text-white">
-      {replaceInputKeysWithComponents(text)}
-    </div>
-  );
->>>>>>> 0d48fdaa
 };
 
 export const RenderImageWithPrettyInputKeys = (props: {
@@ -374,7 +208,6 @@
           />
         </div>
 
-<<<<<<< HEAD
         <div>
           <StyledAreaChart
             title={"Total Requests"}
@@ -383,120 +216,6 @@
           >
             <AreaChartUsageExample />
           </StyledAreaChart>
-=======
-                        setSelectedInput(randomProperty);
-                      }}
-                      className="border border-gray-300 dark:border-gray-700 rounded-lg px-2.5 py-1.5 bg-white dark:bg-black hover:bg-sky-50 dark:hover:bg-sky-900 flex flex-row items-center gap-2"
-                    >
-                      <SparklesIcon className="h-5 w-5 text-gray-900 dark:text-gray-100" />
-                      <p className="text-sm font-medium text-gray-900 dark:text-gray-100 hidden sm:block pr-1">
-                        Random Input
-                      </p>
-                    </button>
-                    {selectedInput && (
-                      <ThemedPill
-                        label={selectedInput.id}
-                        onDelete={() => setSelectedInput(undefined)}
-                      />
-                    )}
-                  </div>
-                  <div className="flex items-center space-x-1">
-                    <label className="text-black dark:text-white">
-                      Version:
-                    </label>
-                    <Select
-                      value={selectedVersion}
-                      placeholder={selectedVersion}
-                      onValueChange={(e) => {
-                        setSelectedVersion(e);
-                      }}
-                      enableClear={false}
-                      style={{ width: "2rem" }}
-                    >
-                      {Array.from(
-                        { length: currentPrompt.latest_version + 1 },
-                        (_, i) => i
-                      )
-                        .reverse()
-                        .map((version: any, i: number) => (
-                          <SelectItem value={version} key={i}>
-                            {version}
-                          </SelectItem>
-                        ))}
-                    </Select>
-                  </div>
-                </div>
-                {selectedVersion === undefined ? (
-                  <div className="flex flex-col w-full h-96 justify-center items-center">
-                    <div className="flex flex-col w-2/5">
-                      <DocumentTextIcon className="h-12 w-12 text-black dark:text-white border border-gray-300 dark:border-gray-700 bg-white dark:bg-black p-2 rounded-lg" />
-                      <p className="text-xl text-black dark:text-white font-semibold mt-8">
-                        Select a version
-                      </p>
-                      <p className="text-sm text-gray-500 max-w-sm mt-2">
-                        Select a version to view the prompt and its output.
-                      </p>
-                    </div>
-                  </div>
-                ) : (
-                  <div className="flex space-x-4 w-full">
-                    <div className="flex flex-col space-y-8 w-full">
-                      {selectedPrompt.isLoading ? (
-                        <h1>Loading...</h1>
-                      ) : (
-                        <div className="w-full">
-                          <Chat
-                            requestBody={selectedPrompt.heliconeTemplate}
-                            responseBody={{
-                              role: "assistant",
-                              choices: [
-                                {
-                                  message: {
-                                    content:
-                                      selectedInput?.response ||
-                                      `<helicone-prompt-input key="output" />`,
-                                    role: "assistant",
-                                  },
-                                },
-                              ],
-                            }}
-                            status={200}
-                            requestId={""}
-                            model={selectedPrompt.heliconeTemplate.model}
-                            selectedProperties={selectedInput?.properties}
-                            isHeliconeTemplate={true}
-                          />
-                        </div>
-                      )}
-                    </div>
-                  </div>
-                )}
-              </>
-            ) : (
-              <div className="flex flex-col w-full h-96 justify-center items-center">
-                <div className="flex flex-col w-2/5">
-                  <DocumentTextIcon className="h-12 w-12 text-black dark:text-white border border-gray-300 dark:border-gray-700 bg-white dark:bg-black p-2 rounded-lg" />
-                  <p className="text-xl text-black dark:text-white font-semibold mt-8">
-                    Select a prompt to get started.
-                  </p>
-                  <p className="text-sm text-gray-500 max-w-sm mt-2">
-                    If you do not have any prompts, please view our
-                    documentation to get started.
-                  </p>
-                  <div className="mt-4">
-                    <Link
-                      href="#"
-                      className="w-fit items-center rounded-lg bg-black dark:bg-white px-2.5 py-1.5 gap-2 text-sm flex font-medium text-white dark:text-black shadow-sm hover:bg-gray-800 dark:hover:bg-gray-200 focus-visible:outline focus-visible:outline-2 focus-visible:outline-offset-2 focus-visible:outline-white"
-                    >
-                      <BookOpenIcon className="h-4 w-4" />
-                      View Docs
-                    </Link>
-                  </div>
-                </div>
-              </div>
-            )}
-          </div>
->>>>>>> 0d48fdaa
         </div>
       </div>
       <div className="flex flex-col space-y-4 h-full w-full">
