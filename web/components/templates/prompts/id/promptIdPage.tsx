--- conflicted
+++ resolved
@@ -76,10 +76,6 @@
 import PromptInputItem from "./promptInputItem";
 import { IslandContainer } from "@/components/ui/islandContainer";
 import { cn } from "@/lib/utils";
-import useOnboardingContext, {
-  ONBOARDING_STEPS,
-} from "@/components/layout/onboardingContext";
-import { OnboardingPopover } from "../../onboarding/OnboardingPopover";
 
 interface PromptIdPageProps {
   id: string;
@@ -477,34 +473,10 @@
     promptVersionId: string,
     promptData: string
   ) => {
-<<<<<<< HEAD
-    if (
-      !(
-        experimentFlags?.hasFlag ||
-        user?.email?.includes("helicone.ai") ||
-        org?.currentOrg?.tier === "demo"
-      )
-    ) {
-      notification.setNotification(
-        "Experiment feature is not enabled - sign up for the waitlist to use it",
-        "error"
-      );
-      return;
-    }
-    const dataset = await jawn.POST("/v1/helicone-dataset", {
-      body: {
-        datasetName: "Dataset for Experiment",
-        requestIds: [],
-      },
-    });
-    if (!dataset.data?.data?.datasetId) {
-      notification.setNotification("Failed to create dataset", "error");
-=======
     const promptVersion = prompts?.find((p) => p.id === promptVersionId);
 
     if (!promptVersion) {
       notification.setNotification("Prompt version not found", "error");
->>>>>>> e5eb5738
       return;
     }
 
@@ -598,8 +570,6 @@
     e.stopPropagation(); // This stops the event from propagating to the parent div
     setIsSearchVisible(!isSearchVisible);
   };
-
-  const { isOnboardingVisible, currentStep } = useOnboardingContext();
 
   return (
     <IslandContainer className="mx-0">
@@ -612,25 +582,15 @@
             )}
           >
             <div className="flex items-center space-x-4">
-              <OnboardingPopover
-                open={typeof prompt?.user_defined_id === "string"}
-                popoverContentProps={{
-                  onboardingStep: "PROMPTS_PAGE",
-                  align: "center",
-                  side: "bottom",
-                }}
-                triggerAsChild={false}
-              >
-                <HcBreadcrumb
-                  pages={[
-                    { href: "/prompts", name: "Prompts" },
-                    {
-                      href: `/prompts/${id}`,
-                      name: prompt?.user_defined_id || "Loading...",
-                    },
-                  ]}
-                />
-              </OnboardingPopover>
+              <HcBreadcrumb
+                pages={[
+                  { href: "/prompts", name: "Prompts" },
+                  {
+                    href: `/prompts/${id}`,
+                    name: prompt?.user_defined_id || "Loading...",
+                  },
+                ]}
+              />
 
               <HoverCard>
                 <HoverCardTrigger>
@@ -915,60 +875,27 @@
                                                 )}
                                               </DropdownMenuContent>
                                             </DropdownMenu>
-<<<<<<< HEAD
-                                          ) : (
-                                            <DropdownMenu
-                                              open={
-                                                isOnboardingVisible &&
-                                                currentStep ===
-                                                  ONBOARDING_STEPS
-                                                    .PROMPTS_EXPERIMENT
-                                                    .stepNumber
-                                              }
-                                            >
-=======
                                           ) : promptVersion.minor_version ===
                                             0 ? (
                                             <DropdownMenu>
->>>>>>> e5eb5738
                                               <DropdownMenuTrigger asChild>
-                                                <button
-                                                  className="p-1 hover:bg-slate-200 dark:hover:bg-slate-700 rounded-full"
-                                                  id="onboarding-prompt-experiment"
-                                                >
+                                                <button className="p-1 hover:bg-slate-200 dark:hover:bg-slate-700 rounded-full">
                                                   <EllipsisHorizontalIcon className="h-6 w-6 text-slate-500" />
                                                 </button>
                                               </DropdownMenuTrigger>
-                                              <OnboardingPopover
-                                                popoverContentProps={{
-                                                  onboardingStep:
-                                                    "PROMPTS_EXPERIMENT",
-                                                  next: () => {
+                                              <DropdownMenuContent>
+                                                <DropdownMenuItem
+                                                  onClick={() =>
                                                     startExperiment(
                                                       promptVersion.id,
                                                       promptVersion.helicone_template
-                                                    );
-                                                  },
-                                                  align: "start",
-                                                  side: "left",
-                                                  sideOffset: 140,
-                                                }}
-                                                triggerAsChild={false}
-                                              >
-                                                <DropdownMenuContent>
-                                                  <DropdownMenuItem
-                                                    onClick={() =>
-                                                      startExperiment(
-                                                        promptVersion.id,
-                                                        promptVersion.helicone_template
-                                                      )
-                                                    }
-                                                  >
-                                                    <BeakerIcon className="h-4 w-4 mr-2" />
-                                                    Experiment
-                                                  </DropdownMenuItem>
-                                                </DropdownMenuContent>
-                                              </OnboardingPopover>
+                                                    )
+                                                  }
+                                                >
+                                                  <BeakerIcon className="h-4 w-4 mr-2" />
+                                                  Experiment
+                                                </DropdownMenuItem>
+                                              </DropdownMenuContent>
                                             </DropdownMenu>
                                           ) : (
                                             <></>
