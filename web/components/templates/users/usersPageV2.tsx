--- conflicted
+++ resolved
@@ -19,11 +19,8 @@
 import TableFooter from "../requests/tableFooter";
 import { INITIAL_COLUMNS } from "./initialColumns";
 import { UserMetrics } from "./UserMetrics";
-<<<<<<< HEAD
 import { useHasAccess } from "@/hooks/useHasAccess";
-=======
 import { useOrg } from "@/components/layout/org/organizationContext";
->>>>>>> 0ab75b22
 import { FeatureUpgradeCard } from "@/components/shared/helicone/FeatureUpgradeCard";
 import { EmptyStateCard } from "@/components/shared/helicone/EmptyStateCard";
 import LoadingAnimation from "@/components/shared/loadingAnimation";
@@ -145,7 +142,6 @@
     [advancedFilters, onSetAdvancedFiltersHandler]
   );
 
-<<<<<<< HEAD
   const hasAccess = useHasAccess("users");
 
   if (!hasAccess) {
@@ -163,104 +159,102 @@
   }
 
   if (isLoading) {
-=======
-  const org = useOrg();
-
-  if (org?.currentOrg?.tier === "free") {
->>>>>>> 0ab75b22
+    const org = useOrg();
+
+    if (org?.currentOrg?.tier === "free") {
+      return (
+        <div className="flex justify-center items-center min-h-[calc(100vh-200px)]">
+          <LoadingAnimation />
+        </div>
+      );
+    }
+
+    if (users.length === 0) {
+      return (
+        <div className="flex flex-col w-full min-h-screen items-center bg-slate-50">
+          <EmptyStateCard feature="users" />
+        </div>
+      );
+    }
+
     return (
-      <div className="flex justify-center items-center min-h-[calc(100vh-200px)]">
-        <LoadingAnimation />
-      </div>
-    );
-  }
-
-  if (users.length === 0) {
-    return (
-      <div className="flex flex-col w-full min-h-screen items-center bg-slate-50">
-        <EmptyStateCard feature="users" />
-      </div>
-    );
-  }
-
-  return (
-    <>
-      <Tabs
-        value={activeTab}
-        onValueChange={(value) => setActiveTab(value)}
-        defaultValue="all"
-        className=""
-      >
-        <AuthHeader
-          title={"Users"}
-          actions={
-            <TabsList>
-              <TabsTrigger value="all">All Users</TabsTrigger>
-              <TabsTrigger value="active">User Metrics</TabsTrigger>
-            </TabsList>
-          }
-        />
-
-        <TabsContent value="all">
-          {" "}
-          <div className="flex flex-col space-y-4 pb-10">
-            <ThemedTable
-              id="user-table"
-              defaultData={users}
-              defaultColumns={INITIAL_COLUMNS}
-              skeletonLoading={isLoading}
-              dataLoading={false}
-              sortable={{
-                sortKey: sortKey,
-                sortDirection: sortDirection as SortDirection,
-                isCustomProperty: false,
-              }}
-              advancedFilters={advancedFiltersProp}
-              exportData={users}
-              onRowSelect={(row) => {
-                router.push(`/users/${encodeURIComponent(row.user_id)}`);
-              }}
-            />
-            {!isLoading && checkIsNotUniqueUser() && (
-              <div className="flex flex-col w-full h-96 justify-center items-center bg-white rounded-lg border border-gray-300 dark:border-gray-700 dark:bg-black">
-                <div className="flex flex-col w-2/5">
-                  <UserGroupIcon className="h-12 w-12 text-black dark:text-white border border-gray-300 dark:border-gray-700 bg-white dark:bg-black p-2 rounded-lg" />
-                  <p className="text-xl text-black dark:text-white font-semibold mt-8">
-                    No unique users found.
-                  </p>
-                  <p className="text-sm text-gray-500 max-w-sm mt-2">
-                    Please explore our docs{" "}
-                    <Link
-                      href="https://docs.helicone.ai/features/advanced-usage/user-metrics"
-                      target="_blank"
-                      rel="noreferrer noopener"
-                      className="underline text-blue-500"
-                    >
-                      here
-                    </Link>{" "}
-                    to learn more about user tracking and metrics.
-                  </p>
+      <>
+        <Tabs
+          value={activeTab}
+          onValueChange={(value) => setActiveTab(value)}
+          defaultValue="all"
+          className=""
+        >
+          <AuthHeader
+            title={"Users"}
+            actions={
+              <TabsList>
+                <TabsTrigger value="all">All Users</TabsTrigger>
+                <TabsTrigger value="active">User Metrics</TabsTrigger>
+              </TabsList>
+            }
+          />
+
+          <TabsContent value="all">
+            {" "}
+            <div className="flex flex-col space-y-4 pb-10">
+              <ThemedTable
+                id="user-table"
+                defaultData={users}
+                defaultColumns={INITIAL_COLUMNS}
+                skeletonLoading={isLoading}
+                dataLoading={false}
+                sortable={{
+                  sortKey: sortKey,
+                  sortDirection: sortDirection as SortDirection,
+                  isCustomProperty: false,
+                }}
+                advancedFilters={advancedFiltersProp}
+                exportData={users}
+                onRowSelect={(row) => {
+                  router.push(`/users/${encodeURIComponent(row.user_id)}`);
+                }}
+              />
+              {!isLoading && checkIsNotUniqueUser() && (
+                <div className="flex flex-col w-full h-96 justify-center items-center bg-white rounded-lg border border-gray-300 dark:border-gray-700 dark:bg-black">
+                  <div className="flex flex-col w-2/5">
+                    <UserGroupIcon className="h-12 w-12 text-black dark:text-white border border-gray-300 dark:border-gray-700 bg-white dark:bg-black p-2 rounded-lg" />
+                    <p className="text-xl text-black dark:text-white font-semibold mt-8">
+                      No unique users found.
+                    </p>
+                    <p className="text-sm text-gray-500 max-w-sm mt-2">
+                      Please explore our docs{" "}
+                      <Link
+                        href="https://docs.helicone.ai/features/advanced-usage/user-metrics"
+                        target="_blank"
+                        rel="noreferrer noopener"
+                        className="underline text-blue-500"
+                      >
+                        here
+                      </Link>{" "}
+                      to learn more about user tracking and metrics.
+                    </p>
+                  </div>
                 </div>
-              </div>
-            )}
-            <TableFooter
-              currentPage={parseInt(currentPage, 10)}
-              pageSize={parseInt(pageSize, 10)}
-              isCountLoading={isLoading}
-              count={count || 0}
-              onPageChange={(newPage) => {
-                setCurrentPage(newPage.toString());
-              }}
-              onPageSizeChange={(newPageSize) => {
-                setPageSize(newPageSize.toString());
-              }}
-              pageSizeOptions={[100, 250, 500]}
-              showCount={true}
-            />
-          </div>
-        </TabsContent>
-        <TabsContent value="active">
-          {/* I will add this back in later... we need to move everything to JAWN
+              )}
+              <TableFooter
+                currentPage={parseInt(currentPage, 10)}
+                pageSize={parseInt(pageSize, 10)}
+                isCountLoading={isLoading}
+                count={count || 0}
+                onPageChange={(newPage) => {
+                  setCurrentPage(newPage.toString());
+                }}
+                onPageSizeChange={(newPageSize) => {
+                  setPageSize(newPageSize.toString());
+                }}
+                pageSizeOptions={[100, 250, 500]}
+                showCount={true}
+              />
+            </div>
+          </TabsContent>
+          <TabsContent value="active">
+            {/* I will add this back in later... we need to move everything to JAWN
           <ThemedHeader
             advancedFilter={{
               filterMap: advancedFiltersProp.filterMap,
@@ -270,11 +264,12 @@
             }}
             isFetching={false}
           /> */}
-          <UserMetrics filterNode={filterNode} />
-        </TabsContent>
-      </Tabs>
-    </>
-  );
+            <UserMetrics filterNode={filterNode} />
+          </TabsContent>
+        </Tabs>
+      </>
+    );
+  }
 };
 
 export default UsersPageV2;