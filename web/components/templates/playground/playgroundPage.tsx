import { useEffect, useMemo, useRef, useState } from "react";
import { playgroundModels as PLAYGROUND_MODELS } from "@helicone-package/cost/providers/mappings";
import AuthHeader from "../../shared/authHeader";
import useNotification from "../../shared/notification/useNotification";
import { useGetRequestWithBodies } from "@/services/hooks/requests";
import { OPENROUTER_MODEL_MAP } from "./new/openRouterModelMap";
import {
  MappedLLMRequest,
  Tool,
  Provider,
} from "@helicone-package/llm-mapper/types";
import { generateStream } from "@/lib/api/llm/generate-stream";
import { processStream } from "@/lib/api/llm/process-stream";
import { CommandItem } from "@/components/ui/command";
import {
  CommandEmpty,
  CommandGroup,
  CommandList,
} from "@/components/ui/command";
import { cn } from "@/lib/utils";
import { CommandInput } from "@/components/ui/command";
import { Command } from "@/components/ui/command";
import {
<<<<<<< HEAD
  Popover,
  PopoverContent,
  PopoverTrigger,
} from "@/components/ui/popover";
import { Button } from "@/components/ui/button";
=======
  playgroundModels as PLAYGROUND_MODELS,
  playgroundModels,
} from "@helicone-package/cost/providers/mappings";
import { useDebounce } from "../../../services/hooks/debounce";
import { usePlaygroundPage } from "../../../services/hooks/playground";
import AuthHeader from "../../shared/authHeader";
import { clsx } from "../../shared/clsx";
import useNotification from "../../shared/notification/useNotification";
import ThemedModal from "../../shared/themed/themedModal";
import ChatPlayground from "./chatPlayground";
import FunctionButton from "./functionButton";

import { useOrg } from "@/components/layout/org/organizationContext";
import { FeatureUpgradeCard } from "@/components/shared/helicone/FeatureUpgradeCard";
import { IslandContainer } from "@/components/ui/islandContainer";
import { Slider } from "@/components/ui/slider";
>>>>>>> e6f96f37
import {
  Check,
  ChevronsUpDownIcon,
  CommandIcon,
  Loader2,
  Undo2Icon,
} from "lucide-react";
import Chat from "../requests/components/Chat";
import { openaiChatMapper } from "@helicone-package/llm-mapper/mappers/openai/chat-v2";
import findBestMatch from "string-similarity-js";
import ToolsConfigurationModal from "./components/ToolsConfigurationModal";
import { ResizableHandle, ResizablePanel } from "@/components/ui/resizable";
import { ResizablePanelGroup } from "@/components/ui/resizable";
import { openAIMessageToHeliconeMessage } from "@helicone-package/llm-mapper/mappers/openai/chat";
import { FlaskConicalIcon } from "lucide-react";
import { ScrollArea } from "@/components/ui/scroll-area";
import { v4 as uuidv4 } from "uuid";
import {
  Tooltip,
  TooltipContent,
  TooltipTrigger,
} from "@/components/ui/tooltip";
import { useLocalStorage } from "@/services/hooks/localStorage";
import _ from "lodash";
import { Skeleton } from "@/components/ui/skeleton";
import { heliconeRequestToMappedContent } from "@helicone-package/llm-mapper/utils/getMappedContent";
import ModelParametersForm from "./components/ModelParametersForm";

export interface ModelParameters {
  temperature: number | null | undefined;
  maxTokens: number | null | undefined;
  topP: number | null | undefined;
  frequencyPenalty: number | null | undefined;
  presencePenalty: number | null | undefined;
  stop: string | null | undefined;
}

const DEFAULT_EMPTY_CHAT: MappedLLMRequest = {
  _type: "openai-chat",
  id: "",
  preview: {
    request: "You are a helpful AI assistant.",
    response: "",
    concatenatedMessages: [
      {
        _type: "message",
        role: "system",
        content: "You are a helpful AI assistant.",
      },
    ],
  },
  model: "gpt-3.5-turbo",
  raw: {
    request: {},
    response: {},
  },
  heliconeMetadata: {
    requestId: "",
    path: "",
    countryCode: null,
    cacheEnabled: false,
    cacheReferenceId: null,
    createdAt: new Date().toISOString(),
    totalTokens: null,
    promptTokens: null,
    completionTokens: null,
    latency: null,
    user: null,
    status: {
      code: 200,
      statusType: "success",
    },
    customProperties: null,
    cost: null,
    feedback: {
      createdAt: null,
      id: null,
      rating: null,
    },
    provider: "OPENAI" as Provider,
  },
  schema: {
    request: {
      messages: [
        {
          _type: "message",
          role: "system",
          content: "You are a helpful AI assistant.",
        },
      ],
      model: "gpt-3.5-turbo",
      temperature: 0.7,
      tools: [],
      response_format: { type: "text" },
      max_tokens: 1000,
      top_p: 1,
      frequency_penalty: 0,
      presence_penalty: 0,
      stop: [],
    },
  },
};

const PlaygroundPage = (props: PlaygroundPageProps) => {
  const { requestId } = props;

  const [modelListOpen, setModelListOpen] = useState<boolean>(false);

  const { data: requestData, isLoading: isRequestLoading } =
    useGetRequestWithBodies(requestId ?? "");

  const [selectedModel, setSelectedModel] = useState<string>("gpt-3.5-turbo");

  const [defaultContent, setDefaultContent] = useState<MappedLLMRequest | null>(
    null
  );

  const [mappedContent, setMappedContent] =
    useLocalStorage<MappedLLMRequest | null>(
      `playground-${requestId || "clear"}`,
      null
    );

  useEffect(() => {
    if (!requestId) {
      setMappedContent(DEFAULT_EMPTY_CHAT);
    }
  }, [requestId]);

  const [tools, setTools] = useState<Tool[]>([]);

  const [modelParameters, setModelParameters] = useState<ModelParameters>({
    temperature: 0.7,
    maxTokens: 1000,
    topP: 1,
    frequencyPenalty: 0,
    presencePenalty: 0,
    stop: "",
  });

  const [responseFormat, setResponseFormat] = useState<{
    type: string;
    json_schema?: string;
  }>({
    type: "text",
    json_schema: undefined,
  });

  useMemo(() => {
    if (requestData?.data && !isRequestLoading) {
      if (requestData.data.model in OPENROUTER_MODEL_MAP) {
        setSelectedModel(OPENROUTER_MODEL_MAP[requestData.data.model]);
      } else {
        const similarities = Object.keys(OPENROUTER_MODEL_MAP).map((m) => ({
          target: m,
          similarity: findBestMatch(requestData.data.model, m),
        }));

        const closestMatch = similarities.reduce((best, current) =>
          current.similarity > best.similarity ? current : best
        );
        setSelectedModel(OPENROUTER_MODEL_MAP[closestMatch.target]);
      }

      const content = heliconeRequestToMappedContent(requestData.data);
      const contentWithIds = {
        ...content,
        schema: {
          ...content.schema,
          request: {
            ...content.schema.request,
            messages:
              content.schema.request.messages?.map((message) => ({
                ...message,
                id: uuidv4(),
              })) ?? [],
          },
        },
      };
      if (!mappedContent) {
        setMappedContent(contentWithIds);
      }
      setDefaultContent(contentWithIds);
      setTools(mappedContent?.schema.request.tools ?? []);
      setModelParameters({
        temperature: content.schema.request.temperature,
        maxTokens: content.schema.request.max_tokens,
        topP: content.schema.request.top_p,
        frequencyPenalty: content.schema.request.frequency_penalty,
        presencePenalty: content.schema.request.presence_penalty,
        stop: content.schema.request.stop
          ? Array.isArray(content.schema.request.stop)
            ? content.schema.request.stop.join(",")
            : content.schema.request.stop
          : undefined,
      });
      return mappedContent;
    }
    return DEFAULT_EMPTY_CHAT;
  }, [requestData, isRequestLoading]);

  const [response, setResponse] = useState<string>("");
  const [error, setError] = useState<string | null>(null);
  const { setNotification } = useNotification();
  const abortController = useRef<AbortController | null>(null);
  const [isStreaming, setIsLoading] = useState<boolean>(false);

  useEffect(() => {
    if (response) {
      const newMessageMappedResponse = openAIMessageToHeliconeMessage(
        JSON.parse(response)
      );
      if (!mappedContent) {
        return;
      }
      setMappedContent({
        ...mappedContent,
        schema: {
          ...mappedContent.schema,
          response: {
            ...(mappedContent.schema.response ?? {}),
            messages: [newMessageMappedResponse],
          },
        },
      });
    }
  }, [mappedContent, response]);

  const onRun = async () => {
    if (!mappedContent) {
      setNotification("No mapped content", "error");
      return;
    }
    const openaiRequest = openaiChatMapper.toExternal({
      ...mappedContent.schema.request,
      tools,
      // temperature: modelParameters.temperature,
      // max_tokens: modelParameters.maxTokens,
      // top_p: modelParameters.topP,
      // frequency_penalty: modelParameters.frequencyPenalty,
      // presence_penalty: modelParameters.presencePenalty,
      // stop: modelParameters.stop,
      // response_format: responseFormat?.type ? responseFormat : undefined,
    } as any);

    try {
      setError(null);
      setIsLoading(true);
      abortController.current = new AbortController();

      try {
        const stream = await generateStream({
          ...openaiRequest,
          model: selectedModel,
          signal: abortController.current.signal,
          ...modelParameters,
          response_format:
            responseFormat?.type === "json_schema"
              ? {
                  type: "json_schema",
                  json_schema: responseFormat.json_schema,
                }
              : undefined,
        } as any);

        const result = await processStream(
          stream,
          {
            initialState: {
              content: "",
              reasoning: "",
              calls: "",
              fullContent: "",
            },
            onUpdate: (result) => {
              setError(null);
              setIsLoading(false);
              setResponse(result.fullContent);
            },
          },
          abortController.current.signal
        );

        if (result && result.error) {
          setError(result.error.message);
          console.error("error", result.error);
        }
      } catch (error) {
        if (error instanceof Error) {
          if (error.name === "AbortError") {
            setError("Request was cancelled");
            setNotification("Request was cancelled", "error");
          } else {
            console.error("Error:", error);
            setError(
              error.message || "An error occurred while generating the response"
            );
            setNotification(
              error.message ||
                "An error occurred while generating the response",
              "error"
            );
          }
        }
      } finally {
        setIsLoading(false);
        abortController.current = null;
      }
    } catch (error) {
      setNotification("Failed to save prompt state", "error");
      setIsLoading(false);
      if (error instanceof Error) {
        setError(error.message);
      }
    }
  };

  // Add keyboard shortcut listener
  useEffect(() => {
    const handleKeyDown = (e: KeyboardEvent) => {
      if ((e.metaKey || e.ctrlKey) && e.key === "Enter") {
        e.preventDefault();
        onRun();
      }
    };

    window.addEventListener("keydown", handleKeyDown);
    return () => window.removeEventListener("keydown", handleKeyDown);
  }, [mappedContent]);

  return (
    <main className="h-screen flex flex-col w-full animate-fade-in">
      <AuthHeader
        title={"Playground"}
        actions={
          <div className="flex items-center gap-2">
            {mappedContent && !_.isEqual(mappedContent, defaultContent) && (
              <Tooltip>
                <TooltipTrigger asChild>
                  <Button
                    variant="ghost"
                    size="icon"
                    onClick={() => {
                      if (defaultContent) {
                        setMappedContent(defaultContent);
                        setModelParameters({
                          temperature:
                            defaultContent.schema.request.temperature,
                          maxTokens: defaultContent.schema.request.max_tokens,
                          topP: defaultContent.schema.request.top_p,
                          frequencyPenalty:
                            defaultContent.schema.request.frequency_penalty,
                          presencePenalty:
                            defaultContent.schema.request.presence_penalty,
                          stop: defaultContent.schema.request.stop
                            ? Array.isArray(defaultContent.schema.request.stop)
                              ? defaultContent.schema.request.stop.join(",")
                              : defaultContent.schema.request.stop
                            : undefined,
                        });
                      } else {
                        setMappedContent(DEFAULT_EMPTY_CHAT);
                      }
                    }}
                  >
                    <Undo2Icon className="w-4 h-4" />
                  </Button>
                </TooltipTrigger>
                <TooltipContent>
                  Reset to {requestId ? `original request` : "blank content"}
                </TooltipContent>
              </Tooltip>
            )}
            {/* <ResponseFormatModal
              responseFormat={responseFormat.json_schema ?? ""}
              onResponseFormatChange={(format) => {
                setResponseFormat({
                  type: format ? "json_schema" : "text",
                  json_schema: format ? format : undefined,
                });
              }}
            />
            <ToolsConfigurationModal tools={tools} onToolsChange={setTools} /> */}
            <Tooltip>
              <TooltipTrigger asChild>
                <Button onClick={onRun}>Run</Button>
              </TooltipTrigger>
              <TooltipContent>
                <div className="flex items-center gap-1">
                  <div className="p-1 rounded-md bg-muted">
                    <CommandIcon className="w-3 h-3" />
                  </div>
                  +{" "}
                  <div className="px-1 py rounded-md bg-muted">
                    <kbd className="text-xs">Enter</kbd>
                  </div>
                </div>
              </TooltipContent>
            </Tooltip>
          </div>
        }
      />
      <div className="flex flex-col w-full h-full min-h-[80vh] border-t border-border">
        <div className="flex justify-between items-center px-4 py-2 border-b border-border bg-sidebar-background w-full">
          <div className="flex flex-col gap-2 w-full">
            <div className="flex justify-between items-center w-full cursor-pointer">
              <Popover open={modelListOpen} onOpenChange={setModelListOpen}>
                <PopoverTrigger
                  asChild
                  onClick={(e) => {
                    e.stopPropagation();
                    setModelListOpen(!modelListOpen);
                  }}
                >
                  <Button
                    variant="outline"
                    role="combobox"
                    aria-expanded={modelListOpen}
                    className="w-[200px] justify-between"
                  >
                    <span className="truncate max-w-[150px]">
                      {selectedModel || "Select model..."}
                    </span>
                    <ChevronsUpDownIcon className="opacity-50 w-4 h-4" />
                  </Button>
                </PopoverTrigger>
                <PopoverContent className="w-[200px] p-0">
                  <Command>
                    <CommandInput placeholder="Search model..." />
                    <CommandList>
                      <CommandEmpty>No framework found.</CommandEmpty>
                      <CommandGroup>
                        {PLAYGROUND_MODELS.map((model) => (
                          <CommandItem
                            key={model}
                            value={model}
                            onSelect={(currentValue) => {
                              setSelectedModel(
                                currentValue === selectedModel
                                  ? ""
                                  : currentValue
                              );
                              setModelListOpen(false);
                            }}
                          >
                            {model}
                            <Check
                              className={cn(
                                "ml-auto",
                                model === selectedModel
                                  ? "opacity-100"
                                  : "opacity-0"
                              )}
                            />
                          </CommandItem>
                        ))}
                      </CommandGroup>
                    </CommandList>
                  </Command>
                </PopoverContent>
              </Popover>
              <div className="flex items-center gap-2">
                <ToolsConfigurationModal
                  tools={tools}
                  onToolsChange={setTools}
                />

                <ModelParametersForm
                  responseFormat={responseFormat}
                  onResponseFormatChange={setResponseFormat}
                  parameters={modelParameters}
                  onParametersChange={setModelParameters}
                />
              </div>
            </div>
            <div className="flex gap-2 mt-2 flex-wrap text-slate-500">
              {Object.entries(modelParameters).map(([key, value], index) => (
                <div key={index}>
                  <p className="text-xs">
                    <span className="font-medium">{key}:</span>{" "}
                    {!value
                      ? "Default"
                      : typeof value === "string"
                      ? value
                      : Array.isArray(value)
                      ? value.length > 0
                        ? value.join(", ")
                        : "[]"
                      : value}
                  </p>
                </div>
              ))}
            </div>
          </div>
        </div>
        <ResizablePanelGroup direction="horizontal">
          <ResizablePanel
            className="flex w-full h-full"
            defaultSize={70}
            minSize={30}
          >
            <ScrollArea className="w-full h-full">
              {(() => {
                if (!mappedContent) {
                  return (
                    <div className="flex flex-col w-full h-full">
                      {/* Message Role Header Skeleton */}
                      <div className="h-12 w-full flex flex-row items-center justify-between px-4 sticky top-0 bg-sidebar-background dark:bg-black z-10">
                        <div className="flex items-center gap-2">
                          <Skeleton className="h-6 w-24" />
                        </div>
                        <div className="flex items-center gap-2">
                          <Skeleton className="h-8 w-8 rounded-md" />
                          <Skeleton className="h-8 w-8 rounded-md" />
                        </div>
                      </div>
                      {/* Message Content Skeleton */}
                      <div className="w-full flex flex-col px-4 pb-4 pt-0">
                        <Skeleton className="w-full h-32 mt-4" />
                      </div>
                      {/* Additional Message Skeleton */}
                      <div className="h-12 w-full flex flex-row items-center justify-between px-4 border-t border-border">
                        <div className="flex items-center gap-2">
                          <Skeleton className="h-6 w-24" />
                        </div>
                        <div className="flex items-center gap-2">
                          <Skeleton className="h-8 w-8 rounded-md" />
                          <Skeleton className="h-8 w-8 rounded-md" />
                        </div>
                      </div>
                      <div className="w-full flex flex-col px-4 pb-4 pt-0">
                        <Skeleton className="w-full h-24 mt-4" />
                      </div>
                    </div>
                  );
                }
                switch (mappedContent?._type) {
                  case "openai-chat":
                  case "anthropic-chat":
                  case "gemini-chat":
                    return (
                      <Chat
                        mappedRequest={mappedContent as MappedLLMRequest}
                        mode="PLAYGROUND_INPUT"
                        onChatChange={(mappedRequest) => {
                          setMappedContent(mappedRequest);
                        }}
                      />
                    );
                  default:
                    return (
                      <div className="flex flex-col gap-2 p-20">
                        <div className="text-sm text-gray-500">
                          Unable to support playground on this request. Please
                          contact support at (support@helicone.ai) and we can be
                          sure to add support for it. Or if you feel inclined,
                          you can submit a PR to add support for it.
                        </div>
                      </div>
                    );
                }
              })()}
            </ScrollArea>
          </ResizablePanel>
          <ResizableHandle withHandle />
          <ResizablePanel defaultSize={30} minSize={20}>
            <ScrollArea className="w-full h-full">
              <div className="flex flex-col h-full">
                {error ? (
                  <div className="p-4 text-red-500 dark:text-red-400 text-sm">
                    {error}
                  </div>
                ) : !response ? (
                  <div className="flex flex-col items-center justify-center h-full p-8 text-center">
                    <div className="flex flex-col items-center gap-2">
                      <FlaskConicalIcon className="w-8 h-8 text-slate-400" />
                      <p className="text-sm text-slate-500">No response yet</p>
                      <p className="text-xs text-slate-400">
                        Click Run to generate a response
                      </p>
                    </div>
                  </div>
                ) : isStreaming ? (
                  <div className="flex flex-col items-center justify-center h-full p-8 text-center">
                    <div className="flex flex-col items-center gap-2">
                      <Loader2 className="w-8 h-8 text-slate-400 animate-spin" />
                      <p className="text-sm text-slate-500">
                        Generating response...
                      </p>
                    </div>
                  </div>
                ) : (
                  <>
                    <div className="flex justify-end p-2 border-b border-border">
                      <Button
                        variant="outline"
                        size="sm"
                        onClick={() => {
                          const newMessageMappedResponse =
                            openAIMessageToHeliconeMessage(
                              JSON.parse(response)
                            );

                          if (response && mappedContent) {
                            const newMappedContent = {
                              ...mappedContent,
                              schema: {
                                ...mappedContent.schema,
                                request: {
                                  ...mappedContent.schema.request,
                                  messages: [
                                    ...(mappedContent.schema.request.messages ??
                                      []),
                                    {
                                      ...newMessageMappedResponse,
                                      id: `msg-${uuidv4()}`,
                                    },
                                  ],
                                },
                              },
                            };
                            setMappedContent(newMappedContent);
                          }
                        }}
                      >
                        Add to Chat
                      </Button>
                    </div>
                    <Chat
                      mappedRequest={mappedContent as MappedLLMRequest}
                      mode="PLAYGROUND_OUTPUT"
                    />
                  </>
                )}
              </div>
            </ScrollArea>
          </ResizablePanel>
        </ResizablePanelGroup>
      </div>
    </main>
  );
};

export default PlaygroundPage;

/** Types and Function for using finetuned models in Playground, Experiments Page */
interface PlaygroundPageProps {
  showNewButton?: boolean;
  requestId?: string;
}<|MERGE_RESOLUTION|>--- conflicted
+++ resolved
@@ -21,30 +21,11 @@
 import { CommandInput } from "@/components/ui/command";
 import { Command } from "@/components/ui/command";
 import {
-<<<<<<< HEAD
   Popover,
   PopoverContent,
   PopoverTrigger,
 } from "@/components/ui/popover";
 import { Button } from "@/components/ui/button";
-=======
-  playgroundModels as PLAYGROUND_MODELS,
-  playgroundModels,
-} from "@helicone-package/cost/providers/mappings";
-import { useDebounce } from "../../../services/hooks/debounce";
-import { usePlaygroundPage } from "../../../services/hooks/playground";
-import AuthHeader from "../../shared/authHeader";
-import { clsx } from "../../shared/clsx";
-import useNotification from "../../shared/notification/useNotification";
-import ThemedModal from "../../shared/themed/themedModal";
-import ChatPlayground from "./chatPlayground";
-import FunctionButton from "./functionButton";
-
-import { useOrg } from "@/components/layout/org/organizationContext";
-import { FeatureUpgradeCard } from "@/components/shared/helicone/FeatureUpgradeCard";
-import { IslandContainer } from "@/components/ui/islandContainer";
-import { Slider } from "@/components/ui/slider";
->>>>>>> e6f96f37
 import {
   Check,
   ChevronsUpDownIcon,
@@ -125,6 +106,8 @@
       rating: null,
     },
     provider: "OPENAI" as Provider,
+    promptCacheWriteTokens: 0,
+    promptCacheReadTokens: 0,
   },
   schema: {
     request: {
@@ -281,13 +264,6 @@
     const openaiRequest = openaiChatMapper.toExternal({
       ...mappedContent.schema.request,
       tools,
-      // temperature: modelParameters.temperature,
-      // max_tokens: modelParameters.maxTokens,
-      // top_p: modelParameters.topP,
-      // frequency_penalty: modelParameters.frequencyPenalty,
-      // presence_penalty: modelParameters.presencePenalty,
-      // stop: modelParameters.stop,
-      // response_format: responseFormat?.type ? responseFormat : undefined,
     } as any);
 
     try {
