import { useQuery } from "@tanstack/react-query";
import { useRouter } from "next/router";
import { useEffect, useState } from "react";
import Lottie from "react-lottie";
import { Result } from "../../../lib/result";
import * as PartyParrot from "../../../public/lottie/PartyParrot.json";
import * as Listening from "../../../public/lottie/Listening.json";

interface ListeningForEventProps {}

const ListeningForEvent = (props: ListeningForEventProps) => {
  const [timeElapsed, setTimeElapsed] = useState(0);
  const router = useRouter();
  const [shouldFetch, setShouldFetch] = useState(true);
  const [notification, setNotification] = useState("");

<<<<<<< HEAD
  const { data } = useQuery({
    queryKey: ["hasOnboarded"],
    queryFn: async () => {
      console.log("Inside the queryFn");
      if (data?.data || (data?.data ?? null) == null) {
        console.log("Inside the if statement");
        setTimeElapsed((prev) => prev + 3);
        return await fetch("/api/user/checkOnboarded", {
          method: "POST",
          headers: {
            "Content-Type": "application/json",
          },
        }).then((res) => res.json() as Promise<Result<boolean, string>>);
=======
  const { data, isSuccess } = useQuery<Result<boolean, string>, Error>(
    ["hasOnboarded"],
    async () => {
      const response = await fetch("/api/user/checkOnboarded", {
        method: "POST",
        headers: {
          "Content-Type": "application/json",
        },
      });

      const jsonData = await response.json();

      if (!response.ok) {
        setNotification(
          "An error occurred while fetching data and we couldn't complete your onboarding. Please contact help@helicone.ai and we'll get you onboarded right away!"
        );
        return null;
>>>>>>> 0964a6d3
      }

      return jsonData;
    },
    {
      refetchOnWindowFocus: false,
      refetchInterval: 3000,
      enabled: shouldFetch,
    }
  );

  useEffect(() => {
    if (isSuccess && data?.data === true) {
      setShouldFetch(false);
    }
  }, [isSuccess, data]);

  if (data === undefined || data?.data === false) {
    return (
      <div className="flex flex-col space-y-4 items-center py-16 text-gray-900">
        <div className="text-2xl">Listening for events</div>
        <Lottie
          options={{
            loop: true,
            autoplay: true,
            animationData: Listening,
            rendererSettings: {
              preserveAspectRatio: "xMidYMid slice",
            },
          }}
          height={100}
          width={100}
          isStopped={false}
          isPaused={false}
          style={{
            pointerEvents: "none",
            background: "transparent",
          }}
        />
        <p>Once we receive your first event you can visit your dashboard</p>
        {timeElapsed > 60 && (
          <p className="text-sm mt-10">
            Note: This should be instant, but if you&apos;re still waiting after
            30 seconds, please join our discord and we&apos;ll help you out. Or
            you can email us at help@helicone.ai.
          </p>
        )}
        {notification && (
          <div className="alert alert-danger" role="alert">
            {notification}
          </div>
        )}
      </div>
    );
  } else {
    return (
      <div>
        <div className="flex flex-col space-y-4 items-center text-gray-900">
          <Lottie
            options={{
              loop: true,
              autoplay: true,
              animationData: PartyParrot,
              rendererSettings: {
                preserveAspectRatio: "xMidYMid slice",
              },
            }}
            height={100}
            width={100}
            isStopped={false}
            isPaused={false}
            style={{
              pointerEvents: "none",
              background: "transparent",
            }}
          />
          <p>We received an event, you&apos;re all set to use Helicone!</p>
          <button
            onClick={() => router.push("/dashboard")}
            className="rounded-md bg-black px-4 py-2 text-base font-semibold leading-7 text-white shadow-sm hover:bg-gray-800 focus-visible:outline focus-visible:outline-2 focus-visible:outline-offset-2 focus-visible:outline-white"
          >
            View Dashboard
          </button>
        </div>
        {notification && (
          <div className="alert alert-danger" role="alert">
            {notification}
          </div>
        )}
      </div>
    );
  }
};

export default ListeningForEvent;<|MERGE_RESOLUTION|>--- conflicted
+++ resolved
@@ -14,21 +14,6 @@
   const [shouldFetch, setShouldFetch] = useState(true);
   const [notification, setNotification] = useState("");
 
-<<<<<<< HEAD
-  const { data } = useQuery({
-    queryKey: ["hasOnboarded"],
-    queryFn: async () => {
-      console.log("Inside the queryFn");
-      if (data?.data || (data?.data ?? null) == null) {
-        console.log("Inside the if statement");
-        setTimeElapsed((prev) => prev + 3);
-        return await fetch("/api/user/checkOnboarded", {
-          method: "POST",
-          headers: {
-            "Content-Type": "application/json",
-          },
-        }).then((res) => res.json() as Promise<Result<boolean, string>>);
-=======
   const { data, isSuccess } = useQuery<Result<boolean, string>, Error>(
     ["hasOnboarded"],
     async () => {
@@ -46,7 +31,6 @@
           "An error occurred while fetching data and we couldn't complete your onboarding. Please contact help@helicone.ai and we'll get you onboarded right away!"
         );
         return null;
->>>>>>> 0964a6d3
       }
 
       return jsonData;
