import { useEffect, useState } from "react";
import { Trace, TreeNodeData } from "../../../../../lib/sessions/sessionTypes";
import { clsx } from "../../../../shared/clsx";
import { PathNode } from "./PathNode";
import { RequestNode } from "./RequestNode";
import { Col, Row } from "@/components/layout/common";
import { SidebarCloseIcon } from "lucide-react";
import { Button } from "@/components/ui/button";
import {
  Tooltip,
  TooltipContent,
  TooltipProvider,
  TooltipTrigger,
} from "@/components/ui/tooltip";
import { OnboardingPopover } from "@/components/templates/onboarding/OnboardingPopover";
import { useRouter } from "next/navigation";

export interface TreeNodeProps {
  node: TreeNodeData;
  selectedRequestIdDispatch: [string, (x: string) => void];
  isLastChild: boolean;
  level: number;
  collapseAll?: boolean;
  setShowDrawer: (x: boolean) => void;
  isRequestSingleChild?: boolean;
  onBoardingRequestTrace?: Trace;
}

const TreeNode: React.FC<TreeNodeProps> = ({
  node,
  selectedRequestIdDispatch,
  isLastChild,
  level,
  collapseAll,
  setShowDrawer,
  isRequestSingleChild,
  onBoardingRequestTrace,
}) => {
  const [closeChildren, setCloseChildren] = useState(collapseAll ?? false);
  const [selectedRequestId, setSelectedRequestId] = selectedRequestIdDispatch;

  useEffect(() => {
    setCloseChildren(collapseAll ?? false);
  }, [collapseAll]);

  return (
    <div
      className={clsx(
        level === 0 ? "p-0 m-0" : "relative flex flex-col",
        "bg-white dark:bg-slate-950"
      )}
      key={`${node.name}-${node.trace?.request_id}`}
    >
      {!node.trace &&
      node.children &&
      (node.children.filter((c) => c.trace).length === 0 ||
        node.children.filter((c) => c.trace).length > 1) ? (
        <Col className="overflow-x-auto overflow-y-hidden">
          <Row className="w-full group">
            {new Array(level).fill(null).map((_, index) => (
              <div
                key={index}
                className="h-9 bg-slate-50 dark:bg-slate-950 w-[24px] relative shrink-0 group-hover:bg-slate-100 dark:group-hover:bg-slate-900 group-hover:cursor-pointer"
                onClick={() =>
                  node.children
                    ? setCloseChildren(!closeChildren)
                    : setSelectedRequestId(node.trace?.request_id ?? "")
                }
              >
                <div className="absolute top-0 right-[0px] w-[1px] h-9 bg-slate-200 dark:bg-slate-700 z-[2]" />
              </div>
            ))}
            <PathNode
              node={node}
              setCloseChildren={setCloseChildren}
              closeChildren={closeChildren}
              setSelectedRequestId={setSelectedRequestId}
              level={level}
            />
          </Row>
          {!closeChildren &&
            node.children.map((child, index) => (
              <TreeNode
                onBoardingRequestTrace={onBoardingRequestTrace}
                key={index}
                node={child}
                selectedRequestIdDispatch={selectedRequestIdDispatch}
                isLastChild={
                  node.children?.length
                    ? index === node.children?.length - 1
                    : false
                }
                level={level + 1}
                setShowDrawer={setShowDrawer}
                isRequestSingleChild={node?.children?.length === 1}
              />
            ))}
        </Col>
      ) : (
        <Row className="w-full group">
          <div
            className={clsx(
              "h-[42px] w-[24px]  shrink-0 group-hover:cursor-pointer sticky top-1/2 left-0 z-[2]",
              selectedRequestId ===
                (node.children
                  ? node.children[0].trace?.request_id
                  : node.trace?.request_id)
                ? "bg-sky-100 dark:bg-slate-900"
                : "bg-white dark:bg-slate-950 group-hover:bg-sky-50 dark:group-hover:bg-slate-800"
            )}
            onClick={() =>
              node.children
                ? setSelectedRequestId(node.children[0].trace?.request_id ?? "")
                : setSelectedRequestId(node.trace?.request_id ?? "")
            }
          >
            <div className="absolute top-0 right-[0px] w-[1px] h-[42px] bg-slate-200 dark:bg-slate-700 z-[2]" />
            <TooltipProvider>
              <Tooltip>
                <TooltipTrigger>
                  <Button
                    variant="ghost"
                    className={clsx(
                      "p-1 m-0 items-center hidden group-hover:flex z-[20]"
                    )}
                    onClick={(e) => {
                      e.stopPropagation();
                      setSelectedRequestId(
                        node.children
                          ? node.children[0].trace?.request_id ?? ""
                          : node.trace?.request_id ?? ""
                      );
                      setShowDrawer(true);
                    }}
                  >
                    <SidebarCloseIcon className="w-4 h-4 text-slate-500" />
                  </Button>
                </TooltipTrigger>
                <TooltipContent side="right">
                  <p>View request</p>
                </TooltipContent>
              </Tooltip>
            </TooltipProvider>
          </div>

          {level > 0 &&
            new Array(level - 1).fill(null).map((_, index) => (
              <div
                key={index}
                className={clsx(
                  "h-[42px] w-[24px] relative shrink-0 group-hover:cursor-pointer",
                  selectedRequestId ===
                    (node.children
                      ? node.children[0].trace?.request_id
                      : node.trace?.request_id)
                    ? "bg-sky-100 dark:bg-slate-900"
                    : "bg-white dark:bg-slate-950 group-hover:bg-sky-50 dark:group-hover:bg-slate-900"
                )}
                onClick={() =>
                  node.children
                    ? setSelectedRequestId(
                        node.children[0].trace?.request_id ?? ""
                      )
                    : setSelectedRequestId(node.trace?.request_id ?? "")
                }
              >
                <div className="absolute top-0 right-[0px] w-[1px] h-[42px] bg-slate-200 dark:bg-slate-700 z-[2]" />
              </div>
            ))}

          <RequestNode
            isOnboardingRequest={
              onBoardingRequestTrace?.request_id === node.trace?.request_id
            }
            selectedRequestId={selectedRequestId}
            node={node.children ? node.children[0] : node}
            setCloseChildren={setCloseChildren}
            closeChildren={closeChildren}
            setSelectedRequestId={setSelectedRequestId}
            level={level}
            setShowDrawer={setShowDrawer}
            isRequestSingleChild={isRequestSingleChild ?? false}
            label={node.children ? node.name : undefined}
          />
        </Row>
      )}
    </div>
  );
};
interface TreeProps {
  data: TreeNodeData;
  className?: string;
  selectedRequestIdDispatch: [string, (x: string) => void];
  collapseAll?: boolean;
  setShowDrawer: (x: boolean) => void;
  onBoardingRequestTrace?: Trace;
}

export const Tree: React.FC<TreeProps> = ({
  data,
  className,
  selectedRequestIdDispatch,
  collapseAll,
  setShowDrawer,
<<<<<<< HEAD
  onBoardingRequestTrace,
}) => {
  const router = useRouter();

  return (
    <OnboardingPopover
      popoverContentProps={{
        onboardingStep: "SESSIONS_PAGE",
        align: "start",
        side: "right",
      }}
    >
      <div
        className={clsx(
          "font-sans bg-slate-50 dark:bg-black border-t border-slate-200 dark:border-slate-700",
          className
        )}
      >
        {data.children &&
          data.children.map((child, index) => (
            <TreeNode
              key={index}
              node={child}
              selectedRequestIdDispatch={selectedRequestIdDispatch}
              isLastChild={
                !!data.children && index === data.children.length - 1
              }
              onBoardingRequestTrace={onBoardingRequestTrace}
              level={0}
              collapseAll={collapseAll}
              setShowDrawer={setShowDrawer}
            />
          ))}
      </div>
    </OnboardingPopover>
=======
}) => {
  console.log(data);
  return (
    <div
      className={clsx(
        "font-sans bg-slate-50 dark:bg-black border-t border-slate-200 dark:border-slate-700",
        className
      )}
    >
      {data.children &&
        data.children.map((child, index) => (
          <TreeNode
            key={index}
            node={child}
            selectedRequestIdDispatch={selectedRequestIdDispatch}
            isLastChild={!!data.children && index === data.children.length - 1}
            level={0}
            collapseAll={collapseAll}
            setShowDrawer={setShowDrawer}
          />
        ))}
    </div>
>>>>>>> e5eb5738
  );
};<|MERGE_RESOLUTION|>--- conflicted
+++ resolved
@@ -1,5 +1,5 @@
 import { useEffect, useState } from "react";
-import { Trace, TreeNodeData } from "../../../../../lib/sessions/sessionTypes";
+import { TreeNodeData } from "../../../../../lib/sessions/sessionTypes";
 import { clsx } from "../../../../shared/clsx";
 import { PathNode } from "./PathNode";
 import { RequestNode } from "./RequestNode";
@@ -12,8 +12,6 @@
   TooltipProvider,
   TooltipTrigger,
 } from "@/components/ui/tooltip";
-import { OnboardingPopover } from "@/components/templates/onboarding/OnboardingPopover";
-import { useRouter } from "next/navigation";
 
 export interface TreeNodeProps {
   node: TreeNodeData;
@@ -23,7 +21,6 @@
   collapseAll?: boolean;
   setShowDrawer: (x: boolean) => void;
   isRequestSingleChild?: boolean;
-  onBoardingRequestTrace?: Trace;
 }
 
 const TreeNode: React.FC<TreeNodeProps> = ({
@@ -34,7 +31,6 @@
   collapseAll,
   setShowDrawer,
   isRequestSingleChild,
-  onBoardingRequestTrace,
 }) => {
   const [closeChildren, setCloseChildren] = useState(collapseAll ?? false);
   const [selectedRequestId, setSelectedRequestId] = selectedRequestIdDispatch;
@@ -81,7 +77,6 @@
           {!closeChildren &&
             node.children.map((child, index) => (
               <TreeNode
-                onBoardingRequestTrace={onBoardingRequestTrace}
                 key={index}
                 node={child}
                 selectedRequestIdDispatch={selectedRequestIdDispatch}
@@ -169,9 +164,6 @@
             ))}
 
           <RequestNode
-            isOnboardingRequest={
-              onBoardingRequestTrace?.request_id === node.trace?.request_id
-            }
             selectedRequestId={selectedRequestId}
             node={node.children ? node.children[0] : node}
             setCloseChildren={setCloseChildren}
@@ -193,7 +185,6 @@
   selectedRequestIdDispatch: [string, (x: string) => void];
   collapseAll?: boolean;
   setShowDrawer: (x: boolean) => void;
-  onBoardingRequestTrace?: Trace;
 }
 
 export const Tree: React.FC<TreeProps> = ({
@@ -202,43 +193,6 @@
   selectedRequestIdDispatch,
   collapseAll,
   setShowDrawer,
-<<<<<<< HEAD
-  onBoardingRequestTrace,
-}) => {
-  const router = useRouter();
-
-  return (
-    <OnboardingPopover
-      popoverContentProps={{
-        onboardingStep: "SESSIONS_PAGE",
-        align: "start",
-        side: "right",
-      }}
-    >
-      <div
-        className={clsx(
-          "font-sans bg-slate-50 dark:bg-black border-t border-slate-200 dark:border-slate-700",
-          className
-        )}
-      >
-        {data.children &&
-          data.children.map((child, index) => (
-            <TreeNode
-              key={index}
-              node={child}
-              selectedRequestIdDispatch={selectedRequestIdDispatch}
-              isLastChild={
-                !!data.children && index === data.children.length - 1
-              }
-              onBoardingRequestTrace={onBoardingRequestTrace}
-              level={0}
-              collapseAll={collapseAll}
-              setShowDrawer={setShowDrawer}
-            />
-          ))}
-      </div>
-    </OnboardingPopover>
-=======
 }) => {
   console.log(data);
   return (
@@ -261,6 +215,5 @@
           />
         ))}
     </div>
->>>>>>> e5eb5738
   );
 };