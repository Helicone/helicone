--- conflicted
+++ resolved
@@ -112,7 +112,6 @@
     }
   }, []);
 
-<<<<<<< HEAD
   const [escalated, setEscalated] = useState<boolean>(false);
   const { data: thread, refetch: refetchThread } = $JAWN_API.useQuery("get", "/v1/agent/thread/{sessionId}", {
     params: {
@@ -146,18 +145,6 @@
       refetchThread();
     }
   });
-=======
-  const { data: thread } = $JAWN_API.useQuery(
-    "get",
-    "/v1/agent/thread/{sessionId}",
-    {
-      params: { path: { sessionId: currentSessionId || "" } },
-    },
-    {
-      enabled: !!currentSessionId,
-    },
-  );
->>>>>>> 66d3d470
 
   const { mutate: deleteThread } = $JAWN_API.useMutation(
     "delete",
