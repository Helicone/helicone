--- conflicted
+++ resolved
@@ -3,12 +3,9 @@
 import { markdownComponents } from "@/components/shared/prompts/ResponsePanel";
 import { useState } from "react";
 import { ImageModal } from "../requests/components/chatComponent/single/images/ImageModal";
-<<<<<<< HEAD
 import { User } from "lucide-react";
-=======
 import { Button } from "@/components/ui/button";
 import { useRouter } from "next/router";
->>>>>>> 68562faa
 
 const markdownStyling =
   "w-full text-[13px] prose-p:my-2 prose-h1:mt-2 prose-h1:font-bold prose-h2:mt-2 prose-h3:mt-2 prose-h3:mb-1 prose-a:text-brand prose-a:underline";
@@ -52,13 +49,9 @@
   if (message.role === "user") {
     return (
       <>
-<<<<<<< HEAD
         <div className="flex w-full justify-end">
-          <div className="max-w-[80%] rounded-lg border border-blue-200 bg-blue-100 px-2.5 py-1 text-foreground dark:border-blue-950 dark:bg-blue-900/20">
-=======
-        <div className="w-full">
           <div className="w-full rounded-lg border border-blue-200 bg-blue-100 px-2.5 py-1 text-foreground dark:border-blue-950 dark:bg-blue-900/20">
->>>>>>> 68562faa
+
             {typeof message.content === "string" ? (
               <ReactMarkdown
                 components={markdownComponents}
@@ -131,15 +124,11 @@
   }
 
   if (message.role === "assistant") {
-<<<<<<< HEAD
-    // Check if this is a human response (has a name field from Slack)
     const isHumanResponse = !!message.name;
-=======
     const isFirstMessage = messageIndex === 0;
     const isQuickstartPage = router.pathname === "/quickstart";
     const showQuickstartButton =
       isFirstMessage && isQuickstartPage && onQuickstartHelp;
->>>>>>> 68562faa
 
     return (
       <div
