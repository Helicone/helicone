--- conflicted
+++ resolved
@@ -12,11 +12,8 @@
   ORGANIZATION_COLORS,
   ORGANIZATION_ICONS,
 } from "../../organization/createOrgForm";
-<<<<<<< HEAD
 import ThemedDrawer from "../../../shared/themed/themedDrawer";
 import { DeleteOrgModal } from "../../organization/deleteOrgModal";
-=======
->>>>>>> 336e1063
 
 interface CustomerRowProps {
   org: Database["public"]["Tables"]["organization"]["Row"];
@@ -128,114 +125,6 @@
             />
           </div>
         </TableCell>
-<<<<<<< HEAD
-        <TableCell>
-          <Menu as="div" className="relative ml-auto">
-            <Menu.Button className="-m-2.5 block p-2.5 text-gray-900 hover:text-gray-700 dark:text-gray-100 dark:hover:text-gray-300">
-              <span className="sr-only">Open options</span>
-              <EllipsisHorizontalIcon className="h-5 w-5" aria-hidden="true" />
-            </Menu.Button>
-            <Transition
-              as={Fragment}
-              enter="transition ease-out duration-100"
-              enterFrom="transform opacity-0 scale-95"
-              enterTo="transform opacity-100 scale-100"
-              leave="transition ease-in duration-75"
-              leaveFrom="transform opacity-100 scale-100"
-              leaveTo="transform opacity-0 scale-95"
-            >
-              <Menu.Items className="absolute z-10 right-0 mt-0.5 w-fit min-w-[8rem] origin-top-right rounded-md bg-white dark:bg-black py-2 shadow-lg border border-gray-300 dark:border-gray-700 focus:outline-none">
-                <Menu.Item>
-                  {({ active }) => (
-                    <button
-                      onClick={() => {
-                        // set the org id and then redirect the user to the dashboard page
-                        orgContext?.setCurrentOrg(org.id);
-                        router.push("/dashboard");
-                      }}
-                      className={clsx(
-                        active
-                          ? "bg-gray-50 dark:bg-gray-950 hover:bg-gray-200 dark:hover:bg-gray-800"
-                          : "",
-                        "w-full flex px-3 py-1 text-sm leading-6 text-gray-900 dark:text-gray-100"
-                      )}
-                    >
-                      View
-                      <span className="sr-only">, {org.name}</span>
-                    </button>
-                  )}
-                </Menu.Item>
-                <Menu.Item>
-                  {({ active }) => (
-                    <button
-                      onClick={() => {
-                        setOpen(true);
-                      }}
-                      className={clsx(
-                        active
-                          ? "bg-gray-50 dark:bg-gray-950 hover:bg-gray-200 dark:hover:bg-gray-800"
-                          : "",
-                        "w-full flex px-3 py-1 text-sm leading-6 text-gray-900 dark:text-gray-100"
-                      )}
-                    >
-                      Edit
-                      <span className="sr-only">, {org.name}</span>
-                    </button>
-                  )}
-                </Menu.Item>
-                <Menu.Item>
-                  {({ active }) => (
-                    <button
-                      onClick={() => {
-                        setDeleteHeliconeOpen(true);
-                      }}
-                      className={clsx(
-                        active
-                          ? "bg-gray-50 dark:bg-gray-950 hover:bg-gray-200 dark:hover:bg-gray-800"
-                          : "",
-                        "w-full flex px-3 py-1 text-sm leading-6 text-red-500 dark:text-red-500"
-                      )}
-                    >
-                      Delete
-                      <span className="sr-only">, {org.name}</span>
-                    </button>
-                  )}
-                </Menu.Item>
-              </Menu.Items>
-            </Transition>
-          </Menu>
-        </TableCell>
-        <ThemedDrawer open={open} setOpen={setOpen}>
-          <div className="flex flex-col space-y-4">
-            <p className="text-2xl font-semibold text-black dark:text-white border-b border-gray-300 dark:border-gray-700 py-4">
-              Edit Customer
-            </p>
-            <CreateOrgForm
-              variant="reseller"
-              onSuccess={() => {
-                setOpen(false);
-                refetchCustomerOrgs();
-              }}
-              initialValues={{
-                color: org.color,
-                icon: org.icon,
-                name: org.name,
-                id: org.id,
-                limits: limits,
-                providerKey: org.org_provider_key,
-                isOwner: true,
-              }}
-            />
-          </div>
-        </ThemedDrawer>
-        <DeleteOrgModal
-          open={deleteHeliconeOpen}
-          setOpen={setDeleteHeliconeOpen}
-          orgId={org.id}
-          orgName={org.name}
-        />
-=======
->>>>>>> 336e1063
       </TableRow>
     </>
   );
