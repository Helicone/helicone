import React, { useEffect, useRef, useState } from "react";
import ThemedTableV5 from "../../shared/themed/table/themedTableV5";
import AuthHeader from "../../shared/authHeader";
import useRequestsPageV2 from "./useRequestsPageV2";
import { NormalizedRequest } from "./builder/abstractRequestBuilder";
import RequestDrawerV2 from "./requestDrawerV2";
import TableFooter from "./tableFooter";
import {
  SortDirection,
  SortLeafRequest,
} from "../../../services/lib/sorts/requests/sorts";
import { FilterNode } from "../../../services/lib/filters/filterDefs";
import {
  getTimeIntervalAgo,
  TimeInterval,
} from "../../../lib/timeCalculations/time";
import { getInitialColumns } from "./initialColumns";
import { useDebounce } from "../../../services/hooks/debounce";
import { UIFilterRow } from "../../shared/themed/themedAdvancedFilters";
import { ArrowPathIcon } from "@heroicons/react/24/outline";
import { clsx } from "../../shared/clsx";
import { useRouter } from "next/router";
import { HeliconeRequest } from "../../../lib/api/request/request";
import getRequestBuilder from "./builder/requestBuilder";
import { Result } from "../../../lib/result";
import { useLocalStorage } from "../../../services/hooks/localStorage";
import useNotification from "../../shared/notification/useNotification";
import { Switch } from "@headlessui/react";
import { BoltIcon, BoltSlashIcon, XMarkIcon } from "@heroicons/react/20/solid";
import { RequestView } from "./RequestView";
<<<<<<< HEAD
import { ThemedSwitch } from "../../shared/themed/themedSwitch";
=======
import useSearchParams from "../../shared/utils/useSearchParams";
import { TimeFilter } from "../dashboard/dashboardPage";
>>>>>>> 07281aed

interface RequestsPageV2Props {
  currentPage: number;
  pageSize: number;
  sort: {
    sortKey: string | null;
    sortDirection: SortDirection | null;
    isCustomProperty: boolean;
  };
  isCached?: boolean;
  initialRequestId?: string;
}

function getSortLeaf(
  sortKey: string | null,
  sortDirection: SortDirection | null,
  isCustomProperty: boolean,
  isCached: boolean
): SortLeafRequest {
  if (isCached && sortKey === "created_at") {
    sortKey = "cache_created_at";
  }
  if (sortKey && sortDirection && isCustomProperty) {
    return {
      properties: {
        [sortKey]: sortDirection,
      },
    };
  } else if (sortKey && sortDirection) {
    return {
      [sortKey]: sortDirection,
    };
  } else if (isCached) {
    return {
      cache_created_at: "desc",
    };
  } else {
    return {
      created_at: "desc",
    };
  }
}

const RequestsPageV2 = (props: RequestsPageV2Props) => {
  const {
    currentPage,
    pageSize,
    sort,
    isCached = false,
    initialRequestId,
  } = props;
  const [isLive, setIsLive] = useLocalStorage("isLive", false);

  // set the initial selected data on component load
  useEffect(() => {
    if (initialRequestId) {
      const fetchRequest = async () => {
        const resp = await fetch(`/api/request/`, {
          method: "POST",
          headers: {
            "Content-Type": "application/json",
          },
          body: JSON.stringify({
            filter: {
              left: {
                request: {
                  id: {
                    equals: initialRequestId,
                  },
                },
              },
              operator: "and",
              right: "all",
            } as FilterNode,
            offset: 0,
            limit: 1,
            sort: {},
          }),
        })
          .then(
            (res) => res.json() as Promise<Result<HeliconeRequest[], string>>
          )
          .then((res) => {
            const { data, error } = res;
            if (data !== null && data.length > 0) {
              const normalizedRequest = getRequestBuilder(data[0]).build();
              setSelectedData(normalizedRequest);
              setOpen(true);
            }
          });
      };
      fetchRequest();
    }
  }, [initialRequestId]);

  const [page, setPage] = useState<number>(currentPage);
  const [currentPageSize, setCurrentPageSize] = useState<number>(pageSize);
  const [open, setOpen] = useState(false);
  const [selectedData, setSelectedData] = useState<
    NormalizedRequest | undefined
  >(undefined);
  const searchParams = useSearchParams();

  const getTimeFilter = () => {
    const currentTimeFilter = searchParams.get("t");

    if (currentTimeFilter && currentTimeFilter.split("_")[0] === "custom") {
      const [_, start, end] = currentTimeFilter.split("_");

      const filter: FilterNode = {
        left: {
          request: {
            created_at: {
              gte: new Date(start).toISOString(),
            },
          },
        },
        operator: "and",
        right: {
          request: {
            created_at: {
              lte: new Date(end).toISOString(),
            },
          },
        },
      };
      return filter;
    } else {
      return {
        request: {
          created_at: {
            gte: getTimeIntervalAgo(
              (searchParams.get("t") as TimeInterval) || "24h"
            ).toISOString(),
          },
        },
      };
    }
  };

  const getAdvancedFilters = (): UIFilterRow[] => {
    try {
      const currentAdvancedFilters = searchParams.get("filters");

      if (currentAdvancedFilters) {
        const filters = decodeURIComponent(currentAdvancedFilters).slice(2, -2);
        const decodedFilters = filters
          .split("|")
          .map(decodeFilter)
          .filter((filter) => filter !== null) as UIFilterRow[];

        return decodedFilters;
      }
    } catch (error) {
      console.log("Error decoding advanced filters:", error);
    }
    return [];
  };

  const getTimeRange = () => {
    const currentTimeFilter = searchParams.get("t");
    let range: TimeFilter;

    if (currentTimeFilter && currentTimeFilter.split("_")[0] === "custom") {
      const start = currentTimeFilter.split("_")[1]
        ? new Date(currentTimeFilter.split("_")[1])
        : getTimeIntervalAgo("24h");
      const end = new Date(currentTimeFilter.split("_")[2] || new Date());
      range = {
        start,
        end,
      };
    } else {
      range = {
        start: getTimeIntervalAgo((currentTimeFilter as TimeInterval) || "24h"),
        end: new Date(),
      };
    }
    return range;
  };

  const [timeFilter, setTimeFilter] = useState<FilterNode>(getTimeFilter());
  const [timeRange, setTimeRange] = useState<TimeFilter>(getTimeRange());

  const [advancedFilters, setAdvancedFilters] = useState<UIFilterRow[]>(
    getAdvancedFilters()
  );

  const router = useRouter();

  const debouncedAdvancedFilter = useDebounce(advancedFilters, 500);

  const sortLeaf: SortLeafRequest = getSortLeaf(
    sort.sortKey,
    sort.sortDirection,
    sort.isCustomProperty,
    isCached
  );

  const {
    count,
    isDataLoading,
    isCountLoading,
    requests,
    properties,
    refetch,
    filterMap,
    searchPropertyFilters,
  } = useRequestsPageV2(
    page,
    currentPageSize,
    debouncedAdvancedFilter,
    {
      left: timeFilter,
      operator: "and",
      right: "all",
    },
    sortLeaf,
    isCached,
    isLive
  );

  useEffect(() => {
    if (router.query.page) {
      setPage(1);
      router.replace({
        pathname: router.pathname,
        query: { ...router.query, page: 1 },
      });
    }
    // eslint-disable-next-line react-hooks/exhaustive-deps
  }, [debouncedAdvancedFilter]);

  function encodeFilter(filter: UIFilterRow): string {
    return `${filter.filterMapIdx}:${filter.operatorIdx}:${encodeURIComponent(
      filter.value
    )}`;
  }

  function decodeFilter(encoded: string): UIFilterRow | null {
    try {
      const parts = encoded.split(":");
      if (parts.length !== 3) return null;
      const filterMapIdx = parseInt(parts[0], 10);
      const operatorIdx = parseInt(parts[1], 10);
      const value = decodeURIComponent(parts[2]);

      if (isNaN(filterMapIdx) || isNaN(operatorIdx)) return null;

      return { filterMapIdx, operatorIdx, value };
    } catch (error) {
      console.log("Error decoding filter:", error);
      return null;
    }
  }

  const onPageSizeChangeHandler = async (newPageSize: number) => {
    setCurrentPageSize(newPageSize);
    refetch();
  };

  const onPageChangeHandler = async (newPageNumber: number) => {
    setPage(newPageNumber);
    refetch();
  };

  const onTimeSelectHandler = (key: TimeInterval, value: string) => {
    if (key === "custom") {
      const [start, end] = value.split("_");
      const filter: FilterNode = {
        left: {
          request: {
            created_at: {
              gte: new Date(start).toISOString(),
            },
          },
        },
        operator: "and",
        right: {
          request: {
            created_at: {
              lte: new Date(end).toISOString(),
            },
          },
        },
      };
      setTimeFilter(filter);
      return;
    }
    setTimeFilter({
      request: {
        created_at: {
          gte: getTimeIntervalAgo(key).toISOString(),
        },
      },
    });
  };

  const columnsWithProperties = [...getInitialColumns(isCached)].concat(
    properties.map((property) => {
      return {
        accessorFn: (row) =>
          row.customProperties ? row.customProperties[property] : "",
        id: `Custom - ${property}`,
        header: property,
        cell: (info) => info.getValue(),
        meta: {
          sortKey: property,
          isCustomProperty: true,
        },
      };
    })
  );

  const onSetAdvancedFilters = (filters: UIFilterRow[]) => {
    if (filters.length > 0) {
      const currentAdvancedFilters = encodeURIComponent(
        JSON.stringify(filters.map(encodeFilter).join("|"))
      );
      searchParams.set("filters", JSON.stringify(currentAdvancedFilters));
    } else {
      searchParams.delete("filters");
    }

    setAdvancedFilters(filters);
  };

  const onRowSelectHandler = (row: NormalizedRequest) => {
    setSelectedData(row);
    setOpen(true);
    searchParams.set("requestId", row.id);
  };

  return (
    <div>
      <AuthHeader
        title={isCached ? "Cached Requests" : "Requests"}
        headerActions={
          <div className="flex flex-row gap-2">
            <button
              onClick={() => refetch()}
              className="font-medium text-black text-sm items-center flex flex-row hover:text-sky-700"
            >
              <ArrowPathIcon
                className={clsx(
                  isDataLoading ? "animate-spin" : "",
                  "h-5 w-5 inline"
                )}
              />
            </button>
          </div>
        }
        actions={
          <>
            <ThemedSwitch checked={isLive} onChange={setIsLive} label="Live" />
          </>
        }
      />
      <div className="flex flex-col space-y-4">
        <ThemedTableV5
          defaultData={requests || []}
          defaultColumns={columnsWithProperties}
          tableKey="requestsColumnVisibility"
          dataLoading={isDataLoading}
          sortable={sort}
          advancedFilters={{
            filterMap: filterMap,
            filters: advancedFilters,
            setAdvancedFilters: onSetAdvancedFilters,
            searchPropertyFilters: searchPropertyFilters,
          }}
          exportData={requests.map((request) => {
            const flattenedRequest: any = {};
            Object.entries(request).forEach(([key, value]) => {
              // key is properties and value is not null
              if (
                key === "customProperties" &&
                value !== null &&
                value !== undefined
              ) {
                Object.entries(value).forEach(([key, value]) => {
                  if (value !== null) {
                    flattenedRequest[key] = value;
                  }
                });
              } else {
                flattenedRequest[key] = value;
              }
            });
            return flattenedRequest;
          })}
          timeFilter={{
            currentTimeFilter: timeRange,
            defaultValue: "24h",
            onTimeSelectHandler: onTimeSelectHandler,
          }}
          onRowSelect={(row) => {
            onRowSelectHandler(row);
          }}
          expandedRow={(row) => {
            return (
              <div className="flex flex-col space-y-2 border-2 p-2 my-2">
                <RequestView
                  request={row}
                  properties={[]}
                  open={true}
                  wFull={true}
                />
              </div>
            );
          }}
        />
        <TableFooter
          currentPage={currentPage}
          pageSize={pageSize}
          isCountLoading={isCountLoading}
          count={count || 0}
          onPageChange={onPageChangeHandler}
          onPageSizeChange={onPageSizeChangeHandler}
          pageSizeOptions={[10, 25, 50, 100]}
        />
      </div>
      <RequestDrawerV2
        open={open}
        setOpen={setOpen}
        request={selectedData}
        properties={properties}
      />
    </div>
  );
};

export default RequestsPageV2;<|MERGE_RESOLUTION|>--- conflicted
+++ resolved
@@ -28,12 +28,9 @@
 import { Switch } from "@headlessui/react";
 import { BoltIcon, BoltSlashIcon, XMarkIcon } from "@heroicons/react/20/solid";
 import { RequestView } from "./RequestView";
-<<<<<<< HEAD
 import { ThemedSwitch } from "../../shared/themed/themedSwitch";
-=======
 import useSearchParams from "../../shared/utils/useSearchParams";
 import { TimeFilter } from "../dashboard/dashboardPage";
->>>>>>> 07281aed
 
 interface RequestsPageV2Props {
   currentPage: number;
