--- conflicted
+++ resolved
@@ -682,100 +682,12 @@
     }
   };
 
-<<<<<<< HEAD
   return (
     <>
       <div className="h-screen flex flex-col">
         <StreamWarning
           requestWithStreamUsage={requestWithoutStream !== undefined}
         />
-=======
-  const renderUnauthorized = () => {
-    if (currentTier === "free") {
-      return (
-        <div className="flex flex-col w-full h-[80vh] justify-center items-center">
-          <div className="flex flex-col w-2/5">
-            <HomeIcon className="h-12 w-12 text-black dark:text-white border border-slate-300 dark:border-slate-700 bg-white dark:bg-black p-2 rounded-lg" />
-            <p className="text-xl text-black dark:text-white font-semibold mt-8">
-              You have reached your monthly limit.
-            </p>
-            <p className="text-sm text-slate-500 max-w-sm mt-2">
-              Upgrade your plan to view your request page. Your requests are
-              still being processed, but you will not be able to view them until
-              you upgrade.
-            </p>
-            <div className="mt-4">
-              <Link
-                href="/settings/billing"
-                className="w-min  whitespace-nowrap items-center rounded-lg bg-black dark:bg-white px-2.5 py-1.5 gap-2 text-sm flex font-medium text-white dark:text-black shadow-sm hover:bg-slate-800 dark:hover:bg-slate-200 focus-visible:outline focus-visible:outline-2 focus-visible:outline-offset-2 focus-visible:outline-white"
-              >
-                Upgrade - Start Free Trial
-              </Link>
-            </div>
-          </div>
-        </div>
-      );
-    }
-    if (currentTier === "pro") {
-      return (
-        <div className="flex flex-col w-full h-[80vh] justify-center items-center">
-          <div className="flex flex-col w-full">
-            <HomeIcon className="h-12 w-12 text-black dark:text-white border border-slate-300 dark:border-slate-700 bg-white dark:bg-black p-2 rounded-lg" />
-            <p className="text-xl text-black dark:text-white font-semibold mt-8">
-              You have reached your monthly limit on the Pro plan.
-            </p>
-            <p className="text-sm text-slate-500 max-w-sm mt-2">
-              Please get in touch with us to discuss increasing your limits.
-            </p>
-            <div className="mt-4">
-              <Link
-                href="https://cal.com/team/helicone/helicone-discovery"
-                target="_blank"
-                rel="noreferrer"
-                className="w-fit items-center rounded-lg bg-black dark:bg-white px-2.5 py-1.5 gap-2 text-sm flex font-medium text-white dark:text-black shadow-sm hover:bg-slate-800 dark:hover:bg-slate-200 focus-visible:outline focus-visible:outline-2 focus-visible:outline-offset-2 focus-visible:outline-white"
-              >
-                Contact Us
-              </Link>
-            </div>
-          </div>
-        </div>
-      );
-    }
-  };
-
-  return (
-    <>
-      <div className="h-screen flex flex-col">
-        {requestWithoutStream && !isWarningHidden && (
-          <div className="bg-sky-500 text-white text-[13px] flex justify-between items-center p-2">
-            <p>
-              We are unable to calculate your cost accurately because the
-              &#39;stream_usage&#39; option is not included in your message.
-              Please refer to{" "}
-              <a
-                href="https://docs.helicone.ai/use-cases/enable-stream-usage"
-                className="text-white underline"
-              >
-                this documentation
-              </a>{" "}
-              for more information.
-            </p>
-            <button
-              onClick={() => setIsWarningHidden(true)}
-              className="text-white hover:text-slate-200"
-            >
-              <span className="sr-only">Close</span>
-              <svg className="h-5 w-5" viewBox="0 0 20 20" fill="currentColor">
-                <path
-                  fillRule="evenodd"
-                  d="M4.293 4.293a1 1 0 011.414 0L10 8.586l4.293-4.293a1 1 0 111.414 1.414L11.414 10l4.293 4.293a1 1 0 01-1.414 1.414L10 11.414l-4.293 4.293a1 1 0 01-1.414-1.414L8.586 10 4.293 5.707a1 1 0 010-1.414z"
-                  clipRule="evenodd"
-                />
-              </svg>
-            </button>
-          </div>
-        )}
->>>>>>> ee6e01e1
 
         {!isCached && userId === undefined && (
           <AuthHeader
