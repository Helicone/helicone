--- conflicted
+++ resolved
@@ -205,14 +205,10 @@
                 if (error) {
                   setNotification("Error deleting organization", "error");
                 } else {
-<<<<<<< HEAD
-                  setNotification("Deleted org successfully", "success");
-=======
                   setNotification(
                     "Organization deleted successfully",
                     "success"
                   );
->>>>>>> 3eb8786d
                 }
                 refetchOrgs();
                 setDeleteOpen(false);
