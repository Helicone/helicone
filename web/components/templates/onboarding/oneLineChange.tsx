import { ArrowDownIcon, MinusIcon, PlusIcon } from "@heroicons/react/24/solid";

interface OneLineChangeProps {
  onBackHandler: () => void;
  onNextHandler: () => void;
}

const OneLineChange = (props: OneLineChangeProps) => {
  const { onBackHandler, onNextHandler } = props;

  return (
    <>
      <p className="font-mono text-md pb-4 mb-4 border-b border-black">
        Step 1: Replace your OpenAI URL with Helicone
      </p>
      <div className="flex flex-col border border-black rounded-lg p-8 items-center text-white text-lg sm:text-2xl bg-gray-400">
        <div className="flex flex-row bg-red-900">
          <MinusIcon className="h-4 w-4 mt-4 mx-4" />
          <code className="py-2 px-4 bg-red-800">
            <span className="p-1 rounded-md bg-red-700">api.openai</span>
            .com/v1
          </code>
        </div>

        <ArrowDownIcon className="h-6 w-6 my-2 text-black" />
        <div className="flex flex-row bg-green-900">
          <PlusIcon className="h-4 w-4 mt-4 mx-4" />
          <code className="py-2 px-4  bg-green-800">
<<<<<<< HEAD
            {/* TODO: change this route to Helicone */}
            <span className="p-1 rounded-md bg-green-700">oai.valyrai</span>
=======
            <span className="p-1 rounded-md bg-green-700">oai.heliconeai</span>
>>>>>>> 96064eef
            .com/v1
          </code>
        </div>
      </div>
      <div className="mt-8 flex flex-row w-full sm:w-2/5 justify-end">
        {/* <button
          onClick={onBackHandler}
          className="rounded-md bg-gray-100 text-black px-3.5 py-1.5 text-base font-semibold leading-7 shadow-sm hover:bg-gray-200 focus-visible:outline focus-visible:outline-2 focus-visible:outline-offset-2 focus-visible:outline-white"
        >
          Back
        </button> */}
        <button
          onClick={onNextHandler}
          className="rounded-md bg-black px-3.5 py-1.5 text-base font-semibold leading-7 text-white shadow-sm hover:bg-gray-800 focus-visible:outline focus-visible:outline-2 focus-visible:outline-offset-2 focus-visible:outline-white"
        >
          Next
        </button>
      </div>
    </>
  );
};

export default OneLineChange;<|MERGE_RESOLUTION|>--- conflicted
+++ resolved
@@ -26,12 +26,7 @@
         <div className="flex flex-row bg-green-900">
           <PlusIcon className="h-4 w-4 mt-4 mx-4" />
           <code className="py-2 px-4  bg-green-800">
-<<<<<<< HEAD
-            {/* TODO: change this route to Helicone */}
-            <span className="p-1 rounded-md bg-green-700">oai.valyrai</span>
-=======
             <span className="p-1 rounded-md bg-green-700">oai.heliconeai</span>
->>>>>>> 96064eef
             .com/v1
           </code>
         </div>
