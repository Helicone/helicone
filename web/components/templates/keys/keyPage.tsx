import {
  ArrowTopRightOnSquareIcon,
  ChevronDoubleDownIcon,
  InformationCircleIcon,
  KeyIcon,
  LightBulbIcon,
} from "@heroicons/react/24/outline";

import { createServerSupabaseClient } from "@supabase/auth-helpers-nextjs";
import { useSupabaseClient, useUser } from "@supabase/auth-helpers-react";
import { GetServerSidePropsContext } from "next";
import Link from "next/link";
import { useEffect, useState } from "react";
import { hydrate } from "react-dom";
import { DEMO_EMAIL } from "../../../lib/constants";
import { middleTruncString } from "../../../lib/stringHelpers";
import { hashAuth } from "../../../lib/supabaseClient";
import { useKeys } from "../../../lib/useKeys";
import { Database } from "../../../supabase/database.types";
import ThemedTable from "../../shared/themedTable";

interface KeyPageProps {}

const KeyPage = (props: KeyPageProps) => {
  const user = useUser();

  const supabaseClient = useSupabaseClient<Database>();
  const [showInfo, setShowInfo] = useState(false);
  const [error, setError] = useState<string | null>(null);
  const [apiKey, setApiKey] = useState("");

  const [keyName, setKeyName] = useState("");
  const [hashedApiKey, setHashedApiKey] = useState("");

  useEffect(() => {
    if (apiKey === "") {
      setHashedApiKey("");
      return;
    }
    hashAuth(apiKey).then((hash) => {
      setHashedApiKey(hash);
    });
  }, [apiKey]);

  const { apiKeys, getKeys } = useKeys(supabaseClient);

  async function addKey() {
    if (hashedApiKey === "") {
      setError("Please enter a key");
      return;
    }
    if (!user?.id) {
      setError("Please login to add a key");
      return;
    }
    supabaseClient
      .from("user_api_keys")
      .insert([
        {
          user_id: user?.id!,
          api_key_hash: hashedApiKey,
          api_key_preview: middleTruncString(apiKey, 8),
          key_name: keyName,
        },
      ])
      .then((res) => {
        if (res.error) {
          console.error(res.error);
          setError(
            `Error saving key - please contact us on discord!\n${res.error.message}`
          );
        }
        setApiKey("");
        setError(null);
        setKeyName("");
        getKeys();
      });
  }

  const toggleInfo = () => {
    setShowInfo(!showInfo);
  };

  return (
    <div className="flex flex-col gap-2">
      <div className="flex flex-col gap-6">
        <div className="w-full sm:w-1/3">
          <label
            htmlFor="openAIKey"
            className="block text-sm font-medium text-black"
          >
            OpenAI Key
          </label>
          <div className="relative mt-1 flex items-center">
            <input
              type="text"
              name="openAIKey"
              id="openAIKey"
              onChange={(e) => setApiKey(e.target.value)}
              placeholder="Enter in your OpenAI API key here"
              className="block w-full rounded-md border-gray-300 shadow-sm focus:border-sky-500 focus:ring-sky-500 sm:text-sm"
            />
          </div>
        </div>
        <div className="relative w-full sm:w-2/3">
          <div
            className="absolute inset-0 flex items-center"
            aria-hidden="true"
          >
            <div className="w-full border-t border-gray-300" />
          </div>
          <div className="relative flex justify-center ">
            <span className="">
              <ChevronDoubleDownIcon
                className="ml-2.5 h-4 w-4 bg-gray-100 text-gray-400"
                aria-hidden="true"
              />
            </span>
          </div>
        </div>
        <div className="flex flex-col sm:flex-row w-full sm:w-2/3 gap-4 sm:gap-0">
          <div className="w-full">
            <label
              htmlFor="keyName"
              className="block text-sm font-medium text-black"
            >
              Key Name
            </label>
            <div className="relative mt-1 flex items-center">
              <input
                type="text"
                name="keyName"
                id="keyName"
                onChange={(e) => setKeyName(e.target.value)}
                placeholder="Enter in a name for this key"
                className="block w-full rounded-md border-gray-300 shadow-sm focus:border-sky-500 focus:ring-sky-500 sm:text-sm"
              />
            </div>
          </div>
          <div className="w-full">
            <div className="flex flex-row gap-1">
              <label
                htmlFor="hashedKey"
                className="block text-sm font-medium text-black pl-0 sm:pl-4"
              >
                Hashed Key (generated){" "}
              </label>
              <button className="inline" onClick={toggleInfo}>
                <InformationCircleIcon className="h-5 w-5" />
              </button>
            </div>

            <div className="relative mt-1 flex items-center pl-0 sm:pl-4">
              <input
                readOnly
                type="text"
                name="hashedKey"
                id="hashedKey"
                value={hashedApiKey}
                className="block w-full hover:cursor-not-allowed rounded-md bg-gray-200 border-gray-300 shadow-sm focus:border-sky-500 focus:ring-sky-500 sm:text-sm"
              />
            </div>
          </div>
        </div>
        <div className="w-full sm:w-2/3 justify-end flex flex-row">
          <button
            onClick={addKey}
            className="rounded-md bg-black px-3.5 py-1.5 text-base font-semibold leading-7 text-white shadow-sm hover:bg-gray-800 focus-visible:outline focus-visible:outline-2 focus-visible:outline-offset-2 focus-visible:outline-white"
          >
            Add Key
          </button>
        </div>
      </div>

      {showInfo && (
        <div className="mt-2 w-full sm:w-2/3 border-2 p-4 text-sm rounded-md flex flex-row items-center text-gray-600 border-gray-300 gap-4">
          <LightBulbIcon className="hidden sm:flex h-8 w-8 text-gray-600" />
          <p>
            We log each request to our API using a hashed version of your API
            key. This allows us to identify your account without storing your
            API key.{" "}
            <Link
              as="span"
              href="https://docs.helicone.ai/getting-started/how-encryption-works"
              target="_blank"
              rel="noopener noreferrer"
              className="underline inline-flex flex-row w-fit"
            >
              <p>Learn More</p>
            </Link>
          </p>
        </div>
      )}
      {error && (
        <div className="text-xs text-red-500 flex flex-col gap-2 mt-2 whitespace-pre-line">
          <p>{error}</p>
        </div>
      )}
      {apiKeys !== undefined && apiKeys.length < 1 ? (
        <div className="mt-10 relative block w-full rounded-lg border-2 border-dashed border-gray-300 p-12 text-center focus:outline-none focus:ring-2 focus:ring-indigo-500 focus:ring-offset-2">
          <div className="w-full justify-center align-middle items-center">
            <KeyIcon className="h-10 w-10 mx-auto" />
          </div>

<<<<<<< HEAD
          <span className="mt-2 block text-sm font-medium text-gray-900">
            Add a key to get started
          </span>
        </div>
      ) : (
        <ThemedTable
          columns={[
            { name: "Name", key: "key_name", hidden: false },
            { name: "Hash", key: "api_key_hash", hidden: true },
            { name: "Preview", key: "api_key_preview", hidden: true },
            { name: "Created", key: "created_at", hidden: false },
          ]}
          rows={apiKeys}
          deleteHandler={(row) => {
            supabaseClient
              .from("user_api_keys")
              .delete()
              .eq("api_key_hash", row.api_key_hash)
              .then((res) => {
                if (user?.email === "valyrdemo@gmail.com") {
                  setError("You can't delete keys on the demo account");
                  return;
                }
=======
      <ThemedTable
        columns={[
          { name: "Name", key: "key_name", hidden: false },
          { name: "Hash", key: "api_key_hash", hidden: true },
          { name: "Preview", key: "api_key_preview", hidden: true },
          { name: "Created", key: "created_at", hidden: false },
        ]}
        rows={apiKeys}
        deleteHandler={(row) => {
          supabaseClient
            .from("user_api_keys")
            .delete()
            .eq("api_key_hash", row.api_key_hash)
            .then((res) => {
              if (user?.email === DEMO_EMAIL) {
                setError("You can't delete keys on the demo account");
                return;
              }
>>>>>>> 024f8ec9

                if (res.error) {
                  console.error(res.error);
                  setError(
                    `Error deleting key - please contact us on discord!\n${res.error.message}`
                  );
                  return;
                }
                getKeys();
              });
          }}
        />
      )}
    </div>
  );
};

export default KeyPage;<|MERGE_RESOLUTION|>--- conflicted
+++ resolved
@@ -202,7 +202,6 @@
             <KeyIcon className="h-10 w-10 mx-auto" />
           </div>
 
-<<<<<<< HEAD
           <span className="mt-2 block text-sm font-medium text-gray-900">
             Add a key to get started
           </span>
@@ -222,30 +221,10 @@
               .delete()
               .eq("api_key_hash", row.api_key_hash)
               .then((res) => {
-                if (user?.email === "valyrdemo@gmail.com") {
+                if (user?.email === DEMO_EMAIL) {
                   setError("You can't delete keys on the demo account");
                   return;
                 }
-=======
-      <ThemedTable
-        columns={[
-          { name: "Name", key: "key_name", hidden: false },
-          { name: "Hash", key: "api_key_hash", hidden: true },
-          { name: "Preview", key: "api_key_preview", hidden: true },
-          { name: "Created", key: "created_at", hidden: false },
-        ]}
-        rows={apiKeys}
-        deleteHandler={(row) => {
-          supabaseClient
-            .from("user_api_keys")
-            .delete()
-            .eq("api_key_hash", row.api_key_hash)
-            .then((res) => {
-              if (user?.email === DEMO_EMAIL) {
-                setError("You can't delete keys on the demo account");
-                return;
-              }
->>>>>>> 024f8ec9
 
                 if (res.error) {
                   console.error(res.error);
