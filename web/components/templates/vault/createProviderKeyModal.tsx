<<<<<<< HEAD
import { Input } from "@/components/ui/input";
=======
import { FormEvent, useState } from "react";
import ThemedModal from "../../shared/themed/themedModal";
import useNotification from "../../shared/notification/useNotification";
import { Result } from "../../../packages/common/result";
import { DecryptedProviderKey } from "../../../services/lib/keys";
import { clsx } from "../../shared/clsx";
import {
  ArrowPathIcon,
  InformationCircleIcon,
} from "@heroicons/react/24/outline";
import { useOrg } from "../../layout/org/organizationContext";
>>>>>>> b1cbb696
import {
  Select,
  SelectContent,
  SelectItem,
  SelectTrigger,
  SelectValue,
} from "@/components/ui/select";
import { TooltipLegacy as Tooltip } from "@/components/ui/tooltipLegacy";
import { useHeliconeAuthClient } from "@/packages/common/auth/client/AuthClientFactory";
import {
  ArrowPathIcon,
  InformationCircleIcon,
} from "@heroicons/react/24/outline";
import { FormEvent, useState } from "react";
import { Result } from "../../../lib/result";
import { useGetOrgMembers } from "../../../services/hooks/organizations";
import { DecryptedProviderKey } from "../../../services/lib/keys";
import { useOrg } from "../../layout/org/organizationContext";
import { clsx } from "../../shared/clsx";
import useNotification from "../../shared/notification/useNotification";
import ThemedModal from "../../shared/themed/themedModal";

interface CreateProviderKeyModalProps {
  open: boolean;
  setOpen: (open: boolean) => void;
  onSuccess: () => void;
  variant?: "basic" | "portal";
}

const CreateProviderKeyModal = (props: CreateProviderKeyModalProps) => {
  const { open, setOpen, onSuccess, variant = "basic" } = props;

  const { setNotification } = useNotification();
  const [isLoading, setIsLoading] = useState(false);
  const org = useOrg();
  const { user } = useHeliconeAuthClient();

  const {
    data,
    isLoading: isMembersLoading,
    refetch,
  } = useGetOrgMembers(org?.currentOrg?.id || "");

  const currentUserRole = data?.find((d) => d.email === user?.email)?.org_role;

  const handleSubmitHandler = async (event: FormEvent<HTMLFormElement>) => {
    event.preventDefault();
    setIsLoading(true);

    const keyName = event.currentTarget.elements.namedItem(
      "key-name"
    ) as HTMLInputElement;
    const providerKey = event.currentTarget.elements.namedItem(
      "provider-key"
    ) as HTMLInputElement;

    if ((!keyName || keyName.value === "") && variant !== "portal") {
      setNotification("Please enter in a key name", "error");
      setIsLoading(false);
      return;
    }
    if (!providerKey || providerKey.value === "") {
      setNotification("Please enter in a provider key", "error");
      setIsLoading(false);
      return;
    }

    if (currentUserRole === "member") {
      setNotification(
        "Members are not allowed to create provider keys",
        "error"
      );
      setIsLoading(false);
      return;
    }

    fetch("/api/provider_keys/create", {
      method: "POST",
      headers: {
        "Content-Type": "application/json",
      },
      body: JSON.stringify({
        providerKey: providerKey.value,
        providerName: variant === "portal" ? "portal" : "openai",
        providerKeyName: keyName.value,
      }),
    })
      .then(
        (res) => res.json() as Promise<Result<DecryptedProviderKey, string>>
      )
      .then(({ data }) => {
        if (data !== null) {
          setNotification("Successfully created provider key", "success");
          setOpen(false);
          onSuccess();
        } else {
          setNotification(
            "Failed to create provider key, you are only allowed 1 provider key",
            "error"
          );
        }
      })
      .catch((err) => {
        setNotification(`Error: ${err}`, "error");
      })
      .finally(() => setIsLoading(false));
  };

  return (
    <ThemedModal open={open} setOpen={setOpen}>
      <form
        action="#"
        method="POST"
        onSubmit={handleSubmitHandler}
        className="flex flex-col space-y-8 w-[400px] text-gray-900 dark:text-gray-100"
      >
        <h1 className="text-lg font-semibold text-gray-900 dark:text-gray-100">
          Create Provider Key
        </h1>
        <div className="w-full space-y-1.5 text-sm">
          <label htmlFor="api-key">Provider</label>
          <Select defaultValue="openai" disabled>
            <SelectTrigger>
              <SelectValue placeholder="Select provider" />
            </SelectTrigger>
            <SelectContent>
              <SelectItem value="openai">
                {variant === "portal" ? "Custom" : "OpenAI"}
              </SelectItem>
            </SelectContent>
          </Select>
        </div>

        <div className="w-full space-y-1.5 text-sm">
          <label htmlFor="provider-key" className="flex items-center gap-1">
            Provider Key
            <Tooltip
              title={
                "This is the secret key that you get from the provider. It is used to authenticate and make requests to the provider's API."
              }
            >
              <InformationCircleIcon
                className={clsx("w-4 h-4 text-gray-500")}
              />
            </Tooltip>
          </label>
          <div className="text-gray-500 text-xs italic">
            This will be placed in the{" "}
            <code className="not-italic">authorization</code> header with the{" "}
            <code className="not-italic">Bearer</code> prefix.
          </div>
          <Input
            type="password"
            name="provider-key"
            id="provider-key"
            required
            placeholder="sk-"
          />
        </div>
        <div className="w-full space-y-1.5 text-sm">
          <label htmlFor="key-name">Key Name</label>
          <Input
            name="key-name"
            id="key-name"
            required
            placeholder="Provider Key Name"
          />
        </div>
        <div className="flex justify-end gap-2">
          <button
            onClick={() => setOpen(false)}
            type="button"
            className="flex flex-row items-center rounded-md bg-white dark:bg-black px-4 py-2 text-sm font-semibold border border-gray-300 dark:border-gray-700 hover:bg-gray-50 dark:hover:bg-gray-900 text-gray-900 dark:text-gray-100 shadow-sm hover:text-gray-700 dark:hover:text-gray-300 focus-visible:outline focus-visible:outline-2 focus-visible:outline-offset-2 focus-visible:outline-gray-500"
          >
            Cancel
          </button>
          <button
            type="submit"
            className="items-center rounded-md bg-black dark:bg-white px-4 py-2 text-sm flex font-semibold text-white dark:text-black shadow-sm hover:bg-gray-800 dark:hover:bg-gray-200 focus-visible:outline focus-visible:outline-2 focus-visible:outline-offset-2 focus-visible:outline-white"
          >
            {isLoading && (
              <ArrowPathIcon className="w-4 h-4 mr-1.5 animate-spin" />
            )}
            Create Provider Key
          </button>
        </div>
      </form>
    </ThemedModal>
  );
};

export default CreateProviderKeyModal;<|MERGE_RESOLUTION|>--- conflicted
+++ resolved
@@ -1,18 +1,4 @@
-<<<<<<< HEAD
 import { Input } from "@/components/ui/input";
-=======
-import { FormEvent, useState } from "react";
-import ThemedModal from "../../shared/themed/themedModal";
-import useNotification from "../../shared/notification/useNotification";
-import { Result } from "../../../packages/common/result";
-import { DecryptedProviderKey } from "../../../services/lib/keys";
-import { clsx } from "../../shared/clsx";
-import {
-  ArrowPathIcon,
-  InformationCircleIcon,
-} from "@heroicons/react/24/outline";
-import { useOrg } from "../../layout/org/organizationContext";
->>>>>>> b1cbb696
 import {
   Select,
   SelectContent,
@@ -27,7 +13,7 @@
   InformationCircleIcon,
 } from "@heroicons/react/24/outline";
 import { FormEvent, useState } from "react";
-import { Result } from "../../../lib/result";
+import { Result } from "../../../packages/common/result";
 import { useGetOrgMembers } from "../../../services/hooks/organizations";
 import { DecryptedProviderKey } from "../../../services/lib/keys";
 import { useOrg } from "../../layout/org/organizationContext";
