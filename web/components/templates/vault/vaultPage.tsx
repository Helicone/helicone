--- conflicted
+++ resolved
@@ -1,11 +1,5 @@
 // pages/Vault.tsx
-<<<<<<< HEAD
-import { useEffect, useState } from "react";
-import { Result } from "../../../lib/shared/result";
-import generateApiKey from "generate-api-key";
-=======
 import { useState } from "react";
->>>>>>> de337f65
 import {
   DecryptedProviderKey,
   DecryptedProviderKeyMapping,
