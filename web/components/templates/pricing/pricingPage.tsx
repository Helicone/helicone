import { Fragment, useState } from "react";
import {
  AcademicCapIcon,
  CheckCircleIcon,
  ChevronDownIcon,
  ChevronUpIcon,
  CodeBracketIcon,
  XCircleIcon,
} from "@heroicons/react/20/solid";
import { clsx } from "../../shared/clsx";
import NavBarV2 from "../../layout/navbar/navBarV2";
import Footer from "../../layout/footer";
import Link from "next/link";
import Image from "next/image";

<<<<<<< HEAD
import {
  ChevronRightIcon,
  HomeModernIcon,
  TableCellsIcon,
} from "@heroicons/react/24/solid";
import { Disclosure } from "@headlessui/react";
import RequestLogTable from "./requestLogTable";
import FeatureTable from "./featureTable";
import { handleLogCostCalculation } from "../../../utlis/LogCostCalculation";
=======
import { HomeModernIcon } from "@heroicons/react/24/solid";
import { HELICONE_LOG_PRICING } from "./requestLogTable";
import FeatureTable from "./featureTable";
import HcButton from "../../ui/hcButton";
import { useRouter } from "next/router";
>>>>>>> 56a77493

const Slider = ({
  min,
  max,
  exponent,
  onChange,
  color = "purple",
  labels,
}: {
  min: number;
  max: number;
  exponent: number;
  onChange: (value: number) => void;
  color?: string;
  labels?: Record<string, string>;
}) => {
  // This function converts the slider's linear value to an exponential value.
  const toExponentialValue = (linearValue: number) => {
    return Math.pow(linearValue / max, exponent) * (max - min) + min;
  };

  // This function converts an exponential value to the slider's linear value.
  const toLinearValue = (exponentialValue: number) => {
    return Math.pow((exponentialValue - min) / (max - min), 1 / exponent) * max;
  };

  // Initialize the slider's value using the inverse transformation function.
  const [sliderValue, setSliderValue] = useState(toLinearValue(min));

  const handleSliderChange = (e: any) => {
    const linearValue = e.target.value;
    setSliderValue(linearValue);
    const expValue = toExponentialValue(linearValue);
    onChange(expValue);
  };

  // Calculate the offset for a label based on its value
  const calculateOffset = (value: number) => {
    const linearValue = toLinearValue(value);
    const percentage = ((linearValue - min) / (max - min)) * 100;
    return `${percentage}%`;
  };
  return (
    <div className="slider-container relative my-4">
      <input
        type="range"
        min={0}
        max={max}
        value={sliderValue}
        onChange={handleSliderChange}
        className="w-full"
      />
      {labels && (
        <div className="relative w-full flex justify-between">
          {/* Map through the labels and create a div for each */}
          {Object.entries(labels).map(([key, text], idx) => (
            <button
              key={key}
              className={clsx(
                toExponentialValue(sliderValue) >= Number(key)
                  ? "font-bold text-black"
                  : "text-gray-500",
                "absolute text-xs"
              )}
              onClick={() => {
                setSliderValue(toLinearValue(Number(key)));
                onChange(Number(key));
              }}
              style={{
                left: `calc(${calculateOffset(Number(key))} - ${
                  idx * 0.25
                }rem)`,
              }}
            >
              {text}
            </button>
          ))}
        </div>
      )}
    </div>
  );
};

const TIERS: {
  name: string;
  ctaCopy: string;
  features: {
    name: string;
    included: boolean | string;
  }[];
  href: string;
}[] = [
  {
    name: "Free",
    ctaCopy: "Start building for free",
    features: [
      { name: "Observability and Analytics", included: true },
      { name: "Core Tooling", included: true },
      { name: "Prompt Templates", included: true },
      { name: "Limited Prompt Experiments", included: true },
      { name: "SOC-2 Compliance", included: false },
      { name: "On-Prem Deployment", included: false },
    ],
    href: "/signup",
  },
  {
    name: "Growth",
    ctaCopy: "Get started for free",
    features: [
      { name: "Observability and Analytics", included: true },
      { name: "Feature-Rich Tooling", included: true },
      { name: "Prompt Templates", included: true },
      { name: "Prompt Experiments", included: true },
      { name: "SOC-2 Compliance", included: false },
      { name: "On-Prem Deployment", included: false },
    ],
    href: "/signup",
  },
  {
    name: "Enterprise",
    ctaCopy: "Get in touch",
    features: [
      { name: "Observability and Analytics", included: true },
      { name: "Feature-Rich Tooling", included: true },
      { name: "Prompt Templates", included: true },
      { name: "Prompt Experiments", included: true },
      { name: "SOC-2 Compliance", included: true },
      { name: "On-Prem Deployment", included: true },
    ],
    href: "/contact",
  },
];

export default function Example() {
  const [requestLogs, setRequestLogs] = useState(0);
  const [promptCount, setPromptCount] = useState(0);
  const [showPlans, setShowPlans] = useState(false);
  const router = useRouter();

  const handleRequestLogChange = (newValue: any) => {
    setRequestLogs(newValue);
  };

  const renderLogCost = () => {
    if (requestLogs <= 100_000) {
      return "$0.00";
    }
    if (requestLogs >= 50_000_000) {
      return "Contact us for pricing";
    }

    return new Intl.NumberFormat("us", {
      style: "currency",
      currency: "USD",
    }).format(handleLogCostCalculation(requestLogs));
  };

  const handlePromptCostCalculation = (currentPromptValue: number) => {
    const PRICE_PER_PROMPT = 5;

    return currentPromptValue * PRICE_PER_PROMPT;
  };

  const renderPromptCost = () => {
    if (promptCount <= 3) {
      return "Free";
    }
    if (promptCount >= 100) {
      return "Contact us for pricing";
    }

    return new Intl.NumberFormat("us", {
      style: "currency",
      currency: "USD",
    }).format(handlePromptCostCalculation(promptCount));
  };

  const handlePromptCountChange = (newValue: number) => {
    setPromptCount(newValue);
  };

  return (
    <div className="bg-[#f8feff]">
      <NavBarV2 />
      <div className="bg-[#f8feff] mx-auto px-4 antialiased">
        <div className="flex flex-col max-w-6xl mx-auto p-4 pb-24 pt-8 sm:pb-32 lg:flex">
          <span className="block sm:hidden">
            <Image
              src={"/assets/pricing/bouncing-cube.png"}
              alt={""}
              width={100}
              height={50}
            />
          </span>
          <span className="hidden sm:block">
            <Image
              src={"/assets/pricing/bouncing-cube.png"}
              alt={""}
              width={200}
              height={100}
            />
          </span>

          <h1 className="text-3xl sm:text-5xl font-bold tracking-tight max-w-4xl pt-8">
            Pricing that&apos;s <span className=" text-sky-500">simple</span>
          </h1>
          <p className="mt-4 w-full text-md sm:text-lg leading-7 text-gray-700 max-w-xl">
            Only pay for what you use. We offer{" "}
            <Link
              className="underline underline-offset-4 decoration-sky-300"
              // navigate to the pricing section
              href="#pricing"
            >
              usage-based pricing
            </Link>{" "}
            that scales with your business when you need it.
          </p>
          <div className="flex items-center gap-4 pt-4">
            <Link
              href="/contact"
              className="bg-white hover:bg-gray-100 ease-in-out duration-500 text-black border-[3px] border-gray-300 rounded-lg px-4 py-2 text-sm font-bold shadow-lg flex w-fit items-center gap-1"
            >
              Get a demo
            </Link>
          </div>
          <div className="grid grid-cols-1 lg:grid-cols-3 gap-8 py-16">
            {/* map over an array of 3 */}
            {TIERS.map((tier, index) => (
              <div
                key={tier.name}
                className="w-full h-full border border-gray-300 rounded-xl flex flex-col space-y-4 p-8 bg-white"
              >
                <h2 className="text-sm font-semibold">{tier.name}</h2>
                <div className="flex items-baseline space-x-1">
                  {tier.name === "Free" && (
                    <>
                      <p className="text-3xl font-semibold">$0.00</p>
                      <p className="text-sm text-gray-500">/month</p>
                    </>
                  )}
                  {tier.name === "Growth" && (
                    <>
                      <p className="text-3xl font-semibold">
                        {renderLogCost()}
                      </p>
                      <p className="text-sm text-gray-500">/month</p>
                    </>
                  )}
                  {tier.name === "Enterprise" && (
                    <>
                      <p className="text-3xl font-semibold">Get in touch</p>
                    </>
                  )}
                </div>
                {tier.name === "Free" && (
                  <div className="h-32 border-t border-b border-gray-100 flex items-center w-full justify-center">
                    <p className="text-center font-medium text-gray-500 px-4">
                      Free for up to 100k requests per month
                    </p>
                  </div>
                )}
                {tier.name === "Growth" && (
                  <div className="h-32 border-t border-b border-gray-100 flex items-center w-full">
                    <div className="py-4 w-full">
                      <p className="text-xs text-black font-semibold">
                        {new Intl.NumberFormat("us", {
                          minimumFractionDigits: 0,
                          maximumFractionDigits: 0,
                        }).format(requestLogs)}
                        <span className="text-gray-500 font-normal">
                          {" "}
                          requests / month
                        </span>
                      </p>
                      <Slider
                        min={0}
                        max={10_000_000}
                        exponent={3} // Adjust the exponent as needed for the scale you want
                        onChange={handleRequestLogChange}
                        labels={{
                          0: "0",
                          100_000: "100k",
                          1_000_000: "1m",
                          3_500_000: "3.5m",
                          10_000_000: "10m",
                        }}
                      />
                    </div>
                  </div>
                )}
                {tier.name === "Enterprise" && (
                  <div className="h-32 border-t border-b border-gray-100 flex items-center w-full justify-center">
                    <p className="text-center font-medium text-gray-500 px-4">
                      Contact us for a tailored plan for your business
                    </p>
                  </div>
                )}

                <ul className="text-gray-500 text-sm">
                  {tier.features.map((feature) => (
                    <li
                      className="flex items-center gap-4 py-2"
                      key={feature.name}
                    >
                      {feature.included === true ? (
                        <CheckCircleIcon className="h-5 w-5 text-sky-500" />
                      ) : (
                        <XCircleIcon className="h-5 w-5 text-gray-300" />
                      )}
                      <span className="">
                        {feature.name}{" "}
                        {typeof feature.included === "string" &&
                          `(${feature.included})`}
                      </span>
                    </li>
                  ))}
                </ul>

                <HcButton
                  variant={index === 1 ? "primary" : "secondary"}
                  size={"sm"}
                  title={tier.ctaCopy}
                  onClick={() => {
                    router.push(tier.href);
                  }}
                />
              </div>
            ))}
          </div>
          <div className="flex flex-col max-w-6xl mx-auto space-y-8 py-4">
            <HcButton
              variant="light"
              size="lg"
              title="Compare Plans"
              icon={!showPlans ? ChevronDownIcon : ChevronUpIcon}
              onClick={() => {
                setShowPlans(!showPlans);
              }}
            />
            {showPlans && <FeatureTable />}
          </div>
          <div className="flex flex-col max-w-6xl mx-auto space-y-8 py-16 w-full">
            <h2 className="text-lg sm:text-2xl font-bold tracking-tight max-w-4xl pt-8">
              Available <span className=" text-sky-500">discounts</span>
            </h2>
            <ul className="grid grid-cols-1 lg:grid-cols-4 gap-8">
              <li className="flex items-start gap-4 col-span-1 w-full">
                <div>
                  <HomeModernIcon className="h-6 w-6 text-purple-500" />
                </div>
                <div className="flex flex-col space-y-1">
                  <h3 className="text-black font-semibold">Startups</h3>
                  <p className="text-gray-700 text-sm">
                    For most startups under two years old and non-profits, we
                    offer 50% off for the first year.
                  </p>
                </div>
              </li>{" "}
              <li className="flex items-start gap-4 col-span-1 w-full">
                <div>
                  <HomeModernIcon className="h-6 w-6 text-purple-500" />
                </div>
                <div className="flex flex-col space-y-1">
                  <h3 className="text-black font-semibold">Non-Profits</h3>
                  <p className="text-gray-700 text-sm">
                    For most non-profits, we offer large discounts depending on
                    organization size.
                  </p>
                </div>
              </li>
              <li className="flex items-start gap-4 col-span-1 w-full">
                <div>
                  <CodeBracketIcon className="h-6 w-6 text-green-500" />
                </div>
                <div className="flex flex-col space-y-1">
                  <h3 className="text-black font-semibold">
                    Open-Source Companies
                  </h3>
                  <p className="text-gray-700 text-sm">
                    For fellow open-source companies, we offer a $5,000 credit
                    for the first year.
                  </p>
                </div>
              </li>{" "}
              <li className="flex items-start gap-4 col-span-1 w-full">
                <div>
                  <AcademicCapIcon className="h-6 w-6 text-black" />
                </div>
                <div className="flex flex-col space-y-1">
                  <h3 className="text-black font-semibold">Students</h3>
                  <p className="text-gray-700 text-sm">
                    For most students and educators, we provide Helicone free of
                    charge.
                  </p>
                </div>
              </li>{" "}
            </ul>
            <div className="flex items-center justify-center">
              <HcButton
                variant="secondary"
                size="md"
                title="Get in touch"
                onClick={() => {
                  router.push("/contact");
                }}
              />
            </div>
          </div>
        </div>

        {/* <div className="w-full -mt-8">
              <ContactForm
                contactTag={"startups"}
                buttonText={"Contact Us"}
                defaultPlaceholder="I am interested in the Helicone startup program..."
              />
            </div> */}
      </div>
      <Footer />
    </div>
  );
}<|MERGE_RESOLUTION|>--- conflicted
+++ resolved
@@ -1,4 +1,3 @@
-import { Fragment, useState } from "react";
 import {
   AcademicCapIcon,
   CheckCircleIcon,
@@ -7,29 +6,18 @@
   CodeBracketIcon,
   XCircleIcon,
 } from "@heroicons/react/20/solid";
+import Image from "next/image";
+import Link from "next/link";
+import { useState } from "react";
+import Footer from "../../layout/footer";
+import NavBarV2 from "../../layout/navbar/navBarV2";
 import { clsx } from "../../shared/clsx";
-import NavBarV2 from "../../layout/navbar/navBarV2";
-import Footer from "../../layout/footer";
-import Link from "next/link";
-import Image from "next/image";
-
-<<<<<<< HEAD
-import {
-  ChevronRightIcon,
-  HomeModernIcon,
-  TableCellsIcon,
-} from "@heroicons/react/24/solid";
-import { Disclosure } from "@headlessui/react";
-import RequestLogTable from "./requestLogTable";
+
+import { HomeModernIcon } from "@heroicons/react/24/solid";
+import { useRouter } from "next/router";
+import { handleLogCostCalculation } from "../../../utlis/LogCostCalculation";
+import HcButton from "../../ui/hcButton";
 import FeatureTable from "./featureTable";
-import { handleLogCostCalculation } from "../../../utlis/LogCostCalculation";
-=======
-import { HomeModernIcon } from "@heroicons/react/24/solid";
-import { HELICONE_LOG_PRICING } from "./requestLogTable";
-import FeatureTable from "./featureTable";
-import HcButton from "../../ui/hcButton";
-import { useRouter } from "next/router";
->>>>>>> 56a77493
 
 const Slider = ({
   min,
