--- conflicted
+++ resolved
@@ -13,6 +13,7 @@
 import { useRouter } from "next/router";
 import { ReactNode, useMemo } from "react";
 import { useIsGovernanceEnabled } from "../organization/hooks";
+import AuthHeader from "@/components/shared/authHeader";
 
 const DEFAULT_TABS = [
   {
@@ -83,30 +84,8 @@
   }, [isGovernanceEnabled.data?.data?.data]);
 
   return (
-<<<<<<< HEAD
-    <>
-      <IslandContainer>
-        <AuthHeader isWithinIsland={true} title={""} />
-        {org?.currentOrg?.tier !== "demo" && (
-          <div className="flex flex-col space-y-8 items-start">
-            <div className="flex flex-col space-y-2 items-start">
-              <Tabs
-                defaultValue={
-                  tabs.find((tab) => tab.href === currentPath)?.id || "general"
-                }
-                className=""
-                orientation="vertical"
-              >
-                <TabsList className="flex w-full overflow-x-auto">
-                  {tabs.map((tab) => (
-                    <Link
-                      key={tab.id}
-                      href={tab.href}
-                      passHref
-                      legacyBehavior
-                      className="hover:no-underline"
-=======
-    <IslandContainer className="space-y-6 pt-10">
+    <IslandContainer>
+      <AuthHeader isWithinIsland={true} title={""} />
       {org?.currentOrg?.tier !== "demo" && (
         <div className="flex flex-col space-y-8 items-start">
           <div className="flex flex-col space-y-2 items-start">
@@ -117,39 +96,35 @@
               className=""
               orientation="vertical"
             >
-              <TabsList className="flex flex-row h-full space-y-1">
+              <TabsList className="flex w-full overflow-x-auto p-1">
                 {tabs.map((tab) => (
-                  <Link key={tab.id} href={tab.href} passHref>
+                  <Link
+                    key={tab.id}
+                    href={tab.href}
+                    passHref
+                    legacyBehavior
+                    className="hover:no-underline"
+                  >
                     <TabsTrigger
                       value={tab.id}
-                      className="w-full justify-start"
-                      onClick={(e) => {
-                        e.preventDefault();
-                        router.push(tab.href);
-                      }}
->>>>>>> 0ab75b22
+                      className="px-4 py-2 text-sm gap-2"
+                      asChild
                     >
-                      <TabsTrigger
-                        value={tab.id}
-                        className="px-4 py-2 text-sm gap-2"
-                        asChild
-                      >
-                        <a href={tab.href} className="cursor-pointer">
-                          <tab.icon className="h-5 w-5" />
-                          {tab.title}
-                        </a>
-                      </TabsTrigger>
-                    </Link>
-                  ))}
-                </TabsList>
-              </Tabs>
-            </div>
+                      <a href={tab.href} className="cursor-pointer">
+                        <tab.icon className="h-5 w-5" />
+                        {tab.title}
+                      </a>
+                    </TabsTrigger>
+                  </Link>
+                ))}
+              </TabsList>
+            </Tabs>
+          </div>
 
-            <div className="flex-1 w-full">{children}</div>
-          </div>
-        )}
-      </IslandContainer>
-    </>
+          <div className="flex-1 w-full">{children}</div>
+        </div>
+      )}
+    </IslandContainer>
   );
 };
 
