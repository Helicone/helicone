<<<<<<< HEAD
import { FormEvent, useEffect, useMemo, useState } from "react";
import { MultiSelect, MultiSelectItem } from "@tremor/react";
import useNotification from "../../shared/notification/useNotification";
import { Button } from "@/components/ui/button";
import { useGetReport } from "@/services/hooks/dashboard";
=======
import { useOrg } from "@/components/layout/organizationContext";
import { Button } from "@/components/ui/button";
import { Switch } from "@/components/ui/switch";
>>>>>>> 0dd09632
import { useJawnClient } from "@/lib/clients/jawnHook";
import { getHeliconeCookie } from "@/lib/cookies";
import { useGetReport } from "@/services/hooks/dashboard";
import {
  useGetOrgMembers,
  useGetOrgSlackChannels,
  useGetOrgSlackIntegration,
} from "@/services/hooks/organizations";
import { MultiSelect, MultiSelectItem } from "@tremor/react";
import { FormEvent, useEffect, useMemo, useState } from "react";
import useNotification from "../../shared/notification/useNotification";

const ReportsPage = () => {
  const {
    data: report,
    isLoading: isLoadingReport,
    refetch: refetchReport,
    isRefetching: isRefetchingReport,
  } = useGetReport();

  const slackRedirectUrl = useMemo(() => {
    if (typeof window !== "undefined" && window) {
      return `${
        window.location.protocol === "http:" ? "https://redirectmeto.com/" : ""
      }${window.location.origin}/slack/redirect`;
    }
    return null;
  }, []);

  const jawn = useJawnClient();

  const orgContext = useOrg();
  const { setNotification } = useNotification();

  const { data, isLoading, refetch } = useGetOrgMembers(
    orgContext?.currentOrg?.id || ""
  );

  const members: {
    email: string;
    member: string;
    org_role: string;
  }[] = [...(data || [])];

  const { data: slackIntegration, isLoading: isLoadingSlackIntegration } =
    useGetOrgSlackIntegration(orgContext?.currentOrg?.id || "");

  const { data: slackChannelsData, isLoading: isLoadingSlackChannels } =
    useGetOrgSlackChannels(orgContext?.currentOrg?.id || "");

  const slackChannels: {
    id: string;
    name: string;
  }[] = [...(slackChannelsData || [])];

  const [reportEnabled, setReportEnabled] = useState<boolean>(
    report?.active ? report?.active : false
  );
  const [selectedEmails, setSelectedEmails] = useState<string[]>(
    (report?.settings?.emails as string[]) || []
  );
  const [selectedSlackChannels, setSelectedSlackChannels] = useState<string[]>(
    (report?.settings?.slack_channels as string[]) || []
  );

  const [showEmails, setShowEmails] = useState<boolean>(
    report?.active ? (report?.settings?.emails as string[]).length > 0 : true
  );

  const [showSlackChannels, setShowSlackChannels] = useState<boolean>(
    report?.active
      ? (report?.settings?.slack_channels as string[]).length > 0
      : false
  );

  useEffect(() => {
    if (!isLoadingReport && !isRefetchingReport) {
      setShowEmails(
        report?.active
          ? (report?.settings?.emails as string[]).length > 0
          : true
      );
      setShowSlackChannels(
        report?.active
          ? (report?.settings?.slack_channels as string[]).length > 0
          : false
      );
      setSelectedEmails(
        report?.active ? (report?.settings?.emails as string[]) : []
      );
      setSelectedSlackChannels(
        report?.active ? (report?.settings?.slack_channels as string[]) : []
      );
      setReportEnabled(report?.active ?? false);
    }
  }, [isLoadingReport, isRefetchingReport]);

  // useEffect(() => {
  //   setShowEmails(
  //     report?.active ? (report?.settings?.emails as string[]).length > 0 : true
  //   );
  //   setShowSlackChannels(
  //     report?.active
  //       ? (report?.settings?.slack_channels as string[]).length > 0
  //       : false
  //   );
  //   setSelectedEmails(
  //     report?.active ? (report?.settings?.emails as string[]) : []
  //   );
  //   setSelectedSlackChannels(
  //     report?.active ? (report?.settings?.slack_channels as string[]) : []
  //   );
  // }, []);

  const handleCustomizeReports = async (event: FormEvent<HTMLFormElement>) => {
    event.preventDefault();

    if (orgContext?.currentOrg?.id === undefined) {
      return;
    }

    if (
      reportEnabled &&
      ((!showEmails && !showSlackChannels) ||
        (selectedEmails.length < 1 && selectedSlackChannels.length < 1))
    ) {
      setNotification(
        "Please select at least one email or slack channel",
        "error"
      );
      return;
    }

    const authFromCookie = getHeliconeCookie();
    if (authFromCookie.error || !authFromCookie.data) {
      setNotification("Please login to create an alert", "error");
      return;
    }

    const req_body = {
      integration_name: "report",
      settings: reportEnabled
        ? {
            emails: showEmails ? selectedEmails : [],
            slack_channels: showSlackChannels ? selectedSlackChannels : [],
          }
        : report?.settings
        ? report?.settings
        : {},
      active: reportEnabled,
    };

    if (report?.id) {
      const { error } = await jawn.POST(`/v1/integration/{integrationId}`, {
        params: {
          path: {
            integrationId: report.id,
          },
        },
        body: req_body,
      });

      if (error) {
        setNotification(`Failed to update report ${error}`, "error");
        return;
      }

      setNotification("Successfully configured report", "success");
      refetchReport();
      return;
    }

    const { error } = await jawn.POST("/v1/integration", {
      body: req_body,
    });

    if (error) {
      setNotification(`Failed to create report ${error}`, "error");
      return;
    }

    setNotification("Successfully enabled report", "success");
    refetchReport();
  };

  return (
    <div className="max-w-2xl">
      <form onSubmit={handleCustomizeReports} className="w-full h-full">
        <div className="col-span-4 flex flex-row justify-between items-center">
          <h1 className="font-semibold text-xl text-gray-900 dark:text-gray-100">
            Reports
          </h1>

          <Switch
            checked={reportEnabled}
            onCheckedChange={setReportEnabled}
            size="md"
          />
        </div>
        <small className="text-gray-500 col-span-4">
          Receive a weekly summary report every <strong>Monday</strong> at{" "}
          <strong>10am UTC</strong>.
        </small>
        {reportEnabled && (
          <div className="col-span-4 w-full p-6 bg-gray-100 rounded-md space-y-1.5">
            <h3 className="text-gray-500 font-semibold">Notify By</h3>
            <div className="col-span-4 w-full space-y-1.5 text-sm">
              <div className="flex items-center justify-between">
                <label htmlFor="alert-emails" className="text-gray-500">
                  Emails
                </label>
                <Switch
                  disabled={isLoading}
                  size="md"
                  checked={showEmails}
                  onCheckedChange={setShowEmails}
                />
              </div>
              {showEmails && (
                <MultiSelect
                  disabled={isLoading}
                  placeholder="Select emails to send alerts to"
                  value={selectedEmails}
                  onValueChange={(values: string[]) => {
                    setSelectedEmails(values);
                  }}
                  className="!mb-8"
                >
                  {members.map((member, idx) => {
                    return (
                      <MultiSelectItem
                        value={member.email}
                        key={idx}
                        className="font-medium text-black"
                      >
                        {member.email}
                      </MultiSelectItem>
                    );
                  })}
                </MultiSelect>
              )}
            </div>
            <div className="col-span-4 w-full space-y-1.5 text-sm">
              <div className="flex items-center justify-between">
                <label htmlFor="alert-slack-channels" className="text-gray-500">
                  Slack Channels
                </label>
                <Switch
                  disabled={isLoadingSlackChannels}
                  size="md"
                  checked={showSlackChannels}
                  onCheckedChange={setShowSlackChannels}
                />
              </div>
              {showSlackChannels &&
                (slackIntegration?.data ? (
                  <>
                    <MultiSelect
                      disabled={isLoadingSlackChannels}
                      placeholder="Select slack channels to send alerts to"
                      value={selectedSlackChannels}
                      onValueChange={(values: string[]) => {
                        setSelectedSlackChannels(values);
                      }}
                    >
                      {slackChannels.map((channel, idx) => {
                        return (
                          <MultiSelectItem
                            value={channel.id}
                            key={idx}
                            className="font-medium text-black"
                          >
                            {channel.name}
                          </MultiSelectItem>
                        );
                      })}
                    </MultiSelect>
                    <small className="text-gray-500">
                      If the channel is private, you will need to add the bot to
                      the channel by mentioning <strong>@Helicone</strong> in
                      the channel.
                    </small>
                  </>
                ) : (
                  <Button asChild variant="outline">
                    <a
                      href={`https://slack.com/oauth/v2/authorize?scope=channels:read,groups:read,chat:write,chat:write.public&client_id=${
                        process.env.NEXT_PUBLIC_SLACK_CLIENT_ID ?? ""
                      }&state=${
                        orgContext?.currentOrg?.id || ""
                      }&redirect_uri=${slackRedirectUrl}`}
                    >
                      Connect Slack
                    </a>
                  </Button>
                ))}
            </div>
          </div>
        )}
        <div className="col-span-4 flex justify-end gap-2 pt-4">
          <button
            onClick={() => {
              setSelectedEmails([]);
              setSelectedSlackChannels([]);
            }}
            type="button"
            className="flex flex-row items-center rounded-md bg-white dark:bg-black px-4 py-2 text-sm font-semibold border border-gray-300 dark:border-gray-700 hover:bg-gray-50 dark:hover:bg-gray-900 text-gray-900 dark:text-gray-100 shadow-sm hover:text-gray-700 dark:hover:text-gray-300 focus-visible:outline focus-visible:outline-2 focus-visible:outline-offset-2 focus-visible:outline-gray-500"
          >
            Cancel
          </button>
          <button
            type="submit"
            className="items-center rounded-md bg-black dark:bg-white px-4 py-2 text-sm flex font-semibold text-white dark:text-black shadow-sm hover:bg-gray-800 dark:hover:bg-gray-200 focus-visible:outline focus-visible:outline-2 focus-visible:outline-offset-2 focus-visible:outline-white"
          >
            Save
          </button>
        </div>
      </form>
    </div>
  );
};

export default ReportsPage;<|MERGE_RESOLUTION|>--- conflicted
+++ resolved
@@ -1,14 +1,6 @@
-<<<<<<< HEAD
-import { FormEvent, useEffect, useMemo, useState } from "react";
-import { MultiSelect, MultiSelectItem } from "@tremor/react";
-import useNotification from "../../shared/notification/useNotification";
-import { Button } from "@/components/ui/button";
-import { useGetReport } from "@/services/hooks/dashboard";
-=======
 import { useOrg } from "@/components/layout/organizationContext";
 import { Button } from "@/components/ui/button";
 import { Switch } from "@/components/ui/switch";
->>>>>>> 0dd09632
 import { useJawnClient } from "@/lib/clients/jawnHook";
 import { getHeliconeCookie } from "@/lib/cookies";
 import { useGetReport } from "@/services/hooks/dashboard";
