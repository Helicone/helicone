import {
  CurrencyDollarIcon,
  ExclamationCircleIcon,
  TableCellsIcon,
} from "@heroicons/react/24/outline";
import { Dispatch, SetStateAction, useState } from "react";

import { GraphDataState } from "../../../lib/dashboardGraphs";
import { Result } from "../../../lib/result";
import {
  getTimeMap,
  timeGraphConfig,
} from "../../../lib/timeCalculations/constants";
import { TimeInterval } from "../../../lib/timeCalculations/time";
import { FilterNode } from "../../../services/lib/filters/filterDefs";
import { clsx } from "../../shared/clsx";
import ThemedTabs from "../../shared/themed/themedTabs";
import ThemedTimeFilter from "../../shared/themed/themedTimeFilter";
import { Loading } from "./dashboardPage";
import LogPanel from "./logPanel";
import { TimeActions } from "./timeActions";

import { RenderLineChart } from "./timeGraph";

interface TimeGraphWHeaderProps {
  data: GraphDataState;

  timeMap: (date: Date) => string;
}

function unwrapDefaultEmpty<T>(data: Loading<Result<T[], string>>): T[] {
  if (data === "loading") {
    return [];
  }
  if (data.error !== null) {
    return [];
  }
  return data.data;
}

const TimeGraphWHeader = (props: TimeGraphWHeaderProps) => {
  const {
    data: { requestsOverTime, costOverTime },
    timeMap,
  } = props;

  const [mode, setMode] = useState<"requests" | "costs" | "errors">("requests");

  return (
    <div className="flex flex-col space-y-4 pt-4">
      <ThemedTabs
        options={[
          {
            icon: TableCellsIcon,
            label: "Requests",
          },
          {
            icon: CurrencyDollarIcon,
            label: "Costs",
          },
          {
            icon: ExclamationCircleIcon,
            label: "Errors",
          },
        ]}
        onOptionSelect={(option) => {
          setMode(option.toLowerCase() as "requests" | "costs" | "errors");
        }}
      />
      <div
        className={clsx(requestsOverTime === "loading" ? "animate-pulse" : "")}
      >
<<<<<<< HEAD
        {mode === "requests" && (
          <div className="h-96 bg-white border border-gray-300 rounded-lg py-4 pr-12">
            <h3 className="text-md font-semibold text-gray-900 text-center">
              Requests
            </h3>
            <RenderLineChart
              data={unwrapDefaultEmpty(requestsOverTime).map((r) => ({
                ...r,
                value: r.count,
              }))}
              timeMap={timeMap}
              valueFormatter={(v) => [v.toString(), "requests"]}
            />
          </div>
        )}
        {mode === "costs" && (
          <div className="h-96 bg-white border border-gray-300 rounded-lg py-4 pr-12">
            <h3 className="text-md font-semibold text-gray-900 text-center">
              Costs (USD)
            </h3>
            <RenderLineChart
              data={unwrapDefaultEmpty(costOverTime).map((r) => ({
                ...r,
                value: r.cost,
              }))}
              timeMap={timeMap}
              valueFormatter={(v) => {
                return [
                  `$${(typeof v === "number"
                    ? v.toFixed(v % 1 !== 0 ? 1 : 0)
                    : v
                  ).toString()}`,
                  "cost",
                ];
              }}
            />
          </div>
        )}
        {mode === "errors" && (
          <div className="h-96 bg-white border border-gray-300 rounded-lg py-4 pr-12">
            <h3 className="text-md font-semibold text-gray-900 text-center">
              Errors
            </h3>
            <RenderLineChart
              data={unwrapDefaultEmpty(errorOverTime).map((r) => ({
                ...r,
                value: r.count,
              }))}
              timeMap={timeMap}
              valueFormatter={(v) => [v.toString(), "errors"]}
            />
          </div>
        )}
=======
        {/* <div className="col-span-1 h-80 border border-gray-300 shadow-sm rounded-md py-4 pb-8 space-y-1 bg-white">
          <h3 className="text-md font-semibold text-gray-900 text-center">
            Live Logs
          </h3>
          <LogPanel />
        </div> */}

        {/* Requests over time */}
        <div className="col-span-1 h-80 border border-gray-300 shadow-sm rounded-md pl-0 pr-8 pt-4 pb-8 space-y-1 bg-white">
          <h3 className="text-md font-semibold text-gray-900 text-center">
            Requests
          </h3>
          <RenderLineChart
            data={unwrapDefaultEmpty(requestsOverTime).map((r) => ({
              ...r,
              value: r.count,
            }))}
            timeMap={timeMap}
            valueFormatter={(v) => [v.toString(), "requests"]}
          />
        </div>

        {/* Costs over time */}
        <div className="col-span-1 h-80 border border-gray-300 bg-white shadow-sm rounded-md pl-0 pr-8 pt-4 pb-8 space-y-1">
          <h3 className="text-md font-semibold text-gray-900 text-center">
            Costs (USD)
          </h3>
          <RenderLineChart
            data={unwrapDefaultEmpty(costOverTime).map((r) => ({
              ...r,
              value: r.cost,
            }))}
            timeMap={timeMap}
            valueFormatter={(v) => {
              return [
                `$${(typeof v === "number"
                  ? v.toFixed(v % 1 !== 0 ? 1 : 0)
                  : v
                ).toString()}`,
                "cost",
              ];
            }}
          />
        </div>
>>>>>>> 50b5283e
      </div>
    </div>
  );
};

export default TimeGraphWHeader;<|MERGE_RESOLUTION|>--- conflicted
+++ resolved
@@ -70,7 +70,6 @@
       <div
         className={clsx(requestsOverTime === "loading" ? "animate-pulse" : "")}
       >
-<<<<<<< HEAD
         {mode === "requests" && (
           <div className="h-96 bg-white border border-gray-300 rounded-lg py-4 pr-12">
             <h3 className="text-md font-semibold text-gray-900 text-center">
@@ -109,67 +108,6 @@
             />
           </div>
         )}
-        {mode === "errors" && (
-          <div className="h-96 bg-white border border-gray-300 rounded-lg py-4 pr-12">
-            <h3 className="text-md font-semibold text-gray-900 text-center">
-              Errors
-            </h3>
-            <RenderLineChart
-              data={unwrapDefaultEmpty(errorOverTime).map((r) => ({
-                ...r,
-                value: r.count,
-              }))}
-              timeMap={timeMap}
-              valueFormatter={(v) => [v.toString(), "errors"]}
-            />
-          </div>
-        )}
-=======
-        {/* <div className="col-span-1 h-80 border border-gray-300 shadow-sm rounded-md py-4 pb-8 space-y-1 bg-white">
-          <h3 className="text-md font-semibold text-gray-900 text-center">
-            Live Logs
-          </h3>
-          <LogPanel />
-        </div> */}
-
-        {/* Requests over time */}
-        <div className="col-span-1 h-80 border border-gray-300 shadow-sm rounded-md pl-0 pr-8 pt-4 pb-8 space-y-1 bg-white">
-          <h3 className="text-md font-semibold text-gray-900 text-center">
-            Requests
-          </h3>
-          <RenderLineChart
-            data={unwrapDefaultEmpty(requestsOverTime).map((r) => ({
-              ...r,
-              value: r.count,
-            }))}
-            timeMap={timeMap}
-            valueFormatter={(v) => [v.toString(), "requests"]}
-          />
-        </div>
-
-        {/* Costs over time */}
-        <div className="col-span-1 h-80 border border-gray-300 bg-white shadow-sm rounded-md pl-0 pr-8 pt-4 pb-8 space-y-1">
-          <h3 className="text-md font-semibold text-gray-900 text-center">
-            Costs (USD)
-          </h3>
-          <RenderLineChart
-            data={unwrapDefaultEmpty(costOverTime).map((r) => ({
-              ...r,
-              value: r.cost,
-            }))}
-            timeMap={timeMap}
-            valueFormatter={(v) => {
-              return [
-                `$${(typeof v === "number"
-                  ? v.toFixed(v % 1 !== 0 ? 1 : 0)
-                  : v
-                ).toString()}`,
-                "cost",
-              ];
-            }}
-          />
-        </div>
->>>>>>> 50b5283e
       </div>
     </div>
   );
