import { Dispatch, SetStateAction, useState } from "react";
<<<<<<< HEAD
import { FilterNode } from "../../../lib/shared/filters/filterDefs";
=======
>>>>>>> de337f65
import ThemedDropdown from "../../shared/themed/themedDropdown";

export function Filters({
  keys,

  setFilter,
}: {
  keys: {
    created_at: string;
    api_key_hash: string;
    api_key_preview: string;
    user_id: string;
    key_name: string | null;
  }[];

  setFilter: Dispatch<SetStateAction<string | null>>;
}) {
  const sessionStorageKey =
    typeof window !== "undefined" ? sessionStorage.getItem("currentKey") : null;

  const [currentKey, setCurrentKey] = useState<string>(
    sessionStorageKey || "all"
  );

  const options = keys.map((key) => {
    return {
      value: key.api_key_hash,
      label: key.key_name === null ? key.api_key_preview : key.key_name,
    };
  });

  options.unshift({
    value: "all",
    label: "All",
  });

  return (
    <div className="flex flex-row items-center gap-2">
      <label
        htmlFor="location"
        className="block text-sm font-medium text-gray-700 whitespace-nowrap"
      >
        API Key:
      </label>
      <ThemedDropdown
        align="right"
        options={options}
        selectedValue={currentKey}
        onSelect={(option: string) => {
          if (option !== "all") {
            sessionStorage.setItem("currentKey", option);
          } else {
            sessionStorage.removeItem("currentKey");
          }

          setCurrentKey(option);
          setFilter(option !== "all" ? option : null);
        }}
      />
    </div>
  );
}<|MERGE_RESOLUTION|>--- conflicted
+++ resolved
@@ -1,8 +1,4 @@
 import { Dispatch, SetStateAction, useState } from "react";
-<<<<<<< HEAD
-import { FilterNode } from "../../../lib/shared/filters/filterDefs";
-=======
->>>>>>> de337f65
 import ThemedDropdown from "../../shared/themed/themedDropdown";
 
 export function Filters({
