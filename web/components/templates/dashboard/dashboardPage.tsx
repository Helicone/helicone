--- conflicted
+++ resolved
@@ -176,7 +176,7 @@
   const combineRequestsAndErrors = () => {
     let combinedArray = overTimeData.requests.data?.data?.map(
       (request, index) => ({
-        date: getUSDateShort(request.time.toString()),
+        date: getUSDate(request.time),
         requests: request.count,
         errors: overTimeData.errors.data?.data
           ? overTimeData.errors.data?.data[index].count > 0
@@ -190,7 +190,7 @@
 
   const combinePositiveAndNegativeFeedback = () => {
     let combinedArray = overTimeData.feedback.data?.data?.map((feedback) => ({
-      date: getUSDateShort(feedback.time.toString()),
+      date: getUSDate(feedback.time),
       positive: feedback.positiveCount > 0 ? feedback.positiveCount : null,
       negative: feedback.negativeCount > 0 ? feedback.negativeCount : null,
     }));
@@ -474,10 +474,7 @@
                       categories={["requests", "errors"]}
                       colors={["green", "red"]}
                       showYAxis={false}
-<<<<<<< HEAD
                       curveType="monotone"
-=======
->>>>>>> 1ffdee6b
                     />
                   )}
                 </StyledAreaChart>
@@ -510,7 +507,7 @@
                       className="h-[14rem]"
                       data={
                         overTimeData.costs.data?.data?.map((r) => ({
-                          date: getUSDateShort(r.time.toString()),
+                          date: getUSDate(r.time),
                           costs: r.cost,
                         })) ?? []
                       }
@@ -541,7 +538,7 @@
                       className="h-[14rem]"
                       data={
                         overTimeData.users.data?.data?.map((r) => ({
-                          date: getUSDateShort(r.time.toString()),
+                          date: getUSDate(r.time),
                           users: r.count,
                         })) ?? []
                       }
@@ -596,7 +593,7 @@
                       className="h-[14rem]"
                       data={
                         overTimeData.latency.data?.data?.map((r) => ({
-                          date: getUSDateShort(r.time.toString()),
+                          date: getUSDate(r.time),
                           latency: r.duration,
                         })) ?? []
                       }
@@ -604,10 +601,7 @@
                       categories={["latency"]}
                       colors={["cyan"]}
                       showYAxis={false}
-<<<<<<< HEAD
                       curveType="monotone"
-=======
->>>>>>> 1ffdee6b
                     />
                   )}
                 </StyledAreaChart>
