--- conflicted
+++ resolved
@@ -160,11 +160,7 @@
       dbIncrement: timeIncrement,
     });
 
-<<<<<<< HEAD
-  const { isLoading, models } = useModels(timeFilter);
-=======
   const { isLoading, models } = useModels(timeFilter, 5);
->>>>>>> 177e7188
 
   function encodeFilter(filter: UIFilterRow): string {
     return `${filter.filterMapIdx}:${filter.operatorIdx}:${encodeURIComponent(
