--- conflicted
+++ resolved
@@ -52,12 +52,9 @@
 import { useOrg } from "../../layout/organizationContext";
 import { v4 as uuidv4 } from "uuid";
 import { useOrganizationLayout } from "../../../services/hooks/organization_layout";
-<<<<<<< HEAD
 import { ok } from "../../../lib/result";
-=======
+import CountryPanel from "./panels/countryPanel";
 import { INITIAL_LAYOUT, SMALL_LAYOUT } from "./gridLayouts";
-import CountryPanel from "./panels/countryPanel";
->>>>>>> 4aadef75
 
 const ResponsiveGridLayout = WidthProvider(Responsive);
 
