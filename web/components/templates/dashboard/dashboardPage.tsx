import {
  ArrowTopRightOnSquareIcon,
  ExclamationCircleIcon,
  PlusIcon,
} from "@heroicons/react/24/outline";
import { useSupabaseClient } from "@supabase/auth-helpers-react";
import { SupabaseClient, User } from "@supabase/supabase-js";
import Link from "next/link";
import { SetStateAction, useEffect, useState } from "react";

import { Metrics } from "../../../lib/api/metrics/metrics";
import {
  getDashboardData,
  GraphDataState,
  initialGraphDataState,
} from "../../../lib/dashboardGraphs";
import { Result } from "../../../lib/result";
<<<<<<< HEAD
import {
  getTimeMap,
  timeGraphConfig,
} from "../../../lib/timeCalculations/constants";
import {
  getTimeIntervalAgo,
  TimeInterval,
} from "../../../lib/timeCalculations/time";
import { useGetProperties } from "../../../services/hooks/properties";
import {
  FilterLeaf,
  FilterNode,
  getPropertyFilters,
} from "../../../services/lib/filters/filterDefs";
import { RequestsTableFilter } from "../../../services/lib/filters/frontendFilterDefs";
=======
import { timeGraphConfig } from "../../../lib/timeCalculations/constants";
import { TimeInterval } from "../../../lib/timeCalculations/time";
import {
  FilterLeaf,
  FilterNode,
} from "../../../services/lib/filters/filterDefs";
>>>>>>> 26691822
import { Database } from "../../../supabase/database.types";
import AuthHeader from "../../shared/authHeader";
import AuthLayout from "../../shared/layout/authLayout";
import ThemedFilter, { Filter } from "../../shared/themed/themedFilter";
import ThemedTimeFilter from "../../shared/themed/themedTimeFilter";
import useRequestsPage from "../requests/useRequestsPage";
import { Filters } from "./filters";

import { MetricsPanel } from "./metricsPanel";
import TimeGraphWHeader from "./timeGraphWHeader";

interface DashboardPageProps {
  user: User;
  keys: Database["public"]["Tables"]["user_api_keys"]["Row"][];
}

export type Loading<T> = T | "loading";

const DashboardPage = (props: DashboardPageProps) => {
  const { user, keys } = props;
  const [timeData, setTimeData] = useState<GraphDataState>(
    initialGraphDataState
  );

  const [metrics, setMetrics] =
    useState<Loading<Result<Metrics, string>>>("loading");
  const [interval, setInterval] = useState<TimeInterval>("1m");
  const [filter, setFilter] = useState<FilterNode>("all");
  const [apiKeyFilter, setApiKeyFilter] = useState<FilterNode>("all");
  const [timeFilter, setTimeFilter] = useState<FilterLeaf>({
    request: {
      created_at: {
        gte: timeGraphConfig["1m"].start.toISOString(),
        lte: timeGraphConfig["1m"].end.toISOString(),
      },
    },
  });

  const { properties, isLoading: isPropertiesLoading } = useGetProperties();

  useEffect(() => {
    getDashboardData(
      timeFilter,
      {
        left: filter,
        operator: "and",
        right: apiKeyFilter,
      },
      setMetrics,
      setTimeData
    );
    // eslint-disable-next-line react-hooks/exhaustive-deps
  }, [timeFilter, filter, apiKeyFilter]);

  const propertyFilterMap = {
    properties: {
      label: "Properties",
      columns: getPropertyFilters(properties),
    },
  };
  return (
    <AuthLayout user={user}>
      <AuthHeader
        title={"Dashboard"}
        actions={
          <Filters
            keys={keys}
            filter={apiKeyFilter}
            setFilter={setApiKeyFilter}
          />
        }
      />
      {keys.length === 0 ? (
        <div className="space-y-16">
          <div className="text-center mt-24">
            <svg
              className="mx-auto h-12 w-12 text-gray-400"
              fill="none"
              viewBox="0 0 24 24"
              stroke="currentColor"
              aria-hidden="true"
            >
              <path
                vectorEffect="non-scaling-stroke"
                strokeLinecap="round"
                strokeLinejoin="round"
                strokeWidth={2}
                d="M9 13h6m-3-3v6m-9 1V7a2 2 0 012-2h6l2 2h6a2 2 0 012 2v8a2 2 0 01-2 2H5a2 2 0 01-2-2z"
              />
            </svg>
            <h3 className="mt-2 text-xl font-medium text-gray-900">
              No OpenAI API Keys found
            </h3>
            <p className="mt-1 text-lg text-gray-500">
              Go to the keys page to add a key and get started.
            </p>
            <div className="mt-6">
              <Link
                href="/keys"
                className="inline-flex items-center rounded-md bg-gradient-to-r from-sky-600 to-indigo-500 bg-origin-border px-4 py-2 text-sm font-medium text-white shadow-sm hover:bg-indigo-700 focus:outline-none focus:ring-2 focus:ring-indigo-500 focus:ring-offset-2"
              >
                <ArrowTopRightOnSquareIcon
                  className="-ml-1 mr-2 h-5 w-5"
                  aria-hidden="true"
                />
                Key Page
              </Link>
            </div>
          </div>
        </div>
      ) : (
        <div className="space-y-8">
          <ThemedFilter
            data={null}
            isFetching={metrics === "loading"}
            customTimeFilter
            timeFilterOptions={[
              { key: "1h", value: "hour" },
              { key: "24h", value: "day" },
              { key: "7d", value: "wk" },
              { key: "1m", value: "mo" },
              { key: "3m", value: "3mo" },
            ]}
            defaultTimeFilter={interval}
            filterMap={{
              ...RequestsTableFilter,
              ...propertyFilterMap,
            }}
            onAdvancedFilter={(_filters: Filter[]) => {
              const filters = _filters.filter((f) => f) as FilterNode[];
              if (filters.length === 0) {
                setFilter("all");
              } else {
                const firstFilter = filters[0];
                setFilter(
                  filters.slice(1).reduce((acc, curr) => {
                    return {
                      left: acc,
                      operator: "and",
                      right: curr,
                    };
                  }, firstFilter)
                );
              }
            }}
            onTimeSelectHandler={(key: TimeInterval, value: string) => {
              if ((key as string) === "custom") {
                console.log("CUSTOM", value);
                value = value.replace("custom:", "");
                const start = new Date(value.split("_")[0]);
                const end = new Date(value.split("_")[1]);
                console.log("CUSTOM", start, end);
                setTimeFilter({
                  request: {
                    created_at: {
                      gte: start.toISOString(),
                      lte: end.toISOString(),
                    },
                  },
                });
              } else {
                console.log("KEY", key, value);
                setTimeFilter({
                  request: {
                    created_at: {
                      gte: getTimeIntervalAgo(key).toISOString(),
                      lte: new Date().toISOString(),
                    },
                  },
                });
              }
            }}
          />
          <MetricsPanel filters={filter} metrics={metrics} />
          <TimeGraphWHeader
            data={timeData}
            timeMap={getTimeMap(
              new Date(timeFilter.request!.created_at!.gte!),
              new Date(timeFilter.request!.created_at!.lte!)
            )}
          />
        </div>
      )}
    </AuthLayout>
  );
};

export default DashboardPage;<|MERGE_RESOLUTION|>--- conflicted
+++ resolved
@@ -1,12 +1,7 @@
-import {
-  ArrowTopRightOnSquareIcon,
-  ExclamationCircleIcon,
-  PlusIcon,
-} from "@heroicons/react/24/outline";
-import { useSupabaseClient } from "@supabase/auth-helpers-react";
-import { SupabaseClient, User } from "@supabase/supabase-js";
+import { ArrowTopRightOnSquareIcon } from "@heroicons/react/24/outline";
+import { User } from "@supabase/supabase-js";
 import Link from "next/link";
-import { SetStateAction, useEffect, useState } from "react";
+import { useEffect, useState } from "react";
 
 import { Metrics } from "../../../lib/api/metrics/metrics";
 import {
@@ -15,7 +10,6 @@
   initialGraphDataState,
 } from "../../../lib/dashboardGraphs";
 import { Result } from "../../../lib/result";
-<<<<<<< HEAD
 import {
   getTimeMap,
   timeGraphConfig,
@@ -31,20 +25,10 @@
   getPropertyFilters,
 } from "../../../services/lib/filters/filterDefs";
 import { RequestsTableFilter } from "../../../services/lib/filters/frontendFilterDefs";
-=======
-import { timeGraphConfig } from "../../../lib/timeCalculations/constants";
-import { TimeInterval } from "../../../lib/timeCalculations/time";
-import {
-  FilterLeaf,
-  FilterNode,
-} from "../../../services/lib/filters/filterDefs";
->>>>>>> 26691822
 import { Database } from "../../../supabase/database.types";
 import AuthHeader from "../../shared/authHeader";
 import AuthLayout from "../../shared/layout/authLayout";
 import ThemedFilter, { Filter } from "../../shared/themed/themedFilter";
-import ThemedTimeFilter from "../../shared/themed/themedTimeFilter";
-import useRequestsPage from "../requests/useRequestsPage";
 import { Filters } from "./filters";
 
 import { MetricsPanel } from "./metricsPanel";
