import { ExclamationCircleIcon } from "@heroicons/react/24/solid";
import { useSupabaseClient, useUser } from "@supabase/auth-helpers-react";
import { User } from "@supabase/supabase-js";
import Link from "next/link";
import { useRouter } from "next/router";
import AuthLayout from "../../shared/layout/authLayout";

import { MetricsPanel } from "./metricsPanel";
<<<<<<< HEAD
import TimeGraphWHeader from "./timeGraphWHeader";
=======
import { DEMO_EMAIL } from "../../../lib/constants";
>>>>>>> 024f8ec9

interface DashboardPageProps {
  user: User;
}

const DashboardPage = (props: DashboardPageProps) => {
  const {} = props;
  const user = useUser();
  const client = useSupabaseClient();
  const router = useRouter();

  const stats = [
    { name: "Total Subscribers", stat: "71,897" },
    { name: "Avg. Open Rate", stat: "58.16%" },
    { name: "Avg. Click Rate", stat: "24.57%" },
    { name: "Avg. Open Rate", stat: "58.16%" },
    { name: "Avg. Click Rate", stat: "24.57%" },
  ];

  return (
    <AuthLayout>
<<<<<<< HEAD
      <div className="space-y-16">
        <MetricsPanel />
        {/* <div className="h-20 bg-yellow-500">
        <Logs />
      </div> */}

        <TimeGraphWHeader client={client} />
=======
      {user?.email === DEMO_EMAIL && (
        <div className="text-sm flex flex-col items-center justify-center bg-red-800 text-white p-2 mb-5">
          <div
            className="hover:bg-red-900 hover:cursor-pointer text-base underline flex flex-row items-center justify-center bg-red-800 text-white"
            onClick={() => {
              client.auth.signOut().then(() => {
                router.push("/");
              });
            }}
          >
            <ExclamationCircleIcon className="h-5 w-5 mr-2" />
            <p className="">Exit demo</p>
          </div>
          <div>
            Demo data from:{" "}
            <Link
              href="https://demoapp.valyrai.com"
              target="_blank"
              rel="noopener noreferrer"
              className="underline"
            >
              AI App Ideas
            </Link>{" "}
          </div>
        </div>
      )}
      <div className="h-2/6 w-full">
        <div className="flex flex-col md:flex-row gap-8">
          <div className="flex-1 border border-black rounded-lg p-2 flex flex-col items-center">
            <MetricsPanel />
          </div>
          <div className="flex-1 border text-xs border-black rounded-lg p-2 max-h-60 overflow-y-auto">
            {/* This is a vertically scrollable table */}
            <div className="flex flex-row justify-between">
              <div className="flex flex-row gap-2">
                <InformationCircleIcon className="h-5 w-5 text-slate-300" />
                <p className="text-black">Logs</p>
              </div>
              <div className="flex flex-row gap-2">
                <p className="text-black animate-pulse">Live</p>
                <ArrowUpIcon className="h-5 w-5 text-black" />
              </div>
            </div>
            <div className="flex flex-col gap-2 mt-2">
              <Logs />
            </div>
          </div>
        </div>
      </div>
      <div className="h-3/6 mt-8 sm:mt-12">
        <GraphAndCharts />
>>>>>>> 024f8ec9
      </div>
    </AuthLayout>
  );
};

export default DashboardPage;<|MERGE_RESOLUTION|>--- conflicted
+++ resolved
@@ -6,11 +6,8 @@
 import AuthLayout from "../../shared/layout/authLayout";
 
 import { MetricsPanel } from "./metricsPanel";
-<<<<<<< HEAD
 import TimeGraphWHeader from "./timeGraphWHeader";
-=======
 import { DEMO_EMAIL } from "../../../lib/constants";
->>>>>>> 024f8ec9
 
 interface DashboardPageProps {
   user: User;
@@ -32,7 +29,6 @@
 
   return (
     <AuthLayout>
-<<<<<<< HEAD
       <div className="space-y-16">
         <MetricsPanel />
         {/* <div className="h-20 bg-yellow-500">
@@ -40,59 +36,6 @@
       </div> */}
 
         <TimeGraphWHeader client={client} />
-=======
-      {user?.email === DEMO_EMAIL && (
-        <div className="text-sm flex flex-col items-center justify-center bg-red-800 text-white p-2 mb-5">
-          <div
-            className="hover:bg-red-900 hover:cursor-pointer text-base underline flex flex-row items-center justify-center bg-red-800 text-white"
-            onClick={() => {
-              client.auth.signOut().then(() => {
-                router.push("/");
-              });
-            }}
-          >
-            <ExclamationCircleIcon className="h-5 w-5 mr-2" />
-            <p className="">Exit demo</p>
-          </div>
-          <div>
-            Demo data from:{" "}
-            <Link
-              href="https://demoapp.valyrai.com"
-              target="_blank"
-              rel="noopener noreferrer"
-              className="underline"
-            >
-              AI App Ideas
-            </Link>{" "}
-          </div>
-        </div>
-      )}
-      <div className="h-2/6 w-full">
-        <div className="flex flex-col md:flex-row gap-8">
-          <div className="flex-1 border border-black rounded-lg p-2 flex flex-col items-center">
-            <MetricsPanel />
-          </div>
-          <div className="flex-1 border text-xs border-black rounded-lg p-2 max-h-60 overflow-y-auto">
-            {/* This is a vertically scrollable table */}
-            <div className="flex flex-row justify-between">
-              <div className="flex flex-row gap-2">
-                <InformationCircleIcon className="h-5 w-5 text-slate-300" />
-                <p className="text-black">Logs</p>
-              </div>
-              <div className="flex flex-row gap-2">
-                <p className="text-black animate-pulse">Live</p>
-                <ArrowUpIcon className="h-5 w-5 text-black" />
-              </div>
-            </div>
-            <div className="flex flex-col gap-2 mt-2">
-              <Logs />
-            </div>
-          </div>
-        </div>
-      </div>
-      <div className="h-3/6 mt-8 sm:mt-12">
-        <GraphAndCharts />
->>>>>>> 024f8ec9
       </div>
     </AuthLayout>
   );
