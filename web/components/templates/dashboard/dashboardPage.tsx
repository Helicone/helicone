import { useSupabaseClient } from "@supabase/auth-helpers-react";
import { User } from "@supabase/supabase-js";
<<<<<<< HEAD
import { useState } from "react";
import { FilterNode } from "../../../lib/api/metrics/filters";
import { Database } from "../../../supabase/database.types";
=======
import { Database } from "../../../supabase/database.types";
import AuthHeader from "../../shared/authHeader";
>>>>>>> e443175e
import AuthLayout from "../../shared/layout/authLayout";
import { Filters } from "./filters";

import { MetricsPanel } from "./metricsPanel";
import TimeGraphWHeader from "./timeGraphWHeader";

interface DashboardPageProps {
  user: User;
  keys: Database["public"]["Tables"]["user_api_keys"]["Row"][];
}

const DashboardPage = (props: DashboardPageProps) => {
  const { user, keys } = props;
  const client = useSupabaseClient();
<<<<<<< HEAD

  const [filter, setFilter] = useState<FilterNode>("all");

  return (
    <AuthLayout user={user}>
      <div className="sm:flex sm:items-center border-b border-gray-200 pb-4">
        <div className="sm:flex-auto">
          <h1 className="text-xl font-semibold text-gray-900">Dashboard</h1>
        </div>
        <div className="mt-4 sm:mt-0 sm:ml-16 sm:flex-none">
          <Filters keys={keys} filter={filter} setFilter={setFilter} />
        </div>
      </div>
      <div className="space-y-16 mt-4">
        <MetricsPanel filters={filter} />
        <TimeGraphWHeader
          client={client}
          filter={filter}
          setFilter={setFilter}
        />
=======

  return (
    <AuthLayout user={user}>
      <AuthHeader
        title={"Dashboard"}
        // actions={
        //   <div className="flex flex-row items-center gap-2">
        //     <label
        //       htmlFor="location"
        //       className="block text-sm font-medium text-gray-700 whitespace-nowrap"
        //     >
        //       Key Name:
        //     </label>
        //     <select
        //       id="location"
        //       name="location"
        //       className="flex w-full max-w-sm rounded-md border-gray-300 py-1.5 pl-3 pr-8 text-base focus:border-indigo-500 focus:outline-none focus:ring-indigo-500 sm:text-sm"
        //       defaultValue={25}
        //       onChange={(e) => {
        //         // TODO: add key change handler
        //         console.log(e.target.value);
        //       }}
        //     >
        //       {keys.map((key) => (
        //         <option key={key.api_key_hash} value={key.api_key_hash}>
        //           {key.key_name}
        //         </option>
        //       ))}
        //     </select>
        //   </div>
        // }
      />
      <div className="space-y-16">
        <MetricsPanel />
        <TimeGraphWHeader client={client} />
>>>>>>> e443175e
      </div>
    </AuthLayout>
  );
};

export default DashboardPage;<|MERGE_RESOLUTION|>--- conflicted
+++ resolved
@@ -1,13 +1,9 @@
 import { useSupabaseClient } from "@supabase/auth-helpers-react";
 import { User } from "@supabase/supabase-js";
-<<<<<<< HEAD
 import { useState } from "react";
 import { FilterNode } from "../../../lib/api/metrics/filters";
 import { Database } from "../../../supabase/database.types";
-=======
-import { Database } from "../../../supabase/database.types";
 import AuthHeader from "../../shared/authHeader";
->>>>>>> e443175e
 import AuthLayout from "../../shared/layout/authLayout";
 import { Filters } from "./filters";
 
@@ -22,64 +18,22 @@
 const DashboardPage = (props: DashboardPageProps) => {
   const { user, keys } = props;
   const client = useSupabaseClient();
-<<<<<<< HEAD
-
   const [filter, setFilter] = useState<FilterNode>("all");
 
   return (
     <AuthLayout user={user}>
-      <div className="sm:flex sm:items-center border-b border-gray-200 pb-4">
-        <div className="sm:flex-auto">
-          <h1 className="text-xl font-semibold text-gray-900">Dashboard</h1>
-        </div>
-        <div className="mt-4 sm:mt-0 sm:ml-16 sm:flex-none">
-          <Filters keys={keys} filter={filter} setFilter={setFilter} />
-        </div>
-      </div>
-      <div className="space-y-16 mt-4">
+      <AuthHeader
+        title={"Dashboard"}
+        actions={<Filters keys={keys} filter={filter} setFilter={setFilter} />}
+      />
+
+      <div className="space-y-16">
         <MetricsPanel filters={filter} />
         <TimeGraphWHeader
           client={client}
           filter={filter}
           setFilter={setFilter}
         />
-=======
-
-  return (
-    <AuthLayout user={user}>
-      <AuthHeader
-        title={"Dashboard"}
-        // actions={
-        //   <div className="flex flex-row items-center gap-2">
-        //     <label
-        //       htmlFor="location"
-        //       className="block text-sm font-medium text-gray-700 whitespace-nowrap"
-        //     >
-        //       Key Name:
-        //     </label>
-        //     <select
-        //       id="location"
-        //       name="location"
-        //       className="flex w-full max-w-sm rounded-md border-gray-300 py-1.5 pl-3 pr-8 text-base focus:border-indigo-500 focus:outline-none focus:ring-indigo-500 sm:text-sm"
-        //       defaultValue={25}
-        //       onChange={(e) => {
-        //         // TODO: add key change handler
-        //         console.log(e.target.value);
-        //       }}
-        //     >
-        //       {keys.map((key) => (
-        //         <option key={key.api_key_hash} value={key.api_key_hash}>
-        //           {key.key_name}
-        //         </option>
-        //       ))}
-        //     </select>
-        //   </div>
-        // }
-      />
-      <div className="space-y-16">
-        <MetricsPanel />
-        <TimeGraphWHeader client={client} />
->>>>>>> e443175e
       </div>
     </AuthLayout>
   );
