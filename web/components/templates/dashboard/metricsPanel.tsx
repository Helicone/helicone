--- conflicted
+++ resolved
@@ -13,14 +13,6 @@
 
 interface MetricsPanelProps {
   filters: FilterNode;
-<<<<<<< HEAD
-}
-
-export function MetricsPanel(props: MetricsPanelProps) {
-  const { filters } = props;
-
-  const [data, setData] = useState<Metrics | null>(null);
-=======
   metrics: Loading<Result<Metrics, string>>;
 }
 
@@ -36,7 +28,6 @@
     metricsData === "loading" || metricsData.error !== null
       ? null
       : metricsData.data;
->>>>>>> f2a82127
 
   const numberOfDaysActive = !data?.first_request
     ? null
@@ -71,30 +62,6 @@
       label: "Total requests",
     },
   ];
-<<<<<<< HEAD
-  useEffect(() => {
-    fetch("/api/metrics", {
-      method: "POST",
-      headers: {
-        "Content-Type": "application/json",
-      },
-      body: JSON.stringify(filters),
-    })
-      .then((res) => res.json() as Promise<Result<Metrics, string>>)
-      .then(({ data, error }) => {
-        if (error !== null) {
-          console.error(error);
-          return;
-        }
-        setData({
-          ...data,
-          last_request: new Date(data.last_request),
-          first_request: new Date(data.first_request),
-        });
-      });
-  }, [filters]);
-=======
->>>>>>> f2a82127
 
   return (
     <div>
