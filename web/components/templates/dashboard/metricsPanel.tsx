import { useSupabaseClient } from "@supabase/auth-helpers-react";
import { PostgrestError, SupabaseClient } from "@supabase/supabase-js";
import { useRouter } from "next/router";
import React, { useEffect, useState } from "react";
import { FilterLeaf, FilterNode } from "../../../lib/api/metrics/filters";
import { Metrics } from "../../../lib/api/metrics/metrics";
import { Result } from "../../../lib/result";
import { MetricsDB } from "../../../schema/metrics";
import { Database } from "../../../supabase/database.types";

<<<<<<< HEAD
interface MetricsPanelProps {
  filters: FilterNode;
=======
const OPENAI_COSTS = {
  ada: 0.0004,
  babbage: 0.0005,
  curie: 0.002,
  davinci: 0.02,
};

const OPENAI_FINETUNE_COSTS = {
  ada: 0.0016,
  babbage: 0.0024,
  curie: 0.012,
  davinci: 0.12,
};

export function modelCost(
  modelRow: Database["public"]["Views"]["model_metrics"]["Row"]
): number {
  const model = modelRow.model;
  const tokens = modelRow.sum_tokens;
  if (tokens === null) {
    console.error("Tokens is null");
    return 0;
  }
  if (model === null) {
    console.error("Model is null");
    return 0;
  }
  const is_finetuned_model = model.includes(":");

  if (!is_finetuned_model && model.includes("code")) {
    return 0;
  }

  const model_prefix = is_finetuned_model ? model.split(":")[0] : model;

  const costs = is_finetuned_model ? OPENAI_FINETUNE_COSTS : OPENAI_COSTS;

  const cost = Object.entries(costs).find(([key]) =>
    model_prefix.includes(key)
  )?.[1];
  if (!cost) {
    console.error("No cost found for model", model);
    return 0;
  }
  return (cost * tokens) / 1000;
>>>>>>> fe3b5cd3
}

export function MetricsPanel(props: MetricsPanelProps) {
  const { filters } = props;

  const [data, setData] = useState<Metrics | null>(null);

  const numberOfDaysActive = !data?.first_request
    ? null
    : Math.floor(
        (new Date().getTime() - (data.first_request!.getTime() ?? 0)) /
          (86400 * 1000) +
          1
      );

  const metrics = [
    {
      value:
        numberOfDaysActive && data?.total_requests
          ? (data?.total_requests / numberOfDaysActive).toFixed(3)
          : "n/a",
      label: "Avg Requests / day",
    },
    {
      value: data?.average_response_time?.toFixed(3) ?? "n/a",
      label: "Avg Response Time (s)",
    },
    {
      value: data?.average_tokens_per_response?.toFixed(3) ?? "n/a",
      label: "Avg Token / Response",
    },
    {
      value: data?.total_cost?.toFixed(3) ?? "n/a",
      label: "Total cost (USD)",
    },
    {
      value: data?.total_requests ?? "n/a",
      label: "Total requests",
    },
  ];
  useEffect(() => {
    fetch("/api/metrics", {
      method: "POST",
      headers: {
        "Content-Type": "application/json",
      },
      body: JSON.stringify(filters),
    })
      .then((res) => res.json() as Promise<Result<Metrics, string>>)
      .then(({ data, error }) => {
        if (error !== null) {
          console.error(error);
          return;
        }
        setData({
          ...data,
          last_request: new Date(data.last_request),
          first_request: new Date(data.first_request),
        });
      });
  }, [filters]);

  return (
    <div>
      <dl className="grid grid-cols-2 gap-2 sm:gap-5 sm:grid-cols-5">
        {metrics.map((row) => (
          <div
            key={row.label as string}
            className="overflow-hidden rounded-lg bg-white px-4 py-2 shadow"
          >
            <dt className="truncate text-sm font-medium text-gray-500">
              {row.label}
            </dt>
            <dd className="mt-1 text-lg font-semibold tracking-tight text-gray-900">
              {row.value}
            </dd>
          </div>
        ))}
      </dl>
    </div>
  );
}<|MERGE_RESOLUTION|>--- conflicted
+++ resolved
@@ -8,10 +8,6 @@
 import { MetricsDB } from "../../../schema/metrics";
 import { Database } from "../../../supabase/database.types";
 
-<<<<<<< HEAD
-interface MetricsPanelProps {
-  filters: FilterNode;
-=======
 const OPENAI_COSTS = {
   ada: 0.0004,
   babbage: 0.0005,
@@ -57,7 +53,6 @@
     return 0;
   }
   return (cost * tokens) / 1000;
->>>>>>> fe3b5cd3
 }
 
 export function MetricsPanel(props: MetricsPanelProps) {
