--- conflicted
+++ resolved
@@ -36,7 +36,8 @@
       icon: CurrencyDollarIcon,
     },
     {
-      value: +(data?.total_requests ?? 0) + +(data?.total_cached_requests ?? 0),
+      value: +(data?.total_requests ?? 0),
+      // value: +(data?.total_requests ?? 0) + +(data?.total_cached_requests ?? 0),
       label: "Total requests",
       icon: TableCellsIcon,
     },
@@ -55,18 +56,7 @@
     {
       value: data?.average_tokens_per_response?.toFixed(2) ?? "n/a",
       label: "Avg Token / Response",
-<<<<<<< HEAD
       icon: AdjustmentsVerticalIcon,
-=======
-    },
-    {
-      value: data?.total_cost?.toFixed(2) ?? "n/a",
-      label: "Total cost (USD)",
-    },
-    {
-      value: +(data?.total_requests ?? 0),
-      label: "Total requests",
->>>>>>> 50b5283e
     },
   ];
 
