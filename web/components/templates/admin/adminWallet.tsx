--- conflicted
+++ resolved
@@ -57,18 +57,15 @@
   const [modifyError, setModifyError] = useState<string | null>(null);
   const [modifySuccess, setModifySuccess] = useState<string | null>(null);
 
-<<<<<<< HEAD
   // Credit line form state
   const [creditLineEnabled, setCreditLineEnabled] = useState(false);
   const [creditLineLimit, setCreditLineLimit] = useState<string>("");
   const [isSavingCreditLine, setIsSavingCreditLine] = useState(false);
   const [creditLineError, setCreditLineError] = useState<string | null>(null);
   const [creditLineSuccess, setCreditLineSuccess] = useState<string | null>(
-    null
+    null,
   );
 
-=======
->>>>>>> 2e551abd
   // Fetch dashboard data
   const { data: dashboardData, isLoading: dashboardLoading } =
     $JAWN_API.useQuery("post", "/v1/admin/wallet/gateway/dashboard_data", {});
@@ -98,10 +95,9 @@
   // Mutation for modifying wallet balance
   const modifyBalanceMutation = $JAWN_API.useMutation(
     "post",
-    "/v1/admin/wallet/{orgId}/modify-balance"
+    "/v1/admin/wallet/{orgId}/modify-balance",
   );
 
-<<<<<<< HEAD
   // Credit line queries and mutations
   const { data: creditLineInfo, refetch: refetchCreditLine } =
     $JAWN_API.useQuery(
@@ -122,30 +118,28 @@
             setCreditLineLimit(
               data.data.creditLineLimitCents
                 ? (data.data.creditLineLimitCents / 100).toString()
-                : ""
+                : "",
             );
           }
         },
-      }
+      },
     );
 
   const enableCreditLineMutation = $JAWN_API.useMutation(
     "post",
-    "/v1/admin/wallet/{orgId}/enable-negative-balance"
+    "/v1/admin/wallet/{orgId}/enable-negative-balance",
   );
 
   const disableCreditLineMutation = $JAWN_API.useMutation(
     "post",
-    "/v1/admin/wallet/{orgId}/disable-negative-balance"
+    "/v1/admin/wallet/{orgId}/disable-negative-balance",
   );
 
   const setCreditLimitMutation = $JAWN_API.useMutation(
     "post",
-    "/v1/admin/wallet/{orgId}/set-credit-limit"
+    "/v1/admin/wallet/{orgId}/set-credit-limit",
   );
 
-=======
->>>>>>> 2e551abd
   // Fetch table data (lazy loaded when table is selected)
   const { data: tableData, isLoading: tableLoading } = $JAWN_API.useQuery(
     "post",
@@ -228,7 +222,7 @@
         setModifyError(result.error);
       } else {
         setModifySuccess(
-          `Successfully ${modifyType === "credit" ? "added" : "deducted"} ${formatCurrency(amount)}`
+          `Successfully ${modifyType === "credit" ? "added" : "deducted"} ${formatCurrency(amount)}`,
         );
         // Reset form
         setModifyAmount("");
@@ -238,14 +232,13 @@
       }
     } catch (error) {
       setModifyError(
-        error instanceof Error ? error.message : "Failed to modify balance"
+        error instanceof Error ? error.message : "Failed to modify balance",
       );
     } finally {
       setIsModifying(false);
     }
   };
 
-<<<<<<< HEAD
   const handleSaveCreditLine = async () => {
     if (!selectedOrg) return;
 
@@ -291,15 +284,15 @@
       refetchCreditLine();
     } catch (error) {
       setCreditLineError(
-        error instanceof Error ? error.message : "Failed to save credit line settings"
+        error instanceof Error
+          ? error.message
+          : "Failed to save credit line settings",
       );
     } finally {
       setIsSavingCreditLine(false);
     }
   };
 
-=======
->>>>>>> 2e551abd
   if (dashboardLoading) {
     return (
       <div className="flex h-96 items-center justify-center">
@@ -521,10 +514,7 @@
               <TabsList>
                 <TabsTrigger value="overview">Overview</TabsTrigger>
                 <TabsTrigger value="modify">Modify Balance</TabsTrigger>
-<<<<<<< HEAD
                 <TabsTrigger value="creditLine">Credit Line</TabsTrigger>
-=======
->>>>>>> 2e551abd
                 <TabsTrigger value="escrows">Escrows</TabsTrigger>
                 <TabsTrigger value="disallow">Disallow List</TabsTrigger>
                 <TabsTrigger value="tables">Raw Tables</TabsTrigger>
@@ -668,7 +658,6 @@
                 </Card>
               </TabsContent>
 
-<<<<<<< HEAD
               <TabsContent value="creditLine" className="space-y-4">
                 <Card>
                   <CardHeader>
@@ -676,7 +665,7 @@
                   </CardHeader>
                   <CardContent className="space-y-4">
                     {/* Current Status Display */}
-                    <div className="rounded-md border border-border bg-muted p-4 space-y-2">
+                    <div className="space-y-2 rounded-md border border-border bg-muted p-4">
                       <div className="flex justify-between">
                         <span className="text-sm font-medium">Status:</span>
                         <span
@@ -694,7 +683,7 @@
                         <span className="text-sm font-semibold">
                           {creditLineInfo?.data?.creditLineLimitCents
                             ? formatCurrency(
-                                creditLineInfo.data.creditLineLimitCents / 100
+                                creditLineInfo.data.creditLineLimitCents / 100,
                               )
                             : "Unlimited"}
                         </span>
@@ -704,7 +693,10 @@
                     {/* Enable/Disable Toggle */}
                     <div className="flex items-center justify-between space-x-2 rounded-md border border-border p-4">
                       <div className="space-y-0.5">
-                        <Label htmlFor="credit-line-toggle" className="text-sm font-medium">
+                        <Label
+                          htmlFor="credit-line-toggle"
+                          className="text-sm font-medium"
+                        >
                           Allow Negative Balance
                         </Label>
                         <p className="text-sm text-muted-foreground">
@@ -723,9 +715,7 @@
                     {/* Credit Limit Input (only shown when enabled) */}
                     {creditLineEnabled && (
                       <div className="space-y-2">
-                        <Label htmlFor="credit-limit">
-                          Credit Limit (USD)
-                        </Label>
+                        <Label htmlFor="credit-limit">Credit Limit (USD)</Label>
                         <Input
                           id="credit-limit"
                           type="number"
@@ -775,8 +765,6 @@
                 </Card>
               </TabsContent>
 
-=======
->>>>>>> 2e551abd
               <TabsContent value="escrows">
                 <Card>
                   <CardHeader>
