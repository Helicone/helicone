import { Button } from "@/components/ui/button";
import {
  Tooltip,
  TooltipContent,
  TooltipProvider,
  TooltipTrigger,
} from "@/components/ui/tooltip";
import { P, XSmall } from "@/components/ui/typography";
import { getJawnClient } from "@/lib/clients/jawn";
import { useJawnClient } from "@/lib/clients/jawnHook";
import { MappedLLMRequest } from "@/packages/llm-mapper/types";
import { useLocalStorage } from "@/services/hooks/localStorage";
import { useCreatePrompt } from "@/services/hooks/prompts/prompts";
import { formatDate } from "@/utils/date";
import { useQuery } from "@tanstack/react-query";
import {
  FlaskConicalIcon,
  ListTreeIcon,
  ScrollTextIcon,
  UserIcon,
} from "lucide-react";
import Link from "next/link";
import { useRouter } from "next/router";
import { useCallback, useEffect, useMemo, useRef, useState } from "react";
import {
  LuChevronDown,
  LuChevronUp,
  LuPanelRightClose,
  LuPlus,
  LuCopy,
} from "react-icons/lu";
import { PiPlayBold } from "react-icons/pi";
import {
  addRequestProperty,
  addRequestScore,
} from "../../../services/lib/requests";
import { useOrg } from "../../layout/org/organizationContext";
import useNotification from "../../shared/notification/useNotification";
import ThemedModal from "../../shared/themed/themedModal";
import { formatNumber } from "../../shared/utils/formatNumber";
import { Badge } from "../../ui/badge";
import NewDataset from "../datasets/NewDataset";
import FeedbackAction from "../feedback/thumbsUpThumbsDown";
import { RenderMappedRequest } from "./RenderHeliconeRequest";
import ScrollableBadges from "./ScrollableBadges";
import StatusBadge from "./statusBadge";
import { Eye } from "lucide-react";

interface RequestDivProps {
  onCollapse: () => void;
  onNavigate?: (direction: "prev" | "next") => void;
  request?: MappedLLMRequest;
  showCollapse?: boolean;
  onRequestSelect?: (request_id: string) => void;
}
export default function RequestDrawer(props: RequestDivProps) {
  const {
    onCollapse,
    onNavigate,
    request,
    showCollapse = true,
    onRequestSelect,
  } = props;

  const { setNotification } = useNotification();
  const router = useRouter();
  const createPrompt = useCreatePrompt();
  const org = useOrg();
  const jawn = useJawnClient();

  const [showDetails, setShowDetails] = useLocalStorage(
    "request-drawer-details",
    false
  );
  const [showNewDatasetModal, setShowNewDatasetModal] = useState(false);

  // Prompt Data
  const promptId = useMemo(
    () =>
      request?.heliconeMetadata.customProperties?.["Helicone-Prompt-Id"] ??
      null,
    [request?.heliconeMetadata.customProperties]
  );
  const promptDataQuery = useQuery({
    queryKey: ["prompt", promptId, org?.currentOrg?.id],
    enabled: !!promptId && !!org?.currentOrg?.id,
    queryFn: async (query) => {
      const jawn = getJawnClient(query.queryKey[2]);
      const prompt = await jawn.POST("/v1/prompt/query", {
        body: {
          filter: {
            prompt_v2: {
              user_defined_id: {
                equals: query.queryKey[1],
              },
            },
          },
        },
      });
      return prompt.data?.data?.[0];
    },
  });

  /* -------------------------------------------------------------------------- */
  /*                                    MEMOS                                   */
  /* -------------------------------------------------------------------------- */
  const isChatRequest = useMemo(
    () =>
      request?._type === "openai-chat" ||
      request?._type === "anthropic-chat" ||
      request?._type === "gemini-chat",
    [request]
  );

  // TODO: Maybe these go in the Chat component?
  const requestParameters = useMemo(() => {
    const requestBody = request?.schema.request;
    return {
      max_tokens: requestBody?.max_tokens ?? undefined,
      temperature: requestBody?.temperature ?? undefined,
      top_p: requestBody?.top_p ?? undefined,
      seed: requestBody?.seed ?? undefined,
      stream: requestBody?.stream ?? undefined,
      presence_penalty: requestBody?.presence_penalty ?? undefined,
      frequency_penalty: requestBody?.frequency_penalty ?? undefined,
      stop: requestBody?.stop ?? undefined,
      reasoning_effort: requestBody?.reasoning_effort ?? undefined,
      tools: requestBody?.tools?.length
        ? requestBody.tools.map((tool) => tool.name)
        : undefined,
    };
  }, [request]);

  // Organized request details for rendering
  const requestDetails = useMemo(() => {
    if (!request) return { requestInfo: [], tokenInfo: [], parameterInfo: [] };

    // Request Information
    const requestInfo = [
      {
        label: "Provider",
        value: request.heliconeMetadata.provider || "Unknown",
      },
      {
        label: "Created At",
        value: formatDate(request.heliconeMetadata.createdAt),
      },
      { label: "Request ID", value: request.id },
      { label: "User", value: request.heliconeMetadata.user || "Unknown" },
    ];

    // Token Information
    const tokenInfo = [
      {
        label: "Input Tokens",
        value: request.heliconeMetadata.promptTokens || 0,
      },
      {
        label: "Output Tokens",
        value: request.heliconeMetadata.completionTokens || 0,
      },
      {
        label: "Total Tokens",
        value: request.heliconeMetadata.totalTokens || 0,
      },
    ];

    // Parameter Information (only include defined parameters)
    const parameterInfo = Object.entries(requestParameters)
      .filter(([_, value]) => value !== undefined)
      .map(([key, value]) => {
        // Format special values
        let displayValue = value;
        if (key === "stream") {
          displayValue = value ? "true" : "false";
        } else if (key === "tools" && Array.isArray(value)) {
          displayValue = value.join(", ");
        } else if (key === "stop") {
          displayValue = Array.isArray(value) ? value.join(", ") : value;
        }

        return {
          label: key
            .split("_")
            .map((word) => word.charAt(0).toUpperCase() + word.slice(1))
            .join(" "),
          value: displayValue,
          align: ["tools", "stop"].includes(key) ? "right" : "left",
        };
      });

    return { requestInfo, tokenInfo, parameterInfo };
  }, [request, requestParameters]);

  // Create experiment handler
  const handleCreateExperiment = useCallback(() => {
    if (!request) return;

    jawn
      .POST("/v2/experiment/create/from-request/{requestId}", {
        params: {
          path: {
            requestId: request.id,
          },
        },
      })
      .then((res) => {
        if (res.error || !res.data.data?.experimentId) {
          setNotification("Failed to create experiment", "error");
          return;
        }
        router.push(`/experiments/${res.data.data?.experimentId}`);
      });
  }, [jawn, request, router, setNotification]);

  // Test prompt handler
  const handleTestPrompt = useCallback(() => {
    if (!request) return;

    if (promptDataQuery.data?.id) {
      router.push(`/prompts/${promptDataQuery.data?.id}`);
    } else {
      router.push(`/prompts/fromRequest/${request.id}`);
    }
  }, [promptDataQuery.data?.id, request, router]);

  // Update keyboard event handler
  useEffect(() => {
    const handleKeyDown = (event: KeyboardEvent) => {
      if (event.key === "Escape") {
        event.preventDefault();
        onCollapse();
      } else if (event.key === "ArrowUp" && onNavigate) {
        event.preventDefault();
        onNavigate("prev");
      } else if (event.key === "ArrowDown" && onNavigate) {
        event.preventDefault();
        onNavigate("next");
      }
    };

    window.addEventListener("keydown", handleKeyDown);
    return () => window.removeEventListener("keydown", handleKeyDown);
  }, [onCollapse, onNavigate]);

  // Get Helicone Special Properties
  const specialProperties = useMemo(() => {
    return {
      userId: request?.heliconeMetadata.user ?? undefined,
      promptId:
        request?.heliconeMetadata.customProperties?.["Helicone-Prompt-Id"] ??
        undefined,
      sessionId:
        request?.heliconeMetadata.customProperties?.["Helicone-Session-Id"] ??
        undefined,
      sessionName:
        request?.heliconeMetadata.customProperties?.["Helicone-Session-Name"] ??
        undefined,
      sessionPath:
        request?.heliconeMetadata.customProperties?.["Helicone-Session-Path"] ??
        undefined,
    };
  }, [request?.heliconeMetadata.customProperties]);

  // Get current request Properties and Scores
  const currentProperties = useMemo(() => {
    const properties =
      (request?.heliconeMetadata.customProperties as Record<string, string>) ||
      {};
    // Filter out specific Helicone special keys, and leave out only custom properties
    return Object.fromEntries(
      Object.entries(properties).filter(
        ([key]) =>
          ![
            "Helicone-Session-Id",
            "Helicone-Session-Name",
            "Helicone-Session-Path",
            "Helicone-Prompt-Id",
            "Helicone-User-Id",
          ].includes(key)
      )
    );
  }, [request?.heliconeMetadata.customProperties]);
  const currentScores = useMemo(
    () => (request?.heliconeMetadata.scores as Record<string, number>) || {},
    [request?.heliconeMetadata.scores]
  );
  // Handlers for adding properties and scores
  const onAddPropertyHandler = useCallback(
    async (key: string, value: string) => {
      if (!org?.currentOrg?.id || !request) {
        setNotification("Error adding label", "error");
        return;
      }

      try {
        const res = await addRequestProperty(
          request.id,
          org.currentOrg.id,
          key,
          value
        );

        if (res?.status === 200) {
          setNotification("Label added", "success");
        } else {
          setNotification("Error adding label", "error");
        }
      } catch (err) {
        console.error(err);
        setNotification(`Error adding label: ${err}`, "error");
      }
    },
    [org?.currentOrg?.id, request, setNotification]
  );
  const onAddScoreHandler = useCallback(
    async (key: string, value: string) => {
      if (!org?.currentOrg?.id || !request) {
        setNotification("Error adding score", "error");
        return;
      }

      let numValue: number;
      if (value === "true") {
        numValue = 1;
      } else if (value === "false") {
        numValue = 0;
      } else {
        numValue = Number(value);
        if (isNaN(numValue)) {
          setNotification("Value must be a number or 'true'/'false'", "error");
          return;
        }
      }

      try {
        const res = await addRequestScore(
          request.id,
          org.currentOrg.id,
          key,
          numValue
        );

        if (res?.status === 201) {
          setNotification("Score added", "success");
        } else {
          setNotification("Error adding score", "error");
        }
      } catch (err) {
        console.error(err);
        setNotification(`Error adding score: ${err}`, "error");
      }
    },
    [org?.currentOrg?.id, request, setNotification]
  );

  // Tracking the width of the container holding the 3 RequestDescTooltips to dynamically truncate length
  const [descContainerWidth, setDescContainerWidth] = useState(0);
  const containerRef = useRef<HTMLDivElement>(null);

  useEffect(() => {
    if (!containerRef.current) return;

    const resizeObserver = new ResizeObserver((entries) => {
      for (const entry of entries) {
        setDescContainerWidth(entry.contentRect.width);
      }
    });

    resizeObserver.observe(containerRef.current);

    return () => {
      resizeObserver.disconnect();
    };
  }, [containerRef.current]);

  const MINIMUM_TRUNCATE_LENGTH = 3;
  const MAXIMUM_TRUNCATE_LENGTH = 30;
  const CHARACTER_WIDTH = 4;
  const ITEM_COUNT = 3;
  const RESERVED_WIDTH = 300;
  const dynamicTruncateLength = useMemo(() => {
    const availableWidth = descContainerWidth - RESERVED_WIDTH;
    const approximateCharsPerItem = Math.floor(
      availableWidth / (ITEM_COUNT * CHARACTER_WIDTH)
    );
    return Math.max(
      MINIMUM_TRUNCATE_LENGTH,
      Math.min(approximateCharsPerItem, MAXIMUM_TRUNCATE_LENGTH)
    );
  }, [descContainerWidth]);

  const RequestDescTooltip = (props: {
    displayText: string;
    icon: React.ReactNode;
    href?: string;
    copyText?: string;
    truncateLength?: number;
  }) => {
    const { displayText, icon, copyText, href, truncateLength = 18 } = props;
    return (
      <TooltipProvider>
        <Tooltip delayDuration={150}>
          <TooltipTrigger asChild>
            <div className="inline-flex text-secondary px-2 py-1 -ml-1 hover:bg-accent flex items-center gap-2 rounded-md cursor-pointer">
              {icon}
              <XSmall>
                <span className="truncate">
                  {displayText.length > truncateLength
                    ? displayText.slice(0, truncateLength) + "..."
                    : displayText}
                </span>
              </XSmall>
            </div>
          </TooltipTrigger>
          <TooltipContent side="bottom" align="start" className="p-0 ml-2">
            <div className="flex flex-col w-full">
              {copyText && (
                <button
                  className="flex items-center justify-between gap-2 p-2 hover:bg-accent text-left"
                  onClick={() => {
                    navigator.clipboard.writeText(copyText);
                    setNotification("Copied to clipboard", "success");
                  }}
                >
                  <span className="text-xs">Copy ID</span>
                  <LuCopy className="h-3 w-3" />
                </button>
              )}
              {href && (
                <Link
                  href={href}
                  className="flex items-center justify-between gap-2 p-2 hover:bg-accent text-left"
                >
                  <span className="text-xs">View</span>
                  <Eye className="h-3 w-3" />
                </Link>
              )}
            </div>
          </TooltipContent>
        </Tooltip>
      </TooltipProvider>
    );
  };

  if (!request) {
    return null;
  } else
    return (
      <section className="h-full min-h-full w-full flex flex-col">
        {/* Header */}
        <header className="h-fit w-full flex flex-col pt-2 border-b border-border bg-card">
          {/* First Top Row */}
          <div className="h-8 w-full shrink-0 flex flex-row justify-between items-center gap-2 px-2">
            {/* Left Side */}
            <div className="flex flex-row items-center gap-3 overflow-hidden">
              {/* Hide Drawer */}
              {showCollapse && (
                <TooltipProvider>
                  <Tooltip delayDuration={100}>
                    <TooltipTrigger asChild>
                      <Button
                        variant={"none"}
                        size={"square_icon"}
                        className="w-fit text-muted-foreground hover:text-primary pl-2"
                        onClick={onCollapse}
                      >
                        <LuPanelRightClose className="w-4 h-4" />
                      </Button>
                    </TooltipTrigger>
                    <TooltipContent side="bottom" className="text-xs">
                      Collapse Drawer
                    </TooltipContent>
                  </Tooltip>
                </TooltipProvider>
              )}
              {/* Model Name */}
              <P className="font-medium text-secondary text-nowrap truncate">
                {request.model}
              </P>
            </div>

            {/* Right Side */}
            <div className="flex flex-row items-center gap-2">
              {/* Duration Badge */}
              <TooltipProvider>
                <Tooltip delayDuration={100}>
                  <TooltipTrigger asChild>
                    <Badge variant={"secondary"} asPill={false}>
                      {Number(request.heliconeMetadata.latency) / 1000}s
                    </Badge>
                  </TooltipTrigger>
                  <TooltipContent side="bottom" className="text-xs">
                    Latency
                  </TooltipContent>
                </Tooltip>
              </TooltipProvider>

              {/* Cost Badge */}
              <TooltipProvider>
                <Tooltip delayDuration={100}>
                  <TooltipTrigger asChild>
                    <Badge variant={"secondary"} asPill={false}>
                      ${formatNumber(request.heliconeMetadata.cost || 0)}
                    </Badge>
                  </TooltipTrigger>
                  <TooltipContent side="bottom" className="text-xs">
                    Cost
                  </TooltipContent>
                </Tooltip>
              </TooltipProvider>

              {/* Status Badge */}
              <StatusBadge
                statusType={request.heliconeMetadata.status.statusType}
                errorCode={request.heliconeMetadata.status.code}
              />

              {/* Show more Parameters Button */}
              <TooltipProvider>
                <Tooltip delayDuration={100}>
                  <TooltipTrigger asChild>
                    <Button
                      variant={"ghost"}
                      size={"square_icon"}
                      className=""
                      asPill
                      onClick={() => setShowDetails(!showDetails)}
                    >
                      {showDetails ? (
                        <LuChevronUp className="w-4 h-4" />
                      ) : (
                        <LuChevronDown className="w-4 h-4" />
                      )}
                    </Button>
                  </TooltipTrigger>
                  <TooltipContent side="bottom" className="text-xs">
                    {showDetails ? "Hide Details" : "Show Details"}
                  </TooltipContent>
                </Tooltip>
              </TooltipProvider>
            </div>
          </div>

          {/* Second Top Row */}
          {Object.values(specialProperties).some((value) => value) && (
            <div
              ref={containerRef}
              className="h-8 w-full flex flex-row gap-2 items-center px-2.5 shrink-0"
            >
              {/* User */}
              {specialProperties.userId && (
                <RequestDescTooltip
                  displayText={specialProperties.userId}
                  icon={<UserIcon className="h-4 w-4" />}
                  copyText={specialProperties.userId}
                  href={`/users/${specialProperties.userId}`}
                  truncateLength={dynamicTruncateLength}
                />
              )}

              {/* Session */}
              {specialProperties.sessionId && specialProperties.sessionName && (
                <RequestDescTooltip
                  displayText={specialProperties.sessionPath}
                  icon={<ListTreeIcon className="h-4 w-4" />}
                  copyText={specialProperties.sessionId}
                  href={`/sessions/${specialProperties.sessionId}`}
                  truncateLength={dynamicTruncateLength}
                />
              )}

              {/* Prompt */}
              {specialProperties.promptId && (
                <RequestDescTooltip
                  displayText={specialProperties.promptId}
                  icon={<ScrollTextIcon className="h-4 w-4" />}
                  copyText={specialProperties.promptId}
                  href={`/prompts/${promptDataQuery.data?.id}`}
                  truncateLength={dynamicTruncateLength}
                />
              )}
            </div>
          )}

          {/* Expandable Details Section */}
          {showDetails && (
            <div className="h-full w-full flex flex-col gap-4 border-b border-border pb-4 pt-2">
              <div className="w-full flex flex-row gap-8 justify-between px-4">
                {/* Request Information */}
                <div className="w-full flex flex-col gap-2">
                  {requestDetails.requestInfo.map((item) => (
                    <div
                      key={item.label}
                      className="grid grid-cols-[auto,1fr] gap-x-4 items-center"
                    >
                      <XSmall className="text-muted-foreground text-nowrap">
                        {item.label}
                      </XSmall>

                      {item.label === "Request ID" || item.label === "User" ? (
                        <TooltipProvider>
                          <Tooltip delayDuration={100}>
                            <TooltipTrigger asChild>
                              <p
                                className="text-xs truncate min-w-0 text-right cursor-pointer"
                                onClick={() => {
                                  navigator.clipboard.writeText(item.value);
                                  setNotification(
                                    "Request ID copied",
                                    "success"
                                  );
                                }}
                              >
                                {item.value}
                              </p>
                            </TooltipTrigger>
                            <TooltipContent side="bottom" className="text-xs">
                              Copy
                            </TooltipContent>
                          </Tooltip>
                        </TooltipProvider>
                      ) : (
                        <p className="text-xs truncate min-w-0 text-right">
                          {item.value}
                        </p>
                      )}
                    </div>
                  ))}
                </div>

                {/* Token Information */}
                <div className="w-full flex flex-col gap-2">
                  {requestDetails.tokenInfo.map((item) => (
                    <div
                      key={item.label}
                      className="grid grid-cols-[auto,1fr] gap-x-4 items-center"
                    >
                      <XSmall className="text-muted-foreground text-nowrap">
                        {item.label}
                      </XSmall>
                      <XSmall className="truncate min-w-0 text-right">
                        {item.value}
                      </XSmall>
                    </div>
                  ))}
                </div>
              </div>
            </div>
          )}
        </header>

        <div className="h-full w-full overflow-auto">
          {/* Request Parameters - Moved out of header */}
          {showDetails && requestDetails.parameterInfo.length > 0 && (
            <div className="w-full flex flex-col gap-2 px-4 py-3 bg-card border-b border-border">
              {requestDetails.parameterInfo.map((item) => (
                <div
                  key={item.label}
                  className="grid grid-cols-[auto,1fr] gap-x-4 items-start"
                >
                  <XSmall className="text-muted-foreground text-nowrap">
                    {item.label}
                  </XSmall>
                  <XSmall className="truncate min-w-0 text-right">
                    {item.value}
                  </XSmall>
                </div>
              ))}
            </div>
          )}

          {/* Properties and Scores */}
          <div className="w-full flex flex-col divide-y divide-border bg-card border-b border-border">
            {/* Properties */}
            <ScrollableBadges
              className="px-4"
              title="Properties"
              placeholder="No Properties"
              items={Object.entries(currentProperties).map(([key, value]) => ({
                key,
                value: value as string,
              }))}
              onAdd={onAddPropertyHandler}
              tooltipText="Add a Property to this request"
              tooltipLink={{
                url: "https://docs.helicone.ai/features/advanced-usage/custom-properties",
                text: "Learn about Properties",
              }}
            />

            {/* Scores */}
            <ScrollableBadges
              className="px-4"
              title="Scores"
              placeholder="No Scores"
              items={Object.entries(currentScores)
                .filter(([key]) => key !== "helicone-score-feedback")
                .map(([key, value]) => ({ key, value }))}
              onAdd={onAddScoreHandler}
              valueType="number"
              tooltipText="Add a Score to this request"
              tooltipLink={{
                url: "https://docs.helicone.ai/features/advanced-usage/scores",
                text: "Learn about Scores",
              }}
            />
          </div>

<<<<<<< HEAD
        <div className="p-3 h-full w-full overflow-auto bg-card">
          {/* Mapped Request */}
          <RenderMappedRequest
            mappedRequest={request}
            onRequestSelect={onRequestSelect}
          />
=======
          {/* Main Content */}
          <div className="p-4 bg-card">
            <RenderMappedRequest
              mappedRequest={request}
              onRequestSelect={onRequestSelect}
            />
          </div>
>>>>>>> 48a80fd1
        </div>

        {/* Footer */}
        <footer className="w-full flex flex-col gap-2 py-3 border-t border-border bg-card">
          {/* Actions Row */}
          <div className="flex flex-row justify-between items-center gap-2 px-3">
            <div className="flex flex-row items-center gap-2">
              {isChatRequest && (
                <Button
                  variant="action"
                  size="sm"
                  className="flex flex-row items-center gap-1.5"
                  onClick={handleTestPrompt}
                >
                  <PiPlayBold className="h-4 w-4" />
                  Test Prompt
                </Button>
              )}

              {isChatRequest && (
                <Button
                  variant="outline"
                  size="sm"
                  className="flex flex-row items-center gap-1.5"
                  onClick={handleCreateExperiment}
                >
                  <FlaskConicalIcon className="h-4 w-4" />
                  Experiment
                </Button>
              )}

              <Button
                variant="outline"
                size="sm"
                className="flex flex-row items-center gap-1.5"
                onClick={() => setShowNewDatasetModal(true)}
              >
                <LuPlus className="h-4 w-4" />
                Dataset
              </Button>
            </div>

            <FeedbackAction
              id={request.id}
              type="request"
              defaultValue={
                request.heliconeMetadata.scores &&
                request.heliconeMetadata.scores["helicone-score-feedback"]
                  ? Number(
                      request.heliconeMetadata.scores["helicone-score-feedback"]
                    ) === 1
                    ? true
                    : false
                  : null
              }
            />
          </div>
        </footer>

        {/* Floating Elements */}
        <ThemedModal
          open={showNewDatasetModal}
          setOpen={setShowNewDatasetModal}
        >
          <NewDataset
            request_ids={[request.id]}
            onComplete={() => setShowNewDatasetModal(false)}
          />
        </ThemedModal>
      </section>
    );
}<|MERGE_RESOLUTION|>--- conflicted
+++ resolved
@@ -707,22 +707,12 @@
             />
           </div>
 
-<<<<<<< HEAD
         <div className="p-3 h-full w-full overflow-auto bg-card">
           {/* Mapped Request */}
           <RenderMappedRequest
             mappedRequest={request}
             onRequestSelect={onRequestSelect}
           />
-=======
-          {/* Main Content */}
-          <div className="p-4 bg-card">
-            <RenderMappedRequest
-              mappedRequest={request}
-              onRequestSelect={onRequestSelect}
-            />
-          </div>
->>>>>>> 48a80fd1
         </div>
 
         {/* Footer */}
