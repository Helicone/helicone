import { Row } from "@/components/layout/common";
import Header from "@/components/shared/Header";
import LivePill from "@/components/shared/LivePill";
import ViewColumns from "@/components/shared/themed/table/columns/viewColumns";
import ThemedTimeFilter from "@/components/shared/themed/themedTimeFilter";
import { Button } from "@/components/ui/button";
import {
  ResizableHandle,
  ResizablePanel,
  ResizablePanelGroup,
} from "@/components/ui/resizable";
import {
  Tooltip,
  TooltipContent,
  TooltipTrigger,
} from "@/components/ui/tooltip";
import FilterASTButton from "@/filterAST/FilterASTButton";
import { HeliconeRequest, MappedLLMRequest } from "@/packages/llm-mapper/types";
import { heliconeRequestToMappedContent } from "@/packages/llm-mapper/utils/getMappedContent";
import { useGetRequestWithBodies } from "@/services/hooks/requests";
import { UIFilterRowNode, UIFilterRowTree } from "@/services/lib/filters/types";
import { TimeFilter } from "@/types/timeFilter";
import { useRouter } from "next/router";
import { useCallback, useEffect, useMemo, useRef, useState } from "react";
import { LuPlus } from "react-icons/lu";
import { TimeInterval } from "../../../lib/timeCalculations/time";
import { useGetUnauthorized } from "../../../services/hooks/dashboard";
import { useSelectMode } from "../../../services/hooks/dataset/selectMode";
import { useDebounce } from "../../../services/hooks/debounce";
import { useLocalStorage } from "../../../services/hooks/localStorage";
import { FilterNode } from "../../../services/lib/filters/filterDefs";
import {
  getRootFilterNode,
  isFilterRowNode,
} from "../../../services/lib/filters/uiFilterRowTree";
import {
  SortDirection,
  SortLeafRequest,
} from "../../../services/lib/sorts/requests/sorts";
import GenericButton from "../../layout/common/button";
import { useOrg } from "../../layout/org/organizationContext";
import {
  DragColumnItem,
  columnDefToDragColumnItem,
} from "../../shared/themed/table/columns/DragList";
import ExportButton from "../../shared/themed/table/exportButton";
import ThemedTable from "../../shared/themed/table/themedTable";
import ThemedModal from "../../shared/themed/themedModal";
import useSearchParams from "../../shared/utils/useSearchParams";
import NewDataset from "../datasets/NewDataset";
import { getInitialColumns } from "./initialColumns";
import {
  getMockFilterMap,
  getMockProperties,
  getMockRequestCount,
  getMockRequests,
} from "./mockRequestsData";
import RequestDrawer from "./RequestDrawer";
import RequestsEmptyState, {
  EMPTY_STATE_PAGES,
  RequestsPageEmptyStateOptions,
} from "./RequestsEmptyState";
import StreamWarning from "./StreamWarning";
import TableFooter from "./tableFooter";
import UnauthorizedView from "./UnauthorizedView";
import useRequestsPageV2 from "./useRequestsPageV2";

interface RequestsPageV2Props {
  currentPage: number;
  pageSize: number;
  sort: {
    sortKey: string | null;
    sortDirection: SortDirection | null;
    isCustomProperty: boolean;
  };
  isCached?: boolean;
  initialRequestId?: string;
  userId?: string;
  evaluatorId?: string;
  rateLimited?: boolean;
  organizationLayoutAvailable: boolean;
  emptyStateOptions?: RequestsPageEmptyStateOptions;
}

type TRequest = {
  id: string;
  metadata: MappedLLMRequest;
};

export default function RequestsPage(props: RequestsPageV2Props) {
  const {
    currentPage,
    pageSize,
    sort,
    isCached = false,
    initialRequestId,
    userId,
    rateLimited = false,
    emptyStateOptions = {
      options: EMPTY_STATE_PAGES.requests,
      isVisible: true,
    },
  } = props;

  /* -------------------------------------------------------------------------- */
  /*                                    REFS                                    */
  /* -------------------------------------------------------------------------- */
  const initialLoadRef = useRef(true);
  const drawerRef = useRef<any>(null);
  const tableRef = useRef<any>(null);

  /* -------------------------------------------------------------------------- */
  /*                                   STATES                                   */
  /* -------------------------------------------------------------------------- */
  const [modalOpen, setModalOpen] = useState(false);
  const [selectedData, setSelectedData] = useState<
    MappedLLMRequest | undefined
  >(undefined);
  const [currentPageSize, setCurrentPageSize] = useState<number>(pageSize);
  const [selectedDataIndex, setSelectedDataIndex] = useState<number>();
  const [page, setPage] = useState<number>(currentPage);
  const [advancedFilters, setAdvancedFilters] = useState<UIFilterRowTree>(
    getRootFilterNode()
  );

  // TODO: Is this efficient?
  const debouncedAdvancedFilter = useDebounce(advancedFilters, 500);

  /* -------------------------------------------------------------------------- */
  /*                                    HOOKS                                   */
  /* -------------------------------------------------------------------------- */
  const orgContext = useOrg();
  const router = useRouter();
  const searchParams = useSearchParams();
  const [drawerSize, setDrawerSize] = useLocalStorage("request-drawer-size", 0);
  const [isLive, setIsLive] = useLocalStorage("isLive-RequestPage", false);
  const { unauthorized, currentTier } = useGetUnauthorized(userId || "");
  const initialRequest = useGetRequestWithBodies(initialRequestId || "");

  const cacheFilter: FilterNode = isCached
    ? {
        request_response_rmt: {
          cache_enabled: {
            equals: true,
          },
        },
      }
    : "all";

  // filter when custom is not selected
  const defaultFilter = useMemo<FilterNode>(() => {
    const currentTimeFilter = searchParams.get("t");
    const timeIntervalDate = getTimeIntervalAgo(
      (currentTimeFilter as TimeInterval) || "1m"
    );
    return {
      left: {
        request_response_rmt: {
          request_created_at: {
            gte: new Date(timeIntervalDate),
          },
        },
      },
      operator: "and",
      right: cacheFilter,
    };
  }, [cacheFilter]);

  // TODO: Move this to a better place or turn into callback
  const getTimeFilter = () => {
    const currentTimeFilter = searchParams.get("t");

    if (currentTimeFilter && currentTimeFilter.split("_")[0] === "custom") {
      const [_, start, end] = currentTimeFilter.split("_");

      const filter: FilterNode = {
        left: {
          request_response_rmt: {
            request_created_at: {
              gte: new Date(start),
            },
          },
        },
        operator: "and",
        right: {
          left: {
            request_response_rmt: {
              request_created_at: {
                lte: new Date(end),
              },
            },
          },
          operator: "and",
          right: cacheFilter,
        },
      };
      return filter;
    } else {
      return defaultFilter;
    }
  };
  const getTimeRange = () => {
    const currentTimeFilter = searchParams.get("t");
    let range: TimeFilter;

    if (currentTimeFilter && currentTimeFilter.split("_")[0] === "custom") {
      const start = currentTimeFilter.split("_")[1]
        ? new Date(currentTimeFilter.split("_")[1])
        : getTimeIntervalAgo("1m");
      const end = new Date(currentTimeFilter.split("_")[2] || new Date());
      range = {
        start,
        end,
      };
    } else {
      range = {
        start: getTimeIntervalAgo((currentTimeFilter as TimeInterval) || "1m"),
        end: new Date(),
      };
    }
    return range;
  };
  const [timeFilter, setTimeFilter] = useState<FilterNode>(getTimeFilter());

  // TODO: Should this ever use states?
  const sortLeaf: SortLeafRequest = getSortLeaf(
    sort.sortKey,
    sort.sortDirection,
    sort.isCustomProperty
  );
  const {
    count: realCount,
    isDataLoading: realIsDataLoading,
    isBodyLoading: realIsBodyLoading,
    isCountLoading: realIsCountLoading,
    isRefetching: realIsRefetching,
    requests: realRequests,
    properties: realProperties,
    refetch: realRefetch,
    filterMap: realFilterMap,
  } = useRequestsPageV2(
    page,
    currentPageSize,
    debouncedAdvancedFilter,
    {
      left: timeFilter,
      operator: "and",
      right: "all",
    },
    sortLeaf,
    isCached,
    isLive,
    rateLimited
  );

  /* -------------------------------------------------------------------------- */
  /*                                    MEMOS                                   */
  /* -------------------------------------------------------------------------- */
  const shouldShowMockData = useMemo(() => {
    const showMockData = emptyStateOptions.isVisible === true;

    if (orgContext?.currentOrg === undefined) {
      return undefined;
    }
    return orgContext?.currentOrg?.has_onboarded === false && showMockData;
  }, [orgContext?.currentOrg]);

  const mockRequests = useMemo(() => {
    const shouldForceRateLimitMock =
      emptyStateOptions?.options === EMPTY_STATE_PAGES["rate-limits"];

    return getMockRequests(
      pageSize,
      shouldForceRateLimitMock ? 429 : undefined
    );
  }, [pageSize, emptyStateOptions]);

  const mockFilterMap = useMemo(() => getMockFilterMap(), []);
  const mockProperties = useMemo(() => getMockProperties(), []);
  const mockCount = useMemo(() => getMockRequestCount(), []);
  const timeRange = useMemo(getTimeRange, [searchParams]);

  const count = shouldShowMockData ? mockCount : realCount;
  const isDataLoading = shouldShowMockData ? false : realIsDataLoading;
  const isBodyLoading = shouldShowMockData ? false : realIsBodyLoading;
  const isCountLoading = shouldShowMockData ? false : realIsCountLoading;
  const isRefetching = shouldShowMockData ? false : realIsRefetching;
  const requests = shouldShowMockData ? mockRequests : realRequests;
  const properties = shouldShowMockData ? mockProperties : realProperties;
  const refetch = shouldShowMockData ? () => {} : realRefetch;
  const filterMap = shouldShowMockData ? (mockFilterMap as any) : realFilterMap;

  // Moved activeColumns state management here
  const [activeColumns, setActiveColumns] = useLocalStorage<DragColumnItem[]>(
    `requests-table-activeColumns`, // Use a unique key
    getInitialColumns().map(columnDefToDragColumnItem) // Initialize with default columns
  );

  const columnsWithProperties = useMemo(() => {
    const initialColumns = getInitialColumns();
    return [...initialColumns].concat(
      properties.map((property) => {
        return {
          id: initialColumns.find((column) => column.id === property) // on id conflict, append property- to the property
            ? `property-${property}`
            : `${property}`,
          accessorFn: (row) => {
            const value = row.heliconeMetadata.customProperties
              ? row.heliconeMetadata.customProperties[property]
              : "";
            return value;
          },
          header: property,
          cell: (info) => {
            return info.getValue();
          },
          meta: {
            sortKey: property,
            category: "Custom Property",
          },
        };
      })
    );
  }, [properties, isCached]);

  const {
    selectMode,
    selectedIds,
    toggleSelection,
    selectAll,
    isShiftPressed,
  } = useSelectMode<TRequest>({
    items: requests.map((request, index) => ({
      id: index.toString(),
      metadata: request,
    })),
    getItemId: (request) => request.id,
  });

  const requestWithoutStream = requests.find((r) => {
    return (
      r.raw?.request?.stream &&
      !r.raw?.request?.stream_options?.include_usage &&
      r.heliconeMetadata.provider === "OPENAI"
    );
  });

  const selectedRequests = useMemo(() => {
    return requests.filter((_, index) =>
      selectedIds.includes(index.toString())
    );
  }, [requests, selectedIds]);

  /* -------------------------------------------------------------------------- */
  /*                                  CALLBACKS                                 */
  /* -------------------------------------------------------------------------- */
  // TODO fix this to return correct UIFilterRowTree instead of UIFilterRow[]
  const getAdvancedFilters = useCallback((): UIFilterRowTree => {
    const decodeFilter = (encoded: any): UIFilterRowTree => {
      if (encoded.type === "node") {
        return {
          operator: encoded.operator as "and" | "or",
          rows: encoded.rows.map(decodeFilter),
        };
      } else {
        const [filterLabel, operator, value] = encoded.filter.split(":");
        const filterMapIdx = filterMap.findIndex(
          (f: any) =>
            f.label.trim().toLowerCase() === filterLabel.trim().toLowerCase()
        );
        const operatorIdx = filterMap[filterMapIdx]?.operators.findIndex(
          (o: any) =>
            o.label.trim().toLowerCase() === operator.trim().toLowerCase()
        );

        if (
          isNaN(filterMapIdx) ||
          isNaN(operatorIdx) ||
          filterMapIdx === -1 ||
          operatorIdx === -1
        ) {
          console.log("Invalid filter map or operator index", {
            filterLabel,
            operator,
          });
          return getRootFilterNode();
        }

        return {
          filterMapIdx,
          operatorIdx,
          value: value,
        };
      }
    };

    try {
      const currentAdvancedFilters = searchParams.get("filters");

      if (currentAdvancedFilters) {
        const filters = decodeURIComponent(currentAdvancedFilters).replace(
          /^"|"$/g,
          ""
        );

        const parsedFilters = JSON.parse(filters);
        const result = decodeFilter(parsedFilters);
        return result;
      }
    } catch (error) {
      console.error("Error decoding advanced filters:", error);
    }

    return getRootFilterNode();
  }, [searchParams, filterMap]);

  // Update the page state and router query when the page changes
  const handlePageChange = useCallback(
    (newPage: number) => {
      router.push(
        {
          pathname: router.pathname,
          query: { ...router.query, page: newPage.toString() },
        },
        undefined,
        { shallow: true }
      );
    },
    [router]
  );

  const onTimeSelectHandler = useCallback(
    (key: TimeInterval, value: string) => {
      if (key === "custom") {
        const [start, end] = value.split("_");
        const filter: FilterNode = {
          left: {
            request_response_rmt: {
              request_created_at: {
                gte: new Date(start),
              },
            },
          },
          operator: "and",
          right: {
            left: {
              request_response_rmt: {
                request_created_at: {
                  lte: new Date(end),
                },
              },
            },
            operator: "and",
            right: cacheFilter,
          },
        };
        setTimeFilter(filter);
      } else {
        setTimeFilter({
          request_response_rmt: {
            request_created_at: {
              gte: new Date(getTimeIntervalAgo(key)),
            },
          },
        });
      }
    },
    [isCached, setTimeFilter]
  );

  // if shift is pressed, we select the rows in the highlighted range
  // if metakey is pressed, we add the row to the selection
  // if click was on a checkbox, we add the row to the selection
  // else we open the side-tray with details on the request.
  const onRowSelectHandler = useCallback(
    (row: MappedLLMRequest, index: number, event?: React.MouseEvent) => {
      // bit of a hack since pre-existing table behavior is noop
      let isCheckboxClick =
        event?.target instanceof HTMLElement &&
        (event.target.tagName.toLowerCase() === "button" ||
          event.target.closest("button") !== null);
      if (isShiftPressed || event?.metaKey || isCheckboxClick) {
        toggleSelection({
          id: index.toString(),
          metadata: row,
        });
        return;
      } else {
        setSelectedDataIndex(index);
        setSelectedData(row);
        drawerRef.current?.expand(); // Expand the drawer
        searchParams.set("requestId", row.heliconeMetadata.requestId);
      }
    },
    [
      isShiftPressed,
      toggleSelection,
      setSelectedDataIndex,
      setSelectedData,
      searchParams,
    ]
  );

  const getDefaultValue = useCallback(() => {
    const currentTimeFilter = searchParams.get("t");

    if (currentTimeFilter && currentTimeFilter.split("_")[0] === "custom") {
      return "custom";
    } else {
      return currentTimeFilter || "24h";
    }
  }, [searchParams]);

  /* -------------------------------------------------------------------------- */
  /*                                   EFFECTS                                  */
  /* -------------------------------------------------------------------------- */
  // Synchronize page state from URL query parameters
  useEffect(() => {
    const pageFromQuery = router.query.page;
    if (pageFromQuery && !Array.isArray(pageFromQuery)) {
      const parsedPage = parseInt(pageFromQuery, 10);
      if (!isNaN(parsedPage) && parsedPage !== page) {
        setPage(parsedPage);
      }
    }
  }, [router.query.page]);

  // Initialize advanced filters from URL on first load
  useEffect(() => {
    if (initialLoadRef.current && filterMap.length > 0 && !isDataLoading) {
      const loadedFilters = getAdvancedFilters();
      setAdvancedFilters(loadedFilters);
      initialLoadRef.current = false;
    }
  }, [filterMap, getAdvancedFilters, isDataLoading]);

  // Load and display initial request data in drawer
  useEffect(() => {
    if (initialRequest.data?.data && !selectedData) {
      setSelectedData(
        heliconeRequestToMappedContent(
          initialRequest.data.data as HeliconeRequest
        )
      );
      drawerRef.current?.expand(); // Expand the drawer
      drawerRef.current?.resize(drawerSize);
    }
  }, [initialRequest, selectedData, drawerSize]);

  // Apply user filter when userId is provided
  const userFilterAppliedRef = useRef(false);
  useEffect(() => {
    // Only run if we have a userId and haven't applied the filter yet
    if (userId && !userFilterAppliedRef.current) {
      const isEmpty =
        !isFilterRowNode(advancedFilters) || advancedFilters.rows.length === 0;

      if (isEmpty) {
        const userFilterMapIndex = filterMap.findIndex(
          (filter: any) => filter.label === "User"
        );

        if (userFilterMapIndex !== -1) {
          setAdvancedFilters({
            operator: "and",
            rows: [
              {
                filterMapIdx: userFilterMapIndex,
                operatorIdx: 0,
                value: userId,
              },
            ],
          } as UIFilterRowNode);

          // Mark that we've applied the filter
          userFilterAppliedRef.current = true;
        }
      }
    }
  }, [userId, filterMap]);

  return shouldShowMockData === undefined ? null : shouldShowMockData ===
    false ? (
    <main className="h-screen flex flex-col w-full animate-fade-in">
      {/* Requests Header */}
      {/* Warning */}
      {!userId && (
        <div
          className={
            "flex flex-col items-center justify-center align-center text-center"
          }
        >
          <StreamWarning
            requestWithStreamUsage={requestWithoutStream !== undefined}
          />
        </div>
      )}
      {/* Header */}
      {!userId && (
        <Header
          title={isCached ? "Cached Requests" : "Requests"}
          leftActions={
            <div className="flex flex-row items-center gap-2">
              {/* Time Filter */}
              <ThemedTimeFilter
                currentTimeFilter={getTimeRange()}
                timeFilterOptions={[]}
                onSelect={function (key: string, value: string): void {
                  onTimeSelectHandler(key as TimeInterval, value);
                }}
                isFetching={false}
                defaultValue={getDefaultValue()}
                custom={true}
              />

              {/* Filter AST Button */}
              <FilterASTButton />
            </div>
          }
          rightActions={
            <div className="flex items-center gap-2">
              {/* Add to dataset button - only shows when items are selected */}
              {selectedIds.length > 0 && (
                <Button
                  variant="outline"
                  size="sm"
                  className="flex flex-row gap-2 bg-sky-50 text-sky-600 hover:bg-sky-100 hover:text-sky-700 text-xs"
                  onClick={() => {
                    setModalOpen(true);
                  }}
                >
                  <LuPlus className="h-4 w-4" />
                  Add to Dataset
                </Button>
              )}

              <div className="flex flex-row gpa-0">
                {/* Columns Configuration Button */}
                <ViewColumns
                  columns={tableRef.current?.getAllColumns() || []}
                  activeColumns={activeColumns}
                  setActiveColumns={setActiveColumns}
                />

                {/* Export button */}
                <Tooltip>
                  <TooltipTrigger asChild>
                    <ExportButton
                      rows={
                        selectedRequests.length > 0
                          ? selectedRequests
                          : requests
                      }
                    />
                  </TooltipTrigger>
                  <TooltipContent>Export data</TooltipContent>
                </Tooltip>
              </div>

              {/* Live pill */}
              <LivePill
                isLive={isLive}
                setIsLive={setIsLive}
                isDataLoading={isDataLoading}
                isRefetching={isRefetching}
                refetch={refetch}
              />
            </div>
          }
        />
      )}
      <ResizablePanelGroup direction="horizontal">
        {/* Requests Table */}
        <ResizablePanel>
          {/* Requests Table */}
          {unauthorized ? (
            <UnauthorizedView currentTier={currentTier || ""} />
          ) : (
<<<<<<< HEAD
            <>
              <div className="flex-grow overflow-auto">
                <ThemedTable
                  id="requests-table"
                  tableRef={tableRef}
                  activeColumns={activeColumns}
                  setActiveColumns={setActiveColumns}
                  checkboxMode={"on_hover"}
                  defaultData={requests}
                  defaultColumns={columnsWithProperties}
                  skeletonLoading={isDataLoading}
                  dataLoading={isBodyLoading}
                  sortable={sort}
                  exportData={requests.map((request) => {
                    const flattenedRequest: any = {};
                    Object.entries(request).forEach(([key, value]) => {
                      // key is properties and value is not null
                      if (
                        key === "customProperties" &&
                        value !== null &&
                        value !== undefined
                      ) {
                        Object.entries(value).forEach(([key, value]) => {
                          if (value !== null) {
                            flattenedRequest[key] = value;
                          }
                        });
                      } else {
=======
            <ThemedTable
              id="requests-table"
              tableRef={tableRef}
              activeColumns={activeColumns}
              setActiveColumns={setActiveColumns}
              highlightedIds={selectedData ? [selectedData.id] : selectedIds}
              checkboxMode={"on_hover"}
              defaultData={requests}
              defaultColumns={columnsWithProperties}
              skeletonLoading={isDataLoading}
              dataLoading={isBodyLoading}
              sortable={sort}
              exportData={requests.map((request) => {
                const flattenedRequest: any = {};
                Object.entries(request).forEach(([key, value]) => {
                  // key is properties and value is not null
                  if (
                    key === "customProperties" &&
                    value !== null &&
                    value !== undefined
                  ) {
                    Object.entries(value).forEach(([key, value]) => {
                      if (value !== null) {
>>>>>>> 7bd0ded8
                        flattenedRequest[key] = value;
                      }
                    });
                  } else {
                    flattenedRequest[key] = value;
                  }
                });
                return flattenedRequest;
              })}
              timeFilter={
                !userId
                  ? {
                      currentTimeFilter: timeRange,
                      defaultValue: "1m",
                      onTimeSelectHandler: onTimeSelectHandler,
                    }
                  : undefined
              }
              onRowSelect={onRowSelectHandler}
              onSelectAll={selectAll}
              selectedIds={selectedIds}
            >
              {selectMode && (
                <Row className="gap-5 items-center w-full justify-between bg-white dark:bg-black p-5">
                  <div className="flex flex-row gap-2 items-center">
                    <span className="text-sm font-medium text-slate-900 dark:text-slate-100 whitespace-nowrap">
                      Request Selection:
                    </span>
                    <span className="text-sm p-2 rounded-md font-medium bg-[#F1F5F9] dark:bg-slate-900 text-[#1876D2] dark:text-slate-100 whitespace-nowrap">
                      {selectedIds.length} selected
                    </span>
                  </div>
                  {selectedIds.length > 0 && (
                    <GenericButton
                      onClick={() => {
                        setModalOpen(true);
                      }}
                      icon={
                        <LuPlus className="h-5 w-5 text-slate-900 dark:text-slate-100" />
                      }
                      text="Add to dataset"
                    />
                  )}
                </Row>
              )}
            </ThemedTable>
          )}
        </ResizablePanel>

        <ResizableHandle />

        {/* Request Drawer */}
        <ResizablePanel
          ref={drawerRef}
          defaultSize={0}
          minSize={33}
          onResize={(size) => {
            if (size > 0) {
              setDrawerSize(size);
            }
          }}
          onExpand={() => {
            drawerRef.current?.resize(drawerSize);
          }}
          collapsible={true}
        >
          <RequestDrawer
            request={selectedData}
            onCollapse={() => {
              drawerRef.current?.collapse();
            }}
            onNavigate={(direction) => {
              if (direction === "prev") {
                if (selectedDataIndex !== undefined && selectedDataIndex > 0) {
                  setSelectedDataIndex(selectedDataIndex - 1);
                  setSelectedData(requests[selectedDataIndex - 1]);
                  searchParams.set(
                    "requestId",
                    requests[selectedDataIndex - 1].id
                  );
                }
              } else if (direction === "next") {
                if (
                  selectedDataIndex !== undefined &&
                  selectedDataIndex < requests.length - 1
                ) {
                  setSelectedDataIndex(selectedDataIndex + 1);
                  setSelectedData(requests[selectedDataIndex + 1]);
                  searchParams.set(
                    "requestId",
                    requests[selectedDataIndex + 1].id
                  );
                }
              }
            }}
          />
        </ResizablePanel>
      </ResizablePanelGroup>

      {/* Table Footer */}
      <TableFooter
        currentPage={page}
        pageSize={pageSize}
        isCountLoading={isCountLoading}
        count={count || 0}
        onPageChange={(n) => handlePageChange(n)}
        onPageSizeChange={(n) => setCurrentPageSize(n)}
        pageSizeOptions={[25, 50, 100, 250, 500]}
      />

      {/* Floating Elements */}
      <ThemedModal open={modalOpen} setOpen={setModalOpen}>
        <NewDataset
          request_ids={selectedRequests.map((request) => request.id)}
          onComplete={() => {
            setModalOpen(false);
          }}
        />
      </ThemedModal>
    </main>
  ) : (
    <div className="animate-fade-in">
      <RequestsEmptyState
        isVisible={emptyStateOptions.isVisible ?? true}
        options={emptyStateOptions.options}
        onClickHandler={emptyStateOptions.onPrimaryActionClick}
      />

      <ThemedTable
        id="requests-table"
        defaultData={requests}
        activeColumns={activeColumns}
        setActiveColumns={setActiveColumns}
        defaultColumns={columnsWithProperties}
        skeletonLoading={false}
        dataLoading={false}
        hideHeader={true}
        checkboxMode={"never"}
      />
    </div>
  );
}

// TODO: Move these to util files or remove the need for them?
function getTimeIntervalAgo(interval: TimeInterval): Date {
  const now = new Date();
  const utcNow = Date.UTC(
    now.getUTCFullYear(),
    now.getUTCMonth(),
    now.getUTCDate(),
    now.getUTCHours(),
    now.getUTCMinutes(),
    now.getUTCSeconds()
  );

  switch (interval) {
    case "3m":
      return new Date(utcNow - 3 * 30 * 24 * 60 * 60 * 1000);
    case "1m":
      return new Date(utcNow - 30 * 24 * 60 * 60 * 1000);
    case "7d":
      return new Date(utcNow - 7 * 24 * 60 * 60 * 1000);
    case "24h":
      return new Date(utcNow - 24 * 60 * 60 * 1000);
    case "1h":
      return new Date(utcNow - 60 * 60 * 1000);
    case "all":
      return new Date(0);
    default:
      return new Date(utcNow - 24 * 60 * 60 * 1000); // Default to 24h
  }
}
function getSortLeaf(
  sortKey: string | null,
  sortDirection: SortDirection | null,
  isCustomProperty: boolean
): SortLeafRequest {
  if (sortKey && sortDirection && isCustomProperty) {
    return {
      properties: {
        [sortKey]: sortDirection,
      },
    };
  } else if (sortKey && sortDirection) {
    return {
      [sortKey]: sortDirection,
    };
  } else {
    return {
      created_at: "desc",
    };
  }
}<|MERGE_RESOLUTION|>--- conflicted
+++ resolved
@@ -676,42 +676,11 @@
           {unauthorized ? (
             <UnauthorizedView currentTier={currentTier || ""} />
           ) : (
-<<<<<<< HEAD
-            <>
-              <div className="flex-grow overflow-auto">
-                <ThemedTable
-                  id="requests-table"
-                  tableRef={tableRef}
-                  activeColumns={activeColumns}
-                  setActiveColumns={setActiveColumns}
-                  checkboxMode={"on_hover"}
-                  defaultData={requests}
-                  defaultColumns={columnsWithProperties}
-                  skeletonLoading={isDataLoading}
-                  dataLoading={isBodyLoading}
-                  sortable={sort}
-                  exportData={requests.map((request) => {
-                    const flattenedRequest: any = {};
-                    Object.entries(request).forEach(([key, value]) => {
-                      // key is properties and value is not null
-                      if (
-                        key === "customProperties" &&
-                        value !== null &&
-                        value !== undefined
-                      ) {
-                        Object.entries(value).forEach(([key, value]) => {
-                          if (value !== null) {
-                            flattenedRequest[key] = value;
-                          }
-                        });
-                      } else {
-=======
             <ThemedTable
               id="requests-table"
               tableRef={tableRef}
               activeColumns={activeColumns}
               setActiveColumns={setActiveColumns}
-              highlightedIds={selectedData ? [selectedData.id] : selectedIds}
               checkboxMode={"on_hover"}
               defaultData={requests}
               defaultColumns={columnsWithProperties}
@@ -729,7 +698,6 @@
                   ) {
                     Object.entries(value).forEach(([key, value]) => {
                       if (value !== null) {
->>>>>>> 7bd0ded8
                         flattenedRequest[key] = value;
                       }
                     });
