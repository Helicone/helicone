--- conflicted
+++ resolved
@@ -51,6 +51,7 @@
 import UnauthorizedView from "./UnauthorizedView";
 import useRequestsPageV2 from "./useRequestsPageV2";
 import OnboardingFloatingPrompt from "../dashboard/OnboardingFloatingPrompt";
+import { Row } from "@/components/layout/common";
 
 interface RequestsPageV2Props {
   currentPage: number;
@@ -798,18 +799,16 @@
                     ? {
                         showSelectedCount: true,
                         children: (
-                          <ProFeatureWrapper featureName="Datasets">
-                            <GenericButton
-                              onClick={() => {
-                                setModalOpen(true);
-                              }}
-                              icon={
-                                <PlusIcon className="h-5 w-5 text-slate-900 dark:text-slate-100" />
-                              }
-                              text="Add to dataset"
-                              className="h-8 py-0"
-                            />
-                          </ProFeatureWrapper>
+                          <GenericButton
+                            onClick={() => {
+                              setModalOpen(true);
+                            }}
+                            icon={
+                              <PlusIcon className="h-5 w-5 text-slate-900 dark:text-slate-100" />
+                            }
+                            text="Add to dataset"
+                            className="h-8 py-0"
+                          />
                         ),
                       }
                     : undefined
@@ -857,9 +856,8 @@
                     />
                   ) : undefined
                 }
-<<<<<<< HEAD
               >
-                {selectMode && (
+                {_selectMode && (
                   <Row className="gap-5 items-center w-full justify-between bg-white dark:bg-black p-5">
                     <div className="flex flex-row gap-2 items-center">
                       <span className="text-sm font-medium text-slate-900 dark:text-slate-100 whitespace-nowrap">
@@ -895,20 +893,6 @@
                 onPageSizeChange={(n) => setCurrentPageSize(n)}
                 pageSizeOptions={[25, 50, 100, 250, 500]}
               />
-=======
-              ></ThemedTable>
-              <div className="bg-slate-50 dark:bg-black border-t border-slate-200 dark:border-slate-700 py-2 flex-shrink-0 w-full">
-                <TableFooter
-                  currentPage={page}
-                  pageSize={pageSize}
-                  isCountLoading={isCountLoading}
-                  count={count || 0}
-                  onPageChange={(n) => handlePageChange(n)}
-                  onPageSizeChange={(n) => setCurrentPageSize(n)}
-                  pageSizeOptions={[25, 50, 100, 250, 500]}
-                />
-              </div>
->>>>>>> 3f3b8c55
             </div>
           </div>
         )}
