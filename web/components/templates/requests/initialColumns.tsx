import { MappedLLMRequest } from "@/packages/llm-mapper/types";
import { HandThumbDownIcon, HandThumbUpIcon } from "@heroicons/react/24/solid";
import { ColumnDef } from "@tanstack/react-table";
import { clsx } from "../../shared/clsx";
import { getUSDateFromString } from "../../shared/utils/utils";
import CostPill from "./costPill";
import { COUTNRY_CODE_DIRECTORY } from "./countryCodeDirectory";
import ModelPill from "./modelPill";
import StatusBadge from "./statusBadge";

const DEFAULT_UUID = "00000000-0000-0000-0000-000000000000";

function formatNumber(num: number) {
  const numParts = num.toString().split(".");

  if (numParts.length > 1) {
    const decimalPlaces = numParts[1].length;
    if (decimalPlaces < 2) {
      return num.toFixed(2);
    } else if (decimalPlaces > 6) {
      return num.toFixed(6);
    } else {
      return num;
    }
  } else {
    return num.toFixed(2);
  }
}

export const getInitialColumns = (): ColumnDef<MappedLLMRequest>[] => [
  {
    id: "createdAt",
    accessorKey: "createdAt",
    header: "Created At",
    cell: (info) => (
      <span className="text-gray-900 dark:text-gray-100 font-medium">
        {getUSDateFromString(info.row.original.heliconeMetadata.createdAt)}
      </span>
    ),
    meta: {
      sortKey: "created_at",
    },
    minSize: 200,
  },
  {
    id: "status",
    accessorKey: "status",
    header: "Status",
    cell: (info) => {
      const status = info.row.original.heliconeMetadata.status;
      const isCached =
<<<<<<< HEAD
=======
        info.row.original.heliconeMetadata.cacheReferenceId &&
>>>>>>> ee14a3bc
        info.row.original.heliconeMetadata.cacheReferenceId !== DEFAULT_UUID;

      if (!status) {
        return <span>{JSON.stringify(status)}</span>;
      }

      const { code, statusType } = status;
      return (
        <StatusBadge
          statusType={isCached ? "cached" : statusType}
          errorCode={code}
        />
      );
    },
    size: 100,
  },
  {
    id: "cacheEnabled",
    accessorKey: "cacheEnabled",
    header: "Cache Enabled",
    cell: (info) => {
      const cacheEnabled = info.row.original.heliconeMetadata.cacheEnabled;
      return cacheEnabled ? <span>Yes</span> : <span>No</span>;
    },
    size: 100,
  },
  {
    id: "requestText",
    accessorKey: "requestText",
    header: "Request",
    cell: (info) => info.row.original.preview.request,
    meta: {
      sortKey: "request_prompt",
    },
  },
  {
    id: "responseText",
    accessorKey: "responseText",
    header: "Response",
    cell: (info) => info.row.original.preview.response,
    meta: {
      sortKey: "response_text",
    },
  },
  {
    id: "model",
    accessorKey: "model",
    header: "Model",
    cell: (info) => <ModelPill model={info.row.original.model} />,
    meta: {
      sortKey: "body_model",
    },
    minSize: 200,
  },
  {
    id: "totalTokens",
    accessorKey: "totalTokens",
    header: "Total Tokens",
    cell: (info) => {
      const tokens = Number(info.row.original.heliconeMetadata.totalTokens);
      return <span>{tokens >= 0 ? tokens : "not found"}</span>;
    },
    meta: {
      sortKey: "total_tokens",
    },
  },
  {
    id: "promptTokens",
    accessorKey: "promptTokens",
    header: "Prompt Tokens",
    cell: (info) => {
      const tokens = Number(info.row.original.heliconeMetadata.promptTokens);
      return <span>{tokens >= 0 ? tokens : "not found"}</span>;
    },
    meta: {
      sortKey: "prompt_tokens",
    },
  },
  {
    id: "completionTokens",
    accessorKey: "completionTokens",
    header: "Completion Tokens",
    cell: (info) => {
      const tokens = Number(
        info.row.original.heliconeMetadata.completionTokens
      );
      return <span>{tokens >= 0 ? tokens : "not found"}</span>;
    },
    meta: {
      sortKey: "completion_tokens",
    },
    size: 175,
  },
  {
    id: "latency",
    accessorKey: "latency",
    header: "Latency",
    cell: (info) => {
      const isCached =
        info.row.original.heliconeMetadata.cacheReferenceId !== DEFAULT_UUID;
      return (
        <span>
          {isCached
            ? 0
            : Number(info.row.original.heliconeMetadata.latency) / 1000}
          s
        </span>
      );
    },
    meta: {
      sortKey: "latency",
    },
  },
  {
    id: "user",
    accessorKey: "user",
    header: "User",
    cell: (info) => info.row.original.heliconeMetadata.user,
    meta: {
      sortKey: "user_id",
    },
  },
  {
    id: "cost",
    accessorKey: "cost",
    header: "Cost",
    cell: (info) => {
      const statusCode = info.row.original.heliconeMetadata.status.code;
      const num = Number(info.row.original.heliconeMetadata.cost);
      const isCached =
        info.row.original.heliconeMetadata.cacheReferenceId !== DEFAULT_UUID;

      if (Number(num) === 0 && !isCached && statusCode === 200) {
        return <CostPill />;
      } else if (Number(num) > 0) {
        return <span>${formatNumber(num)}</span>;
      }
      return <span></span>;
    },
    meta: {
      sortKey: "cost_usd",
    },
    size: 175,
  },
  {
    id: "feedback",
    accessorKey: "scores",
    header: "Feedback",
    cell: (info) => {
      const scores = info.row.original.heliconeMetadata.scores;
      const rating =
        scores && scores["helicone-score-feedback"]
          ? Number(scores["helicone-score-feedback"]) === 1
            ? true
            : false
          : null;
      if (rating === null) {
        return <span className="text-gray-500"></span>;
      }

      return (
        <span className={clsx(rating ? "text-green-500" : "text-red-500")}>
          {rating ? (
            <HandThumbUpIcon className="h-5 w-5 inline" />
          ) : (
            <HandThumbDownIcon className="h-5 w-5 inline" />
          )}
        </span>
      );
    },
  },
  {
    id: "promptId",
    accessorKey: "promptId",
    header: "Prompt ID",
    cell: (info) => {
      const promptId = info.row.original.heliconeMetadata.customProperties?.[
        "Helicone-Prompt-Id"
      ] as string;
      return <span>{promptId}</span>;
    },
  },
  {
    id: "country",
    accessorKey: "countryCode",
    header: "Country",
    cell: (info) => {
      const countryCode = info.row.original.heliconeMetadata.countryCode;
      const country = COUTNRY_CODE_DIRECTORY.find(
        (c) => c.isoCode === countryCode
      );

      if (country === undefined) {
        return <span></span>;
      }

      return (
        <span className="text-gray-900 dark:text-gray-100 font-medium">
          {country.emojiFlag} {country.country} ({country.isoCode})
        </span>
      );
    },
    minSize: 200,
  },
];<|MERGE_RESOLUTION|>--- conflicted
+++ resolved
@@ -49,10 +49,7 @@
     cell: (info) => {
       const status = info.row.original.heliconeMetadata.status;
       const isCached =
-<<<<<<< HEAD
-=======
         info.row.original.heliconeMetadata.cacheReferenceId &&
->>>>>>> ee14a3bc
         info.row.original.heliconeMetadata.cacheReferenceId !== DEFAULT_UUID;
 
       if (!status) {
