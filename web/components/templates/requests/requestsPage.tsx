import { ArrowPathIcon } from "@heroicons/react/24/outline";
import { createColumnHelper } from "@tanstack/react-table";
<<<<<<< HEAD
import { useRouter } from "next/router";
import Papa from "papaparse";
=======
>>>>>>> 72bdeeb9

import { useEffect, useState } from "react";
import { HeliconeRequest } from "../../../lib/api/request/request";
import { Result } from "../../../lib/result";
import { truncString } from "../../../lib/stringHelpers";
import {
  getTimeIntervalAgo,
  TimeInterval,
} from "../../../lib/timeCalculations/time";
import { useDebounce } from "../../../services/hooks/debounce";
import { useGetKeys } from "../../../services/hooks/keys";
import { useLocalStorageState } from "../../../services/hooks/localStorage";
import { FilterNode, parseKey } from "../../../services/lib/filters/filterDefs";
import {
  SortDirection,
  SortLeafRequest,
} from "../../../services/lib/sorts/sorts";
import AuthHeader from "../../shared/authHeader";
import { clsx } from "../../shared/clsx";
import LoadingAnimation from "../../shared/loadingAnimation";
import { UIFilterRow } from "../../shared/themed/themedAdvancedFilters";
import ThemedTableHeader, {
  escapeCSVString,
} from "../../shared/themed/themedTableHeader";
import ThemedTableV3 from "../../shared/themed/themedTableV3";
import {
  capitalizeWords,
  getUSDate,
  removeLeadingWhitespace,
} from "../../shared/utils/utils";
import { Column } from "../../ThemedTableV2";
import { Filters } from "../dashboard/filters";
import RequestDrawer from "./requestDrawer";
import useRequestsPage, { RequestWrapper } from "./useRequestsPage";

export type Message = {
  role: string;
  content: string;
};

export type ChatProperties = {
  request: Message[] | null;
  response: Message | null;
};

export type CsvData = {
  request_id: string;
  response_id: string;
  error: string;
  time: string;
  request: string;
  response: string;
  total_tokens: number;
  logprobs: number | null;
  request_user_id: string;
  model: string;
  temperature: number | null;
  prompt_name: string;
  isCached: boolean;
  isChat: boolean;
  chatProperties: ChatProperties | null;
  isModeration: boolean;
  moderationFullResponse: string | null;
} & {
  [keys: string]: string | number | null | boolean | ChatProperties;
};

interface RequestsPageProps {
  page: number;
  pageSize: number;
  sortBy: string | null;
}

const RequestsPage = (props: RequestsPageProps) => {
  const { page, pageSize, sortBy } = props;

  const truncLength = 30;

  const [viewMode, setViewMode] = useState<"Condensed" | "Expanded">(
    "Condensed"
  );

  const initialColumns: Column[] = [
    {
      key: "requestCreatedAt",
      active: true,
      label: "Time",
      minWidth: 170,
      sortBy: "desc",
      toSortLeaf: (direction) => ({
        created_at: direction,
      }),
      type: "timestamp",
      format: (value: string) => getUSDate(value),
    },
    {
      key: "requestText",
      active: true,
      label: "Request",
      sortBy: "desc",
      toSortLeaf: (direction) => ({
        request_prompt: direction,
      }),
      minWidth: 240,
      type: "text",
      format: (value: string | { content: string; role: string }, mode) =>
        typeof value === "string"
          ? mode === "Condensed"
            ? removeLeadingWhitespace(truncString(value, truncLength))
            : removeLeadingWhitespace(truncString(value, 5000))
          : mode === "Condensed"
          ? removeLeadingWhitespace(truncString(value.content, truncLength))
          : removeLeadingWhitespace(truncString(value.content, 5000)),
    },
    {
      key: "responseText",
      active: true,
      label: "Response",
      sortBy: "desc",
      toSortLeaf: (direction) => ({
        response_text: direction,
      }),
      minWidth: 240,
      type: "text",
      format: (value: string, mode) =>
        value && mode === "Condensed"
          ? removeLeadingWhitespace(truncString(value, truncLength))
          : removeLeadingWhitespace(value),
    },
    {
      key: "totalTokens",
      active: true,
      label: "Total Tokens",
      sortBy: "desc",
      toSortLeaf: (direction) => ({
        total_tokens: direction,
      }),
      type: "number",
      filter: true,
    },
    {
      key: "userId",
      active: true,
      label: "User",
      sortBy: "desc",
      toSortLeaf: (direction) => ({
        user_id: direction,
      }),
      format: (value: string) =>
        value ? truncString(value, truncLength) : value,
      type: "text",
      filter: true,
      minWidth: 170,
    },
    {
      key: "model",
      active: true,
      label: "Model",
      sortBy: "desc",
      toSortLeaf: (direction) => ({
        body_model: direction,
      }),
      filter: true,
      type: "text",
      minWidth: 200,
    },
    {
      key: "keyName",
      active: false,
      label: "Key Name",
      minWidth: 170,
      type: "text",
      format: (value: string) => value,
    },
    {
      key: "cacheCount",
      active: false,
      sortBy: "desc",
      toSortLeaf: (direction) => ({
        is_cached: direction,
      }),
      label: "Cache hits",
      minWidth: 170,
      format: (value: number) => value.toFixed(0),
    },
    {
      key: "logProbs",
      active: false,
      label: "Log Prob",
      type: "number",
      filter: true,
      format: (value: number) => (value ? value.toFixed(2) : ""),
    },
  ];

  const localStorageColumns =
    typeof window !== "undefined"
      ? localStorage.getItem("requestsColumns")
      : null;
  const sessionStorageKey =
    typeof window !== "undefined" ? sessionStorage.getItem("currentKey") : null;

  const parsed = JSON.parse(localStorageColumns || "[]") as Column[];

  const [defaultColumns, setDefaultColumns] =
    useState<Column[]>(initialColumns);
  const [currentPage, setCurrentPage] = useState<number>(page);
  const [currentPageSize, setCurrentPageSize] = useState<number>(pageSize);
  const [advancedFilters, setAdvancedFilters] = useLocalStorageState<
    UIFilterRow[]
  >("advancedFilters", []);

  const [orderBy, setOrderBy] = useState<{
    column: keyof RequestWrapper;
    direction: SortDirection;
  }>({
    column: "",
    direction: "desc",
  });
  const [sortLeaf, setSortLeaf] = useState<SortLeafRequest>({
    created_at: "desc",
  });
  const [apiKeyFilter, setApiKeyFilter] = useState<string | null>(
    sessionStorageKey
  );

  const [timeFilter, setTimeFilter] = useState<FilterNode>({
    request: {
      created_at: {
        gte: new Date(0).toISOString(),
      },
    },
  });
  const debouncedAdvancedFilter = useDebounce(advancedFilters, 500);

  const {
    count,
    values,
    from,
    isLoading,
    properties,
    refetch,
    filterMap,
    requests,
    to,
  } = useRequestsPage(
    currentPage,
    currentPageSize,
    debouncedAdvancedFilter,
    {
      left: timeFilter,
      operator: "and",
      right: apiKeyFilter ? parseKey(apiKeyFilter) : "all",
    },
    sortLeaf
  );

  const { keys, isLoading: isKeysLoading } = useGetKeys();

  const onTimeSelectHandler = async (key: TimeInterval, value: string) => {
    setTimeFilter({
      request: {
        created_at: {
          gte: getTimeIntervalAgo(key).toISOString(),
        },
      },
    });

    refetch();
  };

  const onPageSizeChangeHandler = async (newPageSize: number) => {
    setCurrentPageSize(newPageSize);
    refetch();
  };

  const onPageChangeHandler = async (newPageNumber: number) => {
    setCurrentPage(newPageNumber);
    refetch();
  };

  const [selectedData, setSelectedData] = useState<RequestWrapper>();
  const [open, setOpen] = useState(true);

  const selectRowHandler = (row: RequestWrapper, idx: number) => {
    setSelectedData(row);
    setOpen(true);
  };

  // columns

  const [columns, setColumns] = useState<Column[]>(defaultColumns);

  useEffect(() => {
    if (
      columns.length > initialColumns.length ||
      (values.length === 0 && properties.length === 0)
    ) {
      if (parsed) {
        columns.forEach((column) => {
          const match = parsed.find((c) => c.key === column.key);
          if (match) {
            column.active = match.active;
          }
        });
      }
      return;
    }
    const propertiesColumns: Column[] = properties.map((p) => {
      return {
        key: p,
        label: capitalizeWords(p),
        active: true,
        sortBy: "desc",
        toSortLeaf: (direction) => ({
          properties: {
            [p]: direction,
          },
        }),
        columnOrigin: "property",
        format: (value: string, mode) =>
          value && mode === "Condensed"
            ? truncString(value, truncLength)
            : value,
        minWidth: 170,
      };
    });

    const valuesColumns: Column[] = values.map((p) => {
      return {
        key: p,
        label: capitalizeWords(p),
        active: true,
        sortBy: "desc",
        toSortLeaf: (direction) => ({
          values: {
            [p]: direction,
          },
        }),
        columnOrigin: "value",
        format: (value: string, mode) =>
          value && mode === "Condensed"
            ? truncString(value, truncLength)
            : value,
      };
    });

    const newColumns = [
      ...defaultColumns,
      ...valuesColumns,
      ...propertiesColumns,
    ];

    if (parsed) {
      newColumns.forEach((column) => {
        const match = parsed.find((c) => c.key === column.key);
        if (match) {
          column.active = match.active;
        }
      });
    }

    setColumns(newColumns);
    // eslint-disable-next-line react-hooks/exhaustive-deps
  }, [defaultColumns, values, properties]);

  const columnOrderIndex = columns.findIndex((c) => c.key === orderBy.column);
  if (columnOrderIndex > -1) {
    columns[columnOrderIndex].sortBy = orderBy.direction;
  }

  const columnHelper = createColumnHelper<RequestWrapper>();

  const activeCols: string[] = columns
    .filter((col) => col.active)
    .map((col) => col.key as string);

  const csv = requests.map((request) => {
    const keys = Object.keys(request);
    const copyRequest = { ...request };
    for (const key of keys) {
      if (!activeCols.includes(key)) {
        delete copyRequest[key];
      } else {
        if (key === "requestText" || key === "responseText") {
          copyRequest[key] =
            escapeCSVString(JSON.stringify(request[key] || "")) || "";
        }
      }
    }
    return copyRequest;
  });
<<<<<<< HEAD

  async function downloadCSV() {
    try {
      const response = await fetch("/api/export/requests", {
        method: "POST",
        headers: {
          "Content-Type": "application/json",
        },
        body: JSON.stringify({
          filter: advancedFilter,
          offset: (currentPage - 1) * currentPageSize,
          limit: 100000,
          sort: sortLeaf,
        }),
      });
      if (!response.ok) {
        throw new Error("An error occurred while downloading the CSV file");
      }

      const csvData = await response.text();
      const blob = new Blob([csvData], { type: "text/csv" });
      const url = URL.createObjectURL(blob);

      const link = document.createElement("a");
      link.href = url;
      link.download = "requests.csv";
      document.body.appendChild(link);
      link.click();
      document.body.removeChild(link);

      // Release the Blob URL
      URL.revokeObjectURL(url);
    } catch (error) {
      console.error(error);
    }
  }

=======
  console.log("ADVANCED FILTERS", advancedFilters);
>>>>>>> 72bdeeb9
  return (
    <>
      <AuthHeader
        title={"Requests"}
        headerActions={
          <button
            onClick={() => refetch()}
            className="font-medium text-black text-sm items-center flex flex-row hover:text-sky-700"
          >
            <ArrowPathIcon
              className={clsx(
                isLoading ? "animate-spin" : "",
                "h-5 w-5 inline"
              )}
            />
          </button>
        }
        actions={
          <div className="flex flex-row space-x-8 items-center">
            {!isKeysLoading ? (
              <Filters keys={keys} setFilter={setApiKeyFilter} />
            ) : (
              <div className="h-10"></div>
            )}
          </div>
        }
      />
      <div className="">
        <div className="mt-4 space-y-2">
          <div className="space-y-2">
            <ThemedTableHeader
              view={{
                viewMode,
                setViewMode,
              }}
              editColumns={{
                columns: columns,
                onColumnCallback: (columns) => {
                  const active = columns.map((c) => {
                    return {
                      key: c.key,
                      active: c.active,
                    };
                  });
                  localStorage.setItem(
                    "requestsColumns",
                    JSON.stringify(active)
                  );
                  setDefaultColumns(columns);
                },
              }}
              timeFilter={{
                customTimeFilter: true,
                defaultTimeFilter: "all",
                onTimeSelectHandler: onTimeSelectHandler,
                timeFilterOptions: [
                  { key: "24h", value: "Today" },
                  { key: "7d", value: "7D" },
                  { key: "1m", value: "1M" },
                  { key: "3m", value: "3M" },
                  { key: "all", value: "All" },
                ],
              }}
              csvExport={{
                onClick: downloadCSV,
              }}
              isFetching={isLoading}
              advancedFilter={{
                filterMap,
                onAdvancedFilter: setAdvancedFilters,
                filters: advancedFilters,
              }}
            />

            {isLoading || from === undefined || to === undefined ? (
              <LoadingAnimation title="Getting your requests" />
            ) : (
              <ThemedTableV3
                data={requests}
                sortColumns={columns}
                columns={columns
                  .filter((c) => c.active)
                  .map((c) =>
                    columnHelper.accessor(c.key as string, {
                      cell: (info) =>
                        c.format ? (
                          <span className="whitespace-pre-wrap max-w-7xl break-all">
                            {c.format(info.getValue(), viewMode)}
                          </span>
                        ) : (
                          info.getValue()
                        ),
                      header: () => <span>{c.label}</span>,
                      size: c.minWidth,
                    })
                  )}
                count={count || 0}
                page={page}
                from={from}
                to={to}
                onSelectHandler={selectRowHandler}
                onPageChangeHandler={onPageChangeHandler}
                onPageSizeChangeHandler={onPageSizeChangeHandler}
                onSortHandler={(key) => {
                  if (key.key === orderBy.column) {
                    setOrderBy({
                      column: key.key,
                      direction: orderBy.direction === "asc" ? "desc" : "asc",
                    });
                    key.toSortLeaf &&
                      setSortLeaf(
                        key.toSortLeaf(
                          orderBy.direction === "asc" ? "desc" : "asc"
                        )
                      );
                  } else {
                    key.toSortLeaf && setSortLeaf(key.toSortLeaf("asc"));
                    setOrderBy({
                      column: key.key,
                      direction: "asc",
                    });
                  }
                }}
              />
            )}
          </div>
        </div>
      </div>
      {open && selectedData !== undefined && (
        <RequestDrawer
          open={open}
          wrappedRequest={selectedData}
          setOpen={setOpen}
          values={values}
          properties={properties}
        />
      )}
    </>
  );
};

export default RequestsPage;<|MERGE_RESOLUTION|>--- conflicted
+++ resolved
@@ -1,10 +1,7 @@
 import { ArrowPathIcon } from "@heroicons/react/24/outline";
 import { createColumnHelper } from "@tanstack/react-table";
-<<<<<<< HEAD
 import { useRouter } from "next/router";
 import Papa from "papaparse";
-=======
->>>>>>> 72bdeeb9
 
 import { useEffect, useState } from "react";
 import { HeliconeRequest } from "../../../lib/api/request/request";
@@ -397,7 +394,6 @@
     }
     return copyRequest;
   });
-<<<<<<< HEAD
 
   async function downloadCSV() {
     try {
@@ -407,7 +403,7 @@
           "Content-Type": "application/json",
         },
         body: JSON.stringify({
-          filter: advancedFilter,
+          filter: advancedFilters,
           offset: (currentPage - 1) * currentPageSize,
           limit: 100000,
           sort: sortLeaf,
@@ -435,9 +431,6 @@
     }
   }
 
-=======
-  console.log("ADVANCED FILTERS", advancedFilters);
->>>>>>> 72bdeeb9
   return (
     <>
       <AuthHeader
