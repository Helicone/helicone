import { Dialog } from "@headlessui/react";
import {
  ArrowDownTrayIcon,
  ClipboardDocumentIcon,
} from "@heroicons/react/24/outline";
import { InformationCircleIcon } from "@heroicons/react/24/solid";
import { useSupabaseClient } from "@supabase/auth-helpers-react";
import { useQuery } from "@tanstack/react-query";
import { useRouter } from "next/router";
import { useEffect, useState } from "react";
import { CSVLink } from "react-csv";
import { truncString } from "../../../lib/stringHelpers";
<<<<<<< HEAD
import {
  getRequests,
  ResponseAndRequest,
} from "../../../services/lib/requests";
import { Database } from "../../../supabase/database.types";
import AuthHeader from "../../shared/authHeader";
=======
import { ResponseAndRequest } from "../../../services/lib/requests";
import { Database, Json } from "../../../supabase/database.types";
>>>>>>> d4ad49b9
import { clsx } from "../../shared/clsx";
import LoadingAnimation from "../../shared/loadingAnimation";
import useNotification from "../../shared/notification/useNotification";
import ThemedFilter from "../../shared/themedFilter";
import ThemedModal from "../../shared/themedModal";
import StickyHeadTable, { Column } from "../../test";

const monthNames = [
  "Jan",
  "Feb",
  "Mar",
  "Apr",
  "May",
  "Jun",
  "Jul",
  "Aug",
  "Sep",
  "Oct",
  "Nov",
  "Dec",
];

function escapeCSVString(s: string | undefined): string | undefined {
  if (s === undefined) {
    return undefined;
  }
  return s.replace(/"/g, '""');
}

interface RequestsPageProps {
  page: number;
  pageSize: number;
  properties: string[];
  sortBy: string | null;
  timeFilter: string | null;
  values: string[];
}

const RequestsPage = (props: RequestsPageProps) => {
  const {
    page,
    pageSize,

    properties,
    sortBy,
    timeFilter,
    values,
  } = props;

  const { setNotification } = useNotification();
  const supabase = useSupabaseClient();

  const [currentTimeFilter, setCurrentTimeFilter] = useState<string | null>(
    null
  );
  const [currentPage, setCurrentPage] = useState<number>(page);
  const [currentPageSize, setCurrentPageSize] = useState<number>(pageSize);

  const { data, isLoading, refetch, isRefetching } = useQuery({
    queryKey: ["requests", currentTimeFilter, currentPage, currentPageSize],
    queryFn: async (timeFilter) => {
      return getRequests(
        supabase,
        currentPage,
        currentPageSize,
        sortBy, // TODO: add sortBy functionality
        timeFilter.queryKey[1] as string | null
      ).then((res) => res);
    },
    refetchOnWindowFocus: false,
  });
  const requests = data?.data;
  const count = data?.count;
  const from = data?.from;
  const to = data?.to;
  const error = data?.error;

  const onTimeSelectHandler = async (key: string, value: string) => {
    setCurrentTimeFilter(value);
    refetch();
  };

  const onPageSizeChangeHandler = async (newPageSize: number) => {
    setCurrentPageSize(newPageSize);
    refetch();
  };

  const onPageChangeHandler = async (newPageNumber: number) => {
    setCurrentPage(newPageNumber);
    refetch();
  };

  const [index, setIndex] = useState<number>();
  const [selectedData, setSelectedData] = useState<{
    request_id: string | null;
    response_id: string | null;
    error?: any;
    time: string | null;
    request: string | undefined;
    response: string | undefined;
    "duration (s)": string;
    total_tokens: number | undefined;
    logprobs: any;
    request_user_id: string | null;
    model: string | undefined;
    temperature: number | undefined;
    [keys: string]: any;
  }>();
  const [open, setOpen] = useState(true);

  const probabilities = requests?.map((req) => {
    const choice = req.response_body?.choices
      ? req.response_body?.choices[0]
      : null;

    if (!choice) {
      return null;
    }

    let prob;
    if (choice.logprobs !== undefined && choice.logprobs !== null) {
      const tokenLogprobs = choice.logprobs.token_logprobs;
      const sum = tokenLogprobs.reduce(
        (total: any, num: any) => total + num,
        0
      );
      prob = sum.toFixed(2);
    } else {
      prob = "";
    }

    return prob;
  });

  const selectRowHandler = (
    row: {
      request_id: string | null;
      response_id: string | null;
      time: string | null;
      request: string | undefined;
      response: string | undefined;
      "duration (s)": string;
      total_tokens: number | undefined;
      logprobs: any;
      request_user_id: string | null;
      model: string | undefined;
      temperature: number | undefined;
      prompt_regex: string | undefined;
      [keys: string]: any;
    },
    idx: number
  ) => {
    setIndex(idx);
    setSelectedData(row);
    setOpen(true);
  };

<<<<<<< HEAD
  const csvData = requests?.map((d, i) => {
=======
  type JsonDict = {
    [key: string]: Json;
  };
  const csvData = requests.map((d, i) => {
>>>>>>> d4ad49b9
    const latency =
      (new Date(d.response_created_at!).getTime() -
        new Date(d.request_created_at!).getTime()) /
      1000;

    let updated_request_properties = Object.assign(
      {},
      ...properties.map((p) => ({
        [p]:
          d.request_properties != null
            ? (d.request_properties as JsonDict)[p]
            : null,
      }))
    );

    if (values !== null) {
      updated_request_properties = Object.assign(
        updated_request_properties,
        ...values.map((p) => ({
          [p]:
            d.prompt_values != null ? (d.prompt_values as JsonDict)[p] : null,
        }))
      );
    }

    if (d.prompt_regex) {
      updated_request_properties = Object.assign(updated_request_properties, {
        prompt_regex: d.prompt_regex,
      });
    }

    return {
      request_id: d.request_id,
      response_id: d.response_id,
      error: d.response_body!.error,
      time: d.request_created_at,
      request: d.request_body?.prompt,
      response: d.response_body!.error
        ? `error: ${d.response_body!.error.type}`
        : d.response_body?.choices?.[0]?.text,
      "duration (s)": latency.toString(),
      total_tokens: d.response_body?.usage?.total_tokens,
      logprobs: probabilities ? probabilities[i] : null,
      request_user_id: d.request_user_id,
      model: d.response_body?.model,
      temperature: d.request_body?.temperature,
      prompt_name: d.prompt_name,
      isCached: d.is_cached,
      ...updated_request_properties,
    };
  });

  const makeCardProperty = (name: string, val: string) => {
    return (
      <li className="w-full flex flex-row justify-between gap-4 text-sm">
        <p>{name}:</p>
        <p>{val || "{NULL}"}</p>
      </li>
    );
  };
  const getUSDate = (value: string) => {
    const date = new Date(value);
    const month = monthNames[date.getMonth()];
    const day = date.getDate();
    return `${month} ${day}, ${date.toLocaleTimeString().slice(0, -6)} ${date
      .toLocaleTimeString()
      .slice(-2)}`;
  };

  const propertiesColumns = properties.map((p) => {
    return {
      key: p,
      label: p,
      format: (value: string) => (value ? truncString(value, 15) : value),
    };
  });

  const valuesColumns = values.map((p) => {
    return {
      key: p,
      label: p,
      format: (value: string) => (value ? truncString(value, 15) : value),
    };
  });

  const includePrompt = valuesColumns.length > 0;

  const columns: readonly Column[] = [
    {
      key: "time",
      label: "Time",
      minWidth: 170,
      sortBy: "request_created_at",
      format: (value: string) => getUSDate(value),
    },
    includePrompt
      ? {
          key: "prompt_name",
          label: "Prompt Name",
          format: (value: string) => value,
        }
      : null,
    {
      key: "request",
      label: "Request",
      minWidth: 170,
      format: (value: string) => truncString(value, 15),
    },
    ...valuesColumns,
    {
      key: "response",
      label: "Response",
      minWidth: 170,
      format: (value: string) => (value ? truncString(value, 15) : value),
    },
    {
      key: "duration (s)",
      label: "Duration",
      format: (value: string) => `${value} s`,
    },
    {
      key: "total_tokens",
      label: "Total Tokens",
    },
    {
      key: "logprobs",
      label: "Log Prob",
    },
    {
      key: "request_user_id",
      label: "User",
      format: (value: string) => (value ? truncString(value, 15) : value),
    },
    ...propertiesColumns,
    {
      key: "model",
      label: "Model",
      minWidth: 170,
    },
    {
      key: "isCached",
      label: "Cache",
      minWidth: 170,
      format: (value: boolean) => (value ? "hit" : ""),
    },
  ].filter((column) => column !== null) as Column[];

  return (
    <>
      <AuthHeader title={"Requests"} />
      <div className="">
        <div className="mt-4 space-y-2">
          <div className="space-y-2">
            <ThemedFilter
              data={csvData || []}
              onTimeSelectHandler={onTimeSelectHandler}
            />

            {isLoading ||
            isRefetching ||
            from === undefined ||
            to === undefined ? (
              <LoadingAnimation title="Getting your requests" />
            ) : (
              <StickyHeadTable
                condensed
                columns={columns}
                rows={csvData || []}
                count={count || 0}
                page={page}
                from={from}
                to={to}
                onSelectHandler={selectRowHandler}
                onPageChangeHandler={onPageChangeHandler}
                onPageSizeChangeHandler={onPageSizeChangeHandler}
              />
            )}
          </div>
        </div>
      </div>
      {open && selectedData !== undefined && index !== undefined && (
        <ThemedModal open={open} setOpen={setOpen}>
          <div className="sm:w-[600px] sm:max-w-[600px]">
            <div className="mx-auto flex h-10 w-10 items-center justify-center rounded-full bg-sky-100">
              <InformationCircleIcon
                className="h-8 w-8 text-sky-600"
                aria-hidden="true"
              />
            </div>
            <div className="mt-1 text-center sm:mt-3">
              <Dialog.Title
                as="h3"
                className="text-lg font-medium leading-6 text-gray-900"
              >
                Request Information
              </Dialog.Title>
              <button
                type="button"
                tabIndex={-1}
                className="inline-flex w-full justify-center text-base font-medium text-gray-500 sm:text-sm items-center"
                onClick={() => {
                  setNotification("Copied to clipboard", "success");
                  navigator.clipboard.writeText(JSON.stringify(selectedData));
                }}
              >
                Copy this request{" "}
                <ClipboardDocumentIcon className="h-5 w-5 ml-1" />
              </button>
              <ul className="mt-4 space-y-2">
                <li className="w-full flex flex-row justify-between gap-4 text-sm">
                  <p>Time:</p>
                  <p>{new Date(selectedData.time || "").toLocaleString()}</p>
                </li>

                {selectedData.error && (
                  <li className="w-full flex flex-row justify-between gap-4 text-sm">
                    <p>Error:</p>
                    <p className="max-w-xl whitespace-pre-wrap text-left">
                      {selectedData.error
                        ? JSON.stringify(selectedData.error)
                        : "{{ no error }}"}
                    </p>
                  </li>
                )}

                <li className="w-full flex flex-row justify-between gap-4 text-sm">
                  <p>Duration:</p>
                  <p>{selectedData["duration (s)"]}</p>
                </li>
                <li className="w-full flex flex-row justify-between gap-4 text-sm">
                  <p>Tokens:</p>
                  <p>{selectedData.total_tokens}</p>
                </li>
                <li className="w-full flex flex-row justify-between gap-4 text-sm">
                  <p>Log Probability:</p>
                  <p>{probabilities ? probabilities[index] : 0}</p>
                </li>
                <li className="w-full flex flex-row justify-between gap-4 text-sm">
                  <p>User Id:</p>
                  <p>{selectedData.request_user_id}</p>
                </li>
                <li className="w-full flex flex-row justify-between gap-4 text-sm">
                  <p>Model:</p>
                  <p>{selectedData.model}</p>
                </li>
                {properties
                  .filter((v) => selectedData[v] != null)
                  .map((p) =>
                    makeCardProperty(
                      p,
                      selectedData[p] !== null ? selectedData[p] : "{NULL}"
                    )
                  )}
                {!selectedData.prompt_regex ? (
                  <div className="flex flex-col sm:flex-row gap-4 text-sm w-full">
                    <div className="w-full flex flex-col text-left space-y-1">
                      <p>Request:</p>
                      <p className="p-2 border border-gray-300 bg-gray-100 rounded-md whitespace-pre-wrap h-[250px] max-h-[250px] overflow-auto">
                        {selectedData.request}
                      </p>
                    </div>
                    <div className="w-full flex flex-col text-left space-y-1">
                      <p>Response:</p>
                      <p className="p-2 border border-gray-300 bg-gray-100 rounded-md whitespace-pre-wrap h-[250px] max-h-[250px] overflow-auto">
                        {selectedData.response}
                      </p>
                    </div>
                  </div>
                ) : (
                  <>
                    <div>
                      <div className="w-full flex flex-col text-left space-y-1 text-sm">
                        <p>{selectedData.prompt_name}:</p>
                        <p className="p-2 border border-gray-300 bg-gray-100 rounded-md whitespace-pre-wrap h-[150px] max-h-[150px] overflow-auto">
                          {selectedData.prompt_regex}
                        </p>
                      </div>
                    </div>
                    <div className="flex flex-col sm:flex-row gap-4 text-sm w-full">
                      {values
                        .filter((v) => selectedData[v] != null)
                        .map((v) => (
                          <div
                            className="w-full flex flex-col text-left space-y-1 text-sm"
                            key={v}
                          >
                            <p>{v}:</p>
                            <p className="p-2 border border-gray-300 bg-gray-100 rounded-md whitespace-pre-wrap h-[100px] overflow-auto">
                              {selectedData[v]}
                            </p>
                          </div>
                        ))}
                    </div>
                    <div className="w-full flex flex-col text-left space-y-1 text-sm">
                      <p>Response:</p>
                      <p className="p-2 border border-gray-300 bg-gray-100 rounded-md whitespace-pre-wrap h-[150px] max-h-[150px] overflow-auto">
                        {selectedData.response}
                      </p>
                    </div>
                  </>
                )}
              </ul>
            </div>
          </div>
          <div className="mt-5 sm:mt-6 w-full justify-between gap-4 flex flex-row">
            <button
              type="button"
              tabIndex={-1}
              className="inline-flex w-full justify-center rounded-md border border-transparent bg-sky-600 px-4 py-2 text-base font-medium text-white shadow-sm hover:bg-sky-700 focus:outline-none focus:ring-2 focus:ring-sky-500 focus:ring-offset-2 sm:text-sm"
              onClick={() => setOpen(false)}
            >
              Done
            </button>
          </div>
        </ThemedModal>
      )}
    </>
  );
};

export default RequestsPage;<|MERGE_RESOLUTION|>--- conflicted
+++ resolved
@@ -10,17 +10,12 @@
 import { useEffect, useState } from "react";
 import { CSVLink } from "react-csv";
 import { truncString } from "../../../lib/stringHelpers";
-<<<<<<< HEAD
 import {
   getRequests,
   ResponseAndRequest,
 } from "../../../services/lib/requests";
-import { Database } from "../../../supabase/database.types";
+import { Database, Json } from "../../../supabase/database.types";
 import AuthHeader from "../../shared/authHeader";
-=======
-import { ResponseAndRequest } from "../../../services/lib/requests";
-import { Database, Json } from "../../../supabase/database.types";
->>>>>>> d4ad49b9
 import { clsx } from "../../shared/clsx";
 import LoadingAnimation from "../../shared/loadingAnimation";
 import useNotification from "../../shared/notification/useNotification";
@@ -178,14 +173,10 @@
     setOpen(true);
   };
 
-<<<<<<< HEAD
-  const csvData = requests?.map((d, i) => {
-=======
   type JsonDict = {
     [key: string]: Json;
   };
-  const csvData = requests.map((d, i) => {
->>>>>>> d4ad49b9
+  const csvData = requests?.map((d, i) => {
     const latency =
       (new Date(d.response_created_at!).getTime() -
         new Date(d.request_created_at!).getTime()) /
