--- conflicted
+++ resolved
@@ -25,12 +25,9 @@
   from: number;
   to: number;
   properties: string[];
-<<<<<<< HEAD
   sortBy: string | null;
   timeFilter: string | null;
-=======
   values: string[];
->>>>>>> 3c1aff67
 }
 
 const monthNames = [
@@ -56,7 +53,6 @@
 }
 
 const RequestsPage = (props: RequestsPageProps) => {
-<<<<<<< HEAD
   const {
     requests,
     error,
@@ -67,11 +63,10 @@
     properties,
     sortBy,
     timeFilter,
+    values,
   } = props;
-=======
-  const { requests, error, count, page, from, to, properties, values } = props;
+
   const router = useRouter();
->>>>>>> 3c1aff67
   const { setNotification } = useNotification();
 
   const [index, setIndex] = useState<number>();
@@ -145,18 +140,14 @@
         new Date(d.request_created_at!).getTime()) /
       1000;
 
-<<<<<<< HEAD
-    const updated_request_properties: any = Object.assign(
-=======
     let updated_request_properties = Object.assign(
->>>>>>> 3c1aff67
       {},
       ...properties.map((p) => ({
         [p]: d.request_properties != null ? d.request_properties[p] : null,
       }))
     );
 
-    if (values != null) {
+    if (values !== null) {
       updated_request_properties = Object.assign(
         updated_request_properties,
         ...values.map((p) => ({
