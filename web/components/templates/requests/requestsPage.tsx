import { Dialog } from "@headlessui/react";
import { ClipboardDocumentIcon } from "@heroicons/react/24/outline";
import { InformationCircleIcon } from "@heroicons/react/24/solid";

import { useState } from "react";
import { truncString } from "../../../lib/stringHelpers";
import { TimeInterval } from "../../../lib/timeCalculations/time";
import { Json } from "../../../supabase/database.types";
import AuthHeader from "../../shared/authHeader";
import LoadingAnimation from "../../shared/loadingAnimation";
import useNotification from "../../shared/notification/useNotification";
import ThemedFilter from "../../shared/themed/themedFilter";
import ThemedModal from "../../shared/themed/themedModal";
import { getUSDate } from "../../shared/utils/utils";
import ThemedTableV2, { Column } from "../../ThemedTableV2";
import { AdvancedFilterType } from "../users/usersPage";
<<<<<<< HEAD
import { Chat } from "./chat";
import { Completion } from "./completion";
import { CompletionRegex } from "./completionRegex";

type Message = {
  role: string;
  content: string;
};

export type ChatProperties = {
  system: string | null;
  request: Message[] | null;
  response: Message | null;
};
=======
import useRequestsPage from "./useRequestsPage";
>>>>>>> 764da4b2

export type CsvData = {
  request_id: string;
  response_id: string;
  error: string;
  time: string;
  request: string;
  response: string;
  total_tokens: number;
  logprobs: number | null;
  request_user_id: string;
  model: string;
  temperature: number | null;
  prompt_name: string;
  isCached: boolean;
  isChat: boolean;
  chatProperties: ChatProperties | null;
} & {
  [keys: string]: string | number | null | boolean;
};

interface RequestsPageProps {
  page: number;
  pageSize: number;
  sortBy: string | null;
}

const RequestsPage = (props: RequestsPageProps) => {
  const { page, pageSize, sortBy } = props;

  const { setNotification } = useNotification();

  const [currentTimeFilter, setCurrentTimeFilter] = useState<string>("day");
  const [currentPage, setCurrentPage] = useState<number>(page);
  const [currentPageSize, setCurrentPageSize] = useState<number>(pageSize);
  const [advancedFilters, setAdvancedFilters] =
    useState<AdvancedFilterType[]>();

  const { count, values, from, isLoading, properties, refetch, requests, to } =
    useRequestsPage(
      currentTimeFilter,
      currentPage,
      currentPageSize,
      sortBy,
      advancedFilters
    );

  const onTimeSelectHandler = async (key: TimeInterval, value: string) => {
    setCurrentTimeFilter(value);
    refetch();
  };

  const onPageSizeChangeHandler = async (newPageSize: number) => {
    setCurrentPageSize(newPageSize);
    refetch();
  };

  const onPageChangeHandler = async (newPageNumber: number) => {
    setCurrentPage(newPageNumber);
    refetch();
  };

  const [index, setIndex] = useState<number>();
  const [selectedData, setSelectedData] = useState<{
    request_id: string | null;
    response_id: string | null;
    error?: any;
    time: string | null;
    request: string | undefined;
    response: string | undefined;
    "duration (s)": string;
    total_tokens: number | undefined;
    logprobs: any;
    request_user_id: string | null;
    model: string | undefined;
    temperature: number | undefined;
    [keys: string]: any;
  }>();
  const [open, setOpen] = useState(true);

  const probabilities = requests?.map((req) => {
    const choice = (req.response_body as any)?.choices
      ? (req.response_body as any)?.choices[0]
      : null;

    if (!choice) {
      return null;
    }

    let prob;
    if (choice.logprobs !== undefined && choice.logprobs !== null) {
      const tokenLogprobs = choice.logprobs.token_logprobs;
      const sum = tokenLogprobs.reduce(
        (total: any, num: any) => total + num,
        0
      );
      prob = sum.toFixed(2);
    } else {
      prob = "";
    }

    return prob;
  });

  const selectRowHandler = (
    row: {
      request_id: string | null;
      response_id: string | null;
      time: string | null;
      request: string | undefined;
      response: string | undefined;
      "duration (s)": string;
      total_tokens: number | undefined;
      logprobs: any;
      request_user_id: string | null;
      model: string | undefined;
      temperature: number | undefined;
      prompt_regex: string | undefined;
      isChat: boolean;
      chatProperties: ChatProperties | null;
      [keys: string]: any;
    },
    idx: number
  ) => {
    setIndex(idx);
    setSelectedData(row);
    setOpen(true);
  };

  type JsonDict = {
    [key: string]: Json;
  };

  const csvData: CsvData[] = requests?.map((d, i) => {
    const latency =
      (new Date(d.response_created_at!).getTime() -
        new Date(d.request_created_at!).getTime()) /
      1000;

    let updated_request_properties: {
      [keys: string]: string;
    } = Object.assign(
      {},
      ...properties.map((p) => ({
        [p]:
          d.request_properties != null
            ? (d.request_properties as JsonDict)[p]
            : null,
      }))
    );

    if (values !== null) {
      updated_request_properties = Object.assign(
        updated_request_properties,
        ...values.map((p) => ({
          [p]:
            d.prompt_values != null ? (d.prompt_values as JsonDict)[p] : null,
        }))
      );
    }

    if (d.prompt_regex) {
      updated_request_properties = Object.assign(updated_request_properties, {
        prompt_regex: d.prompt_regex,
      });
    }
    const is_chat = d.request_path?.includes("/chat/") ?? false;
    console.log("is_chat", is_chat);
    console.log(d);

    let request;
    let response;
    let chatProperties: ChatProperties | null = null;

    if (is_chat) {
      const request_messages = d.request_body?.messages;
      const last_request_message =
        request_messages?.[request_messages.length - 1].content;
      const response_blob = d.response_body?.choices?.[0];
      const response_content = response_blob?.message?.content;

      let systemMessage: string | null;

      if (
        request_messages?.length > 0 &&
        request_messages[0].role === "system"
      ) {
        systemMessage = request_messages[0].content;
      } else {
        systemMessage = null;
      }
      request = last_request_message
        ? JSON.stringify(last_request_message)
        : "Cannot find prompt";
      response = response_content
        ? JSON.stringify(response_content)
        : `error: ${JSON.stringify(d.response_body?.error)}`;

      // // Combine request_messages and response_message into a new list `messages`
      // let messages = request_messages ? request_messages : []
      // if (response_message) {
      //   messages.push(response_blob)
      // }

      chatProperties = {
        system: systemMessage,
        request: request_messages,
        response: response_blob?.message,
      };
    } else {
      chatProperties = null;
      request = d.request_body?.prompt
        ? JSON.stringify(d.request_body?.prompt)
        : "Cannot find prompt";
      response = d.response_body?.choices?.[0]?.text
        ? JSON.stringify(d.response_body?.choices?.[0]?.text)
        : `error: ${JSON.stringify(d.response_body?.error)}`;
    }
    console.log("REQUEST", request);
    console.log("RESPONSE", response);

    return {
      request_id: d.request_id ?? "Cannot find request id",
      response_id: d.response_id ?? "Cannot find response id",
      error: d.response_body?.error ?? "unknown error",
      time: d.request_created_at ?? "Cannot find time",
      request: request,
      response: response,
      "duration (s)": latency.toString(),
      total_tokens: d.response_body?.usage?.total_tokens ?? 0,
      logprobs: probabilities ? probabilities[i] : null,
      request_user_id: d.request_user_id ?? "",
      model: d.response_body?.model ?? "",
      temperature: d.request_body?.temperature ?? null,
      prompt_name: d.prompt_name ?? "",
      isCached: d.is_cached ?? false,
      isChat: is_chat,
      chatProperties: chatProperties,
      ...updated_request_properties,
    };
  });

  const makeCardProperty = (name: string, val: string) => {
    return (
      <li className="w-full flex flex-row justify-between gap-4 text-sm">
        <p>{name}:</p>
        <p>{val || "{NULL}"}</p>
      </li>
    );
  };

  const propertiesColumns = properties.map((p) => {
    return {
      key: p,
      label: p,
      format: (value: string) => (value ? truncString(value, 15) : value),
    };
  });

  const valuesColumns = values.map((p) => {
    return {
      key: p,
      label: p,
      format: (value: string) => (value ? truncString(value, 15) : value),
    };
  });

  const includePrompt = valuesColumns.length > 0;

  const columns: Column[] = [
    {
      key: "time",
      label: "Time",
      minWidth: 170,
      sortBy: "request_created_at",
      type: "date",
      format: (value: string) => getUSDate(value),
    },
    includePrompt
      ? {
          key: "prompt_name",
          label: "Prompt Name",
          format: (value: string) => value,
          type: "text",
          filter: true,
        }
      : null,
    {
      key: "request",
      label: "Request",
      minWidth: 170,
      type: "text",
      format: (value: string) => truncString(value, 15),
    },
    ...valuesColumns,
    {
      key: "response",
      label: "Response",
      minWidth: 170,
      type: "text",
      format: (value: string) => (value ? truncString(value, 15) : value),
    },
    {
      key: "duration (s)",
      label: "Duration",
      format: (value: string) => `${value} s`,
      type: "number",
      filter: true,
    },
    {
      key: "total_tokens",
      label: "Total Tokens",
      type: "number",
      filter: true,
    },
    {
      key: "logprobs",
      label: "Log Prob",
      type: "number",
      filter: true,
    },
    {
      key: "request_user_id",
      label: "User",
      format: (value: string) => (value ? truncString(value, 15) : value),
      type: "text",
      filter: true,
    },
    ...propertiesColumns,
    {
      key: "model",
      label: "Model",
      filter: true,
      type: "text",
      minWidth: 170,
    },
    {
      key: "isCached",
      label: "Cache",
      minWidth: 170,
      format: (value: boolean) => (value ? "hit" : ""),
    },
  ].filter((column) => column !== null) as Column[];

  return (
    <>
      <AuthHeader title={"Requests"} />
      <div className="">
        <div className="mt-4 space-y-2">
          <div className="space-y-2">
            <ThemedFilter
              data={csvData || []}
              isFetching={isLoading}
              onTimeSelectHandler={onTimeSelectHandler}
              timeFilterOptions={[
                { key: "24h", value: "day" },
                { key: "7d", value: "wk" },
                { key: "1m", value: "mo" },
              ]}
              customTimeFilter
              fileName="requests.csv"
            />

            {isLoading || from === undefined || to === undefined ? (
              <LoadingAnimation title="Getting your requests" />
            ) : (
              <ThemedTableV2
                condensed
                columns={columns}
                rows={csvData || []}
                count={count || 0}
                page={page}
                from={from}
                to={to}
                onSelectHandler={selectRowHandler}
                onPageChangeHandler={onPageChangeHandler}
                onPageSizeChangeHandler={onPageSizeChangeHandler}
              />
            )}
          </div>
        </div>
      </div>
      {open && selectedData !== undefined && index !== undefined && (
        <ThemedModal open={open} setOpen={setOpen}>
          <div className="sm:w-[750px] sm:max-w-[750px]">
            <div className="mt-1 text-center sm:mt-3">
              <ul className="mt-4 space-y-2">
                <div className="flex flex-wrap">
                  <div className="w-full md:w-1/3 px-4">
                    <div className="border-b border-gray-300">
                      <li className="w-full flex flex-row justify-between gap-4 text-sm py-4">
                        <p>Time:</p>
                        <p>
                          {new Date(selectedData.time || "").toLocaleString()}
                        </p>
                      </li>
                    </div>
                    {selectedData.error &&
                      selectedData.error != "unknown error" && (
                        <div className="border-b border-gray-500">
                          <li className="w-full flex flex-row justify-between gap-4 text-sm py-4">
                            <p>Error:</p>
                            <p className="max-w-xl whitespace-pre-wrap text-left">
                              {selectedData.error
                                ? JSON.stringify(selectedData.error)
                                : "{{ no error }}"}
                            </p>
                          </li>
                        </div>
                      )}
                    <div className="border-gray-500">
                      <li className="w-full flex flex-row justify-between gap-4 text-sm py-4">
                        <p>Duration:</p>
                        <p>{selectedData["duration (s)"]}s</p>
                      </li>
                    </div>
                  </div>
                  <div className="w-full md:w-1/3 px-4">
                    <div className="border-b border-gray-300">
                      <li className="w-full flex flex-row justify-between gap-4 text-sm py-4">
                        <p>Tokens:</p>
                        <p>{selectedData.total_tokens}</p>
                      </li>
                    </div>
                    <div className="border-gray-500">
                      <li className="w-full flex flex-row justify-between gap-4 text-sm py-4">
                        <p>Model:</p>
                        <p>{selectedData.model}</p>
                      </li>
                    </div>
                  </div>
                  <div className="w-full md:w-1/3 px-4">
                    <div className="border-b border-gray-300">
                      <li className="w-full flex flex-row justify-between gap-4 text-sm py-4">
                        <p>User Id:</p>
                        <p>{selectedData.request_user_id}</p>
                      </li>
                    </div>
                    {probabilities[index] && (
                      <div className="md:border-b-0">
                        <li className="w-full flex flex-row justify-between gap-4 text-sm py-4">
                          <p>Log Probability:</p>
                          <p>{probabilities ? probabilities[index] : 0}</p>
                        </li>
                      </div>
                    )}
                  </div>
                </div>
                {properties
                  .filter((v) => selectedData[v] != null)
                  .map((p) =>
                    makeCardProperty(
                      p,
                      selectedData[p] !== null ? selectedData[p] : "{NULL}"
                    )
                  )}
                {selectedData.isChat ? (
                  <Chat chatProperties={selectedData.chatProperties} />
                ) : !selectedData.prompt_regex ? (
                  <Completion
                    request={selectedData.request}
                    response={selectedData.response}
                  />
                ) : (
                  <CompletionRegex
                    prompt_regex={selectedData.prompt_regex}
                    prompt_name={selectedData.prompt_name}
                    keys={selectedData.keys}
                    response={selectedData.response}
                    values={values}
                  />
                )}
              </ul>
            </div>
          </div>
          <div className="mt-5 sm:mt-6 w-full gap-4 flex flex-row justify-center">
            <button
              type="button"
              tabIndex={-1}
              className="inline-flex w-full justify-center rounded-md border border-transparent bg-sky-600 px-4 py-2 text-base font-medium text-white shadow-sm hover:bg-sky-700 focus:outline-none focus:ring-2 focus:ring-sky-500 focus:ring-offset-2 sm:text-sm w-32"
              onClick={() => setOpen(false)}
            >
              Done
            </button>
            <button
              type="button"
              tabIndex={-1}
              className="inline-flex justify-center text-xs font-medium text-gray-500 sm:text-sm items-center"
              onClick={() => {
                setNotification("Copied to clipboard", "success");
                navigator.clipboard.writeText(JSON.stringify(selectedData));
              }}
            >
              <ClipboardDocumentIcon className="h-5 w-5" />
            </button>
          </div>
        </ThemedModal>
      )}
    </>
  );
};

export default RequestsPage;<|MERGE_RESOLUTION|>--- conflicted
+++ resolved
@@ -14,10 +14,10 @@
 import { getUSDate } from "../../shared/utils/utils";
 import ThemedTableV2, { Column } from "../../ThemedTableV2";
 import { AdvancedFilterType } from "../users/usersPage";
-<<<<<<< HEAD
 import { Chat } from "./chat";
 import { Completion } from "./completion";
 import { CompletionRegex } from "./completionRegex";
+import useRequestsPage from "./useRequestsPage";
 
 type Message = {
   role: string;
@@ -29,9 +29,6 @@
   request: Message[] | null;
   response: Message | null;
 };
-=======
-import useRequestsPage from "./useRequestsPage";
->>>>>>> 764da4b2
 
 export type CsvData = {
   request_id: string;
