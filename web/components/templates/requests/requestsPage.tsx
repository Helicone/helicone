import { useRouter } from "next/router";

import { useState } from "react";
import { truncString } from "../../../lib/stringHelpers";
import {
  getTimeIntervalAgo,
  TimeInterval,
} from "../../../lib/timeCalculations/time";
import { useGetPropertyParams } from "../../../services/hooks/propertyParams";
import {
  FilterNode,
  getPropertyFilters,
} from "../../../services/lib/filters/filterDefs";
import { RequestsTableFilter } from "../../../services/lib/filters/frontendFilterDefs";
import { SortLeafRequest } from "../../../services/lib/sorts/sorts";
import { Database } from "../../../supabase/database.types";
import AuthHeader from "../../shared/authHeader";
import LoadingAnimation from "../../shared/loadingAnimation";
import ThemedFilter from "../../shared/themed/themedFilter";
import { getUSDate } from "../../shared/utils/utils";
import ThemedTableV2, { Column } from "../../ThemedTableV2";
import { Filters } from "../dashboard/filters";
import RequestDrawer from "./requestDrawer";
import useRequestsPage, { RequestWrapper } from "./useRequestsPage";

export type Message = {
  role: string;
  content: string;
};

export type ChatProperties = {
  request: Message[] | null;
  response: Message | null;
};

export type CsvData = {
  request_id: string;
  response_id: string;
  error: string;
  time: string;
  request: string;
  response: string;
  total_tokens: number;
  logprobs: number | null;
  request_user_id: string;
  model: string;
  temperature: number | null;
  prompt_name: string;
  isCached: boolean;
  isChat: boolean;
  chatProperties: ChatProperties | null;
  isModeration: boolean;
  moderationFullResponse: string | null;
} & {
  [keys: string]: string | number | null | boolean | ChatProperties;
};

interface RequestsPageProps {
  page: number;
  pageSize: number;
  sortBy: string | null;
  keys: Database["public"]["Tables"]["user_api_keys"]["Row"][];
}

const defaultColumns: Column[] = [
  {
    key: "requestCreatedAt",
    label: "Time",
    minWidth: 170,
    sortBy: "desc",
    toSortLeaf: (direction) => ({
      created_at: direction,
    }),
    type: "timestamp",
    format: (value: string) => getUSDate(value),
  },
  {
    key: "requestText",
    label: "Request",
    minWidth: 170,
    type: "text",
    format: (value: string | { content: string; role: string }) =>
      typeof value === "string"
        ? truncString(value, 15)
        : truncString(value.content, 15),
  },
  {
    key: "responseText",
    label: "Response",
    minWidth: 170,
    type: "text",
    format: (value: string) => (value ? truncString(value, 15) : value),
  },
  {
    key: "latency",
    label: "Duration",
    format: (value: string) => `${value} s`,
    sortBy: "desc",
    toSortLeaf: (direction) => ({
      latency: direction,
    }),
    type: "number",
    filter: true,
  },
  {
    key: "totalTokens",
    label: "Total Tokens",
    sortBy: "desc",
    toSortLeaf: (direction) => ({
      total_tokens: direction,
    }),
    type: "number",
    filter: true,
  },
  {
    key: "logProbs",
    label: "Log Prob",
    type: "number",
    filter: true,
    format: (value: number) => (value ? value.toFixed(2) : "n/a"),
  },
  {
    key: "userId",
    label: "User",
    sortBy: "desc",
    toSortLeaf: (direction) => ({
      user_id: direction,
    }),
    format: (value: string) => (value ? truncString(value, 15) : value),
    type: "text",
    filter: true,
    minWidth: 170,
  },
  {
    key: "model",
    label: "Model",
    sortBy: "desc",
    toSortLeaf: (direction) => ({
      body_model: direction,
    }),
    filter: true,
    type: "text",
    minWidth: 200,
  },
  {
    key: "isCached",
    sortBy: "desc",
    toSortLeaf: (direction) => ({
      is_cached: direction,
    }),
    label: "Cache",
    minWidth: 170,
    format: (value: boolean) => (value ? "hit" : ""),
  },
  {
    key: "keyName",
    label: "Key Name",
    minWidth: 170,
    type: "text",
    format: (value: string) => value,
  },
];

const RequestsPage = (props: RequestsPageProps) => {
  const { page, pageSize, sortBy, keys } = props;

  const [currentPage, setCurrentPage] = useState<number>(page);
  const [currentPageSize, setCurrentPageSize] = useState<number>(pageSize);
  const [advancedFilter, setAdvancedFilter] = useState<FilterNode>("all");
  const [orderBy, setOrderBy] = useState<string>("");
  const [sortLeaf, setSortLeaf] = useState<SortLeafRequest>({
    created_at: "desc",
  });
  const [apiKeyFilter, setApiKeyFilter] = useState<FilterNode>("all");

  const [timeFilter, setTimeFilter] = useState<FilterNode>({
    request: {
      created_at: {
        gte: new Date(0).toISOString(),
      },
    },
  });

  const { count, values, from, isLoading, properties, refetch, requests, to } =
    useRequestsPage(
      currentPage,
      currentPageSize,
      {
        left: timeFilter,
        operator: "and",
        right: {
          left: apiKeyFilter,
          operator: "and",
          right: advancedFilter,
        },
      },
      sortLeaf
    );

  const onTimeSelectHandler = async (key: TimeInterval, value: string) => {
    setTimeFilter({
      request: {
        created_at: {
          gte: getTimeIntervalAgo(key).toISOString(),
        },
      },
    });

    refetch();
  };

  const onPageSizeChangeHandler = async (newPageSize: number) => {
    setCurrentPageSize(newPageSize);
    refetch();
  };

  const onPageChangeHandler = async (newPageNumber: number) => {
    setCurrentPage(newPageNumber);
    refetch();
  };

  const [index, setIndex] = useState<number>();

  const [selectedData, setSelectedData] = useState<RequestWrapper>();
  const [open, setOpen] = useState(true);

  const selectRowHandler = (row: RequestWrapper, idx: number) => {
    setIndex(idx);
    setSelectedData(row);
    setOpen(true);
  };

  const propertiesColumns: Column[] = properties.map((p) => {
    return {
      key: p,
      label: p,
      sortBy: "desc",
      toSortLeaf: (direction) => ({
        properties: {
          [p]: direction,
        },
      }),
      columnOrigin: "property",
      format: (value: string) => (value ? truncString(value, 15) : value),
      minWidth: 170,
    };
  });

  const valuesColumns: Column[] = values.map((p) => {
    return {
      key: p,
      label: p,
      sortBy: "desc",
      toSortLeaf: (direction) => ({
        values: {
          [p]: direction,
        },
      }),
      columnOrigin: "value",
      format: (value: string) => (value ? truncString(value, 15) : value),
    };
  });

  const includePrompt = valuesColumns.length > 0;

  const columns: Column[] = [
<<<<<<< HEAD
    ...defaultColumns,
=======
    {
      key: "requestCreatedAt",
      label: "Time",
      minWidth: 170,
      sortBy: "desc",
      toSortLeaf: (direction) => ({
        created_at: direction,
      }),
      type: "timestamp",
      format: (value: string) => getUSDate(value),
    },
    {
      key: "requestText",
      label: "Request",
      sortBy: "desc",
      toSortLeaf: (direction) => ({
        request_prompt: direction,
      }),
      minWidth: 170,
      type: "text",
      format: (value: string | { content: string; role: string }) =>
        typeof value === "string"
          ? truncString(value, 15)
          : truncString(value.content, 15),
    },
    {
      key: "responseText",
      label: "Response",
      sortBy: "desc",
      toSortLeaf: (direction) => ({
        response_text: direction,
      }),
      minWidth: 170,
      type: "text",
      format: (value: string) => (value ? truncString(value, 15) : value),
    },
    {
      key: "latency",
      label: "Duration",
      format: (value: string) => `${value} s`,
      sortBy: "desc",
      toSortLeaf: (direction) => ({
        latency: direction,
      }),
      type: "number",
      filter: true,
    },
    {
      key: "totalTokens",
      label: "Total Tokens",
      sortBy: "desc",
      toSortLeaf: (direction) => ({
        total_tokens: direction,
      }),
      type: "number",
      filter: true,
    },
    {
      key: "logProbs",
      label: "Log Prob",
      type: "number",
      filter: true,
      format: (value: number) => (value ? value.toFixed(2) : "n/a"),
    },
    {
      key: "userId",
      label: "User",
      sortBy: "desc",
      toSortLeaf: (direction) => ({
        user_id: direction,
      }),
      format: (value: string) => (value ? truncString(value, 15) : value),
      type: "text",
      filter: true,
      minWidth: 170,
    },
    {
      key: "model",
      label: "Model",
      sortBy: "desc",
      toSortLeaf: (direction) => ({
        body_model: direction,
      }),
      filter: true,
      type: "text",
      minWidth: 200,
    },
    {
      key: "isCached",
      sortBy: "desc",
      toSortLeaf: (direction) => ({
        is_cached: direction,
      }),
      label: "Cache",
      minWidth: 170,
      format: (value: boolean) => (value ? "hit" : ""),
    },
    {
      key: "keyName",
      label: "Key Name",
      minWidth: 170,
      type: "text",
      format: (value: string) => value,
    },
>>>>>>> a69347f9
    ...valuesColumns,
    ...propertiesColumns,
  ];
  if (includePrompt) {
    columns.push({
      key: "prompt_name",
      label: "Prompt Name",
      format: (value: string) => value,
      type: "text",
      filter: true,
    });
  }

  const columnOrderIndex = columns.findIndex((c) => c.key === orderBy);
  if (columnOrderIndex > -1) {
    columns[columnOrderIndex].sortBy = "asc";
  }

  const router = useRouter();
  const { propertyParams } = useGetPropertyParams();

  const propertyFilterMap = {
    properties: {
      label: "Properties",
      columns: getPropertyFilters(
        properties,
        propertyParams.map((p) => p.property_param)
      ),
    },
  };
  console.log("propertyFilterMpa", propertyFilterMap);
  const filterMap =
    properties.length > 0
      ? { ...propertyFilterMap, ...RequestsTableFilter }
      : RequestsTableFilter;

  return (
    <>
      <AuthHeader
        title={"Requests"}
        actions={
          <Filters
            keys={keys}
            filter={apiKeyFilter}
            setFilter={setApiKeyFilter}
          />
        }
      />
      <div className="">
        <div className="mt-4 space-y-2">
          <div className="space-y-2">
            <ThemedFilter
              data={null}
              isFetching={isLoading}
              onTimeSelectHandler={onTimeSelectHandler}
              timeFilterOptions={[
                { key: "24h", value: "day" },
                { key: "7d", value: "wk" },
                { key: "1m", value: "mo" },
                { key: "all", value: "all" },
              ]}
              customTimeFilter
              fileName="requests.csv"
              filterMap={filterMap}
              onAdvancedFilter={(_filters) => {
                router.query.page = "1";
                router.push(router);
                const filters = _filters.filter((f) => f) as FilterNode[];
                if (filters.length === 0) {
                  setAdvancedFilter("all");
                } else {
                  const firstFilter = filters[0];
                  setAdvancedFilter(
                    filters.slice(1).reduce((acc, curr) => {
                      return {
                        left: acc,
                        operator: "and",
                        right: curr,
                      };
                    }, firstFilter)
                  );
                }
              }}
            />

            {isLoading || from === undefined || to === undefined ? (
              <LoadingAnimation title="Getting your requests" />
            ) : (
              <ThemedTableV2
                condensed
                columns={columns}
                rows={requests}
                count={count || 0}
                page={page}
                from={from}
                to={to}
                onSelectHandler={selectRowHandler}
                onPageChangeHandler={onPageChangeHandler}
                onPageSizeChangeHandler={onPageSizeChangeHandler}
                onSortHandler={(key) => {
                  if (key.key === orderBy) {
                    setOrderBy("");
                    key.toSortLeaf && setSortLeaf(key.toSortLeaf("desc"));
                  } else {
                    key.toSortLeaf && setSortLeaf(key.toSortLeaf("asc"));
                    setOrderBy(key.key);
                  }
                }}
              />
            )}
          </div>
        </div>
      </div>
      {open && selectedData !== undefined && index !== undefined && (
        <RequestDrawer
          open={open}
          wrappedRequest={selectedData}
          setOpen={setOpen}
          values={values}
          properties={properties}
        />
      )}
    </>
  );
};

export default RequestsPage;<|MERGE_RESOLUTION|>--- conflicted
+++ resolved
@@ -77,6 +77,10 @@
   {
     key: "requestText",
     label: "Request",
+    sortBy: "desc",
+    toSortLeaf: (direction) => ({
+      request_prompt: direction,
+    }),
     minWidth: 170,
     type: "text",
     format: (value: string | { content: string; role: string }) =>
@@ -87,6 +91,10 @@
   {
     key: "responseText",
     label: "Response",
+    sortBy: "desc",
+    toSortLeaf: (direction) => ({
+      response_text: direction,
+    }),
     minWidth: 170,
     type: "text",
     format: (value: string) => (value ? truncString(value, 15) : value),
@@ -264,114 +272,7 @@
   const includePrompt = valuesColumns.length > 0;
 
   const columns: Column[] = [
-<<<<<<< HEAD
     ...defaultColumns,
-=======
-    {
-      key: "requestCreatedAt",
-      label: "Time",
-      minWidth: 170,
-      sortBy: "desc",
-      toSortLeaf: (direction) => ({
-        created_at: direction,
-      }),
-      type: "timestamp",
-      format: (value: string) => getUSDate(value),
-    },
-    {
-      key: "requestText",
-      label: "Request",
-      sortBy: "desc",
-      toSortLeaf: (direction) => ({
-        request_prompt: direction,
-      }),
-      minWidth: 170,
-      type: "text",
-      format: (value: string | { content: string; role: string }) =>
-        typeof value === "string"
-          ? truncString(value, 15)
-          : truncString(value.content, 15),
-    },
-    {
-      key: "responseText",
-      label: "Response",
-      sortBy: "desc",
-      toSortLeaf: (direction) => ({
-        response_text: direction,
-      }),
-      minWidth: 170,
-      type: "text",
-      format: (value: string) => (value ? truncString(value, 15) : value),
-    },
-    {
-      key: "latency",
-      label: "Duration",
-      format: (value: string) => `${value} s`,
-      sortBy: "desc",
-      toSortLeaf: (direction) => ({
-        latency: direction,
-      }),
-      type: "number",
-      filter: true,
-    },
-    {
-      key: "totalTokens",
-      label: "Total Tokens",
-      sortBy: "desc",
-      toSortLeaf: (direction) => ({
-        total_tokens: direction,
-      }),
-      type: "number",
-      filter: true,
-    },
-    {
-      key: "logProbs",
-      label: "Log Prob",
-      type: "number",
-      filter: true,
-      format: (value: number) => (value ? value.toFixed(2) : "n/a"),
-    },
-    {
-      key: "userId",
-      label: "User",
-      sortBy: "desc",
-      toSortLeaf: (direction) => ({
-        user_id: direction,
-      }),
-      format: (value: string) => (value ? truncString(value, 15) : value),
-      type: "text",
-      filter: true,
-      minWidth: 170,
-    },
-    {
-      key: "model",
-      label: "Model",
-      sortBy: "desc",
-      toSortLeaf: (direction) => ({
-        body_model: direction,
-      }),
-      filter: true,
-      type: "text",
-      minWidth: 200,
-    },
-    {
-      key: "isCached",
-      sortBy: "desc",
-      toSortLeaf: (direction) => ({
-        is_cached: direction,
-      }),
-      label: "Cache",
-      minWidth: 170,
-      format: (value: boolean) => (value ? "hit" : ""),
-    },
-    {
-      key: "keyName",
-      label: "Key Name",
-      minWidth: 170,
-      type: "text",
-      format: (value: string) => value,
-    },
->>>>>>> a69347f9
     ...valuesColumns,
     ...propertiesColumns,
   ];
