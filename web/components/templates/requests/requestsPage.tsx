import { Dialog } from "@headlessui/react";
import { ClipboardDocumentIcon } from "@heroicons/react/24/outline";
import { InformationCircleIcon } from "@heroicons/react/24/solid";

import { useState } from "react";
import { truncString } from "../../../lib/stringHelpers";
import { TimeInterval } from "../../../lib/timeCalculations/time";
import { Json } from "../../../supabase/database.types";
import AuthHeader from "../../shared/authHeader";
import LoadingAnimation from "../../shared/loadingAnimation";
import useNotification from "../../shared/notification/useNotification";
import ThemedFilter, { Filter } from "../../shared/themed/themedFilter";
import ThemedModal from "../../shared/themed/themedModal";
import { getUSDate } from "../../shared/utils/utils";
import ThemedTableV2, { Column } from "../../ThemedTableV2";
<<<<<<< HEAD
=======
import { AdvancedFilterType } from "../users/usersPage";
import useRequestsPage from "./useRequestsPage";
>>>>>>> 764da4b2

export type CsvData = {
  request_id: string;
  response_id: string;
  error: string;
  time: string;
  request: string;
  response: string;
  total_tokens: number;
  logprobs: number | null;
  request_user_id: string;
  model: string;
  temperature: number | null;
  prompt_name: string;
  isCached: boolean;
} & {
  [keys: string]: string | number | null | boolean;
};

interface RequestsPageProps {
  page: number;
  pageSize: number;
  sortBy: string | null;
}

const RequestsPage = (props: RequestsPageProps) => {
  const { page, pageSize, sortBy } = props;

  const { setNotification } = useNotification();

  const [currentTimeFilter, setCurrentTimeFilter] = useState<string>("day");
  const [currentPage, setCurrentPage] = useState<number>(page);
  const [currentPageSize, setCurrentPageSize] = useState<number>(pageSize);
  const [advancedFilters, setAdvancedFilters] = useState<Filter[]>();

<<<<<<< HEAD
  const { requests, count, from, to, isLoading, refetch, isRefetching } =
    useRequests(currentTimeFilter, currentPage, currentPageSize, sortBy, []);
=======
  const { count, values, from, isLoading, properties, refetch, requests, to } =
    useRequestsPage(
      currentTimeFilter,
      currentPage,
      currentPageSize,
      sortBy,
      advancedFilters
    );
>>>>>>> 764da4b2

  const onTimeSelectHandler = async (key: TimeInterval, value: string) => {
    setCurrentTimeFilter(value);
    refetch();
  };

  const onPageSizeChangeHandler = async (newPageSize: number) => {
    setCurrentPageSize(newPageSize);
    refetch();
  };

  const onPageChangeHandler = async (newPageNumber: number) => {
    setCurrentPage(newPageNumber);
    refetch();
  };

  const [index, setIndex] = useState<number>();
  const [selectedData, setSelectedData] = useState<{
    request_id: string | null;
    response_id: string | null;
    error?: any;
    time: string | null;
    request: string | undefined;
    response: string | undefined;
    "duration (s)": string;
    total_tokens: number | undefined;
    logprobs: any;
    request_user_id: string | null;
    model: string | undefined;
    temperature: number | undefined;
    [keys: string]: any;
  }>();
  const [open, setOpen] = useState(true);

  const probabilities = requests?.map((req) => {
    const choice = (req.response_body as any)?.choices
      ? (req.response_body as any)?.choices[0]
      : null;

    if (!choice) {
      return null;
    }

    let prob;
    if (choice.logprobs !== undefined && choice.logprobs !== null) {
      const tokenLogprobs = choice.logprobs.token_logprobs;
      const sum = tokenLogprobs.reduce(
        (total: any, num: any) => total + num,
        0
      );
      prob = sum.toFixed(2);
    } else {
      prob = "";
    }

    return prob;
  });

  const selectRowHandler = (
    row: {
      request_id: string | null;
      response_id: string | null;
      time: string | null;
      request: string | undefined;
      response: string | undefined;
      "duration (s)": string;
      total_tokens: number | undefined;
      logprobs: any;
      request_user_id: string | null;
      model: string | undefined;
      temperature: number | undefined;
      prompt_regex: string | undefined;
      [keys: string]: any;
    },
    idx: number
  ) => {
    setIndex(idx);
    setSelectedData(row);
    setOpen(true);
  };

  type JsonDict = {
    [key: string]: Json;
  };

  const csvData: CsvData[] = requests?.map((d, i) => {
    const latency =
      (new Date(d.response_created_at!).getTime() -
        new Date(d.request_created_at!).getTime()) /
      1000;

    let updated_request_properties: {
      [keys: string]: string;
    } = Object.assign(
      {},
      ...properties.map((p) => ({
        [p]:
          d.request_properties != null
            ? (d.request_properties as JsonDict)[p]
            : null,
      }))
    );

    if (values !== null) {
      updated_request_properties = Object.assign(
        updated_request_properties,
        ...values.map((p) => ({
          [p]:
            d.prompt_values != null ? (d.prompt_values as JsonDict)[p] : null,
        }))
      );
    }

    if (d.prompt_regex) {
      updated_request_properties = Object.assign(updated_request_properties, {
        prompt_regex: d.prompt_regex,
      });
    }
    return {
      request_id: d.request_id ?? "Cannot find request id",
      response_id: d.response_id ?? "Cannot find response id",
      error: d.response_body?.error ?? "unknown error",
      time: d.request_created_at ?? "Cannot find time",
      request: d.request_body?.prompt
        ? JSON.stringify(d.request_body?.prompt)
        : "Cannot find prompt",
      response: d.response_body?.choices?.[0]?.text
        ? JSON.stringify(d.response_body?.choices?.[0]?.text)
        : `error: ${JSON.stringify(d.response_body?.error)}`,
      "duration (s)": latency.toString(),
      total_tokens: d.response_body?.usage?.total_tokens ?? 0,
      logprobs: probabilities ? probabilities[i] : null,
      request_user_id: d.request_user_id ?? "",
      model: d.response_body?.model ?? "",
      temperature: d.request_body?.temperature ?? null,
      prompt_name: d.prompt_name ?? "",
      isCached: d.is_cached ?? false,
      ...updated_request_properties,
    };
  });

  const makeCardProperty = (name: string, val: string) => {
    return (
      <li className="w-full flex flex-row justify-between gap-4 text-sm">
        <p>{name}:</p>
        <p>{val || "{NULL}"}</p>
      </li>
    );
  };

  const propertiesColumns = properties.map((p) => {
    return {
      key: p,
      label: p,
      format: (value: string) => (value ? truncString(value, 15) : value),
    };
  });

  const valuesColumns = values.map((p) => {
    return {
      key: p,
      label: p,
      format: (value: string) => (value ? truncString(value, 15) : value),
    };
  });

  const includePrompt = valuesColumns.length > 0;

  const columns: Column[] = [
    {
      key: "time",
      label: "Time",
      minWidth: 170,
      sortBy: "request_created_at",
      type: "date",
      format: (value: string) => getUSDate(value),
    },
    includePrompt
      ? {
          key: "prompt_name",
          label: "Prompt Name",
          format: (value: string) => value,
          type: "text",
          filter: true,
        }
      : null,
    {
      key: "request",
      label: "Request",
      minWidth: 170,
      type: "text",
      format: (value: string) => truncString(value, 15),
    },
    ...valuesColumns,
    {
      key: "response",
      label: "Response",
      minWidth: 170,
      type: "text",
      format: (value: string) => (value ? truncString(value, 15) : value),
    },
    {
      key: "duration (s)",
      label: "Duration",
      format: (value: string) => `${value} s`,
      type: "number",
      filter: true,
    },
    {
      key: "total_tokens",
      label: "Total Tokens",
      type: "number",
      filter: true,
    },
    {
      key: "logprobs",
      label: "Log Prob",
      type: "number",
      filter: true,
    },
    {
      key: "request_user_id",
      label: "User",
      format: (value: string) => (value ? truncString(value, 15) : value),
      type: "text",
      filter: true,
    },
    ...propertiesColumns,
    {
      key: "model",
      label: "Model",
      filter: true,
      type: "text",
      minWidth: 170,
    },
    {
      key: "isCached",
      label: "Cache",
      minWidth: 170,
      format: (value: boolean) => (value ? "hit" : ""),
    },
  ].filter((column) => column !== null) as Column[];

  return (
    <>
      <AuthHeader title={"Requests"} />
      <div className="">
        <div className="mt-4 space-y-2">
          <div className="space-y-2">
            <ThemedFilter
              data={csvData || []}
              isFetching={isLoading}
              onTimeSelectHandler={onTimeSelectHandler}
              timeFilterOptions={[
                { key: "24h", value: "day" },
                { key: "7d", value: "wk" },
                { key: "1m", value: "mo" },
              ]}
              customTimeFilter
              fileName="requests.csv"
            />

            {isLoading || from === undefined || to === undefined ? (
              <LoadingAnimation title="Getting your requests" />
            ) : (
              <ThemedTableV2
                condensed
                columns={columns}
                rows={csvData || []}
                count={count || 0}
                page={page}
                from={from}
                to={to}
                onSelectHandler={selectRowHandler}
                onPageChangeHandler={onPageChangeHandler}
                onPageSizeChangeHandler={onPageSizeChangeHandler}
              />
            )}
          </div>
        </div>
      </div>
      {open && selectedData !== undefined && index !== undefined && (
        <ThemedModal open={open} setOpen={setOpen}>
          <div className="sm:w-[600px] sm:max-w-[600px]">
            <div className="mx-auto flex h-10 w-10 items-center justify-center rounded-full bg-sky-100">
              <InformationCircleIcon
                className="h-8 w-8 text-sky-600"
                aria-hidden="true"
              />
            </div>
            <div className="mt-1 text-center sm:mt-3">
              <Dialog.Title
                as="h3"
                className="text-lg font-medium leading-6 text-gray-900"
              >
                Request Information
              </Dialog.Title>
              <button
                type="button"
                tabIndex={-1}
                className="inline-flex w-full justify-center text-base font-medium text-gray-500 sm:text-sm items-center"
                onClick={() => {
                  setNotification("Copied to clipboard", "success");
                  navigator.clipboard.writeText(JSON.stringify(selectedData));
                }}
              >
                Copy to clipboard
                <ClipboardDocumentIcon className="h-5 w-5 ml-1" />
              </button>
              <ul className="mt-4 space-y-2">
                <li className="w-full flex flex-row justify-between gap-4 text-sm">
                  <p>Time:</p>
                  <p>{new Date(selectedData.time || "").toLocaleString()}</p>
                </li>

                {selectedData.error && (
                  <li className="w-full flex flex-row justify-between gap-4 text-sm">
                    <p>Error:</p>
                    <p className="max-w-xl whitespace-pre-wrap text-left">
                      {selectedData.error
                        ? JSON.stringify(selectedData.error)
                        : "{{ no error }}"}
                    </p>
                  </li>
                )}

                <li className="w-full flex flex-row justify-between gap-4 text-sm">
                  <p>Duration:</p>
                  <p>{selectedData["duration (s)"]}</p>
                </li>
                <li className="w-full flex flex-row justify-between gap-4 text-sm">
                  <p>Tokens:</p>
                  <p>{selectedData.total_tokens}</p>
                </li>
                <li className="w-full flex flex-row justify-between gap-4 text-sm">
                  <p>Log Probability:</p>
                  <p>{probabilities ? probabilities[index] : 0}</p>
                </li>
                <li className="w-full flex flex-row justify-between gap-4 text-sm">
                  <p>User Id:</p>
                  <p>{selectedData.request_user_id}</p>
                </li>
                <li className="w-full flex flex-row justify-between gap-4 text-sm">
                  <p>Model:</p>
                  <p>{selectedData.model}</p>
                </li>
                {properties
                  .filter((v) => selectedData[v] != null)
                  .map((p) =>
                    makeCardProperty(
                      p,
                      selectedData[p] !== null ? selectedData[p] : "{NULL}"
                    )
                  )}
                {!selectedData.prompt_regex ? (
                  <div className="flex flex-col sm:flex-row gap-4 text-sm w-full">
                    <div className="w-full flex flex-col text-left space-y-1">
                      <p>Request:</p>
                      <p className="p-2 border border-gray-300 bg-gray-100 rounded-md whitespace-pre-wrap h-[250px] max-h-[250px] overflow-auto">
                        {selectedData.request}
                      </p>
                    </div>
                    <div className="w-full flex flex-col text-left space-y-1">
                      <p>Response:</p>
                      <p className="p-2 border border-gray-300 bg-gray-100 rounded-md whitespace-pre-wrap h-[250px] max-h-[250px] overflow-auto">
                        {selectedData.response}
                      </p>
                    </div>
                  </div>
                ) : (
                  <>
                    <div>
                      <div className="w-full flex flex-col text-left space-y-1 text-sm">
                        <p>{selectedData.prompt_name}:</p>
                        <p className="p-2 border border-gray-300 bg-gray-100 rounded-md whitespace-pre-wrap h-[150px] max-h-[150px] overflow-auto">
                          {selectedData.prompt_regex}
                        </p>
                      </div>
                    </div>
                    <div className="flex flex-col sm:flex-row gap-4 text-sm w-full">
                      {values
                        .filter((v) => selectedData[v] != null)
                        .map((v) => (
                          <div
                            className="w-full flex flex-col text-left space-y-1 text-sm"
                            key={v}
                          >
                            <p>{v}:</p>
                            <p className="p-2 border border-gray-300 bg-gray-100 rounded-md whitespace-pre-wrap h-[100px] overflow-auto">
                              {selectedData[v]}
                            </p>
                          </div>
                        ))}
                    </div>
                    <div className="w-full flex flex-col text-left space-y-1 text-sm">
                      <p>Response:</p>
                      <p className="p-2 border border-gray-300 bg-gray-100 rounded-md whitespace-pre-wrap h-[150px] max-h-[150px] overflow-auto">
                        {selectedData.response}
                      </p>
                    </div>
                  </>
                )}
              </ul>
            </div>
          </div>
          <div className="mt-5 sm:mt-6 w-full justify-between gap-4 flex flex-row">
            <button
              type="button"
              tabIndex={-1}
              className="inline-flex w-full justify-center rounded-md border border-transparent bg-sky-600 px-4 py-2 text-base font-medium text-white shadow-sm hover:bg-sky-700 focus:outline-none focus:ring-2 focus:ring-sky-500 focus:ring-offset-2 sm:text-sm"
              onClick={() => setOpen(false)}
            >
              Done
            </button>
          </div>
        </ThemedModal>
      )}
    </>
  );
};

export default RequestsPage;<|MERGE_RESOLUTION|>--- conflicted
+++ resolved
@@ -13,11 +13,7 @@
 import ThemedModal from "../../shared/themed/themedModal";
 import { getUSDate } from "../../shared/utils/utils";
 import ThemedTableV2, { Column } from "../../ThemedTableV2";
-<<<<<<< HEAD
-=======
-import { AdvancedFilterType } from "../users/usersPage";
 import useRequestsPage from "./useRequestsPage";
->>>>>>> 764da4b2
 
 export type CsvData = {
   request_id: string;
@@ -51,21 +47,15 @@
   const [currentTimeFilter, setCurrentTimeFilter] = useState<string>("day");
   const [currentPage, setCurrentPage] = useState<number>(page);
   const [currentPageSize, setCurrentPageSize] = useState<number>(pageSize);
-  const [advancedFilters, setAdvancedFilters] = useState<Filter[]>();
-
-<<<<<<< HEAD
-  const { requests, count, from, to, isLoading, refetch, isRefetching } =
-    useRequests(currentTimeFilter, currentPage, currentPageSize, sortBy, []);
-=======
+
   const { count, values, from, isLoading, properties, refetch, requests, to } =
     useRequestsPage(
       currentTimeFilter,
       currentPage,
       currentPageSize,
       sortBy,
-      advancedFilters
+      []
     );
->>>>>>> 764da4b2
 
   const onTimeSelectHandler = async (key: TimeInterval, value: string) => {
     setCurrentTimeFilter(value);
