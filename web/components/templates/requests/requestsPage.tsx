--- conflicted
+++ resolved
@@ -25,12 +25,9 @@
 import ThemedModal from "../../shared/themed/themedModal";
 import { getUSDate } from "../../shared/utils/utils";
 import ThemedTableV2, { Column } from "../../ThemedTableV2";
-<<<<<<< HEAD
-=======
 import { Chat } from "./chat";
 import { Completion } from "./completion";
 import { CompletionRegex } from "./completionRegex";
->>>>>>> 26691822
 import useRequestsPage from "./useRequestsPage";
 
 type Message = {
@@ -76,10 +73,7 @@
 
   const [currentPage, setCurrentPage] = useState<number>(page);
   const [currentPageSize, setCurrentPageSize] = useState<number>(pageSize);
-<<<<<<< HEAD
   const [advancedFilter, setAdvancedFilter] = useState<FilterNode>("all");
-=======
->>>>>>> 26691822
 
   const [timeFilter, setTimeFilter] = useState<FilterNode>({
     request: {
@@ -89,21 +83,11 @@
     },
   });
   const { count, values, from, isLoading, properties, refetch, requests, to } =
-<<<<<<< HEAD
     useRequestsPage(currentPage, currentPageSize, {
       left: timeFilter,
       operator: "and",
       right: advancedFilter,
     });
-=======
-    useRequestsPage(
-      currentTimeFilter,
-      currentPage,
-      currentPageSize,
-      sortBy,
-      []
-    );
->>>>>>> 26691822
 
   const onTimeSelectHandler = async (key: TimeInterval, value: string) => {
     setTimeFilter({
