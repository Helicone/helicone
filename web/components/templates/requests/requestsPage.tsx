import { Dialog } from "@headlessui/react";
import { ClipboardDocumentIcon } from "@heroicons/react/24/outline";
import { InformationCircleIcon } from "@heroicons/react/24/solid";

import { useState } from "react";
import { truncString } from "../../../lib/stringHelpers";
import { TimeInterval } from "../../../lib/timeCalculations/time";
import { Json } from "../../../supabase/database.types";
import AuthHeader from "../../shared/authHeader";
import LoadingAnimation from "../../shared/loadingAnimation";
import useNotification from "../../shared/notification/useNotification";
import ThemedFilter from "../../shared/themed/themedFilter";
import ThemedModal from "../../shared/themed/themedModal";
import { getUSDate } from "../../shared/utils/utils";
import ThemedTableV2, { Column } from "../../ThemedTableV2";
import { AdvancedFilterType } from "../users/usersPage";
import { Chat } from "./chat";
import { Completion } from "./completion";
import { CompletionRegex } from "./completionRegex";
import useRequestsPage from "./useRequestsPage";

type Message = {
  role: string;
  content: string;
};

export type ChatProperties = {
  system: string | null;
  request: Message[] | null;
  response: Message | null;
};

export type CsvData = {
  request_id: string;
  response_id: string;
  error: string;
  time: string;
  request: string;
  response: string;
  total_tokens: number;
  logprobs: number | null;
  request_user_id: string;
  model: string;
  temperature: number | null;
  prompt_name: string;
  isCached: boolean;
  isChat: boolean;
  chatProperties: ChatProperties | null;
} & {
  [keys: string]: string | number | null | boolean;
};

interface RequestsPageProps {
  page: number;
  pageSize: number;
  sortBy: string | null;
}

const RequestsPage = (props: RequestsPageProps) => {
  const { page, pageSize, sortBy } = props;

  const { setNotification } = useNotification();

  const [currentTimeFilter, setCurrentTimeFilter] = useState<string>("day");
  const [currentPage, setCurrentPage] = useState<number>(page);
  const [currentPageSize, setCurrentPageSize] = useState<number>(pageSize);
  const [advancedFilters, setAdvancedFilters] =
    useState<AdvancedFilterType[]>();

  const { count, values, from, isLoading, properties, refetch, requests, to } =
    useRequestsPage(
      currentTimeFilter,
      currentPage,
      currentPageSize,
      sortBy,
      advancedFilters
    );

  const onTimeSelectHandler = async (key: TimeInterval, value: string) => {
    setCurrentTimeFilter(value);
    refetch();
  };

  const onPageSizeChangeHandler = async (newPageSize: number) => {
    setCurrentPageSize(newPageSize);
    refetch();
  };

  const onPageChangeHandler = async (newPageNumber: number) => {
    setCurrentPage(newPageNumber);
    refetch();
  };

  const [index, setIndex] = useState<number>();
  const [selectedData, setSelectedData] = useState<{
    request_id: string | null;
    response_id: string | null;
    error?: any;
    time: string | null;
    request: string | undefined;
    response: string | undefined;
    "duration (s)": string;
    total_tokens: number | undefined;
    logprobs: any;
    request_user_id: string | null;
    model: string | undefined;
    temperature: number | undefined;
    [keys: string]: any;
  }>();
  const [open, setOpen] = useState(true);

  const probabilities = requests?.map((req) => {
    const choice = (req.response_body as any)?.choices
      ? (req.response_body as any)?.choices[0]
      : null;

    if (!choice) {
      return null;
    }

    let prob;
    if (choice.logprobs !== undefined && choice.logprobs !== null) {
      const tokenLogprobs = choice.logprobs.token_logprobs;
      const sum = tokenLogprobs.reduce(
        (total: any, num: any) => total + num,
        0
      );
      prob = sum.toFixed(2);
    } else {
      prob = "";
    }

    return prob;
  });

  const selectRowHandler = (
    row: {
      request_id: string | null;
      response_id: string | null;
      time: string | null;
      request: string | undefined;
      response: string | undefined;
      "duration (s)": string;
      total_tokens: number | undefined;
      logprobs: any;
      request_user_id: string | null;
      model: string | undefined;
      temperature: number | undefined;
      prompt_regex: string | undefined;
      isChat: boolean;
      chatProperties: ChatProperties | null;
      [keys: string]: any;
    },
    idx: number
  ) => {
    setIndex(idx);
    setSelectedData(row);
    setOpen(true);
  };

  type JsonDict = {
    [key: string]: Json;
  };

  const csvData: CsvData[] = requests?.map((d, i) => {
    const latency =
      (new Date(d.response_created_at!).getTime() -
        new Date(d.request_created_at!).getTime()) /
      1000;

    let updated_request_properties: {
      [keys: string]: string;
    } = Object.assign(
      {},
      ...properties.map((p) => ({
        [p]:
          d.request_properties != null
            ? (d.request_properties as JsonDict)[p]
            : null,
      }))
    );

    if (values !== null) {
      updated_request_properties = Object.assign(
        updated_request_properties,
        ...values.map((p) => ({
          [p]:
            d.prompt_values != null ? (d.prompt_values as JsonDict)[p] : null,
        }))
      );
    }

    if (d.prompt_regex) {
      updated_request_properties = Object.assign(updated_request_properties, {
        prompt_regex: d.prompt_regex,
      });
    }
    const is_chat = d.request_path?.includes("/chat/") ?? false;
    console.log("is_chat", is_chat);
    console.log(d);

    let request;
    let response;
    let chatProperties: ChatProperties | null = null;

    if (is_chat) {
      const request_messages = d.request_body?.messages;
      const last_request_message =
        request_messages?.[request_messages.length - 1].content;
      const response_blob = d.response_body?.choices?.[0];
      const response_content = response_blob?.message?.content;

      let systemMessage: string | null;

      if (
        request_messages?.length > 0 &&
        request_messages[0].role === "system"
      ) {
        systemMessage = request_messages[0].content;
      } else {
        systemMessage = null;
      }
      request = last_request_message
        ? JSON.stringify(last_request_message)
        : "Cannot find prompt";
      response = response_content
        ? JSON.stringify(response_content)
        : `error: ${JSON.stringify(d.response_body?.error)}`;

      // // Combine request_messages and response_message into a new list `messages`
      // let messages = request_messages ? request_messages : []
      // if (response_message) {
      //   messages.push(response_blob)
      // }

      chatProperties = {
        system: systemMessage,
        request: request_messages,
        response: response_blob?.message,
      };
    } else {
      chatProperties = null;
      request = d.request_body?.prompt
        ? JSON.stringify(d.request_body?.prompt)
        : "Cannot find prompt";
      response = d.response_body?.choices?.[0]?.text
        ? JSON.stringify(d.response_body?.choices?.[0]?.text)
        : `error: ${JSON.stringify(d.response_body?.error)}`;
    }
    console.log("REQUEST", request);
    console.log("RESPONSE", response);

    return {
      request_id: d.request_id ?? "Cannot find request id",
      response_id: d.response_id ?? "Cannot find response id",
      error: d.response_body?.error ?? "unknown error",
      time: d.request_created_at ?? "Cannot find time",
<<<<<<< HEAD
      request: request,
      response: response,
=======
      request: d.request_body?.prompt
        ? typeof d.request_body?.prompt === "string"
          ? d.request_body?.prompt
          : JSON.stringify(d.request_body?.prompt)
        : "Cannot find prompt",
      response: d.response_body?.choices?.[0]?.text
        ? d.response_body?.choices?.length === 1
          ? d.response_body?.choices?.[0]?.text
          : JSON.stringify(d.response_body?.choices?.map((c: any) => c.text))
        : `error: ${JSON.stringify(d.response_body?.error)}`,
>>>>>>> 3700b257
      "duration (s)": latency.toString(),
      total_tokens: d.response_body?.usage?.total_tokens ?? 0,
      logprobs: probabilities ? probabilities[i] : null,
      request_user_id: d.request_user_id ?? "",
      model: d.response_body?.model ?? "",
      temperature: d.request_body?.temperature ?? null,
      prompt_name: d.prompt_name ?? "",
      isCached: d.is_cached ?? false,
      isChat: is_chat,
      chatProperties: chatProperties,
      ...updated_request_properties,
    };
  });

  const makeCardProperty = (name: string, val: string) => {
    return (
      <li className="w-full flex flex-row justify-between gap-4 text-sm">
        <p>{name}:</p>
        <p>{val || "{NULL}"}</p>
      </li>
    );
  };

  const propertiesColumns = properties.map((p) => {
    return {
      key: p,
      label: p,
      format: (value: string) => (value ? truncString(value, 15) : value),
    };
  });

  const valuesColumns = values.map((p) => {
    return {
      key: p,
      label: p,
      format: (value: string) => (value ? truncString(value, 15) : value),
    };
  });

  const includePrompt = valuesColumns.length > 0;

  const columns: Column[] = [
    {
      key: "time",
      label: "Time",
      minWidth: 170,
      sortBy: "request_created_at",
      type: "date",
      format: (value: string) => getUSDate(value),
    },
    includePrompt
      ? {
          key: "prompt_name",
          label: "Prompt Name",
          format: (value: string) => value,
          type: "text",
          filter: true,
        }
      : null,
    {
      key: "request",
      label: "Request",
      minWidth: 170,
      type: "text",
      format: (value: string) => truncString(value, 15),
    },
    ...valuesColumns,
    {
      key: "response",
      label: "Response",
      minWidth: 170,
      type: "text",
      format: (value: string) => (value ? truncString(value, 15) : value),
    },
    {
      key: "duration (s)",
      label: "Duration",
      format: (value: string) => `${value} s`,
      type: "number",
      filter: true,
    },
    {
      key: "total_tokens",
      label: "Total Tokens",
      type: "number",
      filter: true,
    },
    {
      key: "logprobs",
      label: "Log Prob",
      type: "number",
      filter: true,
    },
    {
      key: "request_user_id",
      label: "User",
      format: (value: string) => (value ? truncString(value, 15) : value),
      type: "text",
      filter: true,
    },
    ...propertiesColumns,
    {
      key: "model",
      label: "Model",
      filter: true,
      type: "text",
      minWidth: 170,
    },
    {
      key: "isCached",
      label: "Cache",
      minWidth: 170,
      format: (value: boolean) => (value ? "hit" : ""),
    },
  ].filter((column) => column !== null) as Column[];
  return (
    <>
      <AuthHeader title={"Requests"} />
      <div className="">
        <div className="mt-4 space-y-2">
          <div className="space-y-2">
            <ThemedFilter
              data={csvData || []}
              isFetching={isLoading}
              onTimeSelectHandler={onTimeSelectHandler}
              timeFilterOptions={[
                { key: "24h", value: "day" },
                { key: "7d", value: "wk" },
                { key: "1m", value: "mo" },
              ]}
              customTimeFilter
              fileName="requests.csv"
            />

            {isLoading || from === undefined || to === undefined ? (
              <LoadingAnimation title="Getting your requests" />
            ) : (
              <ThemedTableV2
                condensed
                columns={columns}
                rows={csvData || []}
                count={count || 0}
                page={page}
                from={from}
                to={to}
                onSelectHandler={selectRowHandler}
                onPageChangeHandler={onPageChangeHandler}
                onPageSizeChangeHandler={onPageSizeChangeHandler}
              />
            )}
          </div>
        </div>
      </div>
      {open && selectedData !== undefined && index !== undefined && (
        <ThemedModal open={open} setOpen={setOpen}>
          <div className="sm:w-[750px] sm:max-w-[750px]">
            <div className="mt-1 text-center sm:mt-3">
              <ul className="mt-4 space-y-2">
                <div className="flex flex-wrap">
                  <div className="w-full md:w-1/3 px-4">
                    <div className="border-b border-gray-300">
                      <li className="w-full flex flex-row justify-between gap-4 text-sm py-4">
                        <p>Time:</p>
                        <p>
                          {new Date(selectedData.time || "").toLocaleString()}
                        </p>
                      </li>
                    </div>
                    {selectedData.error &&
                      selectedData.error != "unknown error" && (
                        <div className="border-b border-gray-500">
                          <li className="w-full flex flex-row justify-between gap-4 text-sm py-4">
                            <p>Error:</p>
                            <p className="max-w-xl whitespace-pre-wrap text-left">
                              {selectedData.error
                                ? JSON.stringify(selectedData.error)
                                : "{{ no error }}"}
                            </p>
                          </li>
                        </div>
                      )}
                    <div className="border-gray-500">
                      <li className="w-full flex flex-row justify-between gap-4 text-sm py-4">
                        <p>Duration:</p>
                        <p>{selectedData["duration (s)"]}s</p>
                      </li>
                    </div>
                  </div>
                  <div className="w-full md:w-1/3 px-4">
                    <div className="border-b border-gray-300">
                      <li className="w-full flex flex-row justify-between gap-4 text-sm py-4">
                        <p>Tokens:</p>
                        <p>{selectedData.total_tokens}</p>
                      </li>
                    </div>
                    <div className="border-gray-500">
                      <li className="w-full flex flex-row justify-between gap-4 text-sm py-4">
                        <p>Model:</p>
                        <p>{selectedData.model}</p>
                      </li>
                    </div>
                  </div>
                  <div className="w-full md:w-1/3 px-4">
                    <div className="border-b border-gray-300">
                      <li className="w-full flex flex-row justify-between gap-4 text-sm py-4">
                        <p>User Id:</p>
                        <p>{selectedData.request_user_id}</p>
                      </li>
                    </div>
                    {probabilities[index] && (
                      <div className="md:border-b-0">
                        <li className="w-full flex flex-row justify-between gap-4 text-sm py-4">
                          <p>Log Probability:</p>
                          <p>{probabilities ? probabilities[index] : 0}</p>
                        </li>
                      </div>
                    )}
                  </div>
                </div>
                {properties
                  .filter((v) => selectedData[v] != null)
                  .map((p) =>
                    makeCardProperty(
                      p,
                      selectedData[p] !== null ? selectedData[p] : "{NULL}"
                    )
                  )}
                {selectedData.isChat ? (
                  <Chat chatProperties={selectedData.chatProperties} />
                ) : !selectedData.prompt_regex ? (
                  <Completion
                    request={selectedData.request}
                    response={selectedData.response}
                  />
                ) : (
                  <CompletionRegex
                    prompt_regex={selectedData.prompt_regex}
                    prompt_name={selectedData.prompt_name}
                    // keys is the values for all the keys in `values`
                    keys={values.reduce((acc, key) => {
                      if (selectedData.hasOwnProperty(key)) {
                        return {
                          ...acc,
                          [key]: selectedData[key],
                        };
                      }
                      return acc;
                    }, {})}
                    response={selectedData.response}
                    values={values}
                  />
                )}
              </ul>
            </div>
          </div>
          <div className="mt-5 sm:mt-6 w-full gap-4 flex flex-row justify-center">
            <button
              type="button"
              tabIndex={-1}
              className="inline-flex w-full justify-center rounded-md border border-transparent bg-sky-600 px-4 py-2 text-base font-medium text-white shadow-sm hover:bg-sky-700 focus:outline-none focus:ring-2 focus:ring-sky-500 focus:ring-offset-2 sm:text-sm w-32"
              onClick={() => setOpen(false)}
            >
              Done
            </button>
            <button
              type="button"
              tabIndex={-1}
              className="inline-flex justify-center text-xs font-medium text-gray-500 sm:text-sm items-center"
              onClick={() => {
                setNotification("Copied to clipboard", "success");
                navigator.clipboard.writeText(JSON.stringify(selectedData));
              }}
            >
              <ClipboardDocumentIcon className="h-5 w-5" />
            </button>
          </div>
        </ThemedModal>
      )}
    </>
  );
};

export default RequestsPage;<|MERGE_RESOLUTION|>--- conflicted
+++ resolved
@@ -196,8 +196,6 @@
       });
     }
     const is_chat = d.request_path?.includes("/chat/") ?? false;
-    console.log("is_chat", is_chat);
-    console.log(d);
 
     let request;
     let response;
@@ -221,17 +219,11 @@
         systemMessage = null;
       }
       request = last_request_message
-        ? JSON.stringify(last_request_message)
+        ? last_request_message
         : "Cannot find prompt";
       response = response_content
-        ? JSON.stringify(response_content)
+        ? response_content
         : `error: ${JSON.stringify(d.response_body?.error)}`;
-
-      // // Combine request_messages and response_message into a new list `messages`
-      // let messages = request_messages ? request_messages : []
-      // if (response_message) {
-      //   messages.push(response_blob)
-      // }
 
       chatProperties = {
         system: systemMessage,
@@ -241,10 +233,14 @@
     } else {
       chatProperties = null;
       request = d.request_body?.prompt
-        ? JSON.stringify(d.request_body?.prompt)
+        ? typeof d.request_body?.prompt === "string"
+          ? d.request_body?.prompt
+          : JSON.stringify(d.request_body?.prompt)
         : "Cannot find prompt";
       response = d.response_body?.choices?.[0]?.text
-        ? JSON.stringify(d.response_body?.choices?.[0]?.text)
+        ? d.response_body?.choices?.length === 1
+          ? d.response_body?.choices?.[0]?.text
+          : JSON.stringify(d.response_body?.choices?.map((c: any) => c.text))
         : `error: ${JSON.stringify(d.response_body?.error)}`;
     }
     console.log("REQUEST", request);
@@ -255,21 +251,8 @@
       response_id: d.response_id ?? "Cannot find response id",
       error: d.response_body?.error ?? "unknown error",
       time: d.request_created_at ?? "Cannot find time",
-<<<<<<< HEAD
       request: request,
       response: response,
-=======
-      request: d.request_body?.prompt
-        ? typeof d.request_body?.prompt === "string"
-          ? d.request_body?.prompt
-          : JSON.stringify(d.request_body?.prompt)
-        : "Cannot find prompt",
-      response: d.response_body?.choices?.[0]?.text
-        ? d.response_body?.choices?.length === 1
-          ? d.response_body?.choices?.[0]?.text
-          : JSON.stringify(d.response_body?.choices?.map((c: any) => c.text))
-        : `error: ${JSON.stringify(d.response_body?.error)}`,
->>>>>>> 3700b257
       "duration (s)": latency.toString(),
       total_tokens: d.response_body?.usage?.total_tokens ?? 0,
       logprobs: probabilities ? probabilities[i] : null,
