--- conflicted
+++ resolved
@@ -13,14 +13,8 @@
 import { useRouter } from "next/router";
 import { LlmSchema } from "../../../lib/api/models/requestResponseModel";
 import ThemedModal from "../../shared/themed/themedModal";
-<<<<<<< HEAD
 import { RenderWithPrettyInputKeys } from "../playground/chatRow";
-=======
-import {
-  RenderImageWithPrettyInputKeys,
-  RenderWithPrettyInputKeys,
-} from "../prompts/id/promptIdPage";
->>>>>>> 0d48fdaa
+import { RenderImageWithPrettyInputKeys } from "../prompts/id/promptIdPage";
 
 export type Message = {
   id: string;
