import { CsvData } from "./requestsPage";
import ReactJson from "react-json-pretty";

interface CompletionProps {
  request?: string;
  response?: string;
  isModeration: boolean;
  moderationFullResponse?: string;
}

export const Completion = (props: CompletionProps) => {
  const { request, response } = props;

  let data;
  if (props.isModeration) {
    const jsonResponse = JSON.parse(props.moderationFullResponse || "{}");
    data = <ReactJson data={jsonResponse} />;
  } else {
    data = response?.trimStart();
  }

  return (
    <div className="flex flex-col gap-2 text-xs w-full space-y-2">
      <div className="w-full flex flex-col text-left space-y-1">
        <p className="text-gray-500 font-medium">Request</p>
        <p className="p-2 border border-gray-300 bg-gray-100 rounded-md whitespace-pre-wrap h-full max-h-[300px] overflow-auto">
          {request || "n/a"}
        </p>
      </div>
      <div className="w-full flex flex-col text-left space-y-1">
        <p className="text-gray-500 font-medium">Response</p>
        <p className="p-2 border border-gray-300 bg-gray-100 rounded-md whitespace-pre-wrap h-full max-h-[300px] overflow-auto">
<<<<<<< HEAD
          {response || "n/a"}
=======
          {data}
>>>>>>> dfe286e2
        </p>
      </div>
    </div>
  );
};<|MERGE_RESOLUTION|>--- conflicted
+++ resolved
@@ -4,20 +4,10 @@
 interface CompletionProps {
   request?: string;
   response?: string;
-  isModeration: boolean;
-  moderationFullResponse?: string;
 }
 
 export const Completion = (props: CompletionProps) => {
   const { request, response } = props;
-
-  let data;
-  if (props.isModeration) {
-    const jsonResponse = JSON.parse(props.moderationFullResponse || "{}");
-    data = <ReactJson data={jsonResponse} />;
-  } else {
-    data = response?.trimStart();
-  }
 
   return (
     <div className="flex flex-col gap-2 text-xs w-full space-y-2">
@@ -30,11 +20,7 @@
       <div className="w-full flex flex-col text-left space-y-1">
         <p className="text-gray-500 font-medium">Response</p>
         <p className="p-2 border border-gray-300 bg-gray-100 rounded-md whitespace-pre-wrap h-full max-h-[300px] overflow-auto">
-<<<<<<< HEAD
           {response || "n/a"}
-=======
-          {data}
->>>>>>> dfe286e2
         </p>
       </div>
     </div>
