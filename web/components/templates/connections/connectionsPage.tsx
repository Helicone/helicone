import { Input } from "@/components/ui/input";
import { Button } from "@/components/ui/button";
import { useIntegrations } from "@/services/hooks/useIntegrations";
import { Search, ChevronDown } from "lucide-react";
import { XSmall, Muted } from "@/components/ui/typography";
import {
  DropdownMenu,
  DropdownMenuContent,
  DropdownMenuItem,
  DropdownMenuTrigger,
} from "@/components/ui/dropdown-menu";
import Fuse from "fuse.js";
import React, { useMemo, useState } from "react";
import ThemedDrawer from "../../shared/themed/themedDrawer";
import IntegrationRow from "./integrationRow";
import OpenPipeConfig from "./openPipeConfig";
import { Integration } from "./types";
import SegmentConfig from "./segmentConfig";
import StripeConfig from "./stripeConfig";
import { useFeatureFlag } from "@/services/hooks/admin";
import { useOrg } from "@/components/layout/org/organizationContext";

type SortOption = "relevance" | "alphabetical" | "type" | "status";

const ConnectionsPage: React.FC = () => {
  const [searchQuery, setSearchQuery] = useState<string>("");
  const [sortOption, setSortOption] = useState<SortOption>("relevance");
  const [activeDrawer, setActiveDrawer] = useState<string | null>(null);

  const org = useOrg();
  const { integrations, isLoadingIntegrations, refetchIntegrations } =
    useIntegrations();

<<<<<<< HEAD
  const { data: hasStripeFeatureFlag } =
    useFeatureFlag("stripe", org?.currentOrg?.id ?? "");

  const allItems: Integration[] = useMemo(() => {
    const items: Integration[] = [];

    // Only include Stripe if the feature flag is enabled
    if (hasStripeFeatureFlag?.data) {
      items.push({
=======
  const allItems: Integration[] = useMemo(
    () => [
      {
>>>>>>> 01ac29a1
        title: "Stripe",
        type: "destination",
        configured: !!integrations?.find(
          (integration) => integration.integration_name === "stripe",
        ),
        enabled:
          integrations?.find(
            (integration) => integration.integration_name === "stripe",
          )?.active ?? false,
<<<<<<< HEAD
      });
    }

    items.push(
=======
      },
>>>>>>> 01ac29a1
      {
        title: "Segment",
        type: "destination",
        configured: !!integrations?.find(
          (integration) => integration.integration_name === "segment",
        ),
        enabled:
          integrations?.find(
            (integration) => integration.integration_name === "segment",
          )?.active ?? false,
      },
      {
        title: "OpenPipe",
        type: "fine-tuning",
        configured: !!integrations?.find(
          (integration) => integration.integration_name === "open_pipe",
        ),
        enabled:
          integrations?.find(
            (integration) => integration.integration_name === "open_pipe",
          )?.active ?? false,
      },
<<<<<<< HEAD
    );

    return items;
  }, [integrations, hasStripeFeatureFlag?.data]);
=======
    ],
    [integrations],
  );
>>>>>>> 01ac29a1

  const fuse = useMemo(
    () => new Fuse(allItems, { keys: ["title"], threshold: 0.4 }),
    [allItems],
  );

  const filteredItems = useMemo(() => {
    let items = searchQuery
      ? fuse.search(searchQuery).map((result) => result.item)
      : allItems;

    // Sort items
    switch (sortOption) {
      case "relevance":
        // Use original array order - no sorting needed
        break;
      case "alphabetical":
        items = [...items].sort((a, b) => a.title.localeCompare(b.title));
        break;
      case "type":
        items = [...items].sort((a, b) => a.type.localeCompare(b.type));
        break;
      case "status":
        items = [...items].sort((a, b) => {
          const aStatus = a.enabled ? 1 : 0;
          const bStatus = b.enabled ? 1 : 0;
          return bStatus - aStatus; // Enabled first
        });
        break;
    }

    return items;
  }, [searchQuery, sortOption, allItems, fuse]);

  const handleIntegrationClick = (title: string) => {
    setActiveDrawer(title);
  };

  const handleCloseDrawer = () => {
    setActiveDrawer(null);
    refetchIntegrations();
  };

  const getSortLabel = () => {
    switch (sortOption) {
      case "relevance":
        return "Relevance";
      case "alphabetical":
        return "Alphabetical";
      case "type":
        return "Type";
      case "status":
        return "Status";
    }
  };

  return (
    <div className="max-w-4xl space-y-6 pl-6 pt-8">
      <div className="space-y-2">
        <h1 className="text-2xl font-semibold">Connections</h1>
        <p className="text-sm text-muted-foreground">
          Connect and configure integrations to enhance your Helicone experience
        </p>
      </div>

      <div className="flex flex-col gap-2 sm:flex-row">
        <div className="relative flex-1">
          <Search className="absolute left-3 top-1/2 h-3 w-3 -translate-y-1/2 text-muted-foreground" />
          <Input
            placeholder="Search integrations..."
            value={searchQuery}
            onChange={(e: React.ChangeEvent<HTMLInputElement>) =>
              setSearchQuery(e.target.value)
            }
            className="h-8 pl-8 text-xs"
          />
        </div>
        <DropdownMenu>
          <DropdownMenuTrigger asChild>
            <Button
              variant="outline"
              size="sm"
              className="flex min-w-[120px] items-center justify-between gap-1"
            >
              <XSmall>Sort: {getSortLabel()}</XSmall>
              <ChevronDown className="h-3 w-3" />
            </Button>
          </DropdownMenuTrigger>
          <DropdownMenuContent align="end">
            <DropdownMenuItem onClick={() => setSortOption("relevance")}>
              Relevance
            </DropdownMenuItem>
            <DropdownMenuItem onClick={() => setSortOption("alphabetical")}>
              Alphabetical
            </DropdownMenuItem>
            <DropdownMenuItem onClick={() => setSortOption("type")}>
              Type
            </DropdownMenuItem>
            <DropdownMenuItem onClick={() => setSortOption("status")}>
              Status
            </DropdownMenuItem>
          </DropdownMenuContent>
        </DropdownMenu>
      </div>

      <div className="space-y-0">
        {filteredItems.length === 0 ? (
          <div className="border-2 border-dashed border-border bg-muted p-8 text-center">
            <Muted className="font-medium">
              No integrations found matching your search.
            </Muted>
          </div>
        ) : (
          filteredItems.map((integration) => (
            <IntegrationRow
              key={integration.title}
              integration={integration}
              onIntegrationClick={handleIntegrationClick}
            />
          ))
        )}
      </div>

      <ThemedDrawer open={activeDrawer !== null} setOpen={handleCloseDrawer}>
        {activeDrawer === "OpenPipe" && (
          <OpenPipeConfig onClose={handleCloseDrawer} />
        )}
        {activeDrawer === "Segment" && (
          <SegmentConfig onClose={handleCloseDrawer} />
        )}
        {activeDrawer === "Stripe" && (
          <StripeConfig onClose={handleCloseDrawer} />
        )}
        {/* Add more configuration components for other integrations here */}
      </ThemedDrawer>
    </div>
  );
};

export default ConnectionsPage;<|MERGE_RESOLUTION|>--- conflicted
+++ resolved
@@ -31,7 +31,6 @@
   const { integrations, isLoadingIntegrations, refetchIntegrations } =
     useIntegrations();
 
-<<<<<<< HEAD
   const { data: hasStripeFeatureFlag } =
     useFeatureFlag("stripe", org?.currentOrg?.id ?? "");
 
@@ -41,11 +40,6 @@
     // Only include Stripe if the feature flag is enabled
     if (hasStripeFeatureFlag?.data) {
       items.push({
-=======
-  const allItems: Integration[] = useMemo(
-    () => [
-      {
->>>>>>> 01ac29a1
         title: "Stripe",
         type: "destination",
         configured: !!integrations?.find(
@@ -55,20 +49,13 @@
           integrations?.find(
             (integration) => integration.integration_name === "stripe",
           )?.active ?? false,
-<<<<<<< HEAD
       });
     }
 
     items.push(
-=======
-      },
->>>>>>> 01ac29a1
       {
         title: "Segment",
         type: "destination",
-        configured: !!integrations?.find(
-          (integration) => integration.integration_name === "segment",
-        ),
         enabled:
           integrations?.find(
             (integration) => integration.integration_name === "segment",
@@ -85,16 +72,10 @@
             (integration) => integration.integration_name === "open_pipe",
           )?.active ?? false,
       },
-<<<<<<< HEAD
     );
 
     return items;
   }, [integrations, hasStripeFeatureFlag?.data]);
-=======
-    ],
-    [integrations],
-  );
->>>>>>> 01ac29a1
 
   const fuse = useMemo(
     () => new Fuse(allItems, { keys: ["title"], threshold: 0.4 }),
