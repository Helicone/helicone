import {
  ClipboardIcon,
  EyeIcon,
  EyeSlashIcon,
  PlusIcon,
} from "@heroicons/react/24/outline";
import { User, useSupabaseClient } from "@supabase/auth-helpers-react";
import { useMutation, useQuery } from "@tanstack/react-query";
<<<<<<< HEAD
import { useState, useEffect } from "react";
import { Database } from "../../../supabase/database.types";
=======
import { useEffect, useState } from "react";
import { Database } from "../../../db/database.types";
>>>>>>> 8e3de435
import { useOrg } from "../../layout/org/organizationContext";
import useNotification from "../../shared/notification/useNotification";
import { getUSDateFromString, getUSDate } from "../../shared/utils/utils";
import AddWebhookForm from "./addWebhookForm";
import { useFeatureLimit } from "@/hooks/useFreeTierLimit";
import { FreeTierLimitWrapper } from "@/components/shared/FreeTierLimitWrapper";
import { FreeTierLimitBanner } from "@/components/shared/FreeTierLimitBanner";
import { EmptyStateCard } from "@/components/shared/helicone/EmptyStateCard";

// Import ShadcnUI components
import { Button } from "@/components/ui/button";
import { Dialog, DialogContent, DialogTrigger } from "@/components/ui/dialog";
import { Skeleton } from "@/components/ui/skeleton";
import {
  Table,
  TableBody,
  TableCell,
  TableHead,
  TableHeader,
  TableRow,
} from "@/components/ui/table";
import { getJawnClient } from "@/lib/clients/jawn";
import AuthHeader from "@/components/shared/authHeader";
import {
  Tooltip,
  TooltipContent,
  TooltipProvider,
  TooltipTrigger,
} from "@/components/ui/tooltip";
<<<<<<< HEAD
import { PiWebhooksLogo } from "react-icons/pi";
import { Card, CardContent, CardTitle } from "@/components/ui/card";
import { ExternalLinkIcon, XIcon } from "lucide-react";
import { Alert, AlertDescription } from "@/components/ui/alert";
=======
import { getJawnClient } from "@/lib/clients/jawn";
import { ExternalLinkIcon } from "lucide-react";
>>>>>>> 8e3de435

interface WebhooksPageProps {
  user: User;
}

const WebhooksPage = (props: WebhooksPageProps) => {
  const client = useSupabaseClient<Database>();
  const { setNotification } = useNotification();
  const org = useOrg();
  const [viewWebhookOpen, setViewWebhookOpen] = useState(false);
  const [addWebhookOpen, setAddWebhookOpen] = useState(false);
  const [webhookError, setWebhookError] = useState<string | undefined>(
    undefined
  );
  const [showChangelogBanner, setShowChangelogBanner] = useState(true);

  const [visibleHmacKeys, setVisibleHmacKeys] = useState<
    Record<string, boolean>
  >({});

  // Check if the banner should be shown (within one week of the current date)
  useEffect(() => {
    const bannerKey = "webhooks_changelog_banner_dismissed";
    const bannerDismissed = localStorage.getItem(bannerKey);

    if (bannerDismissed) {
      setShowChangelogBanner(false);
    } else {
      // Set a timeout to auto-dismiss after one week
      const oneWeekFromNow = new Date();
      oneWeekFromNow.setDate(oneWeekFromNow.getDate() + 7);

      const timeUntilDismiss = oneWeekFromNow.getTime() - new Date().getTime();

      const timerId = setTimeout(() => {
        setShowChangelogBanner(false);
        localStorage.setItem(bannerKey, "true");
      }, timeUntilDismiss);

      return () => clearTimeout(timerId);
    }
  }, []);

  const dismissChangelogBanner = () => {
    setShowChangelogBanner(false);
    localStorage.setItem("webhooks_changelog_banner_dismissed", "true");
  };

  const {
    data: webhooks,
    refetch: refetchWebhooks,
    isLoading,
  } = useQuery({
    queryKey: ["webhooks", org?.currentOrg?.id],
    queryFn: async (query) => {
      const jawn = getJawnClient(query.queryKey[1]);
      return jawn.GET("/v1/webhooks");
    },
    refetchOnWindowFocus: false,
  });

  const webhookCount = webhooks?.data?.data?.length || 0;

  const { freeLimit, canCreate } = useFeatureLimit("webhooks", webhookCount);

  const createWebhook = useMutation({
    mutationFn: async (data: {
      destination: string;
      config: any;
      includeData: boolean;
    }) => {
      const jawn = getJawnClient(org?.currentOrg?.id);
      try {
        const response = await jawn.POST("/v1/webhooks", {
          body: {
            destination: data.destination,
            config: data.config,
            includeData: data.includeData,
          },
        });

        // Check if response has any error indicators
        const responseAny = response as any;
        if (responseAny.error || responseAny.status >= 400) {
          const errorMessage =
            responseAny.error?.message ||
            responseAny.error ||
            "Failed to create webhook";
          throw new Error(errorMessage);
        }

        return response;
      } catch (error: any) {
        console.error("Webhook creation error:", error);
        throw new Error(error.message || "Failed to create webhook");
      }
    },
    onSuccess: () => {
      setNotification("Webhook created!", "success");
      refetchWebhooks();
      setAddWebhookOpen(false);
      setWebhookError(undefined);
    },
    onError: (error: Error) => {
      setNotification(`Error: ${error.message}`, "error");
      setWebhookError(error.message);
    },
  });

  const deleteWebhook = useMutation({
    mutationFn: async (id: string) => {
      const jawn = getJawnClient(org?.currentOrg?.id);
      return jawn.DELETE(`/v1/webhooks/{webhookId}`, {
        params: {
          path: {
            webhookId: id,
          },
        },
      });
    },
    onSuccess: () => {
      setNotification("Webhook deleted!", "success");
      refetchWebhooks();
    },
  });

  const handleAddWebhook = () => {
    setAddWebhookOpen(true);
  };

  const toggleHmacVisibility = (id: string) => {
    setVisibleHmacKeys((prev) => ({ ...prev, [id]: !prev[id] }));
  };

  const copyToClipboard = (text: string) => {
    navigator.clipboard.writeText(text);
    setNotification("Copied to clipboard!", "success");
  };

  if (!org?.currentOrg?.tier) {
    return null;
  }

  if (!isLoading && webhookCount === 0) {
    return (
      <div className="flex flex-col w-full h-screen bg-background dark:bg-sidebar-background">
        <div className="flex flex-1 h-full">
          <EmptyStateCard
            feature="webhooks"
            onPrimaryClick={handleAddWebhook}
          />
        </div>
        <Dialog open={addWebhookOpen} onOpenChange={setAddWebhookOpen}>
          <DialogContent className="max-w-2xl">
            <AddWebhookForm
              onSubmit={(data) => {
                createWebhook.mutate({
                  destination: data.destination,
                  config: data.config,
                  includeData: data.includeData,
                });
              }}
              isLoading={createWebhook.isPending}
              error={webhookError}
              onCancel={() => setAddWebhookOpen(false)}
            />
          </DialogContent>
        </Dialog>
      </div>
    );
  }

  if (isLoading) {
    return (
      <div className="flex justify-center items-center min-h-[calc(100vh-200px)]">
        <div className="space-y-2">
          <Skeleton className="h-4 w-[250px]" />
          <Skeleton className="h-4 w-[200px]" />
          <Skeleton className="h-4 w-[300px]" />
        </div>
      </div>
    );
  }

  return (
    <>
      <div className="flex flex-col space-y-4">
        <AuthHeader
          isWithinIsland={true}
          title={<div className="flex items-center gap-2 ml-8">Webhooks</div>}
        />

<<<<<<< HEAD
        {showChangelogBanner && (
          <div className="mx-8">
            <Alert className="bg-sky-50 border-sky-200 text-sky-800 relative">
              <div className="flex items-center justify-between">
                <div className="flex items-center gap-2">
                  <span className="text-xs font-normal text-sky-600">
                    {getUSDate(new Date())}
                  </span>
                  <span className="text-sky-600 font-normal">|</span>
                  <AlertDescription className="text-sm">
                    <span className="font-semibold">Webhook Update:</span>{" "}
                    We&apos;ve added user_id to webhook payloads.{" "}
                    <a
                      href="https://github.com/Helicone/helicone/compare/main"
                      target="_blank"
                      rel="noopener noreferrer"
                      className="text-sky-600 hover:text-sky-800 underline"
                    >
                      View the PR diff
                    </a>
                  </AlertDescription>
                </div>
                <button
                  onClick={dismissChangelogBanner}
                  className="text-sky-500 hover:text-sky-700"
                  aria-label="Dismiss"
                >
                  <XIcon className="h-4 w-4" />
                </button>
              </div>
            </Alert>
          </div>
=======
        {!canCreate && (
          <FreeTierLimitBanner
            feature="webhooks"
            itemCount={webhookCount}
            freeLimit={freeLimit}
          />
>>>>>>> 8e3de435
        )}

        <div className="flex justify-between items-center mx-8 mb-2">
          <Button
            variant="ghost"
            size="sm"
            className="text-muted-foreground hover:text-foreground transition-colors"
            asChild
          >
            <a
              href="https://docs.helicone.ai/features/webhooks"
              target="_blank"
              rel="noopener noreferrer"
              className="flex items-center gap-1"
            >
              Learn more about Helicone webhooks
              <ExternalLinkIcon className="h-4 w-4" />
            </a>
          </Button>
          <Dialog open={addWebhookOpen} onOpenChange={setAddWebhookOpen}>
            <DialogTrigger asChild>
              {webhookCount < freeLimit ? (
                <Button
                  variant="default"
                  size="sm"
                  className="flex items-center gap-1"
                  onClick={handleAddWebhook}
                >
                  <PlusIcon className="h-4 w-4" />
                  Add Webhook
                </Button>
              ) : (
                <FreeTierLimitWrapper
                  key={`webhook-limit-${webhookCount}`}
                  feature="webhooks"
                  itemCount={webhookCount}
                >
                  <Button
                    variant="default"
                    size="sm"
                    className="flex items-center gap-1"
                  >
                    <PlusIcon className="h-4 w-4" />
                    Add Webhook
                  </Button>
                </FreeTierLimitWrapper>
              )}
            </DialogTrigger>
            <DialogContent className="max-w-2xl">
              <AddWebhookForm
                onSubmit={(data) => {
                  createWebhook.mutate({
                    destination: data.destination,
                    config: data.config,
                    includeData: data.includeData,
                  });
                }}
                isLoading={createWebhook.isPending}
                error={webhookError}
                onCancel={() => setAddWebhookOpen(false)}
              />
            </DialogContent>
          </Dialog>
        </div>

        <div className="mx-8">
          <Table className="w-full bg-white border rounded-md shadow-sm">
            <TableHeader className="bg-gray-50">
              <TableRow>
                <TableHead className="font-medium">Destination</TableHead>
                <TableHead className="font-medium">Created</TableHead>
                <TableHead className="font-medium">Version</TableHead>
                <TableHead className="font-medium">Sample Rate</TableHead>
                <TableHead className="font-medium">Property Filters</TableHead>
                <TableHead className="font-medium">Include Data</TableHead>
                <TableHead className="font-medium">HMAC Key</TableHead>
                <TableHead className="font-medium">Actions</TableHead>
              </TableRow>
            </TableHeader>
            <TableBody>
              {webhooks?.data?.data?.map((webhook) => (
                <TableRow key={webhook.id} className="hover:bg-gray-50">
                  <TableCell className="max-w-[200px] truncate">
                    <TooltipProvider>
                      <Tooltip>
                        <TooltipTrigger className="text-left truncate">
                          {webhook.destination}
                        </TooltipTrigger>
                        <TooltipContent>
                          <p>{webhook.destination}</p>
                        </TooltipContent>
                      </Tooltip>
                    </TooltipProvider>
                  </TableCell>
                  <TableCell>
                    {getUSDateFromString(webhook.created_at!)}
                  </TableCell>
                  <TableCell>{webhook.version}</TableCell>
                  <TableCell>
                    {(webhook.config as any)?.["sampleRate"] ?? 100}%
                  </TableCell>
                  <TableCell>
                    <TooltipProvider>
                      <Tooltip>
                        <TooltipTrigger>
                          {
                            (
                              ((webhook.config as any)?.propertyFilters ??
                                []) as {
                                key: string;
                                value: string;
                              }[]
                            ).length
                          }
                        </TooltipTrigger>
                        <TooltipContent>
                          <ul className="list-disc pl-4">
                            {(
                              ((webhook.config as any)?.propertyFilters ??
                                []) as {
                                key: string;
                                value: string;
                              }[]
                            ).map((filter, index) => (
                              <li key={index}>
                                {filter.key}: {filter.value}
                              </li>
                            ))}
                          </ul>
                        </TooltipContent>
                      </Tooltip>
                    </TooltipProvider>
                  </TableCell>
                  <TableCell>
                    {(webhook.config as any)?.["includeData"] !== false ? (
                      <span className="inline-flex items-center px-2.5 py-0.5 rounded-full text-xs font-medium bg-green-100 text-green-800">
                        Enabled
                      </span>
                    ) : (
                      <span className="inline-flex items-center px-2.5 py-0.5 rounded-full text-xs font-medium bg-gray-100 text-gray-800">
                        Disabled
                      </span>
                    )}
                  </TableCell>
                  <TableCell>
                    <div className="flex items-center space-x-2">
                      {visibleHmacKeys[webhook.id] ? (
                        <>
                          <span className="text-xs font-mono">
                            {webhook.hmac_key}
                          </span>
                          <button
                            onClick={() => toggleHmacVisibility(webhook.id)}
                          >
                            <EyeSlashIcon className="h-5 w-5 text-gray-500 hover:text-gray-700" />
                          </button>
                        </>
                      ) : (
                        <>
                          <span className="font-mono">••••••••</span>
                          <button
                            onClick={() => toggleHmacVisibility(webhook.id)}
                          >
                            <EyeIcon className="h-5 w-5 text-gray-500 hover:text-gray-700" />
                          </button>
                        </>
                      )}
                      <button onClick={() => copyToClipboard(webhook.hmac_key)}>
                        <ClipboardIcon className="h-5 w-5 text-gray-500 hover:text-gray-700" />
                      </button>
                    </div>
                  </TableCell>
                  <TableCell>
                    <Button
                      variant="destructive"
                      size="sm"
                      className="ml-2 text-white"
                      onClick={() => {
                        deleteWebhook.mutate(webhook.id);
                      }}
                    >
                      Delete
                    </Button>
                  </TableCell>
                </TableRow>
              ))}
            </TableBody>
          </Table>
        </div>
      </div>
    </>
  );
};

export default WebhooksPage;<|MERGE_RESOLUTION|>--- conflicted
+++ resolved
@@ -6,13 +6,8 @@
 } from "@heroicons/react/24/outline";
 import { User, useSupabaseClient } from "@supabase/auth-helpers-react";
 import { useMutation, useQuery } from "@tanstack/react-query";
-<<<<<<< HEAD
-import { useState, useEffect } from "react";
-import { Database } from "../../../supabase/database.types";
-=======
 import { useEffect, useState } from "react";
 import { Database } from "../../../db/database.types";
->>>>>>> 8e3de435
 import { useOrg } from "../../layout/org/organizationContext";
 import useNotification from "../../shared/notification/useNotification";
 import { getUSDateFromString, getUSDate } from "../../shared/utils/utils";
@@ -42,15 +37,9 @@
   TooltipProvider,
   TooltipTrigger,
 } from "@/components/ui/tooltip";
-<<<<<<< HEAD
-import { PiWebhooksLogo } from "react-icons/pi";
-import { Card, CardContent, CardTitle } from "@/components/ui/card";
-import { ExternalLinkIcon, XIcon } from "lucide-react";
-import { Alert, AlertDescription } from "@/components/ui/alert";
-=======
+
 import { getJawnClient } from "@/lib/clients/jawn";
 import { ExternalLinkIcon } from "lucide-react";
->>>>>>> 8e3de435
 
 interface WebhooksPageProps {
   user: User;
@@ -243,47 +232,13 @@
           title={<div className="flex items-center gap-2 ml-8">Webhooks</div>}
         />
 
-<<<<<<< HEAD
-        {showChangelogBanner && (
-          <div className="mx-8">
-            <Alert className="bg-sky-50 border-sky-200 text-sky-800 relative">
-              <div className="flex items-center justify-between">
-                <div className="flex items-center gap-2">
-                  <span className="text-xs font-normal text-sky-600">
-                    {getUSDate(new Date())}
-                  </span>
-                  <span className="text-sky-600 font-normal">|</span>
-                  <AlertDescription className="text-sm">
-                    <span className="font-semibold">Webhook Update:</span>{" "}
-                    We&apos;ve added user_id to webhook payloads.{" "}
-                    <a
-                      href="https://github.com/Helicone/helicone/compare/main"
-                      target="_blank"
-                      rel="noopener noreferrer"
-                      className="text-sky-600 hover:text-sky-800 underline"
-                    >
-                      View the PR diff
-                    </a>
-                  </AlertDescription>
-                </div>
-                <button
-                  onClick={dismissChangelogBanner}
-                  className="text-sky-500 hover:text-sky-700"
-                  aria-label="Dismiss"
-                >
-                  <XIcon className="h-4 w-4" />
-                </button>
-              </div>
-            </Alert>
-          </div>
-=======
+
         {!canCreate && (
           <FreeTierLimitBanner
             feature="webhooks"
             itemCount={webhookCount}
             freeLimit={freeLimit}
           />
->>>>>>> 8e3de435
         )}
 
         <div className="flex justify-between items-center mx-8 mb-2">
