import { useCallback, useEffect, useState } from "react";
import {
  useGetHeliconeDatasetRows,
  useGetHeliconeDatasets,
} from "../../../services/hooks/dataset/heliconeDataset";
import ThemedTable from "../../shared/themed/table/themedTable";
import ThemedDrawer from "../../shared/themed/themedDrawer";
import HcBadge from "../../ui/hcBadge";
import HcBreadcrumb from "../../ui/hcBreadcrumb";
import {
  getGenericRequestText,
  getGenericResponseText,
} from "../requestsV2/helpers";
import EditDataset from "./EditDataset";
import DatasetButton from "../requestsV2/buttons/datasetButton";
import { TrashIcon } from "@heroicons/react/24/outline";
import { Row } from "../../layout/common";
import { useJawnClient } from "../../../lib/clients/jawnHook";
import useNotification from "../../shared/notification/useNotification";
import { useSelectMode } from "../../../services/hooks/dataset/selectMode";
<<<<<<< HEAD
import { clsx } from "../../shared/clsx";
=======
import { useRouter } from "next/router";
import TableFooter from "../requestsV2/tableFooter";
>>>>>>> 84cb4db1

interface DatasetIdPageProps {
  id: string;
  currentPage: number;
  pageSize: number;
}

export type DatasetRow =
  | ReturnType<typeof useGetHeliconeDatasetRows>["rows"][number]
  | null;
const DatasetIdPage = (props: DatasetIdPageProps) => {
  const { id, currentPage, pageSize } = props;
  const router = useRouter();
  const [page, setPage] = useState<number>(currentPage);
  const [currentPageSize, setCurrentPageSize] = useState<number>(pageSize);
  const { rows, isLoading, refetch, count, isCountLoading } =
    useGetHeliconeDatasetRows(id, page, currentPageSize);
  console.log(count);
  const { datasets, isLoading: isLoadingDataset } = useGetHeliconeDatasets([
    id,
  ]);
  const { setNotification } = useNotification();
  const jawn = useJawnClient();

  const [selectedRow, setSelectedRow] = useState<DatasetRow>(null);
  const [selectedDataIndex, setSelectedDataIndex] = useState<number>();
  const [open, setOpen] = useState(false);

  const {
    selectMode: selectModeHook,
    toggleSelectMode,
    selectedIds,
    toggleSelection,
    selectAll,
  } = useSelectMode({
    items: rows,
    getItemId: (row) => row.id,
  });

  const onRowSelectHandler = (row: any, index: number) => {
    if (selectModeHook) {
      toggleSelection(row);
    } else {
      setSelectedDataIndex(index);
      setSelectedRow(row);
      setOpen(true);
    }
  };

  // Update the page state and router query when the page changes
  const handlePageChange = useCallback(
    (newPage: number) => {
      router.push(
        {
          pathname: router.pathname,
          query: { ...router.query, page: newPage.toString() },
        },
        undefined,
        { shallow: true }
      );
    },
    [router]
  );

  // Sync the page state with the router query on component mount
  useEffect(() => {
    const pageFromQuery = router.query.page;
    if (pageFromQuery && !Array.isArray(pageFromQuery)) {
      const parsedPage = parseInt(pageFromQuery, 10);
      if (!isNaN(parsedPage) && parsedPage !== page) {
        setPage(parsedPage);
      }
    }
  }, [router.query.page, page]);

  return (
    <>
      <div className="w-full h-full flex flex-col space-y-8">
        <div className="flex flex-row items-center justify-between">
          <div className="flex flex-col items-start space-y-4 w-full">
            <HcBreadcrumb
              pages={[
                {
                  href: "/datasets",
                  name: "Datasets",
                },
                {
                  href: `/datasets/${id}`,
                  name: datasets?.[0]?.name || "Loading...",
                },
              ]}
            />
            <div className="flex justify-between w-full">
              <div className="flex gap-4 items-end">
                <h1 className="font-semibold text-4xl text-black dark:text-white">
                  {datasets?.[0]?.name}
                </h1>
                <HcBadge title={`${rows?.length || 0} rows`} size={"sm"} />
              </div>
            </div>
          </div>
        </div>
        <ThemedTable
          highlightedIds={selectedIds}
          showCheckboxes={selectModeHook}
          defaultColumns={[
            {
              header: "Created At",
              accessorKey: "created_at",
              minSize: 200,
              accessorFn: (row) => {
                return new Date(row.created_at ?? 0).toLocaleString();
              },
            },
            {
              header: "Request Body",
              accessorKey: "request_body",
              cell: ({ row }) => {
                return getGenericRequestText(
                  row.original.request_response_body?.request
                );
              },
              size: 500,
            },
            {
              header: "Response Body",
              accessorKey: "response_body",
              size: 500,
              cell: ({ row }) => {
                const responseText = getGenericResponseText(
                  row.original.request_response_body?.response,
                  200
                );
                return (
                  <div
                    onClick={() => navigator.clipboard.writeText(responseText)}
                    className="cursor-pointer"
                    title="Click to copy"
                  >
                    {responseText}
                  </div>
                );
              },
            },
          ]}
          defaultData={rows}
          dataLoading={isLoading}
          id="datasets"
          skeletonLoading={false}
          onRowSelect={(row, index) => {
            onRowSelectHandler(row, index);
          }}
          customButtons={[
            <div key={"dataset-button"}>
              <DatasetButton
                datasetMode={selectModeHook}
                setDatasetMode={toggleSelectMode}
                isDatasetPage={true}
                items={rows.filter((request) =>
                  selectedIds.includes(request.id)
                )}
                onAddToDataset={() => {
                  rows
                    .filter((row) => selectedIds.includes(row.id))
                    .forEach(toggleSelection);
                  toggleSelectMode(false);
                }}
              />
            </div>,
          ]}
          onSelectAll={selectAll}
          selectedIds={selectedIds}
        >
          {selectModeHook && (
            <Row className="gap-5 items-center w-full justify-between bg-white dark:bg-black rounded-lg p-5 border border-gray-300 dark:border-gray-700">
              <div className="flex flex-row gap-2 items-center">
                <span className="text-sm font-medium text-gray-900 dark:text-gray-100 whitespace-nowrap">
                  Select Mode:
                </span>
                <span className="text-sm p-2 rounded-md font-medium bg-[#F1F5F9] text-[#1876D2] dark:text-gray-100 whitespace-nowrap">
                  {selectedIds.length} selected
                </span>
              </div>
              {selectedIds.length > 0 && (
                <button
                  onClick={async () => {
                    const res = await jawn.POST(
                      `/v1/helicone-dataset/{datasetId}/mutate`,
                      {
                        params: {
                          path: {
                            datasetId: id,
                          },
                        },
                        body: {
                          addRequests: [],
                          removeRequests: selectedIds,
                        },
                      }
                    );
                    if (res.data && !res.data.error) {
                      setNotification(
                        "Requests removed from dataset",
                        "success"
                      );
                      await refetch();
                    } else {
                      setNotification(
                        "Failed to remove requests from dataset",
                        "error"
                      );
                    }
                    toggleSelectMode(false);
                  }}
                  className={clsx(
                    "relative inline-flex items-center rounded-md hover:bg-red-700 bg-red-500 px-4 py-2 text-sm font-medium text-white"
                  )}
                >
                  <div className="flex flex-row gap-2 items-center">
                    <TrashIcon className="h-5 w-5 text-gray-100 dark:text-gray-900" />
                    <span>Remove</span>
                  </div>
                </button>
              )}
            </Row>
          )}
        </ThemedTable>

        <TableFooter
          currentPage={page}
          pageSize={currentPageSize}
          isCountLoading={isCountLoading}
          count={count || 0}
          onPageChange={(n) => handlePageChange(n)}
          onPageSizeChange={(n) => setCurrentPageSize(n)}
          pageSizeOptions={[25, 50, 100, 250, 500]}
        />
      </div>
      <ThemedDrawer
        open={!!selectedRow}
        setOpen={(open) => setSelectedRow(open ? selectedRow : null)}
        defaultWidth="w-[80vw]"
        defaultExpanded={true}
      >
        <EditDataset selectedRow={selectedRow} />
      </ThemedDrawer>
    </>
  );
};

export default DatasetIdPage;<|MERGE_RESOLUTION|>--- conflicted
+++ resolved
@@ -18,12 +18,9 @@
 import { useJawnClient } from "../../../lib/clients/jawnHook";
 import useNotification from "../../shared/notification/useNotification";
 import { useSelectMode } from "../../../services/hooks/dataset/selectMode";
-<<<<<<< HEAD
-import { clsx } from "../../shared/clsx";
-=======
 import { useRouter } from "next/router";
 import TableFooter from "../requestsV2/tableFooter";
->>>>>>> 84cb4db1
+import { clsx } from "../../shared/clsx";
 
 interface DatasetIdPageProps {
   id: string;
