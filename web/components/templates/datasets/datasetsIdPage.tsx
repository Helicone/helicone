import { useCallback, useEffect, useState } from "react";
import {
  fetchHeliconeDatasetRows,
  useGetHeliconeDatasetRows,
  useGetHeliconeDatasets,
} from "../../../services/hooks/dataset/heliconeDataset";
import ThemedTable from "../../shared/themed/table/themedTable";
import HcBadge from "../../ui/hcBadge";
import HcBreadcrumb from "../../ui/hcBreadcrumb";
import {
  getGenericRequestText,
  getGenericResponseText,
} from "../requestsV2/helpers";
import DatasetButton from "../requestsV2/buttons/datasetButton";
import {
  FolderPlusIcon,
  Square2StackIcon,
  TrashIcon,
} from "@heroicons/react/24/outline";
import { Row } from "../../layout/common";
import { useJawnClient } from "../../../lib/clients/jawnHook";
import useNotification from "../../shared/notification/useNotification";
import { useSelectMode } from "../../../services/hooks/dataset/selectMode";
import { useRouter } from "next/router";
import TableFooter from "../requestsV2/tableFooter";
import { clsx } from "../../shared/clsx";
import NewDataset from "./NewDataset"; // Add this import at the top of the file
import ThemedModal from "../../shared/themed/themedModal";
import GenericButton from "../../layout/common/button";
import DatasetDrawerV2 from "./datasetDrawer";
import RemoveRequestsModal from "./RemoveRequests";
<<<<<<< HEAD
import { useOrg } from "../../layout/organizationContext";
import ExportButton from "../../shared/themed/table/exportButton";
=======
>>>>>>> 97739044

interface DatasetIdPageProps {
  id: string;
  currentPage: number;
  pageSize: number;
}

export type DatasetRow =
  | ReturnType<typeof useGetHeliconeDatasetRows>["rows"][number]
  | null;
const DatasetIdPage = (props: DatasetIdPageProps) => {
  const { id, currentPage, pageSize } = props;
  const router = useRouter();
  const org = useOrg();
  const [page, setPage] = useState<number>(currentPage);
  const [currentPageSize, setCurrentPageSize] = useState<number>(pageSize);

  const { rows, isLoading, refetch, count, isCountLoading } =
    useGetHeliconeDatasetRows(id, page, currentPageSize);
  const { datasets, isLoading: isLoadingDataset } = useGetHeliconeDatasets([
    id,
  ]);
  const { setNotification } = useNotification();
  const jawn = useJawnClient();

  const [selectedRow, setSelectedRow] = useState<DatasetRow>(null);
  const [selectedDataIndex, setSelectedDataIndex] = useState<number>();
  const [open, setOpen] = useState(false);
  const [showNewDatasetModal, setShowNewDatasetModal] = useState(false);
  const [showRemoveModal, setShowRemoveModal] = useState(false);

  const {
    selectMode: selectModeHook,
    toggleSelectMode,
    selectedIds,
    toggleSelection,
    selectAll,
  } = useSelectMode({
    items: rows,
    getItemId: (row) => row.id,
  });

  const [selectedRowIndex, setSelectedRowIndex] = useState<number | null>(null);

  const [selectedRequestIds, setSelectedRequestIds] = useState<
    Array<{ id: string; origin_request_id: string }>
  >([]);

  // Update selectedRequestIds whenever selectedIds changes
  useEffect(() => {
    setSelectedRequestIds(
      rows
        .filter((row) => selectedIds.includes(row.id))
        .map((row) => ({
          id: row.id,
          origin_request_id: row.origin_request_id,
        }))
    );
  }, [selectedIds]);

  const onRowSelectHandler = useCallback(
    (row: any) => {
      if (selectModeHook) {
        toggleSelection(row);
      } else {
        setSelectedRow(row);
        setSelectedRowIndex(rows.findIndex((r) => r.id === row.id));
        setOpen(true);
      }
    },
    [selectModeHook, toggleSelection, rows]
  );

  const handlePrevious = () => {
    if (selectedRowIndex !== null && selectedRowIndex > 0) {
      setSelectedRowIndex(selectedRowIndex - 1);
      setSelectedRow(rows[selectedRowIndex - 1]);
    }
  };

  const handleNext = () => {
    if (selectedRowIndex !== null && selectedRowIndex < rows.length - 1) {
      setSelectedRowIndex(selectedRowIndex + 1);
      setSelectedRow(rows[selectedRowIndex + 1]);
    }
  };

  const handleSelectAll = useCallback(
    (isSelected: boolean) => {
      selectAll();
    },
    [selectAll]
  );

  const handlePageChange = useCallback(
    (newPage: number) => {
      router.push(
        {
          pathname: router.pathname,
          query: { ...router.query, page: newPage.toString() },
        },
        undefined,
        { shallow: true }
      );
    },
    [router]
  );

  useEffect(() => {
    const pageFromQuery = router.query.page;
    if (pageFromQuery && !Array.isArray(pageFromQuery)) {
      const parsedPage = parseInt(pageFromQuery, 10);
      if (!isNaN(parsedPage) && parsedPage !== page) {
        setPage(parsedPage);
      }
    }
  }, [router.query.page, page]);

  const handleDuplicateRequests = async () => {
    try {
      const res = await jawn.POST(`/v1/helicone-dataset/{datasetId}/mutate`, {
        params: {
          path: {
            datasetId: id,
          },
        },
        body: {
          addRequests: selectedRequestIds.map((item) => item.origin_request_id),
          removeRequests: [],
        },
      });
      if (res.data && !res.data.error) {
        setNotification("Requests duplicated to this dataset", "success");
        await refetch();
      } else {
        setNotification(
          "Failed to duplicate requests to this dataset",
          "error"
        );
      }
    } catch (error) {
      setNotification("Failed to duplicate requests to this dataset", "error");
    }
  };

  const handleRemoveRequests = async () => {
    try {
      const res = await jawn.POST(`/v1/helicone-dataset/{datasetId}/mutate`, {
        params: {
          path: {
            datasetId: id,
          },
        },
        body: {
          addRequests: [],
          removeRequests: selectedRequestIds.map((item) => item.id),
        },
      });
      if (res.data && !res.data.error) {
        setNotification("Requests removed from dataset", "success");
        await refetch();
        setSelectedRequestIds([]);
        toggleSelectMode(false);
      } else {
        setNotification("Failed to remove requests from dataset", "error");
      }
    } catch (error) {
      setNotification("Failed to remove requests from dataset", "error");
    }
  };

  const handlePageSizeChange = useCallback(
    (newPageSize: number) => {
      setCurrentPageSize(newPageSize);
      setPage(1); // Reset to first page when changing page size
      router.push(
        {
          pathname: router.pathname,
          query: {
            ...router.query,
            page: "1",
            pageSize: newPageSize.toString(),
          },
        },
        undefined,
        { shallow: true }
      );
    },
    [router]
  );

<<<<<<< HEAD
  const exportedData = useCallback(async () => {
    const rows = await fetchHeliconeDatasetRows(
      org?.currentOrg?.id || "",
      id,
      1,
      500
    );
    return rows.map((row) => {
      return {
        ...(typeof row.request_body === "object" ? row.request_body : {}),
        ...(typeof row.response_body === "object" ? row.response_body : {}),
      };
    });
  }, [id, org?.currentOrg?.id]);

=======
>>>>>>> 97739044
  return (
    <>
      <div className="w-full h-full flex flex-col space-y-8">
        <div className="flex flex-row items-center justify-between">
          <div className="flex flex-col items-start space-y-4 w-full">
            <HcBreadcrumb
              pages={[
                {
                  href: "/datasets",
                  name: "Datasets",
                },
                {
                  href: `/datasets/${id}`,
                  name: datasets?.[0]?.name || "Loading...",
                },
              ]}
            />
            <div className="flex justify-between w-full">
              <div className="flex gap-4 items-end">
                <h1 className="font-semibold text-4xl text-black dark:text-white">
                  {datasets?.[0]?.name}
                </h1>
                <HcBadge title={`${count || 0} rows`} size={"sm"} />
              </div>
            </div>
          </div>
        </div>
        <ThemedTable
          highlightedIds={selectedIds}
          showCheckboxes={selectModeHook}
          fullWidth={false}
          defaultColumns={[
            {
              header: "Created At",
              accessorKey: "created_at",
              minSize: 200,
              accessorFn: (row) => {
                return new Date(row.created_at ?? 0).toLocaleString();
              },
            },
            {
              header: "Request Body",
              accessorKey: "request_body",
              cell: ({ row }) => {
                return getGenericRequestText(
                  row.original.request_response_body?.request
                );
              },
              size: 500,
            },
            {
              header: "Response Body",
              accessorKey: "response_body",
              size: 500,
              cell: ({ row }) => {
                const responseText = getGenericResponseText(
                  row.original.request_response_body?.response,
                  200
                );
                return (
                  <div
                    onClick={() => navigator.clipboard.writeText(responseText)}
                    className="cursor-pointer"
                    title="Click to copy"
                  >
                    {responseText}
                  </div>
                );
              },
            },
          ]}
          defaultData={rows}
          dataLoading={isLoading}
          id="datasets"
          skeletonLoading={false}
          onRowSelect={onRowSelectHandler}
          customButtons={[
            <ExportButton
              key="export-button"
              rows={rows}
              fetchRows={exportedData}
            />,
            <div key={"dataset-button"}>
              <DatasetButton
                datasetMode={selectModeHook}
                setDatasetMode={toggleSelectMode}
                isDatasetPage={true}
                items={rows.filter((request) =>
                  selectedIds.includes(request.id)
                )}
                onAddToDataset={() => {
                  rows
                    .filter((row) => selectedIds.includes(row.id))
                    .forEach(toggleSelection);
                  toggleSelectMode(false);
                }}
              />
            </div>,
          ]}
          onSelectAll={handleSelectAll}
          selectedIds={selectedIds}
        >
          {selectModeHook && (
            <Row className="gap-5 items-center w-full justify-between bg-white dark:bg-black rounded-lg p-5 border border-gray-300 dark:border-gray-700">
              <div className="flex flex-row gap-2 items-center">
                <span className="text-sm font-medium text-gray-900 dark:text-gray-100 whitespace-nowrap">
                  Select Mode:
                </span>
                <span className="text-sm p-2 rounded-md font-medium bg-[#F1F5F9] text-[#1876D2] dark:text-gray-100 whitespace-nowrap">
                  {selectedIds.length} selected
                </span>
              </div>
              {selectedIds.length > 0 && (
                <div className="flex gap-2">
                  <GenericButton
                    onClick={() => setShowNewDatasetModal(true)}
                    text="Copy to..."
                    icon={
                      <FolderPlusIcon className="h-5 w-5 text-gray-900 dark:text-gray-100" />
                    }
                  ></GenericButton>
                  <GenericButton
                    onClick={handleDuplicateRequests}
                    text="Duplicate"
                    icon={
                      <Square2StackIcon className="h-5 w-5 text-gray-900 dark:text-gray-100" />
                    }
                  ></GenericButton>
                  <button
                    onClick={() => setShowRemoveModal(true)}
                    className={clsx(
                      "relative inline-flex items-center rounded-md hover:bg-red-700 bg-red-500 px-4 py-2 text-sm font-medium text-white"
                    )}
                  >
                    <div className="flex flex-row gap-2 items-center">
                      <TrashIcon className="h-5 w-5 text-gray-100 dark:text-gray-900" />
                      <span>Remove</span>
                    </div>
                  </button>
                </div>
              )}
            </Row>
          )}
        </ThemedTable>

        <TableFooter
          currentPage={page}
          pageSize={currentPageSize}
          isCountLoading={isCountLoading}
          count={count || 0}
          onPageChange={(n) => handlePageChange(n)}
          onPageSizeChange={handlePageSizeChange}
          pageSizeOptions={[25, 50, 100, 250, 500]}
        />
      </div>
      <DatasetDrawerV2
        open={open}
        setOpen={setOpen}
        hasPrevious={selectedRowIndex !== null && selectedRowIndex > 0}
        hasNext={
          selectedRowIndex !== null && selectedRowIndex < rows.length - 1
        }
        onPrevHandler={handlePrevious}
        onNextHandler={handleNext}
        selectedRow={selectedRow}
        datasetId={id}
        onDelete={() => {
          setSelectedRow(null);
          setSelectedRowIndex(null);
          refetch();
        }}
        refetch={refetch}
      />
      <ThemedModal open={showNewDatasetModal} setOpen={setShowNewDatasetModal}>
        <NewDataset
          request_ids={selectedRequestIds.map((item) => item.origin_request_id)}
          isCopyMode={true}
          onComplete={() => {
            setShowNewDatasetModal(false);
            toggleSelectMode(false);
            setSelectedRequestIds([]);
            refetch();
          }}
        />
      </ThemedModal>
      <RemoveRequestsModal
        open={showRemoveModal}
        setOpen={setShowRemoveModal}
        requestCount={selectedRequestIds.length}
        onConfirm={() => {
          handleRemoveRequests();
          setShowRemoveModal(false);
        }}
      />
    </>
  );
};

export default DatasetIdPage;<|MERGE_RESOLUTION|>--- conflicted
+++ resolved
@@ -29,11 +29,13 @@
 import GenericButton from "../../layout/common/button";
 import DatasetDrawerV2 from "./datasetDrawer";
 import RemoveRequestsModal from "./RemoveRequests";
-<<<<<<< HEAD
 import { useOrg } from "../../layout/organizationContext";
 import ExportButton from "../../shared/themed/table/exportButton";
-=======
->>>>>>> 97739044
+import NewDataset from "./NewDataset"; // Add this import at the top of the file
+import ThemedModal from "../../shared/themed/themedModal";
+import GenericButton from "../../layout/common/button";
+import DatasetDrawerV2 from "./datasetDrawer";
+import RemoveRequestsModal from "./RemoveRequests";
 
 interface DatasetIdPageProps {
   id: string;
@@ -225,7 +227,6 @@
     [router]
   );
 
-<<<<<<< HEAD
   const exportedData = useCallback(async () => {
     const rows = await fetchHeliconeDatasetRows(
       org?.currentOrg?.id || "",
@@ -241,8 +242,6 @@
     });
   }, [id, org?.currentOrg?.id]);
 
-=======
->>>>>>> 97739044
   return (
     <>
       <div className="w-full h-full flex flex-col space-y-8">
