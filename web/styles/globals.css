--- conflicted
+++ resolved
@@ -29,24 +29,20 @@
   @apply cursor-grab rounded-full border-2 border-solid border-slate-200 bg-white hover:shadow-md;
 }
 
-<<<<<<< HEAD
-=======
 .text-primary {
   @apply text-black dark:text-white;
 }
 
->>>>>>> 98bbb2b8
 .text-secondary {
   @apply text-slate-700 dark:text-slate-300;
 }
 
-<<<<<<< HEAD
 @keyframes drawLine {
   to {
     stroke-dashoffset: 0;
   }
-=======
+}
+
 .text-tertiary {
   @apply text-slate-400 dark:text-slate-600;
->>>>>>> 98bbb2b8
 }