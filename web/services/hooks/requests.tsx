import { useQuery } from "@tanstack/react-query";
import { useOrg } from "../../components/layout/organizationContext";
import { HeliconeRequest } from "../../lib/api/request/request";
import { getJawnClient } from "../../lib/clients/jawn";
import { Result } from "../../lib/result";
import { FilterNode } from "../lib/filters/filterDefs";
import { placeAssetIdValues } from "../lib/requestTraverseHelper";
import { SortLeafRequest } from "../lib/sorts/requests/sorts";
import {
  getModelFromPath,
  mapGeminiPro,
} from "../../components/templates/requestsV2/builder/mappers/geminiMapper";
import { getNormalizedRequests } from "../../components/templates/requestsV2/useRequestsPageV2";

function formatDateForClickHouse(date: Date): string {
  return date.toISOString().slice(0, 19).replace("T", " ");
}

function processFilter(filter: any): any {
  if (typeof filter !== "object" || filter === null) {
    return filter;
  }

  const result: any = Array.isArray(filter) ? [] : {};

  for (const key in filter) {
    if (key === "gte" || key === "lte") {
      result[key] = formatDateForClickHouse(new Date(filter[key]));
    } else if (typeof filter[key] === "object") {
      result[key] = processFilter(filter[key]);
    } else {
      result[key] = filter[key];
    }
  }

  return result;
}

const useGetRequests = (
  currentPage: number,
  currentPageSize: number,
  advancedFilter: FilterNode,
  sortLeaf: SortLeafRequest,
  isCached: boolean = false,
  isLive: boolean = false
) => {
  const org = useOrg();
  return {
    requests: useQuery({
      queryKey: [
        "requestsData",
        currentPage,
        currentPageSize,
        advancedFilter,
        sortLeaf,
        isCached,
        org?.currentOrg?.id,
      ],
      queryFn: async (query) => {
        const currentPage = query.queryKey[1] as number;
        const currentPageSize = query.queryKey[2] as number;
        const advancedFilter = query.queryKey[3];
        const sortLeaf = query.queryKey[4];
        const isCached = query.queryKey[5];
        const orgId = query.queryKey[6] as string;
        const jawn = getJawnClient(orgId);
        const response = await jawn.POST("/v1/request/queryV2", {
          body: {
            filter: advancedFilter as any,
            offset: (currentPage - 1) * currentPageSize,
            limit: currentPageSize,
            sort: sortLeaf as any,
            isCached: isCached as any,
          },
        });

        return response.data as Result<HeliconeRequest[], string>;
      },
      refetchOnWindowFocus: false,
      retry: false,
      refetchIntervalInBackground: false,
      refetchInterval: isLive ? 2_000 : false,
    }),
    count: useQuery({
      queryKey: [
        "requestsCount",
        currentPage,
        currentPageSize,
        advancedFilter,
        sortLeaf,
        isCached,
      ],
      queryFn: async (query) => {
        const advancedFilter = query.queryKey[3];
        const isCached = query.queryKey[5];

        return await fetch("/api/request/count", {
          method: "POST",
          headers: {
            "Content-Type": "application/json",
          },
          body: JSON.stringify({
            filter: advancedFilter,
            isCached,
          }),
        }).then((res) => res.json() as Promise<Result<number, string>>);
      },
      refetchOnWindowFocus: false,
      refetchInterval: isLive ? 2_000 : false,
      // cache the count for 5 minutes
      cacheTime: 5 * 60 * 1000,
    }),
  };
};

export const useGetFullRequest = (result: HeliconeRequest[]) => {
  return {
    requestBodies: useQuery({
      queryKey: [
        "requestsBodies",
        result,
      ],
      queryFn: async (query) => {
        const requests = await Promise.all(
          result.map(async (request: HeliconeRequest) => {
            if (request.signed_body_url) {
              try {
                const contentResponse = await fetch(request.signed_body_url);
                if (contentResponse.ok) {
                  const text = await contentResponse.text();

                  let content = JSON.parse(text);

                  if (request.asset_urls) {
                    content = placeAssetIdValues(request.asset_urls, content);
                  }


                  const model =
                    request.request_model ||
                    content.response?.model ||
                    content.request?.model ||
                    content.response?.body?.model || // anthropic
                    getModelFromPath(request.target_url) ||
                    "";

                  if (
                    request.provider === "GOOGLE" &&
                    model.toLowerCase().includes("gemini")
                  ) {
                    request.llmSchema = mapGeminiPro(
                      request as HeliconeRequest,
                      model
                    );
                  }

                  return {
                      ...request,
                      request_body: content.request,
                      response_body: content.response,
                  };
                }
              } catch (error) {
                console.log(`Error fetching content: ${error}`);
                return request;
              }
            }
            console.log("no url");
            return request; // Return request if no signed_body_url
          }) ?? []
        );

        return { data: getNormalizedRequests(requests), error: null };
      },
      refetchOnWindowFocus: false,
      retry: false,
<<<<<<< HEAD
      refetchIntervalInBackground: false,
      refetchInterval: isLive ? 2_000 : false,
    }),
    count: useQuery({
      queryKey: [
        "requestsCount",
        currentPage,
        currentPageSize,
        advancedFilter,
        sortLeaf,
        isCached,
      ],
      queryFn: async (query) => {
        const advancedFilter = query.queryKey[3];
        const isCached = query.queryKey[5];
        const processedFilter = processFilter(advancedFilter);
        return await fetch("/api/request/count", {
          method: "POST",
          headers: {
            "Content-Type": "application/json",
          },
          body: JSON.stringify({
            filter: processedFilter,
            isCached,
          }),
        }).then((res) => res.json() as Promise<Result<number, string>>);
      },
      refetchOnWindowFocus: false,
      refetchInterval: isLive ? 2_000 : false,
      // cache the count for 5 minutes
      cacheTime: 5 * 60 * 1000,
=======
>>>>>>> e3a57b45
    }),
  };
};

const useGetRequestCountClickhouse = (
  startDateISO: string,
  endDateISO: string,
  orgId?: string
) => {
  const { data, isLoading, refetch } = useQuery({
    queryKey: [`org-count`, orgId, startDateISO, endDateISO],
    queryFn: async (query) => {
      const organizationId = query.queryKey[1];
      const startDate = query.queryKey[2];
      const endDate = query.queryKey[3];

      const data = await fetch(`/api/request/ch/count`, {
        method: "POST",
        body: JSON.stringify({
          filter: {
            left: {
              request_response_versioned: {
                request_created_at: {
                  gte: startDate,
                },
              },
            },
            operator: "and",
            right: {
              request_response_versioned: {
                request_created_at: {
                  lte: endDate,
                },
              },
            },
          },
          organization_id: organizationId,
        }),
        headers: {
          "Content-Type": "application/json",
        },
      }).then((res) => res.json());
      return data;
    },
    refetchOnWindowFocus: false,
  });
  return {
    count: data,
    isLoading,
    refetch,
  };
};

export { useGetRequestCountClickhouse, useGetRequests };<|MERGE_RESOLUTION|>--- conflicted
+++ resolved
@@ -10,7 +10,6 @@
   getModelFromPath,
   mapGeminiPro,
 } from "../../components/templates/requestsV2/builder/mappers/geminiMapper";
-import { getNormalizedRequests } from "../../components/templates/requestsV2/useRequestsPageV2";
 
 function formatDateForClickHouse(date: Date): string {
   return date.toISOString().slice(0, 19).replace("T", " ");
@@ -35,6 +34,7 @@
 
   return result;
 }
+import { getNormalizedRequests } from "../../components/templates/requestsV2/useRequestsPageV2";
 
 const useGetRequests = (
   currentPage: number,
@@ -74,55 +74,10 @@
           },
         });
 
-        return response.data as Result<HeliconeRequest[], string>;
-      },
-      refetchOnWindowFocus: false,
-      retry: false,
-      refetchIntervalInBackground: false,
-      refetchInterval: isLive ? 2_000 : false,
-    }),
-    count: useQuery({
-      queryKey: [
-        "requestsCount",
-        currentPage,
-        currentPageSize,
-        advancedFilter,
-        sortLeaf,
-        isCached,
-      ],
-      queryFn: async (query) => {
-        const advancedFilter = query.queryKey[3];
-        const isCached = query.queryKey[5];
-
-        return await fetch("/api/request/count", {
-          method: "POST",
-          headers: {
-            "Content-Type": "application/json",
-          },
-          body: JSON.stringify({
-            filter: advancedFilter,
-            isCached,
-          }),
-        }).then((res) => res.json() as Promise<Result<number, string>>);
-      },
-      refetchOnWindowFocus: false,
-      refetchInterval: isLive ? 2_000 : false,
-      // cache the count for 5 minutes
-      cacheTime: 5 * 60 * 1000,
-    }),
-  };
-};
-
-export const useGetFullRequest = (result: HeliconeRequest[]) => {
-  return {
-    requestBodies: useQuery({
-      queryKey: [
-        "requestsBodies",
-        result,
-      ],
-      queryFn: async (query) => {
+        const result = response.data as Result<HeliconeRequest[], string>;
+
         const requests = await Promise.all(
-          result.map(async (request: HeliconeRequest) => {
+          result.data?.map(async (request: HeliconeRequest) => {
             if (request.signed_body_url) {
               try {
                 const contentResponse = await fetch(request.signed_body_url);
@@ -135,13 +90,17 @@
                     content = placeAssetIdValues(request.asset_urls, content);
                   }
 
+                  request.request_body = content.request;
+                  request.response_body = content.response;
 
                   const model =
+                    request.model_override ||
+                    request.response_model ||
                     request.request_model ||
                     content.response?.model ||
                     content.request?.model ||
                     content.response?.body?.model || // anthropic
-                    getModelFromPath(request.target_url) ||
+                    getModelFromPath(request.request_path) ||
                     "";
 
                   if (
@@ -153,28 +112,20 @@
                       model
                     );
                   }
-
-                  return {
-                      ...request,
-                      request_body: content.request,
-                      response_body: content.response,
-                  };
                 }
               } catch (error) {
                 console.log(`Error fetching content: ${error}`);
                 return request;
               }
             }
-            console.log("no url");
             return request; // Return request if no signed_body_url
           }) ?? []
         );
 
-        return { data: getNormalizedRequests(requests), error: null };
+        return { data: requests, error: null };
       },
       refetchOnWindowFocus: false,
       retry: false,
-<<<<<<< HEAD
       refetchIntervalInBackground: false,
       refetchInterval: isLive ? 2_000 : false,
     }),
@@ -206,8 +157,73 @@
       refetchInterval: isLive ? 2_000 : false,
       // cache the count for 5 minutes
       cacheTime: 5 * 60 * 1000,
-=======
->>>>>>> e3a57b45
+    }),
+  };
+};
+
+export const useGetFullRequest = (result: HeliconeRequest[]) => {
+  return {
+    requestBodies: useQuery({
+      queryKey: [
+        "requestsBodies",
+        result,
+      ],
+      queryFn: async (query) => {
+        const requests = await Promise.all(
+          result.map(async (request: HeliconeRequest) => {
+            if (request.signed_body_url) {
+              try {
+                const contentResponse = await fetch(request.signed_body_url);
+                if (contentResponse.ok) {
+                  const text = await contentResponse.text();
+
+                  let content = JSON.parse(text);
+
+                  if (request.asset_urls) {
+                    content = placeAssetIdValues(request.asset_urls, content);
+                  }
+
+
+                  const model =
+                    request.model_override ||
+                    request.response_model ||
+                    request.request_model ||
+                    content.response?.model ||
+                    content.request?.model ||
+                    content.response?.body?.model || // anthropic
+                    getModelFromPath(request.request_path) ||
+                    "";
+
+                  if (
+                    request.provider === "GOOGLE" &&
+                    model.toLowerCase().includes("gemini")
+                  ) {
+                    request.llmSchema = mapGeminiPro(
+                      request as HeliconeRequest,
+                      model
+                    );
+                  }
+
+                  return {
+                      ...request,
+                      request_body: content.request,
+                      response_body: content.response,
+                  };
+                }
+              } catch (error) {
+                console.log(`Error fetching content: ${error}`);
+                return request;
+              }
+            }
+            console.log("no url");
+            return request; // Return request if no signed_body_url
+          }) ?? []
+        );
+
+        return { data: getNormalizedRequests(requests), error: null };
+      },
+      refetchOnWindowFocus: false,
+      retry: false,
     }),
   };
 };
