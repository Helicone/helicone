<<<<<<< HEAD
import { useMutation, useQuery } from "@tanstack/react-query";
import { format } from "date-fns";
import { HeliconeRequest } from "../../lib/shared/request/request";
import { Result } from "../../lib/shared/result";
import { FilterNode } from "../../lib/shared/filters/filterDefs";
import { SortLeafRequest } from "../../lib/shared/sorts/requests/sorts";
import { updateRequestFeedback } from "../lib/requests";
=======
import { useQuery } from "@tanstack/react-query";
import { HeliconeRequest } from "../../lib/api/request/request";
import { Result } from "../../lib/result";
import { FilterNode } from "../lib/filters/filterDefs";
import { SortLeafRequest } from "../lib/sorts/requests/sorts";
>>>>>>> de337f65

const useGetRequest = (requestId: string) => {
  const { data, isLoading } = useQuery({
    queryKey: ["requestData", requestId],
    queryFn: async (query) => {
      const requestId = query.queryKey[1] as string;
      return await fetch(`/api/request/`, {
        method: "POST",
        headers: {
          "Content-Type": "application/json",
        },
        body: JSON.stringify({
          filter: {
            left: {
              request: {
                id: {
                  equals: requestId,
                },
              },
            },
            operator: "and",
            right: "all",
          } as FilterNode,
        }),
      }).then((res) => res.json() as Promise<Result<HeliconeRequest, string>>);
    },
  });
  return {
    request: data?.data,
    isLoading,
  };
};

const useGetRequests = (
  currentPage: number,
  currentPageSize: number,
  advancedFilter: FilterNode,
  sortLeaf: SortLeafRequest,
  isCached: boolean = false,
  isLive: boolean = false
) => {
  return {
    requests: useQuery({
      queryKey: [
        "requestsData",
        currentPage,
        currentPageSize,
        advancedFilter,
        sortLeaf,
        isCached,
      ],
      queryFn: async (query) => {
        const currentPage = query.queryKey[1] as number;
        const currentPageSize = query.queryKey[2] as number;
        const advancedFilter = query.queryKey[3];
        const sortLeaf = query.queryKey[4];
        const isCached = query.queryKey[5];
        return await fetch("/api/request", {
          method: "POST",
          headers: {
            "Content-Type": "application/json",
          },
          body: JSON.stringify({
            filter: advancedFilter,
            offset: (currentPage - 1) * currentPageSize,
            limit: currentPageSize,
            sort: sortLeaf,
            isCached,
          }),
        }).then(
          (res) => res.json() as Promise<Result<HeliconeRequest[], string>>
        );
      },
      refetchOnWindowFocus: false,
      retry: false,
      refetchInterval: isLive ? 2_000 : false,
    }),
    count: useQuery({
      queryKey: [
        "requestsCount",
        currentPage,
        currentPageSize,
        advancedFilter,
        sortLeaf,
        isCached,
      ],
      queryFn: async (query) => {
        const advancedFilter = query.queryKey[3];
        const isCached = query.queryKey[5];

        return await fetch("/api/request/count", {
          method: "POST",
          headers: {
            "Content-Type": "application/json",
          },
          body: JSON.stringify({
            filter: advancedFilter,
            isCached,
          }),
        }).then((res) => res.json() as Promise<Result<number, string>>);
      },
      refetchOnWindowFocus: false,
      refetchInterval: isLive ? 2_000 : false,
    }),
  };
};

const useGetRequestCountClickhouse = (
  startDateISO: string,
  endDateISO: string,
  orgId?: string
) => {
  const { data, isLoading, refetch } = useQuery({
    queryKey: [`org-count`, orgId],
    queryFn: async (query) => {
      const data = await fetch(`/api/request/ch/count`, {
        method: "POST",
        body: JSON.stringify({
          filter: {
            left: {
              response_copy_v3: {
                request_created_at: {
                  gte: startDateISO,
                },
              },
            },
            operator: "and",
            right: {
              response_copy_v3: {
                request_created_at: {
                  lte: endDateISO,
                },
              },
            },
          },
          organization_id: query.queryKey[1],
        }),
        headers: {
          "Content-Type": "application/json",
        },
      }).then((res) => res.json());
      return data;
    },
    refetchOnWindowFocus: false,
  });
  return {
    count: data,
    isLoading,
    refetch,
  };
};

export { useGetRequests, useGetRequestCountClickhouse, useGetRequest };<|MERGE_RESOLUTION|>--- conflicted
+++ resolved
@@ -1,18 +1,8 @@
-<<<<<<< HEAD
-import { useMutation, useQuery } from "@tanstack/react-query";
-import { format } from "date-fns";
-import { HeliconeRequest } from "../../lib/shared/request/request";
-import { Result } from "../../lib/shared/result";
-import { FilterNode } from "../../lib/shared/filters/filterDefs";
-import { SortLeafRequest } from "../../lib/shared/sorts/requests/sorts";
-import { updateRequestFeedback } from "../lib/requests";
-=======
 import { useQuery } from "@tanstack/react-query";
 import { HeliconeRequest } from "../../lib/api/request/request";
 import { Result } from "../../lib/result";
 import { FilterNode } from "../lib/filters/filterDefs";
 import { SortLeafRequest } from "../lib/sorts/requests/sorts";
->>>>>>> de337f65
 
 const useGetRequest = (requestId: string) => {
   const { data, isLoading } = useQuery({
