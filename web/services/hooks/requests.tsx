--- conflicted
+++ resolved
@@ -1,16 +1,11 @@
 import { useQuery } from "@tanstack/react-query";
 import { useOrg } from "../../components/layout/organizationContext";
-import {
-  getModelFromPath,
-  mapGeminiPro,
-} from "../../components/templates/requestsV2/builder/mappers/geminiMapper";
 import { HeliconeRequest } from "../../lib/api/request/request";
 import { getJawnClient } from "../../lib/clients/jawn";
 import { ok, Result } from "../../lib/result";
 import { FilterNode } from "../lib/filters/filterDefs";
 import { placeAssetIdValues } from "../lib/requestTraverseHelper";
 import { SortLeafRequest } from "../lib/sorts/requests/sorts";
-<<<<<<< HEAD
 import {
   getModelFromPath,
   mapGeminiPro,
@@ -39,9 +34,6 @@
 
   return result;
 }
-import { getNormalizedRequests } from "../../components/templates/requestsV2/useRequestsPageV2";
-=======
->>>>>>> eaa1ade2
 
 const useGetRequests = (
   currentPage: number,
@@ -52,92 +44,6 @@
   isLive: boolean = false
 ) => {
   const org = useOrg();
-<<<<<<< HEAD
-  return {
-    requests: useQuery({
-      queryKey: [
-        "requestsData",
-        currentPage,
-        currentPageSize,
-        advancedFilter,
-        sortLeaf,
-        isCached,
-        org?.currentOrg?.id,
-      ],
-      queryFn: async (query) => {
-        const currentPage = query.queryKey[1] as number;
-        const currentPageSize = query.queryKey[2] as number;
-        const advancedFilter = query.queryKey[3];
-        const sortLeaf = query.queryKey[4];
-        const isCached = query.queryKey[5];
-        const orgId = query.queryKey[6] as string;
-        const jawn = getJawnClient(orgId);
-        const response = await jawn.POST("/v1/request/queryV2", {
-          body: {
-            filter: advancedFilter as any,
-            offset: (currentPage - 1) * currentPageSize,
-            limit: currentPageSize,
-            sort: sortLeaf as any,
-            isCached: isCached as any,
-          },
-        });
-
-        const result = response.data as Result<HeliconeRequest[], string>;
-
-        const requests = await Promise.all(
-          result.data?.map(async (request: HeliconeRequest) => {
-            if (request.signed_body_url) {
-              try {
-                const contentResponse = await fetch(request.signed_body_url);
-                if (contentResponse.ok) {
-                  const text = await contentResponse.text();
-
-                  let content = JSON.parse(text);
-
-                  if (request.asset_urls) {
-                    content = placeAssetIdValues(request.asset_urls, content);
-                  }
-
-                  request.request_body = content.request;
-                  request.response_body = content.response;
-
-                  const model =
-                    request.model_override ||
-                    request.response_model ||
-                    request.request_model ||
-                    content.response?.model ||
-                    content.request?.model ||
-                    content.response?.body?.model || // anthropic
-                    getModelFromPath(request.request_path) ||
-                    "";
-
-                  if (
-                    request.provider === "GOOGLE" &&
-                    model.toLowerCase().includes("gemini")
-                  ) {
-                    request.llmSchema = mapGeminiPro(
-                      request as HeliconeRequest,
-                      model
-                    );
-                  }
-                }
-              } catch (error) {
-                console.log(`Error fetching content: ${error}`);
-                return request;
-              }
-            }
-            return request; // Return request if no signed_body_url
-          }) ?? []
-        );
-
-        return { data: requests, error: null };
-      },
-      refetchOnWindowFocus: false,
-      retry: false,
-      refetchIntervalInBackground: false,
-      refetchInterval: isLive ? 2_000 : false,
-    }),
-=======
 
   const requests = useQuery({
     queryKey: [
@@ -157,7 +63,7 @@
       const isCached = query.queryKey[5];
       const orgId = query.queryKey[6] as string;
       const jawn = getJawnClient(orgId);
-      const response = await jawn.POST("/v1/request/query", {
+      const response = await jawn.POST("/v1/request/queryV2", {
         body: {
           filter: advancedFilter as any,
           offset: (currentPage - 1) * currentPageSize,
@@ -167,7 +73,55 @@
         },
       });
 
-      return response.data as Result<HeliconeRequest[], string>;
+      const result = response.data as Result<HeliconeRequest[], string>;
+
+      const requests = await Promise.all(
+        result.data?.map(async (request: HeliconeRequest) => {
+          if (request.signed_body_url) {
+            try {
+              const contentResponse = await fetch(request.signed_body_url);
+              if (contentResponse.ok) {
+                const text = await contentResponse.text();
+
+                let content = JSON.parse(text);
+
+                if (request.asset_urls) {
+                  content = placeAssetIdValues(request.asset_urls, content);
+                }
+
+                request.request_body = content.request;
+                request.response_body = content.response;
+
+                const model =
+                  request.model_override ||
+                  request.response_model ||
+                  request.request_model ||
+                  content.response?.model ||
+                  content.request?.model ||
+                  content.response?.body?.model || // anthropic
+                  getModelFromPath(request.request_path) ||
+                  "";
+
+                if (
+                  request.provider === "GOOGLE" &&
+                  model.toLowerCase().includes("gemini")
+                ) {
+                  request.llmSchema = mapGeminiPro(
+                    request as HeliconeRequest,
+                    model
+                  );
+                }
+              }
+            } catch (error) {
+              console.log(`Error fetching content: ${error}`);
+              return request;
+            }
+          }
+          return request; // Return request if no signed_body_url
+        }) ?? []
+      );
+
+      return { data: requests, error: null };
     },
     refetchOnWindowFocus: false,
     retry: false,
@@ -184,7 +138,6 @@
     remove: requests.remove,
     isBodyLoading:
       requestBodies.isLoading || (requestBodies.data?.data?.length ?? 0) === 0,
->>>>>>> eaa1ade2
     count: useQuery({
       queryKey: [
         "requestsCount",
