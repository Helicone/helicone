--- conflicted
+++ resolved
@@ -220,73 +220,6 @@
   };
 };
 
-<<<<<<< HEAD
-export const useGetFullRequest = (result: HeliconeRequest[]) => {
-  return {
-    requestBodies: useQuery({
-      queryKey: ["requestsBodies", result],
-      queryFn: async (query) => {
-        const result = query.queryKey[1] as HeliconeRequest[];
-        const requests = await Promise.all(
-          result.map(async (request: HeliconeRequest) => {
-            if (request.signed_body_url) {
-              try {
-                const contentResponse = await fetch(request.signed_body_url);
-                if (contentResponse.ok) {
-                  const text = await contentResponse.text();
-
-                  let content = JSON.parse(text);
-
-                  if (request.asset_urls) {
-                    content = placeAssetIdValues(request.asset_urls, content);
-                  }
-
-                  const model =
-                    request.model_override ||
-                    request.response_model ||
-                    request.request_model ||
-                    content.response?.model ||
-                    content.request?.model ||
-                    content.response?.body?.model || // anthropic
-                    getModelFromPath(request.request_path) ||
-                    "";
-
-                  if (
-                    request.provider === "GOOGLE" &&
-                    model.toLowerCase().includes("gemini")
-                  ) {
-                    request.llmSchema = mapGeminiPro(
-                      request as HeliconeRequest,
-                      model
-                    );
-                  }
-
-                  return {
-                    ...request,
-                    request_body: content.request,
-                    response_body: content.response,
-                  };
-                }
-              } catch (error) {
-                console.log(`Error fetching content: ${error}`);
-                return request;
-              }
-            }
-            return request; // Return request if no signed_body_url
-          }) ?? []
-        );
-
-        return ok(requests);
-      },
-      refetchOnWindowFocus: false,
-      retry: false,
-      keepPreviousData: true,
-    }),
-  };
-};
-
-=======
->>>>>>> ff5307bb
 const useGetRequestCountClickhouse = (
   startDateISO: string,
   endDateISO: string,
