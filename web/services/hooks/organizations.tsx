import { useSupabaseClient, useUser } from "@supabase/auth-helpers-react";
import { useQuery } from "@tanstack/react-query";
import { Database } from "../../supabase/database.types";
import { useCallback, useEffect, useState } from "react";
import Cookies from "js-cookie";
import { OrgContextValue } from "../../components/layout/organizationContext";
import { ORG_ID_COOKIE_KEY } from "../../lib/constants";
import { getJawnClient } from "../../lib/clients/jawn";
import posthog from "posthog-js";

const useGetOrgMembers = (orgId: string) => {
  const jawn = getJawnClient(orgId);
  const { data, isLoading, refetch } = useQuery({
    queryKey: ["OrganizationsMembers", orgId],
    queryFn: async (query) => {
      const organizationId = query.queryKey[1];
      if (!organizationId) {
        return [];
      }
      try {
        const { data: orgMembers, error } = await jawn.GET(
          `/v1/organization/{organizationId}/members`,
          {
            params: {
              path: {
                organizationId,
              },
            },
          }
        );

        if (error) {
          console.error("Error fetching org members:", error);
          return [];
        }

        return orgMembers.data || [];
      } catch (error) {
        console.error("Error in useGetOrgMembers:", error);
        return [];
      }
    },
    refetchOnWindowFocus: false,
  });
  return {
    data: data || [],
    isLoading,
    refetch,
  };
};

const useGetOrgSlackIntegration = (orgId: string) => {
  const jawn = getJawnClient(orgId);
  const { data, isLoading } = useQuery({
    queryKey: ["OrganizationsSlackIntegration", orgId],
    queryFn: async (query) => {
      const { data, error } = await jawn.GET("/v1/integration/slack/settings");

      if (error) {
        console.error("Error fetching slack integration:", error);
        return null;
      }
      return data;
    },
  });
  return {
    data,
    isLoading,
  };
};

const useGetOrgSlackChannels = (orgId: string) => {
  const jawn = getJawnClient(orgId);
  const { data, isLoading } = useQuery({
    queryKey: ["OrganizationsSlackChannels", orgId],
    queryFn: async (query) => {
      const { data, error } = await jawn.GET("/v1/integration/slack/channels");
      if (error) {
        console.error("Error fetching slack channels:", error);
        return null;
      }
      return data.data || [];
    },
  });
  return {
    data,
    isLoading,
  };
};

const useGetOrgOwner = (orgId: string) => {
  const jawn = getJawnClient(orgId);
  const { data, isLoading } = useQuery({
    queryKey: ["OrganizationsMembersOwner", orgId],
    queryFn: async (query) => {
      const organizationId = query.queryKey[1];
      const { data: owner, error } = await jawn.GET(
        "/v1/organization/{organizationId}/owner",
        {
          params: {
            path: {
              organizationId: organizationId,
            },
          },
        }
      );

      return owner;
    },
    refetchOnWindowFocus: false,
  });
  return {
    data,
    isLoading,
  };
};

const useGetOrgMembersAndOwner = (orgId: string) => {
  const { data: members, isLoading: isMembersLoading } =
    useGetOrgMembers(orgId);
  const { data: owner, isLoading: isOwnerLoading } = useGetOrgOwner(orgId);

  const isLoading = isMembersLoading || isOwnerLoading;

  const data = {
    owner,
    members,
  };

  return {
    data,
    isLoading,
  };
};

const useGetOrg = (orgId: string) => {
  const supabaseClient = useSupabaseClient<Database>();
  const { data, isLoading, refetch } = useQuery({
    queryKey: ["OrganizationsId", orgId],
    queryFn: async (query) => {
      if (!orgId) {
        return null;
      }
      const { data, error } = await supabaseClient
        .from("organization")
        .select(`*`)
        .eq("soft_delete", false)
        .eq("id", orgId)
        .single();
      return data as Database["public"]["Tables"]["organization"]["Row"];
    },
    refetchOnWindowFocus: false,
  });

  return {
    data,
    isLoading,
    refetch,
  };
};

const useGetOrgs = () => {
  const supabaseClient = useSupabaseClient<Database>();
  const user = useUser();
  const { data, isLoading, refetch } = useQuery({
    queryKey: ["Organizations", user?.id ?? ""],
    queryFn: async (query) => {
      if (!user?.id) {
        return [];
      }
      const { data, error } = await supabaseClient
        .from("organization")
        .select(`*`)
        .eq("soft_delete", false);
      if (error) {
        return [];
      }

      return data;
    },
    refetchOnWindowFocus: false,
  });

  data &&
    data.sort((a, b) => {
      if (a.name === b.name) {
        return a.id < b.id ? -1 : 1;
      }
      return a.name < b.name ? -1 : 1;
    });

  return {
    data,
    isLoading,
    refetch,
  };
};

const setOrgCookie = (orgId: string) => {
  Cookies.set(ORG_ID_COOKIE_KEY, orgId, { expires: 30 });
};

const useOrgsContextManager = () => {
  const user = useUser();
  const { data: orgs, refetch } = useGetOrgs();

  const [org, setOrg] = useState<NonNullable<typeof orgs>[number] | null>(null);
  const [renderKey, setRenderKey] = useState(0);
  const [isResellerOfCurrentCustomerOrg, setIsResellerOfCurrentOrg] =
    useState<boolean>(false);

  const refreshCurrentOrg = useCallback(() => {
    refetch().then((x) => {
      if (x.data && x.data.length > 0) {
        const firstOrg = x.data[0];
        setOrg(firstOrg);
        setOrgCookie(firstOrg.id);
        setRenderKey((key) => key + 1);
      }
    });
  }, [refetch]);

  useEffect(() => {
    if ((!orgs || orgs.length === 0) && user?.id) {
      fetch(`/api/user/${user.id}/ensure-one-org`).then((res) => {
        if (res.status === 201) {
        } else if (res.status !== 200) {
          console.error("Failed to create org", res.json());
        } else {
          refreshCurrentOrg();
        }
      });
    }
  }, [orgs, user?.id, refreshCurrentOrg]);

  useEffect(() => {
    if (user) {
      posthog.identify(
        user.id,
        {
          name: user.user_metadata?.name,
        },
        {
          email: user.email,
        }
      );
    }

    if (org) {
      posthog.group("organization", org.id, {
        name: org.name || "",
        tier: org.tier || "",
        stripe_customer_id: org.stripe_customer_id || "",
        organization_type: org.organization_type || "",
        date_joined: org.created_at || "",
      });

<<<<<<< HEAD
      if (user) {
        if (typeof window !== "undefined" && window.Pylon) {
          window.pylon = {
            chat_settings: {
              app_id: "f766dfd3-28f8-40a8-872f-351274cbd306",
              email: user.email,
              name: user.user_metadata?.name,
              avatar_url: user.user_metadata?.avatar_url,
            },
          };

=======
      if (user && !process.env.NEXT_PUBLIC_IS_ON_PREM) {
        window.pylon = {
          chat_settings: {
            app_id: "f766dfd3-28f8-40a8-872f-351274cbd306",
            email: user.email,
            name: user.user_metadata?.name,
            avatar_url: user.user_metadata?.avatar_url,
          },
        };

        if (window.Pylon) {
>>>>>>> 7247681b
          window.Pylon("setNewIssueCustomFields", {
            organization_id: org.id,
            organization_name: org.name,
            organization_tier: org.tier,
          });
        }
      }
    }
  }, [user, org?.id, org?.name, org?.tier]);

  useEffect(() => {
    if (orgs && orgs.length > 0) {
      const orgIdFromCookie = Cookies.get(ORG_ID_COOKIE_KEY);
      const orgFromCookie = orgs.find((org) => org.id === orgIdFromCookie);
      if (!orgFromCookie) {
        Cookies.set(ORG_ID_COOKIE_KEY, orgs[0].id, { expires: 30 });
      }
      setOrg(orgFromCookie || orgs[0]);
    }
  }, [orgs]);

  useEffect(() => {
    setIsResellerOfCurrentOrg(
      !!(
        org?.organization_type === "customer" &&
        org.reseller_id &&
        orgs?.find((x) => x.id === org.reseller_id)
      )
    );
  }, [org?.organization_type, org?.reseller_id, orgs]);

  let orgContextValue: OrgContextValue | null = null;

  orgContextValue = {
    allOrgs: orgs ?? [],
    currentOrg: org ?? undefined,
    isResellerOfCurrentCustomerOrg,
    refreshCurrentOrg,
    setCurrentOrg: (orgId) => {
      refetch().then(() => {
        const org = orgs?.find((org) => org.id === orgId);
        if (org) {
          setOrg(org);
          setOrgCookie(org.id);
          setRenderKey((key) => key + 1);
        }
      });
    },
    renderKey,
    refetchOrgs: refetch,
  };

  return orgContextValue;
};

export {
  useGetOrgMembers,
  useGetOrgOwner,
  useGetOrgs,
  useOrgsContextManager,
  setOrgCookie,
  useGetOrg,
  useGetOrgMembersAndOwner,
  useGetOrgSlackIntegration,
  useGetOrgSlackChannels,
};<|MERGE_RESOLUTION|>--- conflicted
+++ resolved
@@ -255,19 +255,6 @@
         date_joined: org.created_at || "",
       });
 
-<<<<<<< HEAD
-      if (user) {
-        if (typeof window !== "undefined" && window.Pylon) {
-          window.pylon = {
-            chat_settings: {
-              app_id: "f766dfd3-28f8-40a8-872f-351274cbd306",
-              email: user.email,
-              name: user.user_metadata?.name,
-              avatar_url: user.user_metadata?.avatar_url,
-            },
-          };
-
-=======
       if (user && !process.env.NEXT_PUBLIC_IS_ON_PREM) {
         window.pylon = {
           chat_settings: {
@@ -279,7 +266,6 @@
         };
 
         if (window.Pylon) {
->>>>>>> 7247681b
           window.Pylon("setNewIssueCustomFields", {
             organization_id: org.id,
             organization_name: org.name,
