import { useMutation, useQuery, useQueryClient } from "@tanstack/react-query";
import { OrgContextValue } from "@/components/layout/org/OrgContextValue";
import useNotification from "@/components/shared/notification/useNotification";
import { getHeliconeCookie } from "@/lib/cookies";
import { useHeliconeAuthClient } from "@/packages/common/auth/client/AuthClientFactory";
import Cookies from "js-cookie";
import { env } from "next-runtime-env";
import posthog from "posthog-js";
import { useCallback, useEffect, useMemo, useRef, useState } from "react";
import {
  $JAWN_API,
  $JAWN_API_WITH_ORG,
  getJawnClient,
} from "../../lib/clients/jawn";
import { ORG_ID_COOKIE_KEY } from "../../lib/constants";
import { HeliconeUser } from "@/packages/common/auth/types";
import { Database } from "@/db/database.types";

const useGetOrgMembers = (orgId: string) => {
  const { data, isLoading, refetch } = $JAWN_API.useQuery(
    "get",
    "/v1/organization/{organizationId}/members",
    {
      params: {
        path: {
          organizationId: orgId,
        },
      },
    },
    {
      refetchOnWindowFocus: false,
    }
  );
  return {
    data: data?.data || [],
    isLoading,
    refetch,
  };
};

const useGetOrgSlackIntegration = (orgId: string) => {
  return $JAWN_API.useQuery(
    "get",
    "/v1/integration/slack/settings",
    {},
    {
      refetchOnWindowFocus: false,
    }
  );
};

const useGetOrgSlackChannels = (orgId: string) => {
  return $JAWN_API.useQuery(
    "get",
    "/v1/integration/slack/channels",
    {},
    {
      refetchOnWindowFocus: false,
    }
  );
};

const useGetOrgOwner = (orgId: string) => {
  return $JAWN_API.useQuery(
    "get",
    "/v1/organization/{organizationId}/owner",
    {
      params: { path: { organizationId: orgId } },
    },
    {
      refetchOnWindowFocus: false,
    }
  );
};

const useGetOrg = (orgId: string) => {
  return $JAWN_API.useQuery(
    "get",
    `/v1/organization/{organizationId}`,
    {
      params: { path: { organizationId: orgId } },
    },
    {
      refetchOnWindowFocus: false,
      retry: true,
    }
  );
};

const useGetOrgs = () => {
  const { data, isPending, refetch } = $JAWN_API.useQuery(
    "get",
    "/v1/organization",
    {},
    {
      refetchOnWindowFocus: false,
      // refetchInterval: 10_000, // <-- Temporarily comment out
      refetchIntervalInBackground: true,
      retry: (failureCount, error) => {
        return failureCount < 3;
      },
      retryDelay: (attemptIndex: number) =>
        Math.min(1000 * 2 ** attemptIndex, 30000),
      select: (response) => {
        if (
          response?.data &&
          Array.isArray(response.data) &&
          response.data.length === 0
        ) {
          throw new Error("Organization list is empty, retrying...");
        }
        response.data?.sort((a, b) => {
          if (a.name === b.name) {
            return a.id < b.id ? -1 : 1;
          }
          return a.name.toLowerCase() < b.name.toLowerCase() ? -1 : 1;
        });
        return response;
      },
    }
  );

<<<<<<< HEAD
=======
  data?.data &&
    data.data.sort((a, b) => {
      if (a.name === b.name) {
        return a.id < b.id ? -1 : 1;
      }
      // put demo last
      if (a.tier === "demo") {
        return 1;
      }
      if (b.tier === "demo") {
        return -1;
      }
      return a.name.toLowerCase() < b.name.toLowerCase() ? -1 : 1;
    });

>>>>>>> 74e0ba5d
  return {
    data: data?.data ?? [],
    isPending,
    refetch,
  };
};

const identifyUserOrg = (
  org: Database["public"]["Tables"]["organization"]["Row"],
  user: HeliconeUser
) => {
  if (user) {
    posthog.identify(user.id, {
      name: user.user_metadata?.name,
      email: user.email,
    });
  }

  if (org) {
    posthog.group("organization", org.id, {
      name: org.name || "",
      tier: org.tier || "",
      stripe_customer_id: org.stripe_customer_id || "",
      organization_type: org.organization_type || "",
      date_joined: org.created_at || "",
      has_onboarded: org.has_onboarded || false,
    });

    if (user && env("NEXT_PUBLIC_IS_ON_PREM") !== "true") {
      window.pylon = {
        chat_settings: {
          app_id: "f766dfd3-28f8-40a8-872f-351274cbd306",
          email: user.email,
          name: user.user_metadata?.name,
          avatar_url: user.user_metadata?.avatar_url,
        },
      };

      if (window.Pylon) {
        window.Pylon("setNewIssueCustomFields", {
          organization_id: org.id,
          organization_name: org.name,
          organization_tier: org.tier,
        });
      }
    }
  }
};

export const useUpdateOrgMutation = () => {
  const queryClient = useQueryClient();
  const { user } = useHeliconeAuthClient();
  const { setNotification } = useNotification();
  return useMutation({
    mutationFn: async ({
      orgId,
      name,
      color,
      icon,
      variant,
      orgProviderKey,
      limits,
      resellerId,
      organizationType,
    }: {
      orgId: string;
      name: string;
      color: string;
      icon: string;
      variant: string;
      orgProviderKey?: string;
      limits?: any;
      resellerId?: string;
      organizationType?: string;
    }) => {
      const jawn = getJawnClient(orgId);
      const { data, error } = await jawn.POST(
        "/v1/organization/{organizationId}/update",
        {
          params: { path: { organizationId: orgId } },
          body: {
            name,
            color,
            icon,
            variant,
            ...(variant === "reseller" && {
              org_provider_key: orgProviderKey,
              limits,
              reseller_id: resellerId,
              organization_type: organizationType,
            }),
          },
        }
      );
    },
    onSuccess: () => {
      setNotification("Organization updated", "success");
      queryClient.invalidateQueries({
        queryKey: ["Organizations", user?.id ?? ""],
        refetchType: "all",
      });
      queryClient.invalidateQueries({
        queryKey: ["OrganizationsId"],
        refetchType: "all",
      });
    },
  });
};

const setOrgCookie = (orgId: string) => {
  Cookies.set(ORG_ID_COOKIE_KEY, orgId, { expires: 30 });
};

const useOrgsContextManager = (): OrgContextValue => {
  const { user } = useHeliconeAuthClient();
<<<<<<< HEAD
  const { data: orgs, refetch } = useGetOrgs();
=======

  const { data: orgs, refetch } = $JAWN_API.useQuery(
    "get",
    "/v1/organization",
    {
      refetchOnWindowFocus: true,
      refetchInterval: 2_000, // Refetch every 2 seconds
      refetchIntervalInBackground: false,
    },
    {
      select: (data) => {
        return data.data?.sort((a, b) => {
          if (a.name === b.name) {
            return a.id < b.id ? -1 : 1;
          }
          // put demo last
          if (a.tier === "demo") {
            return 1;
          }
          if (b.tier === "demo") {
            return -1;
          }
          return a.name.toLowerCase() < b.name.toLowerCase() ? -1 : 1;
        });
      },
    }
  );

  const [org, setOrg] = useState<NonNullable<typeof orgs>[number] | null>(null);
  const [renderKey, setRenderKey] = useState(0);
  const [isResellerOfCurrentCustomerOrg, setIsResellerOfCurrentOrg] =
    useState<boolean>(false);

  const refreshCurrentOrg = useCallback(() => {
    refetch().then((x) => {
      if (x.data && x.data && x.data.length > 0) {
        const currentOrg = x.data.find(
          (organization) => organization.id === org?.id
        );
        if (currentOrg) {
          setOrg(currentOrg);
          setOrgCookie(currentOrg.id);
          setRenderKey((key) => key + 1);
        }
      }
    });
  }, [refetch]);

  const hasRunRef = useRef<string | null>(null);
  const isProcessingRef = useRef(false);

  useEffect(() => {
    if (user?.id && hasRunRef.current === user.id) {
      return;
    }

    if (isProcessingRef.current) {
      return;
    }

    if (user?.id && (!orgs || orgs.length === 0)) {
      setTimeout(() => {
        refetch();
      }, 1500);
      return;
    }

    if (
      user?.id &&
      !isProcessingRef.current &&
      hasRunRef.current !== user.id &&
      orgs &&
      orgs.length > 0
    ) {
      const demoOrg = orgs?.find((org) => org.tier === "demo");

      // If demo org exists and demo data is already set up, mark as complete and exit
      if (
        demoOrg &&
        demoOrg.onboarding_status &&
        typeof demoOrg.onboarding_status === "object" &&
        (demoOrg.onboarding_status as any).demoDataSetup === true
      ) {
        hasRunRef.current = user.id;
        return;
      }

      isProcessingRef.current = true;
      hasRunRef.current = user.id;
      const jwtToken = getHeliconeCookie().data?.jwtToken;
      const mainOrg = orgs?.find(
        (org) => org.is_main_org === true && org.tier !== "demo"
      );

      if (
        demoOrg &&
        demoOrg.onboarding_status &&
        typeof demoOrg.onboarding_status === "object" &&
        (demoOrg.onboarding_status as any).demoDataSetup === false
      ) {
        fetch(
          `${process.env.NEXT_PUBLIC_HELICONE_JAWN_SERVICE}/v1/organization/setup-demo`,
          {
            method: "POST",
            headers: {
              "Content-Type": "application/json",
              "helicone-authorization": JSON.stringify({
                _type: "jwt",
                token: jwtToken,
                orgId: demoOrg.id,
              }),
            },
          }
        );
      }

      const orgIdFromCookie = Cookies.get(ORG_ID_COOKIE_KEY);
      const orgFromCookie = orgs?.find((org) => org.id === orgIdFromCookie);

      if (!orgFromCookie && mainOrg) {
        setOrgCookie(mainOrg.id);
      }

      refreshCurrentOrg();

      setTimeout(() => {
        isProcessingRef.current = false;
      }, 0);
    }
  }, [orgs, user?.id]);

  useEffect(() => {
    if (user) {
      posthog.identify(user.id, {
        name: user.user_metadata?.name,
        email: user.email,
      });
    }

    if (org) {
      posthog.group("organization", org.id, {
        name: org.name || "",
        tier: org.tier || "",
        stripe_customer_id: org.stripe_customer_id || "",
        organization_type: org.organization_type || "",
        date_joined: org.created_at || "",
        has_onboarded: org.has_onboarded || false,
      });
>>>>>>> 74e0ba5d

  const demoOrg = orgs?.find((org) => org.tier === "demo");
  $JAWN_API_WITH_ORG(demoOrg?.id).useQuery(
    "post",
    "/v1/organization/setup-demo",
    {},
    {
      enabled:
        ((demoOrg?.has_onboarded as any)?.demoDataSetup ?? false) === false,
      refetchOnWindowFocus: false,
      retry: false,
    }
<<<<<<< HEAD
  );
  const org = useMemo(() => {
    if (orgs && orgs.length > 0) {
      const orgIdFromCookie = Cookies.get(ORG_ID_COOKIE_KEY);
      const org = orgs?.find((org) => org.id === orgIdFromCookie) || orgs?.[0];
      setOrgCookie(org.id);
      return org;
    }
    return undefined;
  }, [orgs]);
=======
  }, [user, org?.id, org?.name, org?.tier]);

  useEffect(() => {
    if (orgs && orgs.length > 0 && !org) {
      const orgIdFromCookie = Cookies.get(ORG_ID_COOKIE_KEY);
      const orgFromCookie = orgs.find((org) => org.id === orgIdFromCookie);
      const orgToUse =
        orgFromCookie || orgs.find((org) => org.tier !== "demo") || orgs[0];
      if (orgToUse?.tier === "demo") {
        return;
      }
      if (!orgFromCookie) {
        Cookies.set(ORG_ID_COOKIE_KEY, orgs[0].id, { expires: 30 });
      }

      setOrg(orgToUse);
    }
  }, [org, orgs]);
>>>>>>> 74e0ba5d

  useEffect(() => {
    if (user && org) {
      identifyUserOrg(org, user);
    }
  }, [user, org]);

  return {
    allOrgs: orgs ?? [],
    currentOrg: org ?? undefined,
    isResellerOfCurrentCustomerOrg: !!(
      org?.organization_type === "customer" &&
      org.reseller_id &&
      orgs?.find((x) => x.id === org.reseller_id)
    ),
    setCurrentOrg: (orgId) => {
<<<<<<< HEAD
      setOrgCookie(orgId);
      refetch();
=======
      refetch().then((data) => {
        const org = data.data?.find((org) => org.id === orgId);
        if (org) {
          setOrg(org);
          setOrgCookie(org.id);
          setRenderKey((key) => key + 1);
        }
      });
>>>>>>> 74e0ba5d
    },
    refetchOrgs: refetch,
  };
};

export {
  setOrgCookie,
  useGetOrg,
  useGetOrgMembers,
  useGetOrgOwner,
  useGetOrgs,
  useGetOrgSlackChannels,
  useGetOrgSlackIntegration,
  useOrgsContextManager,
};<|MERGE_RESOLUTION|>--- conflicted
+++ resolved
@@ -120,24 +120,6 @@
     }
   );
 
-<<<<<<< HEAD
-=======
-  data?.data &&
-    data.data.sort((a, b) => {
-      if (a.name === b.name) {
-        return a.id < b.id ? -1 : 1;
-      }
-      // put demo last
-      if (a.tier === "demo") {
-        return 1;
-      }
-      if (b.tier === "demo") {
-        return -1;
-      }
-      return a.name.toLowerCase() < b.name.toLowerCase() ? -1 : 1;
-    });
-
->>>>>>> 74e0ba5d
   return {
     data: data?.data ?? [],
     isPending,
@@ -253,10 +235,6 @@
 
 const useOrgsContextManager = (): OrgContextValue => {
   const { user } = useHeliconeAuthClient();
-<<<<<<< HEAD
-  const { data: orgs, refetch } = useGetOrgs();
-=======
-
   const { data: orgs, refetch } = $JAWN_API.useQuery(
     "get",
     "/v1/organization",
@@ -284,128 +262,6 @@
     }
   );
 
-  const [org, setOrg] = useState<NonNullable<typeof orgs>[number] | null>(null);
-  const [renderKey, setRenderKey] = useState(0);
-  const [isResellerOfCurrentCustomerOrg, setIsResellerOfCurrentOrg] =
-    useState<boolean>(false);
-
-  const refreshCurrentOrg = useCallback(() => {
-    refetch().then((x) => {
-      if (x.data && x.data && x.data.length > 0) {
-        const currentOrg = x.data.find(
-          (organization) => organization.id === org?.id
-        );
-        if (currentOrg) {
-          setOrg(currentOrg);
-          setOrgCookie(currentOrg.id);
-          setRenderKey((key) => key + 1);
-        }
-      }
-    });
-  }, [refetch]);
-
-  const hasRunRef = useRef<string | null>(null);
-  const isProcessingRef = useRef(false);
-
-  useEffect(() => {
-    if (user?.id && hasRunRef.current === user.id) {
-      return;
-    }
-
-    if (isProcessingRef.current) {
-      return;
-    }
-
-    if (user?.id && (!orgs || orgs.length === 0)) {
-      setTimeout(() => {
-        refetch();
-      }, 1500);
-      return;
-    }
-
-    if (
-      user?.id &&
-      !isProcessingRef.current &&
-      hasRunRef.current !== user.id &&
-      orgs &&
-      orgs.length > 0
-    ) {
-      const demoOrg = orgs?.find((org) => org.tier === "demo");
-
-      // If demo org exists and demo data is already set up, mark as complete and exit
-      if (
-        demoOrg &&
-        demoOrg.onboarding_status &&
-        typeof demoOrg.onboarding_status === "object" &&
-        (demoOrg.onboarding_status as any).demoDataSetup === true
-      ) {
-        hasRunRef.current = user.id;
-        return;
-      }
-
-      isProcessingRef.current = true;
-      hasRunRef.current = user.id;
-      const jwtToken = getHeliconeCookie().data?.jwtToken;
-      const mainOrg = orgs?.find(
-        (org) => org.is_main_org === true && org.tier !== "demo"
-      );
-
-      if (
-        demoOrg &&
-        demoOrg.onboarding_status &&
-        typeof demoOrg.onboarding_status === "object" &&
-        (demoOrg.onboarding_status as any).demoDataSetup === false
-      ) {
-        fetch(
-          `${process.env.NEXT_PUBLIC_HELICONE_JAWN_SERVICE}/v1/organization/setup-demo`,
-          {
-            method: "POST",
-            headers: {
-              "Content-Type": "application/json",
-              "helicone-authorization": JSON.stringify({
-                _type: "jwt",
-                token: jwtToken,
-                orgId: demoOrg.id,
-              }),
-            },
-          }
-        );
-      }
-
-      const orgIdFromCookie = Cookies.get(ORG_ID_COOKIE_KEY);
-      const orgFromCookie = orgs?.find((org) => org.id === orgIdFromCookie);
-
-      if (!orgFromCookie && mainOrg) {
-        setOrgCookie(mainOrg.id);
-      }
-
-      refreshCurrentOrg();
-
-      setTimeout(() => {
-        isProcessingRef.current = false;
-      }, 0);
-    }
-  }, [orgs, user?.id]);
-
-  useEffect(() => {
-    if (user) {
-      posthog.identify(user.id, {
-        name: user.user_metadata?.name,
-        email: user.email,
-      });
-    }
-
-    if (org) {
-      posthog.group("organization", org.id, {
-        name: org.name || "",
-        tier: org.tier || "",
-        stripe_customer_id: org.stripe_customer_id || "",
-        organization_type: org.organization_type || "",
-        date_joined: org.created_at || "",
-        has_onboarded: org.has_onboarded || false,
-      });
->>>>>>> 74e0ba5d
-
   const demoOrg = orgs?.find((org) => org.tier === "demo");
   $JAWN_API_WITH_ORG(demoOrg?.id).useQuery(
     "post",
@@ -417,7 +273,6 @@
       refetchOnWindowFocus: false,
       retry: false,
     }
-<<<<<<< HEAD
   );
   const org = useMemo(() => {
     if (orgs && orgs.length > 0) {
@@ -428,8 +283,12 @@
     }
     return undefined;
   }, [orgs]);
-=======
-  }, [user, org?.id, org?.name, org?.tier]);
+
+  useEffect(() => {
+    if (user && org) {
+      identifyUserOrg(org, user);
+    }
+  }, [user, org]);
 
   useEffect(() => {
     if (orgs && orgs.length > 0 && !org) {
@@ -444,16 +303,9 @@
         Cookies.set(ORG_ID_COOKIE_KEY, orgs[0].id, { expires: 30 });
       }
 
-      setOrg(orgToUse);
+      setOrgCookie(orgToUse.id);
     }
   }, [org, orgs]);
->>>>>>> 74e0ba5d
-
-  useEffect(() => {
-    if (user && org) {
-      identifyUserOrg(org, user);
-    }
-  }, [user, org]);
 
   return {
     allOrgs: orgs ?? [],
@@ -464,19 +316,8 @@
       orgs?.find((x) => x.id === org.reseller_id)
     ),
     setCurrentOrg: (orgId) => {
-<<<<<<< HEAD
       setOrgCookie(orgId);
       refetch();
-=======
-      refetch().then((data) => {
-        const org = data.data?.find((org) => org.id === orgId);
-        if (org) {
-          setOrg(org);
-          setOrgCookie(org.id);
-          setRenderKey((key) => key + 1);
-        }
-      });
->>>>>>> 74e0ba5d
     },
     refetchOrgs: refetch,
   };
