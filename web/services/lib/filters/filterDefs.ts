--- conflicted
+++ resolved
@@ -31,10 +31,7 @@
   created_at: SingleKey<TimestampOperators>;
   user_id: SingleKey<TextOperators>;
   auth_hash: SingleKey<TextOperators>;
-<<<<<<< HEAD
-=======
   org_id: SingleKey<TextOperators>;
->>>>>>> 50b5283e
   id: SingleKey<TextOperators>;
 };
 
