--- conflicted
+++ resolved
@@ -29,7 +29,8 @@
   | SingleKey<TextOperators>
   | SingleKey<NumberOperators>
   | SingleKey<TimestampOperators>
-  | SingleKey<TimestampOperatorsTyped>;
+  | SingleKey<TimestampOperatorsTyped>
+  | SingleKey<BooleanOperators>;
 export type SingleKey<T> = {
   [K in keyof T]: Partial<{
     [P in keyof T]: P extends K ? T[P] : never;
@@ -142,7 +143,6 @@
 
 export type FilterLeafUserView = SingleKey<UserViewToOperators>;
 
-<<<<<<< HEAD
 type RunToOperators = {
   id: SingleKey<TextOperators>;
   name: SingleKey<TextOperators>;
@@ -177,8 +177,6 @@
 
 export type FilterLeafTask = SingleKey<TasksToOperators>;
 
-=======
->>>>>>> 84d91b50
 export type TablesAndViews = {
   user_metrics: FilterLeafUserMetrics;
   user_api_keys: FilterLeafUserApiKeys;
