--- conflicted
+++ resolved
@@ -32,10 +32,7 @@
     created_at: "request.created_at",
     user_id: "request.user_id",
     auth_hash: "request.auth_hash",
-<<<<<<< HEAD
-=======
     org_id: "request.helicone_org_id",
->>>>>>> 50b5283e
     id: "request.id",
   },
   response: {
