--- conflicted
+++ resolved
@@ -1,10 +1,6 @@
 import { SupabaseClient } from "@supabase/auth-helpers-nextjs";
 import { Database } from "../../db/database.types";
-<<<<<<< HEAD
-import { Result } from "../../lib/result";
-=======
 import { Result } from "../../packages/common/result";
->>>>>>> b1cbb696
 
 export type DecryptedProviderKey = {
   id: string | null;
