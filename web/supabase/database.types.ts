--- conflicted
+++ resolved
@@ -18,11 +18,6 @@
           auth_hash: string
           user_id: string | null
           prompt_id: string | null
-<<<<<<< HEAD
-          formatted_prompt_id: string | null
-          prompt_values: Record<string, string> | null
-=======
->>>>>>> f2a82127
           properties: Record<string, string> | null
         }
         Insert: {
@@ -33,11 +28,6 @@
           auth_hash: string
           user_id?: string | null
           prompt_id?: string | null
-<<<<<<< HEAD
-          formatted_prompt_id?: string | null
-          prompt_values?: Record<string, string> | null
-=======
->>>>>>> f2a82127
           properties?: Record<string, string> | null
         }
         Update: {
@@ -48,11 +38,6 @@
           auth_hash?: string
           user_id?: string | null
           prompt_id?: string | null
-<<<<<<< HEAD
-          formatted_prompt_id?: string | null
-          prompt_values?: Record<string, string> | null
-=======
->>>>>>> f2a82127
           properties?: Record<string, string> | null
         }
       }
