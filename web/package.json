{
  "name": "helicone",
  "version": "0.1.0",
  "private": true,
  "scripts": {
    "dev:local": "next dev -p 3000",
    "dev": "vercel env pull .env && next dev --turbo -p 3000",
    "dev:preview": "vercel env pull .env --environment preview && next dev -p 3001",
    "build": "next build",
    "start": "next start",
    "build-and-start": "next build && next start",
    "lint": "next lint",
    "lint-fix": "next lint --fix",
    "postbuild": "next-sitemap",
    "analyze": "cross-env ANALYZE=true next build"
  },
  "dependencies": {
    "@ai-sdk/anthropic": "^0.0.33",
    "@ai-sdk/openai": "^0.0.38",
    "@anthropic-ai/sdk": "^0.20.8",
    "@assistant-ui/react": "^0.5.70",
    "@assistant-ui/react-playground": "^0.0.34",
    "@aws-sdk/client-s3": "^3.658.1",
    "@aws-sdk/s3-request-presigner": "^3.658.1",
    "@calcom/embed-react": "^1.3.2",
    "@clickhouse/client": "^0.0.14",
    "@emotion/react": "^11.10.5",
    "@emotion/styled": "^11.10.5",
    "@headlessui/react": "^1.7.18",
    "@helicone/prompts": "^1.0.10",
    "@heroicons/react": "^2.0.13",
    "@mui/material": "^5.11.8",
    "@radix-ui/react-avatar": "^1.1.0",
    "@radix-ui/react-checkbox": "^1.1.1",
    "@radix-ui/react-collapsible": "^1.1.0",
    "@radix-ui/react-context-menu": "^2.2.1",
    "@radix-ui/react-dialog": "^1.1.1",
    "@radix-ui/react-dropdown-menu": "^2.1.1",
    "@radix-ui/react-hover-card": "^1.1.1",
    "@radix-ui/react-label": "^2.1.0",
    "@radix-ui/react-menubar": "^1.1.1",
<<<<<<< HEAD
    "@radix-ui/react-popover": "^1.1.1",
=======
    "@radix-ui/react-popover": "^1.1.2",
>>>>>>> 5ebfd510
    "@radix-ui/react-progress": "^1.1.0",
    "@radix-ui/react-scroll-area": "^1.1.0",
    "@radix-ui/react-select": "^2.1.1",
    "@radix-ui/react-separator": "^1.1.0",
    "@radix-ui/react-slider": "^1.2.0",
    "@radix-ui/react-slot": "^1.1.0",
    "@radix-ui/react-switch": "^1.1.0",
    "@radix-ui/react-tabs": "^1.1.0",
    "@radix-ui/react-tooltip": "^1.1.2",
    "@stripe/stripe-js": "^1.46.0",
    "@supabase/auth-helpers-nextjs": "^0.5.4",
    "@supabase/auth-helpers-react": "^0.3.1",
    "@supabase/supabase-js": "^2.1.1",
    "@tanstack/react-query": "^4.24.10",
    "@tanstack/react-table": "^8.15.0",
    "@tremor/react": "^3.17.4",
    "@vercel/analytics": "^0.1.5",
    "ag-grid-community": "^32.1.0",
    "ag-grid-react": "^32.1.0",
    "class-variance-authority": "^0.7.0",
    "clsx": "^2.1.1",
    "date-fns": "^4.1.0",
    "dateformat": "^5.0.3",
    "embla-carousel-react": "^8.2.0",
    "fuse.js": "^7.0.0",
    "generate-api-key": "^1.0.2",
    "js-cookie": "^3.0.5",
    "lucide-react": "^0.436.0",
    "marked": "^13.0.3",
    "micro": "^10.0.1",
    "moment": "^2.29.4",
    "next": "^14.2.13",
    "next-sitemap": "^4.2.3",
    "octokit": "^3.1.2",
    "openai": "^4.24.7",
    "openapi-fetch": "^0.9.3",
    "papaparse": "^5.4.1",
    "pg": "^8.9.0",
    "posthog-js": "^1.140.1",
    "prism-react-renderer": "^1.3.5",
    "prismjs": "^1.29.0",
    "react": "18.2.0",
    "react-beautiful-dnd": "^13.1.1",
    "react-day-picker": "8.10.1",
    "react-diff-viewer": "^3.1.1",
    "react-dnd": "^16.0.1",
    "react-dnd-html5-backend": "^16.0.1",
    "react-dom": "18.2.0",
    "react-grid-layout": "^1.4.2",
    "react-i18next": "^15.0.1",
    "react-icons": "^4.7.1",
    "react-json-pretty": "^2.2.0",
    "react-lottie": "^1.2.4",
    "react-resizable": "^3.0.5",
    "react-resizable-panels": "^2.1.4",
    "react-simple-code-editor": "^0.13.1",
    "stripe": "^16.11.0",
    "tailwind-merge": "^2.5.2"
  },
  "devDependencies": {
<<<<<<< HEAD
    "@graphql-eslint/eslint-plugin": "^3.17.0",
    "@parcel/watcher": "^2.3.0",
=======
    "@next/bundle-analyzer": "^14.2.13",
    "@tailwindcss/forms": "^0.5.3",
>>>>>>> 5ebfd510
    "@tailwindcss/typography": "^0.5.12",
    "@types/dateformat": "^5.0.0",
    "@types/js-cookie": "^3.0.3",
    "@types/node": "18.11.9",
    "@types/papaparse": "^5.3.7",
    "@types/pg": "^8.6.6",
    "@types/prismjs": "^1.26.4",
    "@types/react": "^18.2.72",
    "@types/react-beautiful-dnd": "^13",
    "@types/react-dom": "^18.2.22",
    "@types/react-grid-layout": "^1.3.3",
    "@types/react-lottie": "^1",
    "@types/react-resizable": "^3.0.8",
<<<<<<< HEAD
    "@types/react-syntax-highlighter": "^15.5.6",
=======
>>>>>>> 5ebfd510
    "@types/uuid": "^9.0.8",
    "autoprefixer": "^10.4.16",
    "cross-env": "^7.0.3",
    "eslint": "8.47.0",
    "eslint-config-next": "13.0.5",
    "eslint-config-prettier": "^8.5.0",
    "eslint-plugin-prettier": "^4.2.1",
    "eslint-plugin-unused-imports": "^3.0.0",
    "prettier": "^2.8.0",
    "shadcn-ui": "^0.9.0",
    "tailwindcss": "^3.3.5",
<<<<<<< HEAD
=======
    "tailwindcss-animate": "^1.0.7",
>>>>>>> 5ebfd510
    "typescript": "5.1.6"
  }
}<|MERGE_RESOLUTION|>--- conflicted
+++ resolved
@@ -39,11 +39,8 @@
     "@radix-ui/react-hover-card": "^1.1.1",
     "@radix-ui/react-label": "^2.1.0",
     "@radix-ui/react-menubar": "^1.1.1",
-<<<<<<< HEAD
+    "@radix-ui/react-popover": "^1.1.2",
     "@radix-ui/react-popover": "^1.1.1",
-=======
-    "@radix-ui/react-popover": "^1.1.2",
->>>>>>> 5ebfd510
     "@radix-ui/react-progress": "^1.1.0",
     "@radix-ui/react-scroll-area": "^1.1.0",
     "@radix-ui/react-select": "^2.1.1",
@@ -104,30 +101,27 @@
     "tailwind-merge": "^2.5.2"
   },
   "devDependencies": {
-<<<<<<< HEAD
     "@graphql-eslint/eslint-plugin": "^3.17.0",
     "@parcel/watcher": "^2.3.0",
-=======
     "@next/bundle-analyzer": "^14.2.13",
     "@tailwindcss/forms": "^0.5.3",
->>>>>>> 5ebfd510
     "@tailwindcss/typography": "^0.5.12",
     "@types/dateformat": "^5.0.0",
     "@types/js-cookie": "^3.0.3",
+    "@types/node": "18.11.9",
     "@types/node": "18.11.9",
     "@types/papaparse": "^5.3.7",
     "@types/pg": "^8.6.6",
     "@types/prismjs": "^1.26.4",
     "@types/react": "^18.2.72",
+    "@types/react": "^18.2.72",
     "@types/react-beautiful-dnd": "^13",
+    "@types/react-dom": "^18.2.22",
     "@types/react-dom": "^18.2.22",
     "@types/react-grid-layout": "^1.3.3",
     "@types/react-lottie": "^1",
     "@types/react-resizable": "^3.0.8",
-<<<<<<< HEAD
     "@types/react-syntax-highlighter": "^15.5.6",
-=======
->>>>>>> 5ebfd510
     "@types/uuid": "^9.0.8",
     "autoprefixer": "^10.4.16",
     "cross-env": "^7.0.3",
@@ -139,10 +133,6 @@
     "prettier": "^2.8.0",
     "shadcn-ui": "^0.9.0",
     "tailwindcss": "^3.3.5",
-<<<<<<< HEAD
-=======
-    "tailwindcss-animate": "^1.0.7",
->>>>>>> 5ebfd510
     "typescript": "5.1.6"
   }
 }