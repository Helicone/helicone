import { createServerSupabaseClient } from "@supabase/auth-helpers-nextjs";
import { GetServerSidePropsContext } from "next";
import AuthHeader from "../components/shared/authHeader";
import AuthLayout from "../components/shared/layout/authLayout";
import MetaData from "../components/shared/metaData";
import RequestsPage from "../components/templates/requests/requestsPage";
import { getProperties } from "../lib/api/properties/properties";
import { unwrapAsync } from "../lib/result";
import StickyHeadTable from "../components/test";
import { getRequests, ResponseAndRequest } from "../services/lib/requests";
import { getPromptValues } from "../lib/api/prompts/prompts";

interface RequestsProps {
  user: any;
  error: string | null;
  data: ResponseAndRequest[];
  count: number | null;
  page: number;
  from: number;
  to: number;
  sortBy: string | null;
  properties: string[];
<<<<<<< HEAD
  timeFilter: string | null;
}

const Requests = (props: RequestsProps) => {
  const {
    user,
    data,
    error,
    count,
    page,
    from,
    to,
    sortBy,
    timeFilter,
    properties,
  } = props;
=======
  values: string[];
}

const Requests = (props: RequestsProps) => {
  const { user, data, error, count, page, from, to, properties, values } =
    props;
>>>>>>> 3c1aff67

  return (
    <MetaData title="Requests">
      <AuthLayout user={user}>
        <RequestsPage
          requests={data}
          error={error}
          count={count}
          page={page}
          from={from}
          to={to}
          sortBy={sortBy}
          timeFilter={timeFilter}
          properties={properties}
          values={values}
        />
      </AuthLayout>
    </MetaData>
  );
};

export default Requests;

export const getServerSideProps = async (
  context: GetServerSidePropsContext
) => {
  const supabase = createServerSupabaseClient(context);

  const {
    data: { session },
  } = await supabase.auth.getSession();

  if (!session)
    return {
      redirect: {
        destination: "/login",
        permanent: false,
      },
    };

  const { page, page_size, sort, time } = context.query;

  const currentPage = parseInt(page as string, 10) || 1;
  const pageSize = parseInt(page_size as string, 10) || 25;
  const sortBy = (sort as string) || null;
  const timeFilter = (time as string) || null;

  const { data, error, count, from, to } = await getRequests(
    supabase,
    currentPage,
    pageSize,
    sortBy,
    timeFilter
  );

  let allProperties: string[] = [];
  try {
    allProperties = (await unwrapAsync(getProperties(session.user.id))).map(
      (property) => {
        return property.property;
      }
    );
  } catch (err) {
    console.error(err);
    allProperties = [];
  }

  let allValues: string[] = [];
  try {
    allValues = (await unwrapAsync(getPromptValues(session.user.id))).map(
      (value) => {
        return value.value;
      }
    );
  } catch (err) {
    console.error(err);
    allValues = [];
  }

  return {
    props: {
      initialSession: session,
      user: session.user,
      error: error?.message || null,
      data: (data as ResponseAndRequest[]) || [],
      count: count,
      page: currentPage,
      from: from,
      to: to,
      sortBy: sortBy,
      timeFilter: timeFilter,
      properties: allProperties,
      values: allValues,
    },
  };
};<|MERGE_RESOLUTION|>--- conflicted
+++ resolved
@@ -20,8 +20,8 @@
   to: number;
   sortBy: string | null;
   properties: string[];
-<<<<<<< HEAD
   timeFilter: string | null;
+  values: string[];
 }
 
 const Requests = (props: RequestsProps) => {
@@ -33,18 +33,11 @@
     page,
     from,
     to,
+    properties,
     sortBy,
     timeFilter,
-    properties,
+    values,
   } = props;
-=======
-  values: string[];
-}
-
-const Requests = (props: RequestsProps) => {
-  const { user, data, error, count, page, from, to, properties, values } =
-    props;
->>>>>>> 3c1aff67
 
   return (
     <MetaData title="Requests">
