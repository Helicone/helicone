--- conflicted
+++ resolved
@@ -1,13 +1,8 @@
 import { useQuery } from "@tanstack/react-query";
 import BasePageV2 from "../components/shared/layout/basePageV2";
 import MetaData from "../components/shared/metaData";
-<<<<<<< HEAD
-import { RenderBarChart } from "../components/shared/metrics/barChart";
-import { Result } from "../lib/shared/result";
-=======
 import { BarChart } from "@tremor/react";
 import { Result } from "../lib/result";
->>>>>>> de337f65
 import { HeliconeStats } from "./api/stats";
 import { getTimeMap } from "../lib/timeCalculations/constants";
 
