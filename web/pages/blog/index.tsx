import MetaData from "../../components/layout/public/authMetaData";
import BlogPage from "../../components/templates/blog/blogPage";

export type BlogStructure = {
  title: string;
  description: string;
  badgeText: string;
  badgeColor: string;
  date: string;
  href: string;
  imageUrl: string;
  authors: {
    name: string;
    imageUrl: string;
  }[];
  time: string; // the amount of time it takes to read the blog
};

const blogContent: BlogStructure[] = [
  {
    title:
<<<<<<< HEAD
      "A Guide for Datadog Users Building with LLM",
    description:
      "Datadog has long been a favourite among developers for monitoring and observability. But recently, LLM developers have been exploring new options. Why? We have some answers.",
    badgeText: "Compare",
    badgeColor: "bg-red-50 text-red-700 ring-red-600/10",
    date: "Apr 29, 2024",
    href: "/blog/datadog",
    imageUrl: "assets/blog/datadog/title.webp",
    authors: [
      {
        name: "Lina Lam",
        imageUrl: "/assets/blog/linalam-headshot.webp",
      },
    ],
  },
  {
    title:
=======
>>>>>>> 8ad2295e
      "A LangSmith Alternative that Takes LLM Observability to the Next Level",
    description:
      "Both Helicone and LangSmith are capable, powerful DevOps platform used by enterprises and developers building LLM applications. But which is better?",
    badgeText: "Compare",
    badgeColor: "bg-red-50 text-red-700 ring-red-600/10",
    date: "Apr 18, 2024",
    href: "/blog/langsmith",
    imageUrl: "assets/blog/langsmith-vs-helicone/cover-image.webp",
    authors: [
      {
        name: "Lina Lam",
        imageUrl: "/assets/blog/linalam-headshot.webp",
      },
    ],
<<<<<<< HEAD
=======
    time: "4 minute read",
>>>>>>> 8ad2295e
  },
  {
    title:
      "Why Observability is the key to ethical and safe Artificial Intelligence",
    description:
      "As AI continues to shape our world, the need for ethical practices and robust observability has never been greater. Learn how Helicone is rising to the challenge.",
    badgeText: "AI Safety",
    badgeColor: "bg-red-50 text-red-700 ring-red-600/10",
    date: "Sep 18, 2023",
    href: "/blog/ai-safety",
    imageUrl: "/assets/blog/AI.webp",
    authors: [
      {
        name: "Scott Nguyen",
        imageUrl: "/assets/blog/scottnguyen-headshot.webp",
      },
    ],
    time: "5 minute read",
  },
  {
    title:
      "Introducing Vault: The Future of Secure and Simplified Provider API Key Management",
    description:
      "Helicone's Vault revolutionizes the way businesses handle, distribute, and monitor their provider API keys, with a focus on simplicity, security, and flexibility.",
    badgeText: "Product",
    badgeColor: "bg-blue-50 text-blue-700 ring-blue-600/10",
    date: "Sep 13, 2023",
    href: "/blog/vault",
    imageUrl: "/assets/blog/vault_asset.png",
    authors: [
      {
        name: "Cole Gottdank",
        imageUrl: "/assets/blog/colegottdank-headshot.png",
      },
    ],
    time: "3 minute read",
  },
  {
    title: "Life after Y Combinator: Three Key Lessons for Startups",
    description:
      "From maintaining crucial relationships to keeping a razor-sharp focus, here's how to sustain your momentum after the YC batch ends.",
    badgeText: "Personal",
    badgeColor: "bg-orange-50 text-orange-700 ring-orange-600/10",
    date: "Sep 11, 2023",
    href: "/blog/life-after-yc",
    imageUrl: "/assets/blog/yc.webp",
    authors: [
      {
        name: "Scott Nguyen",
        imageUrl: "/assets/blog/scottnguyen-headshot.webp",
      },
    ],
    time: "4 minute read",
  },
  {
    title: "Helicone: The Next Evolution in OpenAI Monitoring and Optimization",
    description:
      "Learn how Helicone provides unmatched insights into your OpenAI usage, allowing you to monitor, optimize, and take control like never before.",
    badgeText: "Education",
    badgeColor: "bg-sky-50 text-sky-700 ring-sky-600/10",
    date: "Sep 1, 2023",
    href: "/blog/open-source-monitoring-for-openai",
    imageUrl: "/assets/blog/openai.webp",
    authors: [
      {
        name: "Scott Nguyen",
        imageUrl: "/assets/blog/scottnguyen-headshot.webp",
      },
    ],
    time: "3 minute read",
  },
  {
    title: "Helicone partners with AutoGPT",
    description:
      "Helicone is excited to announce a partnership with AutoGPT, the leader in agent development.",
    badgeText: "Partnership",
    badgeColor: "bg-pink-50 text-pink-700 ring-pink-600/10",
    date: "Jul 30, 2023",
    href: "/blog/autoGPT",
    imageUrl: "/assets/autoGPTLogo.png",
    authors: [
      {
        name: "Justin Torre",
        imageUrl:
          "https://media.licdn.com/dms/image/D5603AQG1fVqLULxCYA/profile-displayphoto-shrink_800_800/0/1673810039348?e=1696464000&v=beta&t=UTxO3PbbnF8bLmP2CosOwCnmh5yxyOJYAIG2XmV8uAM",
      },
    ],
    time: "1 minute read",
  },
  {
    title: "Generative AI with Helicone",
    description:
      "In the rapidly evolving world of generative AI, companies face the exciting challenge of building innovative solutions while effectively managing costs, result quality, and latency. Enter Helicone, an open-source observability platform specifically designed for these cutting-edge endeavors.",
    badgeText: "External",
    badgeColor: "bg-violet-50 text-violet-700 ring-violet-600/10",
    date: "Jul 21, 2023",
    href: "https://dailybaileyai.com/software/helicone.php",
    imageUrl: "https://dailybaileyai.com/home_page_files/banner_image.jpg",
    authors: [
      {
        name: "George Bailey",
        imageUrl: "https://dailybaileyai.com/images/avatars/my_profile.png",
      },
    ],
    time: "3 minute read",
  },
  {
    title: "(a16z) Emerging Architectures for LLM Applications",
    description:
      "Large language models are a powerful new primitive for building software. But since they are so new—and behave so differently from normal computing resources—it’s not always obvious how to use them.",
    badgeText: "External",
    badgeColor: "bg-violet-50 text-violet-700 ring-violet-600/10",
    date: "Jun 20, 2023",
    href: "https://a16z.com/2023/06/20/emerging-architectures-for-llm-applications",
    imageUrl:
      "https://i0.wp.com/a16z.com/wp-content/uploads/2023/06/2657-Emerging-LLM-App-Stack-R2-1-of-4-2.png?w=2000&ssl=1",
    authors: [
      {
        name: "Matt Bornstein",
        imageUrl:
          "https://a16z.com/wp-content/uploads/2019/07/MattBornstein-Investing-400x400.jpg",
      },
      {
        name: "Rajko Radovanovic",
        imageUrl:
          "https://a16z.com/wp-content/uploads/2023/05/Rajko-Radovanovic-400x400.png",
      },
    ],
    time: "5 minute read",
  },
  {
    title: "(Sequoia) The New Language Model Stack",
    description: "How companies are bringing AI applications to life",
    badgeText: "External",
    badgeColor: "bg-violet-50 text-violet-700 ring-violet-600/10",
    date: "Jun 14, 2023",
    href: "https://www.sequoiacap.com/article/llm-stack-perspective/",
    imageUrl:
      "https://www.sequoiacap.com/wp-content/uploads/sites/6/2023/06/llm-landscape-10.png?resize=1536,1333",
    authors: [
      {
        name: "Michelle Fradin",
        imageUrl:
          "https://www.sequoiacap.com/wp-content/uploads/sites/6/2021/12/Michelle-Bailhe-profile-1.jpg?resize=880,880",
      },
      {
        name: "Lauren Reeder",
        imageUrl:
          "https://www.sequoiacap.com/wp-content/uploads/sites/6/2022/01/211118_clifford_sequoia-laurenreeder_DSF9377.jpg?resize=880,880",
      },
    ],
    time: "4 minute read",
  },
];

const Blog = () => {
  return (
    <MetaData title="Blog">
      <BlogPage content={blogContent} />
    </MetaData>
  );
};

export default Blog;<|MERGE_RESOLUTION|>--- conflicted
+++ resolved
@@ -19,7 +19,6 @@
 const blogContent: BlogStructure[] = [
   {
     title:
-<<<<<<< HEAD
       "A Guide for Datadog Users Building with LLM",
     description:
       "Datadog has long been a favourite among developers for monitoring and observability. But recently, LLM developers have been exploring new options. Why? We have some answers.",
@@ -34,11 +33,10 @@
         imageUrl: "/assets/blog/linalam-headshot.webp",
       },
     ],
-  },
-  {
-    title:
-=======
->>>>>>> 8ad2295e
+    time: "4 minute read"
+  },
+  {
+    title:
       "A LangSmith Alternative that Takes LLM Observability to the Next Level",
     description:
       "Both Helicone and LangSmith are capable, powerful DevOps platform used by enterprises and developers building LLM applications. But which is better?",
@@ -53,10 +51,7 @@
         imageUrl: "/assets/blog/linalam-headshot.webp",
       },
     ],
-<<<<<<< HEAD
-=======
-    time: "4 minute read",
->>>>>>> 8ad2295e
+    time: "4 minute read"
   },
   {
     title:
