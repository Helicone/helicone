// Next.js API route support: https://nextjs.org/docs/api-routes/introduction
<<<<<<< HEAD
import {
  getRequestCount,
  getRequestCountClickhouse,
} from "../../../../lib/shared/request/request";
=======
import { getRequestCountClickhouse } from "../../../../lib/api/request/request";
>>>>>>> de337f65

import {
  HandlerWrapperOptions,
  withAuth,
} from "../../../../lib/api/handlerWrappers";
import { Result } from "../../../../lib/shared/result";
import { FilterNode } from "../../../../lib/shared/filters/filterDefs";

async function handler({
  req,
  res,
  supabaseClient,
  userData: { orgId },
}: HandlerWrapperOptions<Result<number, string>>) {
  const { filter, organization_id } = req.body as {
    filter: FilterNode;
    organization_id: string;
  };

  const { data: org, error: orgError } = await supabaseClient
    .getClient()
    .from("organization")
    .select("*")
    .eq("id", organization_id || orgId);

  if (orgError !== null || !org || org.length === 0) {
    res.status(400).json({ error: "Invalid org", data: null });
    return;
  }

  const count = await getRequestCountClickhouse(org[0].id, filter);
  res.status(count.error === null ? 200 : 500).json(count);
}

export default withAuth(handler);<|MERGE_RESOLUTION|>--- conflicted
+++ resolved
@@ -1,19 +1,12 @@
 // Next.js API route support: https://nextjs.org/docs/api-routes/introduction
-<<<<<<< HEAD
-import {
-  getRequestCount,
-  getRequestCountClickhouse,
-} from "../../../../lib/shared/request/request";
-=======
 import { getRequestCountClickhouse } from "../../../../lib/api/request/request";
->>>>>>> de337f65
 
 import {
   HandlerWrapperOptions,
   withAuth,
 } from "../../../../lib/api/handlerWrappers";
-import { Result } from "../../../../lib/shared/result";
-import { FilterNode } from "../../../../lib/shared/filters/filterDefs";
+import { Result } from "../../../../lib/result";
+import { FilterNode } from "../../../../services/lib/filters/filterDefs";
 
 async function handler({
   req,
