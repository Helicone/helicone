--- conflicted
+++ resolved
@@ -1,11 +1,6 @@
 import { createServerSupabaseClient } from "@supabase/auth-helpers-nextjs";
 import { NextApiRequest, NextApiResponse } from "next";
-<<<<<<< HEAD
-import { dbExecute } from "../../../../lib/shared/db/dbExecute";
-import { Result } from "../../../../lib/shared/result";
-=======
 import { Result } from "../../../../lib/result";
->>>>>>> de337f65
 import { supabaseServer } from "../../../../lib/supabaseServer";
 import { Database } from "../../../../supabase/database.types";
 
