<<<<<<< HEAD
// Next.js API route support: https://nextjs.org/docs/api-routes/introduction
import type { NextApiRequest, NextApiResponse } from "next";
import { dbExecute } from "../../../../lib/shared/db/dbExecute";
import { SupabaseServerWrapper } from "../../../../lib/wrappers/supabase";
=======
import { dbExecute } from "../../../../lib/api/db/dbExecute";
import {
  HandlerWrapperOptions,
  withAuth,
} from "../../../../lib/api/handlerWrappers";
>>>>>>> de337f65

export async function getMembers(orgId: String) {
  const query = `
  select email, member, org_role from organization_member om 
    left join auth.users u on u.id = om.member
    where om.organization = $1
`;

  return await dbExecute<{
    email: string;
    member: string;
    org_role: string;
  }>(query, [orgId]);
}
type UnwrapPromise<T> = T extends Promise<infer U> ? U : T;
export type Members = UnwrapPromise<ReturnType<typeof getMembers>>;

async function checkAccessToOrg(
  orgId: string,
  userId: string
): Promise<boolean> {
  const query = `
  select * from organization_member om
  where om.organization = $1 and (om.member = $2)
`;

  const { data, error } = await dbExecute<{
    email: string;
    member: string;
    org_role: string;
  }>(query, [orgId, userId]);

  return error === null && data?.length > 0;
}

async function handler({
  res,
  userData: { orgId, user, userId },
  supabaseClient: { client },
  req,
}: HandlerWrapperOptions<Members>) {
  const { id } = req.query;
  const orgToCheck = await client
    .from("organization")
    .select("*")
    .eq("id", id)
    .single();
  if (!orgToCheck.data || orgToCheck.error !== null) {
    res
      .status(404)
      .json({ error: "Not found or don't have access to org", data: null });
    return;
  }

  const hasAccess =
    (await checkAccessToOrg(id as string, userId)) ||
    (orgToCheck.data.reseller_id &&
      (await checkAccessToOrg(orgToCheck.data.reseller_id as string, userId)));
  if (hasAccess) {
    res.status(200).json(await getMembers(id as string));
  } else {
    console.error("No access to org", orgId, user, userId);
    res
      .status(404)
      .json({ error: "Not found or don't have access to org", data: null });
  }
}

export default withAuth(handler);<|MERGE_RESOLUTION|>--- conflicted
+++ resolved
@@ -1,15 +1,8 @@
-<<<<<<< HEAD
-// Next.js API route support: https://nextjs.org/docs/api-routes/introduction
-import type { NextApiRequest, NextApiResponse } from "next";
-import { dbExecute } from "../../../../lib/shared/db/dbExecute";
-import { SupabaseServerWrapper } from "../../../../lib/wrappers/supabase";
-=======
 import { dbExecute } from "../../../../lib/api/db/dbExecute";
 import {
   HandlerWrapperOptions,
   withAuth,
 } from "../../../../lib/api/handlerWrappers";
->>>>>>> de337f65
 
 export async function getMembers(orgId: String) {
   const query = `
