// Next.js API route support: https://nextjs.org/docs/api-routes/introduction

<<<<<<< HEAD
import type { NextApiRequest, NextApiResponse } from "next";
import { Database } from "../../supabase/database.types";
import { getRequests } from "../../lib/shared/request/request";
import { Result } from "../../lib/shared/result";
import { SupabaseServerWrapper } from "../../lib/wrappers/supabase";
=======
import { getRequests } from "../../lib/api/request/request";
import { Result } from "../../lib/result";
>>>>>>> de337f65
import { HandlerWrapperOptions, withAuth } from "../../lib/api/handlerWrappers";

async function handler(option: HandlerWrapperOptions<Result<boolean, string>>) {
  const {
    res,
    userData: { orgId },
  } = option;
  const requests = await getRequests(orgId, "all", 0, 1, {
    created_at: "desc",
  });

  if (requests.error !== null) {
    res.status(500).json({ error: requests.error, data: null });
    return;
  }
  return res.status(200).json({
    error: null,
    data: requests.data.length > 0 && requests.data[0].helicone_user !== null,
  });
}

export default withAuth(handler);<|MERGE_RESOLUTION|>--- conflicted
+++ resolved
@@ -1,15 +1,7 @@
 // Next.js API route support: https://nextjs.org/docs/api-routes/introduction
 
-<<<<<<< HEAD
-import type { NextApiRequest, NextApiResponse } from "next";
-import { Database } from "../../supabase/database.types";
-import { getRequests } from "../../lib/shared/request/request";
-import { Result } from "../../lib/shared/result";
-import { SupabaseServerWrapper } from "../../lib/wrappers/supabase";
-=======
 import { getRequests } from "../../lib/api/request/request";
 import { Result } from "../../lib/result";
->>>>>>> de337f65
 import { HandlerWrapperOptions, withAuth } from "../../lib/api/handlerWrappers";
 
 async function handler(option: HandlerWrapperOptions<Result<boolean, string>>) {
