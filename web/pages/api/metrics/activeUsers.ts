--- conflicted
+++ resolved
@@ -3,14 +3,7 @@
   withAuth,
 } from "../../../lib/api/handlerWrappers";
 import { getActiveUsers } from "../../../lib/api/metrics/activeUsers";
-<<<<<<< HEAD
-import { getAverageLatency } from "../../../lib/api/metrics/averageLatency";
-import { getTotalCost } from "../../../lib/api/metrics/totalCosts";
-import { getTotalRequests } from "../../../lib/api/metrics/totalRequests";
-import { Result, resultsAll } from "../../../lib/shared/result";
-=======
 import { Result, resultsAll } from "../../../lib/result";
->>>>>>> de337f65
 
 async function handler(options: HandlerWrapperOptions<Result<number, string>>) {
   const { req, res, userData } = options;
