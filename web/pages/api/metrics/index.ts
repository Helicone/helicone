// Next.js API route support: https://nextjs.org/docs/api-routes/introduction

<<<<<<< HEAD
import { getMetrics, Metrics } from "../../../lib/api/metrics/metrics";
import { Result } from "../../../lib/shared/result";
import { FilterNode } from "../../../lib/shared/filters/filterDefs";
import { SupabaseServerWrapper } from "../../../lib/wrappers/supabase";
=======
import { Metrics } from "../../../lib/api/metrics/metrics";
import { Result } from "../../../lib/result";
import { FilterNode } from "../../../services/lib/filters/filterDefs";
>>>>>>> de337f65
import {
  HandlerWrapperOptions,
  withAuth,
} from "../../../lib/api/handlerWrappers";

async function handler(
  options: HandlerWrapperOptions<Result<Metrics, string>>
) {
  const { req, res, userData, supabaseClient } = options;
  const filter = req.body as FilterNode;

  // if (!filter) {
  //   res.status(400).json({ error: "Bad request", data: null });
  //   return;
  // }

  // const metrics = await getMetrics(
  //   {
  //     client: supabaseClient.getClient(),
  //     orgId: userData.orgId,
  //   },
  //   {
  //     filter,
  //   }
  // );
  // res.status(200).json(metrics);
}

export default withAuth(handler);<|MERGE_RESOLUTION|>--- conflicted
+++ resolved
@@ -1,15 +1,8 @@
 // Next.js API route support: https://nextjs.org/docs/api-routes/introduction
 
-<<<<<<< HEAD
-import { getMetrics, Metrics } from "../../../lib/api/metrics/metrics";
-import { Result } from "../../../lib/shared/result";
-import { FilterNode } from "../../../lib/shared/filters/filterDefs";
-import { SupabaseServerWrapper } from "../../../lib/wrappers/supabase";
-=======
 import { Metrics } from "../../../lib/api/metrics/metrics";
 import { Result } from "../../../lib/result";
 import { FilterNode } from "../../../services/lib/filters/filterDefs";
->>>>>>> de337f65
 import {
   HandlerWrapperOptions,
   withAuth,
