import mainTypeDefs from "../../../lib/api/graphql/schema/main.graphql";

import { makeExecutableSchema } from "@graphql-tools/schema";
import {
  ApolloError,
  ApolloServerPluginLandingPageProductionDefault,
} from "apollo-server-core";
import { ApolloServer } from "apollo-server-micro";
import { GraphQLJSON } from "graphql-type-json";
import { NextApiRequest, NextApiResponse } from "next";

// import "ts-tiny-invariant";

import NextCors from "nextjs-cors";
import { getOrgIdOrThrow as getOrgIdOrThrowFromApiKey } from "../../../lib/api/graphql/helpers/auth";
import { heliconeRequest } from "../../../lib/api/graphql/query/heliconeRequest";
import { queryUser } from "../../../lib/api/graphql/query/user";
import { SupabaseServerWrapper } from "../../../lib/wrappers/supabase";
import { DEFAULT_EXAMPLE_QUERY } from "../../../components/templates/graphql/graphqlPage";
import { aggregatedHeliconeRequest } from "../../../lib/api/graphql/query/aggregatedHeliconeRequest";
import { heliconeJob } from "../../../lib/api/graphql/query/heliconeJob";
import { heliconeNode } from "../../../lib/api/graphql/query/heliconeNode";
<<<<<<< HEAD
import { Ratelimit } from "@upstash/ratelimit";

import { kv } from "@vercel/kv";
=======
import { PostHog } from "posthog-node";
>>>>>>> 154268e2

const resolvers = {
  JSON: GraphQLJSON,

  Query: {
    heliconeRequest: heliconeRequest,
    aggregatedHeliconeRequest: aggregatedHeliconeRequest,
    user: queryUser,
    heliconeJob: heliconeJob,
    heliconeNode: heliconeNode,
  },
  // Mutation: {
  //   // requestNewPrompt,
  // },
};

export interface Context {
  getOrgIdOrThrow: () => Promise<string>;
}

async function getOrgIdOrThrow(req: NextApiRequest, res: NextApiResponse) {
  if (req.headers["use-cookies"] === "true") {
    const supabaseClient = new SupabaseServerWrapper({
      req,
      res,
    });
    const { data, error } = await supabaseClient.getUserAndOrg();

    if (error !== null || !data.orgId || !data.userId) {
      throw new ApolloError("Unauthorized", "401");
    }
    return data.orgId;
  } else {
    return await getOrgIdOrThrowFromApiKey(req.headers.authorization ?? "");
  }
}

async function getContext(orgId: string): Promise<Context> {
  return {
    getOrgIdOrThrow: async () => orgId,
  };
}

async function checkRateLimit(orgId: string) {
  const ratelimit = new Ratelimit({
    redis: kv,
    limiter: Ratelimit.slidingWindow(1_000, "60 s"),
  });

  return ratelimit.limit(orgId);
}

export default async function handler(
  req: NextApiRequest,
  res: NextApiResponse<{}>
): Promise<void> {
  if (req.url === "/api/graphql") {
  }

<<<<<<< HEAD
  const orgId = await getOrgIdOrThrow(req, res);
  const context = getContext(`graphql-${orgId}`);

  const rateLimit = await checkRateLimit(orgId);
  if (!rateLimit.success) {
    res.status(429).json({
      error:
        "Rate limit exceeded, contact support@helicone.ai to increase your rate limit",
      data: null,
    });
    return;
  }

=======
  if (process.env.NEXT_PUBLIC_POSTHOG_API_KEY) {
    const client = new PostHog(process.env.NEXT_PUBLIC_POSTHOG_API_KEY, {
      host: "https://app.posthog.com",
    });

    client.capture({
      distinctId: "server",
      event: "graphql",
      properties: {
        url: req.url,
        method: req.method,
        body: req.body,
      },
    });
  }
>>>>>>> 154268e2
  const apolloServer = new ApolloServer({
    typeDefs: makeExecutableSchema({
      typeDefs: [mainTypeDefs],
      resolvers,
    }),
    resolvers,
    introspection: true,
    csrfPrevention: true,
    plugins: [
      // self hosting playground is deprecated :(
      // https://www.apollographql.com/docs/apollo-server/api/plugin/landing-pages/#graphql-playground-landing-page
      // so now we have to use this hosted crappy version
      ApolloServerPluginLandingPageProductionDefault({
        footer: false,
        document: DEFAULT_EXAMPLE_QUERY,
        variables: {
          limit: 10,
          offset: 0,
        },
        includeCookies: true,
        graphRef: "helicone@main",
        embed: {
          persistExplorerState: true,
        },
      }),
    ],
    context: () => context,
  });
  const startServer = apolloServer.start();

  await NextCors(req, res, {
    methods: ["GET", "HEAD", "PUT", "PATCH", "POST", "DELETE"],
    origin: "*",
    optionsSuccessStatus: 200,
  });
  await startServer;
  await apolloServer.createHandler({
    path: "/api/graphql",
  })(req, res);
}

export const config = {
  api: {
    bodyParser: false,
  },
};<|MERGE_RESOLUTION|>--- conflicted
+++ resolved
@@ -20,13 +20,9 @@
 import { aggregatedHeliconeRequest } from "../../../lib/api/graphql/query/aggregatedHeliconeRequest";
 import { heliconeJob } from "../../../lib/api/graphql/query/heliconeJob";
 import { heliconeNode } from "../../../lib/api/graphql/query/heliconeNode";
-<<<<<<< HEAD
 import { Ratelimit } from "@upstash/ratelimit";
-
 import { kv } from "@vercel/kv";
-=======
 import { PostHog } from "posthog-node";
->>>>>>> 154268e2
 
 const resolvers = {
   JSON: GraphQLJSON,
@@ -86,21 +82,11 @@
   if (req.url === "/api/graphql") {
   }
 
-<<<<<<< HEAD
   const orgId = await getOrgIdOrThrow(req, res);
-  const context = getContext(`graphql-${orgId}`);
+  const context = getContext(orgId);
 
-  const rateLimit = await checkRateLimit(orgId);
-  if (!rateLimit.success) {
-    res.status(429).json({
-      error:
-        "Rate limit exceeded, contact support@helicone.ai to increase your rate limit",
-      data: null,
-    });
-    return;
-  }
+  const rateLimit = await checkRateLimit(`graphql-${orgId}`);
 
-=======
   if (process.env.NEXT_PUBLIC_POSTHOG_API_KEY) {
     const client = new PostHog(process.env.NEXT_PUBLIC_POSTHOG_API_KEY, {
       host: "https://app.posthog.com",
@@ -110,13 +96,24 @@
       distinctId: "server",
       event: "graphql",
       properties: {
+        orgId,
+        wasRateLimited: rateLimit.success,
         url: req.url,
         method: req.method,
         body: req.body,
       },
     });
   }
->>>>>>> 154268e2
+  if (!rateLimit.success) {
+    console.error("Rate limit exceeded", orgId);
+    res.status(429).json({
+      error:
+        "Rate limit exceeded, contact support@helicone.ai to increase your rate limit",
+      data: null,
+    });
+    return;
+  }
+
   const apolloServer = new ApolloServer({
     typeDefs: makeExecutableSchema({
       typeDefs: [mainTypeDefs],
