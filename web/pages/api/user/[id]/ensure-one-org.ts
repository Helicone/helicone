--- conflicted
+++ resolved
@@ -5,15 +5,20 @@
 
 export default async function handler(
   req: NextApiRequest,
-  res: NextApiResponse<string>
+  res: NextApiResponse<{ orgId?: string; error?: string }>
 ) {
+  if (req.method !== "POST") {
+    return res.status(405).json({ error: "Method not allowed" });
+  }
+
   const userId = req.query.id as string;
+  const isEu = req.body.isEu;
 
-  const orgs = await supabaseServer
+  // First, try to find existing demo org
+  const { data: existingDemoOrg } = await supabaseServer
     .from("organization")
     .select("*")
     .eq("soft_delete", false)
-<<<<<<< HEAD
     .eq("owner", userId)
     .eq("tier", "demo")
     .single();
@@ -54,39 +59,7 @@
 
   if (memberError) {
     return res.status(500).json({ error: memberError.message });
-=======
-    .eq("owner", userId);
+  }
 
-  if (!orgs.data || orgs.data.length === 0) {
-    const result = await supabaseServer
-      .from("organization")
-      .insert([
-        {
-          name: "My Organization",
-          owner: userId,
-          tier: "free",
-          is_personal: true,
-        },
-      ])
-      .select("*")
-      .single();
-
-    if (result.error) {
-      res.status(500).json(result.error.message);
-    } else {
-      const { data: memberInsert, error: memberError } = await supabaseServer
-        .from("organization_member")
-        .insert({
-          created_at: new Date().toISOString(),
-          member: userId,
-          organization: result.data.id,
-          org_role: "owner",
-        })
-        .select("*");
-      res.status(200).json("Added successfully");
-    }
-  } else {
-    res.status(201).json("Already exists");
->>>>>>> 4d742c01
-  }
+  return res.status(200).json({ orgId: result.data.organization_id });
 }