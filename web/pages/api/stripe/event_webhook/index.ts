<<<<<<< HEAD
import { buildDynamicUpdateQuery, dbExecute } from "@/lib/api/db/dbExecute";
=======
>>>>>>> c293f0c3
import {
  getEvaluatorUsage,
  getExperimentUsage,
} from "@/lib/api/stripe/llmUsage";
import { getHeliconeAuthClient } from "@/packages/common/auth/server/AuthClientFactory";
import { costOf } from "@/packages/cost";
import { OnboardingState } from "@/services/hooks/useOrgOnboarding";
import { WebClient } from "@slack/web-api";
<<<<<<< HEAD
=======
import { buildDynamicUpdateQuery, dbExecute } from "@/lib/api/db/dbExecute";
import { PosthogClient } from "@/lib/clients/posthogClient";
>>>>>>> c293f0c3
import generateApiKey from "generate-api-key";
import { buffer } from "micro";
import { NextApiRequest, NextApiResponse } from "next";
import Stripe from "stripe";
import { hashAuth } from "../../../../lib/hashClient";
const POSTHOG_EVENT_API = "https://us.i.posthog.com/i/v0/e/";

async function getUserIdFromEmail(email: string): Promise<string | null> {
  try {
    const query = `
      SELECT id 
      FROM auth.users 
      WHERE email = $1
      LIMIT 1
    `;

    const result = await dbExecute<{ id: string }>(query, [email]);

    if (result.data && Array.isArray(result.data) && result.data.length > 0) {
      return result.data[0].id;
    }

    console.error(`No user found with email: ${email}`);
    return null;
  } catch (error) {
    console.error(`Error getting userId from email: ${email}`, error);
    return null;
  }
}

const ADDON_PRICES: Record<string, keyof Addons> = {
  [process.env.PRICE_PROD_ALERTS_ID!]: "alerts",
  [process.env.PRICE_PROD_PROMPTS_ID!]: "prompts",
  [process.env.PRICE_PROD_EXPERIMENTS_FLAT_ID!]: "experiments",
  [process.env.PRICE_PROD_EVALS_ID!]: "evals",
};

type Addons = {
  alerts?: boolean;
  prompts?: boolean;
  experiments?: boolean;
  evals?: boolean;
};

const stripe = new Stripe(process.env.STRIPE_SECRET_KEY!, {
  apiVersion: "2025-02-24.acacia",
});

async function sendSubscriptionEvent(
  eventType:
    | "subscription_created"
    | "subscription_canceled"
    | "subscription_deleted",
  subscription: Stripe.Subscription,
  additionalProperties: Record<string, any> = {}
) {
  try {
    const orgId = subscription.metadata?.orgId;
    if (!orgId) {
      console.log(
        `No orgId found in subscription metadata, skipping PostHog event`
      );
      return;
    }

    const customerId =
      typeof subscription.customer === "string"
        ? subscription.customer
        : subscription.customer.id;

    const customer = await stripe.customers.retrieve(customerId);

    if (
      !customer ||
      customer.deleted ||
      !("email" in customer) ||
      !customer.email
    ) {
      console.log(`No valid customer email found, skipping PostHog event`);
      return;
    }

    let orgData = undefined;
    if (additionalProperties.includeOrgData) {
      const { data } = await dbExecute<{ name: string; owner: string }>(
        `select name, owner from organization where id = $1`,
        [orgId]
      );
      orgData = data?.[0];
      delete additionalProperties.includeOrgData;
    }

    const userId = await getUserIdFromEmail(customer.email);
    if (!userId) {
      console.error(
        `Failed to get userId for email ${customer.email}, cannot send PostHog event`
      );
      return;
    }

    const tier = subscription.metadata?.tier || "unknown";
    const baseProperties: Record<string, any> = {
      subscription_id: subscription.id,
      subscription_item_id: subscription.items?.data[0]?.id,
      tier,
      customer_id: customerId,
      email: customer.email,
      date_joined: new Date().toISOString(),
      owner_id: orgData?.owner,
    };

    if (eventType === "subscription_canceled") {
      baseProperties.cancel_reason = subscription.cancel_at_period_end
        ? "end_of_period"
        : "immediate";
    }

    const analytics = PosthogClient.getInstance();
    await analytics.captureEvent(
      eventType,
      {
        ...baseProperties,
        ...additionalProperties,
      },
      userId,
      orgId
    );

    console.log(
      `PostHog: Sent ${eventType} event for org ${orgId} (userId: ${userId}, tier: ${tier})`
    );
  } catch (error) {
    console.error(`Failed to send PostHog event for ${eventType}:`, error);
  }
}

async function sendSubscriptionCanceledEvent(
  subscription: Stripe.Subscription
) {
  const isCanceling = subscription.cancel_at_period_end === true;
  const isSubscriptionActive = subscription.status === "active";
  const isTrialCanceled = subscription.status === "trialing" && isCanceling;
  const isImmediatelyCanceled = subscription.status === "canceled";

  if (
    (isCanceling && isSubscriptionActive) ||
    isTrialCanceled ||
    isImmediatelyCanceled
  ) {
    try {
      const customerId =
        typeof subscription.customer === "string"
          ? subscription.customer
          : subscription.customer.id;

      const customer = await stripe.customers.retrieve(customerId);

      if (
        customer &&
        !customer.deleted &&
        "email" in customer &&
        customer.email
      ) {
        const requestBody = JSON.stringify({
          email: customer.email,
          eventName: "subscription_canceled",
        });

        await fetch("https://app.loops.so/api/v1/events/send", {
          method: "POST",
          headers: {
            "Content-Type": "application/json",
            Authorization: `Bearer ${process.env.LOOPS_API_KEY}`,
          },
          body: requestBody,
        });

        await sendSubscriptionEvent("subscription_canceled", subscription);
      } else {
        console.log(
          `No valid customer email found. Customer object:`,
          JSON.stringify(customer)
        );
      }
    } catch (loopsError) {
      console.error("Failed to send Loops event:", loopsError);
    }
  } else {
    console.log(
      `Subscription ${subscription.id} does not meet criteria for sending cancellation email`
    );
  }
}

const PricingVersionOld = {
  async handleCreate(event: Stripe.Event) {
    const subscription = event.data.object as Stripe.Subscription;
    // subscription.metadata?.["helcionePricingVersion"] !==
    const subscriptionId = subscription.id;
    const subscriptionItemId = subscription?.items.data[0].id;
    const orgId = subscription.metadata?.orgId;

    const { data: org, error: orgError } = await dbExecute(
      `UPDATE organization SET subscription_status = 'active', stripe_subscription_id = $1, stripe_subscription_item_id = $2, tier = 'growth', stripe_metadata = $3 WHERE id = $4`,
      [subscriptionId, subscriptionItemId, {}, orgId]
    );

    if (orgError) {
      console.error("Failed to update organization:", JSON.stringify(orgError));
    } else {
      console.log("Organization updated successfully: ", JSON.stringify(org));
    }
  },

  async handleUpdate(event: Stripe.Event) {
    const subscriptionUpdated = event.data.object as Stripe.Subscription;

    const isSubscriptionActive = subscriptionUpdated.status === "active";

    let growthPlanItem = null;
    let proPlanItem = null;
    for (const item of subscriptionUpdated?.items?.data) {
      if (
        item.plan.id === process.env.STRIPE_GROWTH_PRICE_ID &&
        item.plan.usage_type === "metered"
      ) {
        growthPlanItem = item;
        break;
      } else if (
        item.plan.id === process.env.STRIPE_PRICE_ID &&
        item.plan.usage_type !== "metered"
      ) {
        proPlanItem = item;
        break;
      }
    }

    type UpdateFields = {
      subscription_status?: "active" | "inactive";
      tier?: "growth" | "pro";
      stripe_subscription_item_id?: string;
    };

    let updateFields: UpdateFields = {
      subscription_status: isSubscriptionActive ? "active" : "inactive",
    };

    if (isSubscriptionActive && growthPlanItem && !proPlanItem) {
      updateFields.tier = "growth";
      updateFields.stripe_subscription_item_id = growthPlanItem.id;
    } else if (isSubscriptionActive && proPlanItem && !growthPlanItem) {
      updateFields.tier = "pro";
    }

    // Use the helper function to build the dynamic query
    const { query, params } = buildDynamicUpdateQuery({
      from: "organization",
      set: updateFields,
      where: {
        field: "stripe_customer_id",
        equals: subscriptionUpdated.customer,
      },
    });
<<<<<<< HEAD

    // Only proceed with update if there are fields to update
    if (params.length > 1) {
      // At least one update field + where condition
      const { data: org, error: orgError } = await dbExecute(query, params);

=======

    // Only proceed with update if there are fields to update
    if (params.length > 1) {
      // At least one update field + where condition
      const { data: org, error: orgError } = await dbExecute(query, params);

>>>>>>> c293f0c3
      if (orgError) {
        console.error(
          "Failed to update organization:",
          JSON.stringify(orgError)
        );
      } else {
        console.log("Organization updated successfully: ", JSON.stringify(org));
      }
    } else {
      console.log(
        "No fields to update for organization with customer ID:",
        subscriptionUpdated.customer
      );
    }

    await sendSubscriptionCanceledEvent(subscriptionUpdated);
  },

  async handleDelete(event: Stripe.Event) {
    // Subscription has been deleted, either due to non-payment or being manually canceled.
    const subscriptionDeleted = event.data.object as Stripe.Subscription;
    await dbExecute(
      `UPDATE organization SET subscription_status = 'inactive', tier = 'free', stripe_metadata = $1 WHERE stripe_subscription_id = $2`,
      [{ addons: {} }, subscriptionDeleted.id]
    );
  },

  async handleCheckoutSessionCompleted(event: Stripe.Event) {
    const checkoutCompleted = event.data.object as Stripe.Checkout.Session;
    const orgId = checkoutCompleted.metadata?.orgId;
    const tier = checkoutCompleted.metadata?.tier;

    const { data: org, error: orgError } = await dbExecute(
      `UPDATE organization SET subscription_status = 'active', stripe_subscription_id = $1, tier = $2 WHERE id = $3`,
      [checkoutCompleted.subscription?.toString(), tier, orgId]
    );

    if (orgError) {
      console.error("Failed to update organization:", JSON.stringify(orgError));
    } else {
      console.log("Organization updated successfully: ", JSON.stringify(org));
    }
  },
};

// TempAPIKey class for managing temporary API keys with automatic cleanup
class TempAPIKey {
  constructor(private apiKey: string, private keyId: number) {}

  // Use the key for an operation and ensure cleanup afterward
  async use<T>(callback: (apiKey: string) => Promise<T>): Promise<T> {
    try {
      return await callback(this.apiKey);
    } finally {
      await this.cleanup();
    }
  }

  // Clean up the key by soft-deleting it
  private async cleanup() {
    try {
      await dbExecute(
        `UPDATE helicone_api_keys SET soft_delete = true WHERE id = $1`,
        [this.keyId]
      );
    } catch (error) {
      console.error("Failed to cleanup temporary API key:", error);
    }
  }
}

// Generate a temporary API key for server-to-server communication
async function generateTempAPIKey(
  organizationId: string,
  keyName: string,
  keyPermissions: "rw" | "r" | "w"
): Promise<TempAPIKey> {
  const apiKey = `sk-helicone-${generateApiKey({
    method: "base32",
    dashes: true,
  }).toString()}`.toLowerCase();

  // Define a type for the organization data
  type OrgData = {
    owner: string;
  };

  const { data: orgData, error: orgError } = await dbExecute<OrgData>(
    `SELECT owner FROM organization WHERE id = $1 LIMIT 1`,
    [organizationId]
  );

  if (orgError || !orgData || orgData.length === 0) {
    throw new Error(`Failed to find organization: ${orgError}`);
  }

  const owner = orgData[0].owner;

  const { data: keyData, error: keyError } = await dbExecute<{ id: number }>(
    `INSERT INTO helicone_api_keys (api_key_hash, user_id, api_key_name, organization_id, key_permissions, temp_key) 
     VALUES ($1, $2, $3, $4, $5, $6) 
     RETURNING id`,
    [
      await hashAuth(apiKey),
      owner ?? "",
      keyName,
      organizationId,
      keyPermissions,
      true,
    ]
  );

  if (keyError || !keyData || keyData.length === 0) {
    throw new Error("Failed to create API key");
  }

  return new TempAPIKey(apiKey, keyData[0].id);
}

// Helper function to get the Jawn service URL, replacing localhost with 127.0.0.1 in serverless environments
function getJawnServiceUrl(): string {
  // Get the URL from environment variable
  const jawnServiceUrl =
    process.env.NEXT_PUBLIC_HELICONE_JAWN_SERVICE || "http://localhost:8585";

  // In serverless environments (Next.js API routes), replace localhost with 127.0.0.1
  // This is needed because localhost doesn't resolve correctly in serverless environments
  if (typeof window === "undefined" && jawnServiceUrl.includes("localhost")) {
    return jawnServiceUrl.replace("localhost", "127.0.0.1");
  }

  return jawnServiceUrl;
}

async function inviteOnboardingMembers(orgId: string | undefined) {
  if (!orgId) {
    return;
  }

  // Define type for the result
  type OnboardingData = {
    onboarding_status: OnboardingState | null;
  };

  const { data: orgDataArr, error: orgDataError } =
    await dbExecute<OnboardingData>(
      `SELECT onboarding_status FROM organization WHERE id = $1 LIMIT 1`,
      [orgId]
    );

  if (orgDataError || !orgDataArr || orgDataArr.length === 0) {
    console.log("Failed to fetch onboarding status:", orgDataError);
    return;
  }

  const orgData = orgDataArr[0];
  const onboardingStatus =
    orgData?.onboarding_status as unknown as OnboardingState | null;

  if (
    !onboardingStatus ||
    !Array.isArray(onboardingStatus.members) ||
    onboardingStatus.members.length === 0
  ) {
    return;
  }

  // Get the Jawn service URL (with localhost replaced by 127.0.0.1 if needed)
  const jawnServiceUrl = getJawnServiceUrl();

  // Generate a temporary API key and use it with automatic cleanup
  const tempKey = await generateTempAPIKey(
    orgId,
    "Stripe Webhook Server Key",
    "rw"
  );

  // Use the key with automatic cleanup
  await tempKey.use(async (serverApiKey) => {
    for (const member of onboardingStatus.members) {
      if (!member.email) {
        continue;
      }
      try {
        const response = await fetch(
          `${jawnServiceUrl}/v1/organization/${orgId}/add_member`,
          {
            method: "POST",
            headers: {
              "Content-Type": "application/json",
              Authorization: `Bearer ${serverApiKey}`,
            },
            body: JSON.stringify({
              email: member.email,
            }),
          }
        );

        if (!response.ok) {
          throw new Error(`HTTP error! status: ${response.status}`);
        }

        await response.json();
      } catch (error) {
        console.error(`Failed to invite member ${member.email}:`, error);
      }
    }
  });
}

async function createSlackChannelAndInviteMembers(
  orgId: string | undefined,
  orgName: string | undefined
) {
  if (!orgId || !orgName || !process.env.SLACK_BOT_TOKEN) {
    console.log("Missing organization ID, name, or Slack token");
    return;
  }

  const slackClient = new WebClient(process.env.SLACK_BOT_TOKEN);

  const channelName = formatChannelName(orgName, orgId);
  console.log(`Creating Slack channel: ${channelName}`);

  const createChannelResponse = await slackClient.conversations.create({
    name: channelName,
    is_private: false,
  });

  const channelId = createChannelResponse.channel?.id as string;

  // Have the bot join the channel
  await slackClient.conversations.join({
    channel: channelId,
  });

  // Get the organization members' emails for welcome message
  type OrgMember = {
    member: string;
  };

  const { data: orgMembers, error: orgMembersError } =
    await dbExecute<OrgMember>(
      `SELECT member FROM organization_member WHERE organization = $1`,
      [orgId]
    );

  if (orgMembersError) {
    console.log("Failed to fetch organization members:", orgMembersError);
  }

  const emails = await Promise.all(
    orgMembers?.map((member) => getUserEmail(member.member)) || []
  ).then((emails) => emails.filter((email) => email !== null) as string[]);

  // Invite all workspace members
  console.log("Inviting all workspace members to the channel");
  const allMembers = await slackClient.users.list({
    limit: 200, // Fetch up to 200 users at once
  });

  if (allMembers.ok && allMembers.members && allMembers.members.length > 0) {
    // Filter out bots, deleted users, and restricted users
    const realUsers = allMembers.members.filter(
      (member) => !member.is_bot && !member.deleted && !member.is_restricted
    );

    if (realUsers.length > 0) {
      console.log(`Found ${realUsers.length} real workspace members`);

      // Collect all user IDs and invite them
      const userIds = realUsers
        .filter((user) => user.id)
        .map((user) => user.id)
        .join(",");

      if (userIds) {
        await slackClient.conversations.invite({
          channel: channelId,
          users: userIds,
        });
        console.log(
          `Invited ${realUsers.length} workspace members to the channel`
        );
      }
    }
  }

  // Get support team user group ID
  const userGroupId = "S08JS8UK211"; // Team support group ID
  console.log(
    `Associating channel ${channelId} with support group ${userGroupId}`
  );

  // Associate the channel with the Team user group
  const userGroupsListResponse = await slackClient.usergroups.list({
    include_users: false,
  });

  const targetGroup = userGroupsListResponse.usergroups?.find(
    (group) => group.id === userGroupId
  );

  if (targetGroup) {
    // Get existing channels from the prefs
    const existingChannels = targetGroup.prefs?.channels || [];

    // Add the new channel to the list if not already present
    if (!existingChannels.includes(channelId)) {
      existingChannels.push(channelId);
    }

    // Update the user group with the new list of channels
    await slackClient.usergroups.update({
      usergroup: userGroupId,
      channels: existingChannels.join(","), // Slack expects a comma-separated string
    });
    console.log(`Successfully associated channel with support group`);
  }

  // Post welcome message to the channel with email list
  // Format a list of emails to display
  const emailList =
    emails.length > 0
      ? emails.map((email) => `• ${email}`).join("\n")
      : "• No member emails found";

  // Post welcome message to the channel with email list
  await slackClient.chat.postMessage({
    channel: channelId,
    text:
      `:wave: Welcome to your dedicated Helicone support channel, *${orgName}*!\n\n` +
      `Our team is here to help you get the most out of Helicone. Feel free to ask any questions or request assistance here.\n\n` +
      `Organization members to invite to Slack:\n${emailList}\n\n` +
      `(These users will need to be manually invited to the Slack workspace)`,
  });

  console.log(
    `Successfully created Slack channel and added team members for ${orgName}`
  );
}

function formatChannelName(
  organizationName: string,
  organizationId?: string
): string {
  // Start with the team prefix
  let name = "team-";

  // Add organization name in lowercase
  name += organizationName.toLowerCase();

  // Replace spaces and special chars with hyphens
  name = name.replace(/[^a-z0-9_-]/g, "-");

  // Remove consecutive hyphens
  name = name.replace(/-+/g, "-");

  // Remove trailing hyphens (but keep the leading "team-" prefix)
  name = name.replace(/-+$/g, "");

  // Add org ID suffix for uniqueness if provided
  if (organizationId) {
    const shortId = organizationId.substring(0, 6);
    name = `${name.substring(0, 70)}-${shortId}`;
  }

  // Enforce max length (Slack limit is 80, but we're being cautious)
  return name.substring(0, 80);
}

async function getUserEmail(
  userId: string | undefined
): Promise<string | null> {
  if (!userId) return null;

  try {
    const user = await getHeliconeAuthClient().getUserById(userId);
    return user.data?.email || null;
  } catch (error) {
    console.error("Error fetching owner email:", error);
    return null;
  }
}

// Fix the TeamVersion20250130 implementation
const TeamVersion20250130 = {
  async handleCreate(event: Stripe.Event) {
    const subscription = event.data.object as Stripe.Subscription;
    const subscriptionId = subscription.id;
    const subscriptionItemId = subscription?.items.data[0].id;
    const orgId = subscription.metadata?.orgId;

    // Get the existing subscription from the organization
    type OrgSubscriptionData = {
      stripe_subscription_id: string | null;
      name: string | null;
      owner: string | null;
    };

    const { data: orgDataArray, error: orgDataError } =
      await dbExecute<OrgSubscriptionData>(
        `SELECT stripe_subscription_id, name, owner FROM organization WHERE id = $1 LIMIT 1`,
        [orgId || ""]
      );

    if (orgDataError) {
      console.error("Failed to fetch organization data:", orgDataError);
    }

    const orgData =
      orgDataArray && orgDataArray.length > 0 ? orgDataArray[0] : null;

    // Cancel old subscription if it exists
    if (
      orgData &&
      orgData.stripe_subscription_id &&
      typeof orgData.stripe_subscription_id === "string"
    ) {
      try {
        console.log("Cancelling old subscription");
        await stripe.subscriptions.cancel(orgData.stripe_subscription_id, {
          invoice_now: true,
          prorate: true,
        });
      } catch (e) {
        console.error("Error canceling old subscription:", e);
      }
    }

    // Update to new subscription
    const { data: updateData, error: updateError } = await dbExecute(
      `UPDATE organization 
       SET subscription_status = 'active', 
           stripe_subscription_id = $1, 
           stripe_subscription_item_id = $2, 
           tier = 'team-20250130', 
           stripe_metadata = $3
       WHERE id = $4`,
      [subscriptionId, subscriptionItemId, { addons: {} }, orgId || ""]
    );

    if (updateError) {
      console.error("Failed to update organization:", updateError);
    }

    // Invite members after org is updated
    await inviteOnboardingMembers(orgId);

    // Create Slack channel and invite team members
    if (orgData?.name) {
      await createSlackChannelAndInviteMembers(orgId, orgData.name);
    }

    // Send PostHog event
    await sendSubscriptionEvent("subscription_created", subscription, {
      includeOrgData: true,
    });
  },

  handleUpdate: async (event: Stripe.Event) => {
    const subscription = event.data.object as Stripe.Subscription;
    await sendSubscriptionCanceledEvent(subscription);
  },
  handleCheckoutSessionCompleted: async (event: Stripe.Event) => {
    // We don't need to do anything here because the subscription is already active
    // All update states are handled in the jawn StripeManager
    return;
  },
  handleDelete: PricingVersionOld.handleDelete,
};

const PricingVersion20240913 = {
  async handleCreate(event: Stripe.Event) {
    const subscription = event.data.object as Stripe.Subscription;
    const subscriptionId = subscription.id;
    const subscriptionItemId = subscription?.items.data[0].id;
    const orgId = subscription.metadata?.orgId;
    const addons: Addons = {};

    subscription.items.data.forEach((item) => {
      const addonKey = ADDON_PRICES[item.price.id];
      if (addonKey) {
        addons[addonKey] =
          item.quantity !== undefined ? item.quantity > 0 : false;
      }
    });

    const { data: updateData, error: updateError } = await dbExecute(
      `UPDATE organization 
       SET subscription_status = 'active', 
           stripe_subscription_id = $1, 
           stripe_subscription_item_id = $2, 
           tier = 'pro-20250202', 
           stripe_metadata = $3
       WHERE id = $4`,
      [subscriptionId, subscriptionItemId, { addons: addons }, orgId || ""]
    );

    if (updateError) {
      console.error("Failed to update organization:", updateError);
    }

    // Invite members after org is updated
    await inviteOnboardingMembers(orgId);

    // Send PostHog event
    await sendSubscriptionEvent("subscription_created", subscription, {
      includeOrgData: true,
      addons: JSON.stringify(addons),
    });
  },

  handleUpdate: async (event: Stripe.Event) => {
    const subscription = event.data.object as Stripe.Subscription;
    await sendSubscriptionCanceledEvent(subscription);
  },
  handleCheckoutSessionCompleted: async (event: Stripe.Event) => {
    // We don't need to do anything here because the subscription is already active
    // All update states are handled in the jawn StripeManager
    return;
  },
  handleDelete: PricingVersionOld.handleDelete,
};

const InvoiceHandlers = {
  async handleInvoiceCreated(event: Stripe.Event) {
    const invoice = event.data.object as Stripe.Invoice;

    try {
      if (invoice.status === "draft") {
        const subscriptionMetadata = invoice.subscription_details?.metadata;
        const orgId = subscriptionMetadata?.orgId;
        if (!orgId) {
          console.log("No orgId found, skipping invoice item creation");
          return;
        }

        const customerID =
          typeof invoice.customer === "string"
            ? invoice.customer
            : invoice.customer?.id;

        if (!customerID) {
          console.log("No customerID found, skipping invoice item creation");
          return;
        }

        const subscription = await stripe.subscriptions.retrieve(
          invoice.subscription as string
        );

        const subscriptionStartDate = new Date(
          subscription.current_period_start * 1000
        );
        const subscriptionEndDate = new Date(
          subscription.current_period_end * 1000
        );

        const experimentUsage = await getExperimentUsage(
          orgId,
          subscriptionStartDate,
          subscriptionEndDate
        );

        if (experimentUsage.error || !experimentUsage.data) {
          console.error(
            "Error getting experiment usage:",
            experimentUsage.error
          );
          return;
        }

        const evaluatorUsage = await getEvaluatorUsage(
          orgId,
          subscriptionStartDate,
          subscriptionEndDate
        );

        if (evaluatorUsage.error || !evaluatorUsage.data) {
          console.error("Error getting evaluator usage:", evaluatorUsage.error);
          return;
        }

        if (experimentUsage.data.length !== 0) {
          for (const usage of experimentUsage.data) {
            const totalCost = costOf({
              model: usage.model,
              provider: usage.provider.toUpperCase(),
            });

            if (!totalCost) {
              console.error("No cost found for", usage.model, usage.provider);
              continue;
            }

            await stripe.invoiceItems.create({
              customer: customerID,
              invoice: invoice.id,
              currency: "usd",
              amount: Math.ceil(
                (totalCost.completion_token * usage.completion_tokens +
                  totalCost.prompt_token * usage.prompt_tokens) *
                  100
              ),
              description: `Experiment: ${usage.provider}/${
                usage.model
              }: ${usage.completion_tokens.toLocaleString()} completion tokens, ${usage.prompt_tokens.toLocaleString()} prompt tokens, at $${+(
                totalCost.completion_token * 1000
              ).toPrecision(6)}/1K completion tokens, $${+(
                totalCost.prompt_token * 1000
              ).toPrecision(6)}/1K prompt tokens`,
            });
          }
        }

        if (evaluatorUsage.data.length !== 0) {
          for (const usage of evaluatorUsage.data) {
            const totalCost = costOf({
              model: usage.model,
              provider: usage.provider.toUpperCase(),
            });

            if (!totalCost) {
              console.error("No cost found for", usage.model, usage.provider);
              continue;
            }

            await stripe.invoiceItems.create({
              customer: customerID,
              invoice: invoice.id,
              currency: "usd",
              amount: Math.ceil(
                (totalCost.completion_token * usage.completion_tokens +
                  totalCost.prompt_token * usage.prompt_tokens) *
                  100
              ),
              description: `Evaluator: ${usage.provider}/${
                usage.model
              }: ${usage.completion_tokens.toLocaleString()} completion tokens, ${usage.prompt_tokens.toLocaleString()} prompt tokens, at $${+(
                totalCost.completion_token * 1000
              ).toPrecision(6)}/1K completion tokens, $${+(
                totalCost.prompt_token * 1000
              ).toPrecision(6)}/1K prompt tokens`,
            });
          }
        }
      } else {
        console.log("Invoice is not draft, skipping finalization");
      }
    } catch (error) {
      console.error("Error handling invoice creation:", error);
      throw error;
    }
  },

  async handleInvoiceUpcoming(event: Stripe.Event) {
    const invoice = event.data.object as Stripe.Invoice;

    try {
      if (invoice.subscription) {
        // await stripe.subscriptions.update(invoice.subscription as string, {
        //   metadata: {
        //     lastInvoicePreview: new Date().toISOString(),
        //   },
        // });
      }
    } catch (error) {
      console.error("Error handling upcoming invoice:", error);
      throw error;
    }
  },
};

const handler = async (req: NextApiRequest, res: NextApiResponse) => {
  if (req.method === "POST") {
    const buf = await buffer(req);
    const sig = req.headers["stripe-signature"]!;

    let event: Stripe.Event;

    try {
      event = stripe.webhooks.constructEvent(
        buf.toString(),
        sig,
        process.env.STRIPE_WEBHOOK_SECRET!
      ) as Stripe.Event;
    } catch (err) {
      res.status(400).send(`Webhook Error: ${err}`);
      return;
    }
    const stripeObject = event.data.object as
      | Stripe.Subscription
      | Stripe.Checkout.Session;

    const pricingFunctions =
      stripeObject.metadata?.["tier"] === "pro-20240913" ||
      stripeObject.metadata?.["tier"] === "pro-20250202"
        ? PricingVersion20240913
        : stripeObject.metadata?.["tier"] === "team-20250130"
        ? TeamVersion20250130
        : PricingVersionOld;

    if (event.type === "test_helpers.test_clock.advancing") {
      return res.status(200).end();
    }

    const knownUnhandledEvents = [
      "invoiceitem.created",
      "invoice.updated",
      "payment_intent.succeeded",
      "charge.succeeded",
      "payment_intent.created",
      "customer.updated",
      "test_helpers.test_clock.ready",
      "invoice.payment_succeeded",
      "invoice.paid",
      "invoice.finalized",
    ];

    if (knownUnhandledEvents.includes(event.type)) {
      console.log("Unhandled event type", event.type);
      return res.status(200).end();
    }

    if (event.type === "customer.subscription.created") {
      await pricingFunctions.handleCreate(event);
    } else if (event.type === "checkout.session.completed") {
      await pricingFunctions.handleCheckoutSessionCompleted(event);
    } else if (event.type === "customer.subscription.updated") {
      await pricingFunctions.handleUpdate(event);
    } else if (event.type === "customer.subscription.deleted") {
      await pricingFunctions.handleDelete(event);
    } else if (event.type === "invoice.created") {
      await InvoiceHandlers.handleInvoiceCreated(event);
    } else if (event.type === "invoice.upcoming") {
      await InvoiceHandlers.handleInvoiceUpcoming(event);
    } else {
      console.log("Unhandled event type", event.type);
      return res.status(400).end();
    }

    res.json({ received: true });
    res.status(200).end();
  } else {
    res.setHeader("Allow", "POST");
    res.status(405).end("Method Not Allowed");
  }
};

export const config = {
  api: {
    bodyParser: false,
  },
};

export default handler;<|MERGE_RESOLUTION|>--- conflicted
+++ resolved
@@ -1,20 +1,13 @@
-<<<<<<< HEAD
 import { buildDynamicUpdateQuery, dbExecute } from "@/lib/api/db/dbExecute";
-=======
->>>>>>> c293f0c3
 import {
   getEvaluatorUsage,
   getExperimentUsage,
 } from "@/lib/api/stripe/llmUsage";
+import { PosthogClient } from "@/lib/clients/posthogClient";
 import { getHeliconeAuthClient } from "@/packages/common/auth/server/AuthClientFactory";
 import { costOf } from "@/packages/cost";
 import { OnboardingState } from "@/services/hooks/useOrgOnboarding";
 import { WebClient } from "@slack/web-api";
-<<<<<<< HEAD
-=======
-import { buildDynamicUpdateQuery, dbExecute } from "@/lib/api/db/dbExecute";
-import { PosthogClient } from "@/lib/clients/posthogClient";
->>>>>>> c293f0c3
 import generateApiKey from "generate-api-key";
 import { buffer } from "micro";
 import { NextApiRequest, NextApiResponse } from "next";
@@ -278,21 +271,12 @@
         equals: subscriptionUpdated.customer,
       },
     });
-<<<<<<< HEAD
 
     // Only proceed with update if there are fields to update
     if (params.length > 1) {
       // At least one update field + where condition
       const { data: org, error: orgError } = await dbExecute(query, params);
 
-=======
-
-    // Only proceed with update if there are fields to update
-    if (params.length > 1) {
-      // At least one update field + where condition
-      const { data: org, error: orgError } = await dbExecute(query, params);
-
->>>>>>> c293f0c3
       if (orgError) {
         console.error(
           "Failed to update organization:",
