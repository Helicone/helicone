--- conflicted
+++ resolved
@@ -1,22 +1,10 @@
-<<<<<<< HEAD
-import {
-  dbExecute,
-  dbQueryClickhouse,
-  printRunnableQuery,
-} from "../../../../lib/shared/db/dbExecute";
-=======
 import { dbQueryClickhouse } from "../../../../lib/api/db/dbExecute";
->>>>>>> de337f65
 import {
   HandlerWrapperOptions,
   withAuth,
 } from "../../../../lib/api/handlerWrappers";
-import { Result } from "../../../../lib/shared/result";
+import { Result } from "../../../../lib/result";
 import { CLICKHOUSE_PRICE_CALC } from "../../../../lib/sql/constants";
-<<<<<<< HEAD
-import { buildFilterWithAuthClickHouse } from "../../../../lib/shared/filters/filters";
-=======
->>>>>>> de337f65
 import { DecryptedProviderKeyMapping } from "../../../../services/lib/keys";
 import { Permission } from "../../../../services/lib/user";
 const generateSubquery = (
