--- conflicted
+++ resolved
@@ -5,7 +5,6 @@
 import DashboardPage from "../components/templates/dashboard/dashboardPage";
 import { withAuthSSR } from "../lib/api/handlerWrappers";
 
-<<<<<<< HEAD
 import { useEffect, useState } from "react";
 import { useOrg } from "../components/shared/layout/organizationContext";
 import { useRouter } from "next/router";
@@ -15,9 +14,6 @@
 import { useGetAuthorized } from "../services/hooks/dashboard";
 import UpgradeProModal from "../components/shared/upgradeProModal";
 import { useTheme } from "../components/shared/theme/themeContext";
-=======
-import { useEffect } from "react";
->>>>>>> f14f31ee
 
 interface DashboardProps {
   user: User;
