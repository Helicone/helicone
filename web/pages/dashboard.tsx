import { User } from "@supabase/auth-helpers-react";
import { init } from "commandbar";
import { useEffect } from "react";

import AuthLayout from "../components/shared/layout/authLayout";
import MetaData from "../components/shared/metaData";
import DashboardPage from "../components/templates/dashboard/dashboardPage";
import { withAuthSSR } from "../lib/api/handlerWrappers";
<<<<<<< HEAD

import { useEffect, useState } from "react";
import { useOrg } from "../components/shared/layout/organizationContext";
import { useRouter } from "next/router";
import { useQuery } from "@tanstack/react-query";
import { format } from "date-fns";
import { Result } from "../lib/shared/result";
import { useGetAuthorized } from "../services/hooks/dashboard";
import UpgradeProModal from "../components/shared/upgradeProModal";
=======
>>>>>>> de337f65
import { useTheme } from "../components/shared/theme/themeContext";

interface DashboardProps {
  user: User;
}

const Dashboard = (props: DashboardProps) => {
  const { user } = props;
  const theme = useTheme();

  useEffect(() => {
    if (!process.env.NEXT_PUBLIC_COMMAND_BAR_HELPHUB_0) return;
    if (typeof window !== "undefined") {
      init(process.env.NEXT_PUBLIC_COMMAND_BAR_HELPHUB_0 ?? "");
      window.CommandBar.boot(user.id);
      theme?.theme === "dark"
        ? window.CommandBar.setTheme("dark")
        : window.CommandBar.setTheme("light");
    }

    return () => {
      window.CommandBar.shutdown();
    };
  }, [theme?.theme, user]);

  return (
    <MetaData title="Dashboard">
      <AuthLayout user={user}>
        <DashboardPage user={user} />
      </AuthLayout>
    </MetaData>
  );
};

export default Dashboard;

export const getServerSideProps = withAuthSSR(async (options) => {
  const {
    userData: { user, orgHasOnboarded },
  } = options;

  if (!orgHasOnboarded) {
    return {
      redirect: {
        destination: "/welcome",
        permanent: false,
      },
    };
  }

  return {
    props: {
      user,
    },
  };
});<|MERGE_RESOLUTION|>--- conflicted
+++ resolved
@@ -6,18 +6,6 @@
 import MetaData from "../components/shared/metaData";
 import DashboardPage from "../components/templates/dashboard/dashboardPage";
 import { withAuthSSR } from "../lib/api/handlerWrappers";
-<<<<<<< HEAD
-
-import { useEffect, useState } from "react";
-import { useOrg } from "../components/shared/layout/organizationContext";
-import { useRouter } from "next/router";
-import { useQuery } from "@tanstack/react-query";
-import { format } from "date-fns";
-import { Result } from "../lib/shared/result";
-import { useGetAuthorized } from "../services/hooks/dashboard";
-import UpgradeProModal from "../components/shared/upgradeProModal";
-=======
->>>>>>> de337f65
 import { useTheme } from "../components/shared/theme/themeContext";
 
 interface DashboardProps {
