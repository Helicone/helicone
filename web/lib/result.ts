export interface ResultError<K> {
  data: null;
  error: K;
}

export interface ResultSuccess<T> {
  data: T;
  error: null;
}

export type Result<T, K> = ResultSuccess<T> | ResultError<K>;

export function isError<T, K>(result: Result<T, K>): result is ResultError<K> {
  return result.error !== null;
}

export function isSuccess<T, K>(
  result: Result<T, K>
): result is ResultSuccess<T> {
  return result.error === null;
}

export function unwrap<T, K>(result: Result<T, K>): T {
  if (isError(result)) {
    throw new Error(JSON.stringify(result.error));
  }
  return result.data;
}

export async function unwrapAsync<T, K>(
  result: Promise<Result<T, K>>
): Promise<T> {
  return unwrap(await result);
}

export function unwrapList<T extends unknown, K>(results: Result<T, K>[]): T[] {
  return results.map((result) => unwrap(result));
<<<<<<< HEAD
=======
}

export function resultMap<T, K, Z>(
  result: Result<T, K>,
  f: (data: T) => Z
): Result<Z, K> {
  if (isError(result)) {
    return result;
  }
  return { data: f(result.data), error: null };
>>>>>>> dfeaf401
}<|MERGE_RESOLUTION|>--- conflicted
+++ resolved
@@ -35,8 +35,6 @@
 
 export function unwrapList<T extends unknown, K>(results: Result<T, K>[]): T[] {
   return results.map((result) => unwrap(result));
-<<<<<<< HEAD
-=======
 }
 
 export function resultMap<T, K, Z>(
@@ -47,5 +45,4 @@
     return result;
   }
   return { data: f(result.data), error: null };
->>>>>>> dfeaf401
 }