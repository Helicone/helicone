--- conflicted
+++ resolved
@@ -19,13 +19,8 @@
       (m) =>
         m.timestamp &&
         m.role &&
-<<<<<<< HEAD
-        !isNaN(new Date(m.timestamp).getTime()) &&
-        m.role !== "session.update"
-=======
         m.content &&
         !isNaN(new Date(m.timestamp).getTime())
->>>>>>> ad6eae45
     )
     .sort((a, b) => {
       const timeA = a.timestamp ? new Date(a.timestamp).getTime() : 0;
@@ -61,10 +56,6 @@
   const mappedContent = heliconeRequestToMappedContent(realtimeRequest);
   const sortedMessages = getSortedMessagesFromMappedRequest(mappedContent);
 
-<<<<<<< HEAD
-  console.log("sortedMessages", sortedMessages);
-=======
->>>>>>> ad6eae45
   const simulatedSteps: HeliconeRequest[] = [];
   let previousStepResponseTimestampMs = 0; // Track the end time of the last created step
 
