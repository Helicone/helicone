import { SupabaseClient } from "@supabase/auth-helpers-nextjs";

import { dbExecute } from "../db/dbExecute";
import { Result } from "../../result";
import { Database, Json } from "../../../supabase/database.types";
import { buildFilter } from "../../../services/lib/filters/filters";
import { FilterNode } from "../../../services/lib/filters/filterDefs";

export interface HeliconeRequest {
  response_id: string;
  response_created_at: string;
  response_body: any;
  request_id: string;
  request_created_at: string;
  request_body: any;
  request_path: string;
  request_user_id: string | null;
  request_properties: {
    [key: string]: Json;
  } | null;
  request_formatted_prompt_id: string | null;
  request_prompt_values: {
    [key: string]: Json;
  } | null;
  user_api_key_preview: string;
  user_api_key_user_id: string;
  user_api_key_hash: string;
<<<<<<< HEAD
  prompt_name: string | null;
  prompt_regex: string | null;
=======
  key_name: string;
  prompt_name: string;
  prompt_regex: string;
>>>>>>> dfe286e2
  is_cached: boolean;
}

export async function getRequests(
  user_id: string,
  filter: FilterNode,
  offset: number,
  limit: number
): Promise<Result<HeliconeRequest[], string>> {
  if (isNaN(offset) || isNaN(limit)) {
    return { data: null, error: "Invalid offset or limit" };
  }
  const query = `
  SELECT response.id AS response_id,
    coalesce(ch.created_at, response.created_at) as response_created_at,
    response.body AS response_body,
    request.id AS request_id,
    coalesce(ch.created_at, request.created_at) as request_created_at,
    request.body AS request_body,
    request.path AS request_path,
    request.user_id AS request_user_id,
    request.properties AS request_properties,
    request.formatted_prompt_id as request_formatted_prompt_id,
    request.prompt_values as request_prompt_values,
    user_api_keys.api_key_preview as user_api_key_preview,
    user_api_keys.user_id as user_api_key_user_id,
    user_api_keys.api_key_hash as user_api_key_hash,
    user_api_keys.key_name as key_name,
    prompt.name AS prompt_name,
    prompt.prompt AS prompt_regex,
    ch.created_at IS NOT NULL AS is_cached
  FROM response
    left join request on request.id = response.request
    left join cache_hits ch on ch.request_id = request.id
    left join user_api_keys on user_api_keys.api_key_hash = request.auth_hash
    left join prompt on request.formatted_prompt_id = prompt.id
  WHERE (
    user_api_keys.user_id = '${user_id}'
    AND (${buildFilter(filter)})
  )
  ORDER BY response_created_at DESC
  LIMIT ${limit}
  OFFSET ${offset}
`;

  const { data, error } = await dbExecute<HeliconeRequest>(query);
  if (error !== null) {
    return { data: null, error: error };
  }
  return { data: data, error: null };
}

export async function getRequestCount(
  user_id: string,
  filter: FilterNode
): Promise<Result<number, string>> {
  const query = `
  SELECT count(*) as count
  FROM response
    left join request on request.id = response.request
    left join cache_hits ch on ch.request_id = request.id
    left join user_api_keys on user_api_keys.api_key_hash = request.auth_hash
    left join prompt on request.formatted_prompt_id = prompt.id
  WHERE (
    user_api_keys.user_id = '${user_id}'
    AND (${buildFilter(filter)})
  )
  `;

  const { data, error } = await dbExecute<{ count: number }>(query);
  if (error !== null) {
    return { data: null, error: error };
  }
  return { data: data[0].count, error: null };
}<|MERGE_RESOLUTION|>--- conflicted
+++ resolved
@@ -25,14 +25,9 @@
   user_api_key_preview: string;
   user_api_key_user_id: string;
   user_api_key_hash: string;
-<<<<<<< HEAD
-  prompt_name: string | null;
-  prompt_regex: string | null;
-=======
   key_name: string;
   prompt_name: string;
   prompt_regex: string;
->>>>>>> dfe286e2
   is_cached: boolean;
 }
 
