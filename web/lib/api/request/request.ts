import { SupabaseClient } from "@supabase/supabase-js";
import { FilterNode } from "../../../services/lib/filters/filterDefs";
import {
  buildFilterWithAuth,
  buildFilterWithAuthClickHouse,
} from "../../../services/lib/filters/filters";
import {
  SortLeafRequest,
  buildRequestSort,
} from "../../../services/lib/sorts/requests/sorts";
import { Database, Json } from "../../../supabase/database.types";
import { Result, resultMap } from "../../result";
import { RosettaWrapper } from "../../wrappers/rosetta/rosettaWrapper";
import {
  dbExecute,
  dbQueryClickhouse,
  printRunnableQuery,
} from "../db/dbExecute";
export type Provider = "OPENAI" | "ANTHROPIC" | "CUSTOM";
const MAX_TOTAL_BODY_SIZE = 3900000 / 10;
export interface HeliconeRequest {
  response_id: string;
  response_created_at: string;
  response_body?: any;
  response_status: number;
  request_id: string;
  request_created_at: string;
  request_body: any;
  request_path: string;
  request_user_id: string | null;
  request_properties: {
    [key: string]: Json;
  } | null;
  request_formatted_prompt_id: string | null;
  request_prompt_values: {
    [key: string]: Json;
  } | null;
  request_feedback: {
    [key: string]: Json;
  } | null;
  helicone_user: string | null;
  prompt_name: string | null;
  prompt_regex: string | null;
  key_name: string;
  request_prompt: string | null;
  response_prompt: string | null;
  delay_ms: number | null;
  total_tokens: number | null;
  prompt_tokens: number | null;
  completion_tokens: number | null;
  provider: Provider;
  node_id: string | null;
  feedback_created_at?: string | null;
  feedback_id?: string | null;
  feedback_rating?: boolean | null;
}

export async function getRequestsCached(
  orgId: string,
  filter: FilterNode,
  offset: number,
  limit: number,
  sort: SortLeafRequest,
  supabaseServer: SupabaseClient<Database>
): Promise<Result<HeliconeRequest[], string>> {
  if (isNaN(offset) || isNaN(limit)) {
    return { data: null, error: "Invalid offset or limit" };
  }
  const builtFilter = await buildFilterWithAuth({
    org_id: orgId,
    filter,
    argsAcc: [],
  });
  const sortSQL = buildRequestSort(sort);
  const query = `
  SELECT response.id AS response_id,
    cache_hits.created_at as response_created_at,
    response.body AS response_body,
    response.status AS response_status,
    request.id AS request_id,
    cache_hits.created_at as request_created_at,
    request.body AS request_body,
    request.path AS request_path,
    request.user_id AS request_user_id,
    request.properties AS request_properties,
    request.formatted_prompt_id as request_formatted_prompt_id,
    request.prompt_values as request_prompt_values,
    request.provider as provider,
    response.feedback as request_feedback,
    request.helicone_user as helicone_user,
    response.delay_ms as delay_ms,
    (response.prompt_tokens + response.completion_tokens) as total_tokens,
    response.completion_tokens as completion_tokens,
    response.prompt_tokens as prompt_tokens,
    prompt.name AS prompt_name,
    prompt.prompt AS prompt_regex,
    feedback.created_at AS feedback_created_at,
    feedback.id AS feedback_id,
    feedback.rating AS feedback_rating,
    (coalesce(request.body ->>'prompt', request.body ->'messages'->0->>'content'))::text as request_prompt,
    (coalesce(response.body ->'choices'->0->>'text', response.body ->'choices'->0->>'message'))::text as response_prompt
  FROM cache_hits
    left join request on cache_hits.request_id = request.id
    left join response on request.id = response.request
    left join prompt on request.formatted_prompt_id = prompt.id
    left join feedback on response.id = feedback.response_id
  WHERE (
    (${builtFilter.filter})
    AND (LENGTH(response.body::text) + LENGTH(request.body::text)) <= ${MAX_TOTAL_BODY_SIZE}
  )
  ${sortSQL !== undefined ? `ORDER BY ${sortSQL}` : ""}
  LIMIT ${limit}
  OFFSET ${offset}
`;

  const res = await dbExecute<HeliconeRequest>(query, builtFilter.argsAcc);

<<<<<<< HEAD
  const dater =
    res.data?.map((d) => {
      return {
        ...d,
        response_body: {
          ...d.response_body,
          streamed_data: null,
        },
      };
    }) ?? [];

  const rosettaWrapper = new RosettaWrapper(supabaseServer);
  console.log("about to gen gen");
  await rosettaWrapper.generateMappers();

  const promises =
    dater?.map(async (request) => {
      return await handleRequest(request, rosettaWrapper);
    }) ?? [];

  const results = await Promise.all(promises);

  console.log("gen gened");
  console.log("resulties: ", JSON.stringify(results, null, 2));

  return { data: results, error: null };
=======
  return resultMap(res, (data) => {
    return truncLargeData(data, MAX_TOTAL_BODY_SIZE);
  });
>>>>>>> 82857bbb
}

async function handleRequest(
  heliconeRequest: HeliconeRequest,
  rosettaWrapper: RosettaWrapper
): Promise<HeliconeRequest> {
  // Extract the model from various possible locations.
  const model =
    heliconeRequest.response_body?.model ||
    heliconeRequest.request_body?.model ||
    heliconeRequest.response_body?.body?.model || // anthropic
    getModelFromPath(heliconeRequest.request_path) ||
    "";

  const mappedRequest = await rosettaWrapper.mapRequestResponse(
    {
      request: heliconeRequest.request_body,
      response: heliconeRequest.response_body,
    },
    heliconeRequest.provider,
    model
  );

  const { request, response } = mappedRequest
    ? (mappedRequest as any)
    : {
        request: null,
        response: null,
      };

  heliconeRequest.request_body = request || "Failed to map request";
  heliconeRequest.response_body = response || "Failed to map response";

  return heliconeRequest;
}

const getModelFromPath = (path: string) => {
  let regex = /\/engines\/([^\/]+)/;
  let match = path.match(regex);

  if (match && match[1]) {
    return match[1];
  } else {
    return undefined;
  }
};

export async function getRequestsDateRange(
  orgId: string,
  filter: FilterNode
): Promise<Result<{ min: Date; max: Date }, string>> {
  const builtFilter = await buildFilterWithAuth({
    org_id: orgId,
    filter,
    argsAcc: [],
  });
  const query = `
  SELECT min(request.created_at) as min, max(request.created_at) as max
  FROM request
  WHERE (
    (${builtFilter.filter})
  )
`;

  const res = await dbExecute<{ min: Date; max: Date }>(
    query,
    builtFilter.argsAcc
  );

  return resultMap(res, (data) => {
    return {
      min: new Date(data[0].min),
      max: new Date(data[0].max),
    };
  });
}

function truncLargeData(
  data: HeliconeRequest[],
  maxBodySize: number
): HeliconeRequest[] {
  const trunced = data.map((d) => {
    return {
      ...d,
      response_prompt:
        JSON.stringify(d.response_prompt).length > maxBodySize / 2
          ? "Response prompt too large"
          : d.response_prompt,
      request_prompt:
        JSON.stringify(d.request_prompt).length > maxBodySize / 2
          ? "Request prompt too large"
          : d.request_prompt,
      request_body:
        JSON.stringify(d.request_body).length > maxBodySize / 2
          ? {
              model: d.request_body.model,
              heliconeMessage: "Request body too large",
              tooLarge: true,
            }
          : d.request_body,
      response_body:
        JSON.stringify(d.response_body).length > maxBodySize / 2
          ? {
              heliconeMessage: "Response body too large",
              model: d.response_body.model,
              tooLarge: true,
            }
          : {
              ...d.response_body,
            },
    };
  });

  return trunced;
}

export async function getRequests(
  orgId: string,
  filter: FilterNode,
  offset: number,
  limit: number,
  sort: SortLeafRequest,
  supabaseServer: SupabaseClient<Database>
): Promise<Result<HeliconeRequest[], string>> {
  console.log("huh");
  if (isNaN(offset) || isNaN(limit)) {
    return { data: null, error: "Invalid offset or limit" };
  }
  const builtFilter = await buildFilterWithAuth({
    org_id: orgId,
    filter,
    argsAcc: [],
  });
  const sortSQL = buildRequestSort(sort);
  const query = `
  SELECT response.id AS response_id,
    response.created_at as response_created_at,
    response.body AS response_body,
    response.status AS response_status,
    request.id AS request_id,
    request.created_at as request_created_at,
    request.body AS request_body,
    request.path AS request_path,
    request.user_id AS request_user_id,
    request.properties AS request_properties,
    request.formatted_prompt_id as request_formatted_prompt_id,
    request.prompt_values as request_prompt_values,
    request.provider as provider,
    response.feedback as request_feedback,
    request.helicone_user as helicone_user,
    response.delay_ms as delay_ms,
    (response.prompt_tokens + response.completion_tokens) as total_tokens,
    response.completion_tokens as completion_tokens,
    response.prompt_tokens as prompt_tokens,
    prompt.name AS prompt_name,
    prompt.prompt AS prompt_regex,
    job_node_request.node_id as node_id,
    feedback.created_at AS feedback_created_at,
    feedback.id AS feedback_id,
    feedback.rating AS feedback_rating,
    (coalesce(request.body ->>'prompt', request.body ->'messages'->0->>'content'))::text as request_prompt,
    (coalesce(response.body ->'choices'->0->>'text', response.body ->'choices'->0->>'message'))::text as response_prompt
  FROM request
    left join response on request.id = response.request
    left join prompt on request.formatted_prompt_id = prompt.id
    left join feedback on response.id = feedback.response_id
    left join job_node_request on request.id = job_node_request.request_id
  WHERE (
    (${builtFilter.filter})
  )
  ${sortSQL !== undefined ? `ORDER BY ${sortSQL}` : ""}
  LIMIT ${limit}
  OFFSET ${offset}
`;

  console.log("what da");

  const res = await dbExecute<HeliconeRequest>(query, builtFilter.argsAcc);

<<<<<<< HEAD
  const dater =
    res.data?.map((d) => {
      if (d.request_path.includes("embeddings") && limit >= 5) {
        return {
          ...d,
          response_body: {
            heliconeMessage: "Embeddings are too large to serve in bulk",
          },
        };
      }
      return {
        ...d,
        response_body: {
          ...d.response_body,
          streamed_data: null,
        },
      };
    }) ?? [];

  const rosettaWrapper = new RosettaWrapper(supabaseServer);
  console.log("about to gen gen");
  await rosettaWrapper.generateMappers();

  const promises =
    dater?.map(async (request) => {
      return await handleRequest(request, rosettaWrapper);
    }) ?? [];

  const results = await Promise.all(promises);

  console.log("gen gened");
  console.log("resulties: ", JSON.stringify(results, null, 2));

  return { data: results, error: null };
=======
  return resultMap(res, (data) => {
    return truncLargeData(data, MAX_TOTAL_BODY_SIZE);
  });
>>>>>>> 82857bbb
}

export async function getRequestCountCached(
  org_id: string,
  filter: FilterNode
): Promise<Result<number, string>> {
  const builtFilter = await buildFilterWithAuth({
    org_id,
    argsAcc: [],
    filter,
  });

  const query = `
  SELECT count(request.id)::bigint as count
  FROM cache_hits
    left join request on cache_hits.request_id = request.id
    left join response on request.id = response.request
    left join prompt on request.formatted_prompt_id = prompt.id
  WHERE (
    (${builtFilter.filter})
  )
  `;
  const { data, error } = await dbExecute<{ count: number }>(
    query,
    builtFilter.argsAcc
  );
  if (error !== null) {
    return { data: null, error: error };
  }
  return { data: +data[0].count, error: null };
}

export async function getRequestCount(
  org_id: string,
  filter: FilterNode
): Promise<Result<number, string>> {
  const builtFilter = await buildFilterWithAuth({
    org_id,
    argsAcc: [],
    filter,
  });

  const query = `
  SELECT count(request.id)::bigint as count
  FROM request
    left join response on request.id = response.request
    left join prompt on request.formatted_prompt_id = prompt.id
    left join feedback on response.id = feedback.response_id
    left join job_node_request on request.id = job_node_request.request_id
  WHERE (
    (${builtFilter.filter})
  )
  `;
  const { data, error } = await dbExecute<{ count: number }>(
    query,
    builtFilter.argsAcc
  );
  if (error !== null) {
    return { data: null, error: error };
  }
  return { data: +data[0].count, error: null };
}

export async function getRequestCountClickhouse(
  org_id: string,
  filter: FilterNode
): Promise<Result<number, string>> {
  const builtFilter = await buildFilterWithAuthClickHouse({
    org_id,
    argsAcc: [],
    filter,
  });

  const query = `
SELECT
  count(DISTINCT r.request_id) as count
from response_copy_v3 r
WHERE (${builtFilter.filter})
  `;
  const { data, error } = await dbQueryClickhouse<{ count: number }>(
    query,
    builtFilter.argsAcc
  );
  if (error !== null) {
    return { data: null, error: error };
  }
  return { data: data[0].count, error: null };
}<|MERGE_RESOLUTION|>--- conflicted
+++ resolved
@@ -115,7 +115,6 @@
 
   const res = await dbExecute<HeliconeRequest>(query, builtFilter.argsAcc);
 
-<<<<<<< HEAD
   const dater =
     res.data?.map((d) => {
       return {
@@ -142,11 +141,9 @@
   console.log("resulties: ", JSON.stringify(results, null, 2));
 
   return { data: results, error: null };
-=======
   return resultMap(res, (data) => {
     return truncLargeData(data, MAX_TOTAL_BODY_SIZE);
   });
->>>>>>> 82857bbb
 }
 
 async function handleRequest(
@@ -326,7 +323,6 @@
 
   const res = await dbExecute<HeliconeRequest>(query, builtFilter.argsAcc);
 
-<<<<<<< HEAD
   const dater =
     res.data?.map((d) => {
       if (d.request_path.includes("embeddings") && limit >= 5) {
@@ -361,11 +357,9 @@
   console.log("resulties: ", JSON.stringify(results, null, 2));
 
   return { data: results, error: null };
-=======
   return resultMap(res, (data) => {
     return truncLargeData(data, MAX_TOTAL_BODY_SIZE);
   });
->>>>>>> 82857bbb
 }
 
 export async function getRequestCountCached(
