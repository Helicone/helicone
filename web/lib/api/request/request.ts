import { FilterNode } from "../../../services/lib/filters/filterDefs";
import {
  buildFilterWithAuth,
  buildFilterWithAuthClickHouse,
} from "../../../services/lib/filters/filters";
import {
  SortLeafRequest,
  buildRequestSort,
} from "../../../services/lib/sorts/requests/sorts";
import { Json } from "../../../supabase/database.types";
import { Result, resultMap } from "../../result";
import {
  dbExecute,
  dbQueryClickhouse,
  printRunnableQuery,
} from "../db/dbExecute";
export type Provider = "OPENAI" | "ANTHROPIC" | "CUSTOM";
const MAX_TOTAL_BODY_SIZE = 3900000;
export interface HeliconeRequest {
  response_id: string;
  response_created_at: string;
  response_body?: any;
  response_status: number;
  request_id: string;
  request_created_at: string;
  request_body: any;
  request_path: string;
  request_user_id: string | null;
  request_properties: {
    [key: string]: Json;
  } | null;
  request_formatted_prompt_id: string | null;
  request_prompt_values: {
    [key: string]: Json;
  } | null;
  request_feedback: {
    [key: string]: Json;
  } | null;
  helicone_user: string | null;
  prompt_name: string | null;
  prompt_regex: string | null;
  key_name: string;
  request_prompt: string | null;
  response_prompt: string | null;
  delay_ms: number | null;
  total_tokens: number | null;
  prompt_tokens: number | null;
  completion_tokens: number | null;
  provider: Provider;
<<<<<<< HEAD
  task_id: string | null;
=======
  feedback_created_at?: string | null;
  feedback_id?: string | null;
  feedback_rating?: boolean | null;
>>>>>>> 84d91b50
}

export async function getRequestsCached(
  orgId: string,
  filter: FilterNode,
  offset: number,
  limit: number,
  sort: SortLeafRequest
): Promise<Result<HeliconeRequest[], string>> {
  if (isNaN(offset) || isNaN(limit)) {
    return { data: null, error: "Invalid offset or limit" };
  }
  const builtFilter = await buildFilterWithAuth({
    org_id: orgId,
    filter,
    argsAcc: [],
  });
  const sortSQL = buildRequestSort(sort);
  const query = `
  SELECT response.id AS response_id,
    cache_hits.created_at as response_created_at,
    response.body AS response_body,
    response.status AS response_status,
    request.id AS request_id,
    cache_hits.created_at as request_created_at,
    request.body AS request_body,
    request.path AS request_path,
    request.user_id AS request_user_id,
    request.properties AS request_properties,
    request.formatted_prompt_id as request_formatted_prompt_id,
    request.prompt_values as request_prompt_values,
    request.provider as provider,
    response.feedback as request_feedback,
    request.helicone_user as helicone_user,
    response.delay_ms as delay_ms,
    (response.prompt_tokens + response.completion_tokens) as total_tokens,
    response.completion_tokens as completion_tokens,
    response.prompt_tokens as prompt_tokens,
    prompt.name AS prompt_name,
    prompt.prompt AS prompt_regex,
<<<<<<< HEAD
    request.task_id as task_id,
=======
    feedback.created_at AS feedback_created_at,
    feedback.id AS feedback_id,
    feedback.rating AS feedback_rating,
>>>>>>> 84d91b50
    (coalesce(request.body ->>'prompt', request.body ->'messages'->0->>'content'))::text as request_prompt,
    (coalesce(response.body ->'choices'->0->>'text', response.body ->'choices'->0->>'message'))::text as response_prompt
  FROM cache_hits
    left join request on cache_hits.request_id = request.id
    left join response on request.id = response.request
    left join prompt on request.formatted_prompt_id = prompt.id
    left join feedback on response.id = feedback.response_id
  WHERE (
    (${builtFilter.filter})
    AND (LENGTH(response.body::text) + LENGTH(request.body::text)) <= ${MAX_TOTAL_BODY_SIZE}
  )
  ${sortSQL !== undefined ? `ORDER BY ${sortSQL}` : ""}
  LIMIT ${limit}
  OFFSET ${offset}
`;

  const res = await dbExecute<HeliconeRequest>(query, builtFilter.argsAcc);

  return resultMap(res, (data) => {
    return data.map((d) => {
      return {
        ...d,
        response_body: {
          ...d.response_body,
          streamed_data: null,
        },
      };
    });
  });
}

export async function getRequestsDateRange(
  orgId: string,
  filter: FilterNode
): Promise<Result<{ min: Date; max: Date }, string>> {
  const builtFilter = await buildFilterWithAuth({
    org_id: orgId,
    filter,
    argsAcc: [],
  });
  const query = `
  SELECT min(request.created_at) as min, max(request.created_at) as max
  FROM request
  WHERE (
    (${builtFilter.filter})
  )
`;

  const res = await dbExecute<{ min: Date; max: Date }>(
    query,
    builtFilter.argsAcc
  );

  return resultMap(res, (data) => {
    return {
      min: new Date(data[0].min),
      max: new Date(data[0].max),
    };
  });
}

export async function getRequests(
  orgId: string,
  filter: FilterNode,
  offset: number,
  limit: number,
  sort: SortLeafRequest
): Promise<Result<HeliconeRequest[], string>> {
  if (isNaN(offset) || isNaN(limit)) {
    return { data: null, error: "Invalid offset or limit" };
  }
  const builtFilter = await buildFilterWithAuth({
    org_id: orgId,
    filter,
    argsAcc: [],
  });
  const sortSQL = buildRequestSort(sort);
  const query = `
  SELECT response.id AS response_id,
    response.created_at as response_created_at,
    response.body AS response_body,
    response.status AS response_status,
    request.id AS request_id,
    request.created_at as request_created_at,
    request.body AS request_body,
    request.path AS request_path,
    request.user_id AS request_user_id,
    request.properties AS request_properties,
    request.formatted_prompt_id as request_formatted_prompt_id,
    request.prompt_values as request_prompt_values,
    request.provider as provider,
    response.feedback as request_feedback,
    request.helicone_user as helicone_user,
    response.delay_ms as delay_ms,
    (response.prompt_tokens + response.completion_tokens) as total_tokens,
    response.completion_tokens as completion_tokens,
    response.prompt_tokens as prompt_tokens,
    prompt.name AS prompt_name,
    prompt.prompt AS prompt_regex,
<<<<<<< HEAD
    request.task_id as task_id,
=======
    feedback.created_at AS feedback_created_at,
    feedback.id AS feedback_id,
    feedback.rating AS feedback_rating,
>>>>>>> 84d91b50
    (coalesce(request.body ->>'prompt', request.body ->'messages'->0->>'content'))::text as request_prompt,
    (coalesce(response.body ->'choices'->0->>'text', response.body ->'choices'->0->>'message'))::text as response_prompt
  FROM request
    left join response on request.id = response.request
    left join prompt on request.formatted_prompt_id = prompt.id
    left join feedback on response.id = feedback.response_id
  WHERE (
    (${builtFilter.filter})
    AND (LENGTH(response.body::text) + LENGTH(request.body::text)) <= ${MAX_TOTAL_BODY_SIZE}
  )
  ${sortSQL !== undefined ? `ORDER BY ${sortSQL}` : ""}
  LIMIT ${limit}
  OFFSET ${offset}
`;

  const res = await dbExecute<HeliconeRequest>(query, builtFilter.argsAcc);
  return resultMap(res, (data) => {
    return data.map((d) => {
      if (d.request_path.includes("embeddings") && limit >= 5) {
        return {
          ...d,
          response_body: {
            heliconeMessage: "Embeddings are too large to serve in bulk",
          },
        };
      }
      return {
        ...d,
        response_body: {
          ...d.response_body,
          streamed_data: null,
        },
      };
    });
  });
}

export async function getRequestCountCached(
  org_id: string,
  filter: FilterNode
): Promise<Result<number, string>> {
  const builtFilter = await buildFilterWithAuth({
    org_id,
    argsAcc: [],
    filter,
  });

  const query = `
  SELECT count(request.id)::bigint as count
  FROM cache_hits
    left join request on cache_hits.request_id = request.id
    left join response on request.id = response.request
    left join prompt on request.formatted_prompt_id = prompt.id
  WHERE (
    (${builtFilter.filter})
  )
  `;
  const { data, error } = await dbExecute<{ count: number }>(
    query,
    builtFilter.argsAcc
  );
  if (error !== null) {
    return { data: null, error: error };
  }
  return { data: +data[0].count, error: null };
}

export async function getRequestCount(
  org_id: string,
  filter: FilterNode
): Promise<Result<number, string>> {
  const builtFilter = await buildFilterWithAuth({
    org_id,
    argsAcc: [],
    filter,
  });

  const query = `
  SELECT count(request.id)::bigint as count
  FROM request
    left join response on request.id = response.request
    left join prompt on request.formatted_prompt_id = prompt.id
    left join feedback on response.id = feedback.response_id
  WHERE (
    (${builtFilter.filter})
  )
  `;
  const { data, error } = await dbExecute<{ count: number }>(
    query,
    builtFilter.argsAcc
  );
  if (error !== null) {
    return { data: null, error: error };
  }
  return { data: +data[0].count, error: null };
}

export async function getRequestCountClickhouse(
  org_id: string,
  filter: FilterNode
): Promise<Result<number, string>> {
  const builtFilter = await buildFilterWithAuthClickHouse({
    org_id,
    argsAcc: [],
    filter,
  });

  const query = `
SELECT
  count(DISTINCT r.request_id) as count
from response_copy_v3 r
WHERE (${builtFilter.filter})
  `;
  const { data, error } = await dbQueryClickhouse<{ count: number }>(
    query,
    builtFilter.argsAcc
  );
  if (error !== null) {
    return { data: null, error: error };
  }
  return { data: data[0].count, error: null };
}<|MERGE_RESOLUTION|>--- conflicted
+++ resolved
@@ -47,13 +47,10 @@
   prompt_tokens: number | null;
   completion_tokens: number | null;
   provider: Provider;
-<<<<<<< HEAD
   task_id: string | null;
-=======
   feedback_created_at?: string | null;
   feedback_id?: string | null;
   feedback_rating?: boolean | null;
->>>>>>> 84d91b50
 }
 
 export async function getRequestsCached(
@@ -94,13 +91,10 @@
     response.prompt_tokens as prompt_tokens,
     prompt.name AS prompt_name,
     prompt.prompt AS prompt_regex,
-<<<<<<< HEAD
     request.task_id as task_id,
-=======
     feedback.created_at AS feedback_created_at,
     feedback.id AS feedback_id,
     feedback.rating AS feedback_rating,
->>>>>>> 84d91b50
     (coalesce(request.body ->>'prompt', request.body ->'messages'->0->>'content'))::text as request_prompt,
     (coalesce(response.body ->'choices'->0->>'text', response.body ->'choices'->0->>'message'))::text as response_prompt
   FROM cache_hits
@@ -200,13 +194,10 @@
     response.prompt_tokens as prompt_tokens,
     prompt.name AS prompt_name,
     prompt.prompt AS prompt_regex,
-<<<<<<< HEAD
     request.task_id as task_id,
-=======
     feedback.created_at AS feedback_created_at,
     feedback.id AS feedback_id,
     feedback.rating AS feedback_rating,
->>>>>>> 84d91b50
     (coalesce(request.body ->>'prompt', request.body ->'messages'->0->>'content'))::text as request_prompt,
     (coalesce(response.body ->'choices'->0->>'text', response.body ->'choices'->0->>'message'))::text as response_prompt
   FROM request
