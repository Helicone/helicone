--- conflicted
+++ resolved
@@ -12,10 +12,7 @@
 import { dbExecute, dbQueryClickhouse } from "../db/dbExecute";
 import { ModelMetrics } from "../metrics/modelMetrics";
 import { DataOverTimeRequest } from "../metrics/timeDataHandlerWrapper";
-<<<<<<< HEAD
-=======
 import { DEFAULT_UUID } from "@helicone-package/llm-mapper/types";
->>>>>>> 500bdd67
 
 export async function getCacheCountClickhouse(
   orgId: string,
