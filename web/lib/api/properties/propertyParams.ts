<<<<<<< HEAD
import { FilterLeaf, FilterNode } from "../../shared/filters/filterDefs";
import {
  buildFilterWithAuthClickHouse,
  buildFilterWithAuthClickHouseProperties,
} from "../../shared/filters/filters";
import { Result } from "../../shared/result";
import { dbQueryClickhouse } from "../../shared/db/dbExecute";
=======
import {
  FilterLeaf,
  FilterNode,
} from "../../../services/lib/filters/filterDefs";
import { buildFilterWithAuthClickHouseProperties } from "../../../services/lib/filters/filters";
import { Result } from "../../result";
import { dbQueryClickhouse } from "../db/dbExecute";
>>>>>>> de337f65

export interface PropertyParam {
  property_param: string;
  property_key: string;
}

function getFilterSearchFilterNode(
  property: string,
  search: string
): FilterNode {
  const propertyFilter: FilterLeaf = {
    properties_copy_v2: {
      key: {
        equals: property,
      },
    },
  };
  if (search === "") {
    return propertyFilter;
  }
  const searchFilter: FilterLeaf = {
    properties_copy_v2: {
      value: {
        contains: search,
      },
    },
  };
  return {
    left: propertyFilter,
    right: searchFilter,
    operator: "and",
  };
}

export async function getPropertyParams(
  org_id: string,
  property: string,
  search: string
): Promise<Result<PropertyParam[], string>> {
  const builtFilter = await buildFilterWithAuthClickHouseProperties({
    org_id,
    filter: getFilterSearchFilterNode(property, search),
    argsAcc: [],
  });

  const query = `
  SELECT distinct key as property_key, value as property_param
  from properties_copy_v2
  where (
    ${builtFilter.filter}
  )
  limit 100
`;

  const { data, error } = await dbQueryClickhouse<PropertyParam>(
    query,
    builtFilter.argsAcc
  );

  if (error !== null) {
    return { data: null, error: error };
  }
  return { data: data, error: null };
}<|MERGE_RESOLUTION|>--- conflicted
+++ resolved
@@ -1,12 +1,3 @@
-<<<<<<< HEAD
-import { FilterLeaf, FilterNode } from "../../shared/filters/filterDefs";
-import {
-  buildFilterWithAuthClickHouse,
-  buildFilterWithAuthClickHouseProperties,
-} from "../../shared/filters/filters";
-import { Result } from "../../shared/result";
-import { dbQueryClickhouse } from "../../shared/db/dbExecute";
-=======
 import {
   FilterLeaf,
   FilterNode,
@@ -14,7 +5,6 @@
 import { buildFilterWithAuthClickHouseProperties } from "../../../services/lib/filters/filters";
 import { Result } from "../../result";
 import { dbQueryClickhouse } from "../db/dbExecute";
->>>>>>> de337f65
 
 export interface PropertyParam {
   property_param: string;
