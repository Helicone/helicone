--- conflicted
+++ resolved
@@ -1,18 +1,10 @@
 import {
   FilterNode,
   timeFilterToFilterNode,
-<<<<<<< HEAD
-} from "../../shared/filters/filterDefs";
-import { buildFilterWithAuthClickHouse } from "../../shared/filters/filters";
-import { Result, resultMap } from "../../shared/result";
-import { CLICKHOUSE_PRICE_CALC } from "../../sql/constants";
-import { dbExecute, dbQueryClickhouse } from "../../shared/db/dbExecute";
-=======
 } from "../../../services/lib/filters/filterDefs";
 import { buildFilterWithAuthClickHouse } from "../../../services/lib/filters/filters";
 import { Result, resultMap } from "../../result";
 import { dbQueryClickhouse } from "../db/dbExecute";
->>>>>>> de337f65
 
 export async function getTotalRequests(
   filter: FilterNode,
