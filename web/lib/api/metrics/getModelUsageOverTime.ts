--- conflicted
+++ resolved
@@ -1,20 +1,14 @@
 import { SupabaseClient, User } from "@supabase/supabase-js";
 
-<<<<<<< HEAD
-import { FilterNode } from "../../shared/filters/filterDefs";
-
-import { Result } from "../../shared/result";
-=======
 import { FilterNode } from "../../../services/lib/filters/filterDefs";
 import { Result } from "../../result";
->>>>>>> de337f65
 import {
   isValidTimeIncrement,
   isValidTimeZoneDifference,
 } from "../../sql/timeHelpers";
-import { dbExecute } from "../../shared/db/dbExecute";
+import { dbExecute } from "../db/dbExecute";
 import { DataOverTimeRequest } from "./timeDataHandlerWrapper";
-import { buildFilterWithAuth } from "../../shared/filters/filters";
+import { buildFilterWithAuth } from "../../../services/lib/filters/filters";
 
 export interface AuthClient {
   client: SupabaseClient;
