import {
  FilterNode,
  timeFilterToFilterNode,
} from "../../shared/filters/filterDefs";
import { buildFilterWithAuthClickHousePropResponse } from "../../shared/filters/filters";
import { resultMap } from "../../shared/result";
import { CLICKHOUSE_PRICE_CALC } from "../../sql/constants";
<<<<<<< HEAD
import {
  dbQueryClickhouse,
  printRunnableQuery,
} from "../../shared/db/dbExecute";
=======
import { dbQueryClickhouse } from "../db/dbExecute";
>>>>>>> de337f65

export async function getAggregatedKeyMetrics(
  filter: FilterNode,
  timeFilter: {
    start: Date;
    end: Date;
  },
  org_id: string
) {
  const { filter: filterString, argsAcc } =
    await buildFilterWithAuthClickHousePropResponse({
      org_id,
      filter: {
        left: timeFilterToFilterNode(timeFilter, "property_with_response_v1"),
        right: filter,
        operator: "and",
      },
      argsAcc: [],
    });
  const query = `
  select 
  property_with_response_v1.property_value,
  count(*) as total_requests,
  min(property_with_response_v1.request_created_at) as active_since,
  sum(property_with_response_v1.completion_tokens) / count(*) as avg_completion_tokens_per_request,
  sum(property_with_response_v1.latency) / count(*) as avg_latency_per_request,
  ${CLICKHOUSE_PRICE_CALC("property_with_response_v1")} as total_cost
from property_with_response_v1
where (
${filterString}
)
group by property_value
ORDER BY count(*) DESC
LIMIT 10
`;

  const res = await dbQueryClickhouse<{
    property_value: string;
    total_requests: number;
    active_since: string;
    avg_completion_tokens_per_request: number;
    avg_latency_per_request: number;
    total_cost: number;
  }>(query, argsAcc);

  return resultMap(res, (d) => {
    return d.map((r) => {
      return {
        property_value: r.property_value,
        total_requests: +r.total_requests,
        active_since: r.active_since,
        avg_completion_tokens_per_request: +r.avg_completion_tokens_per_request,
        avg_latency_per_request: +r.avg_latency_per_request,
        total_cost: +r.total_cost,
      };
    });
  });
}<|MERGE_RESOLUTION|>--- conflicted
+++ resolved
@@ -1,18 +1,11 @@
 import {
   FilterNode,
   timeFilterToFilterNode,
-} from "../../shared/filters/filterDefs";
-import { buildFilterWithAuthClickHousePropResponse } from "../../shared/filters/filters";
-import { resultMap } from "../../shared/result";
+} from "../../../services/lib/filters/filterDefs";
+import { buildFilterWithAuthClickHousePropResponse } from "../../../services/lib/filters/filters";
+import { resultMap } from "../../result";
 import { CLICKHOUSE_PRICE_CALC } from "../../sql/constants";
-<<<<<<< HEAD
-import {
-  dbQueryClickhouse,
-  printRunnableQuery,
-} from "../../shared/db/dbExecute";
-=======
 import { dbQueryClickhouse } from "../db/dbExecute";
->>>>>>> de337f65
 
 export async function getAggregatedKeyMetrics(
   filter: FilterNode,
