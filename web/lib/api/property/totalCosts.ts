--- conflicted
+++ resolved
@@ -2,26 +2,11 @@
   FilterNode,
   filterListToTree,
   timeFilterToFilterNode,
-<<<<<<< HEAD
-} from "../../shared/filters/filterDefs";
-import {
-  buildFilterWithAuthClickHouse,
-  buildFilterWithAuthClickHousePropResponse,
-} from "../../shared/filters/filters";
-import { Result, resultMap } from "../../shared/result";
-import { CLICKHOUSE_PRICE_CALC } from "../../sql/constants";
-import {
-  dbExecute,
-  dbQueryClickhouse,
-  printRunnableQuery,
-} from "../../shared/db/dbExecute";
-=======
 } from "../../../services/lib/filters/filterDefs";
 import { buildFilterWithAuthClickHousePropResponse } from "../../../services/lib/filters/filters";
 import { Result, resultMap } from "../../result";
 import { CLICKHOUSE_PRICE_CALC } from "../../sql/constants";
 import { dbQueryClickhouse } from "../db/dbExecute";
->>>>>>> de337f65
 import { convertTextOperators } from "../graphql/query/helper";
 import { PropertyFilter } from "../graphql/schema/types/graphql";
 
