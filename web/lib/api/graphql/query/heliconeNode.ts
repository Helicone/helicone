import { ApolloError } from "apollo-server-errors";
import { Context } from "../../../../pages/api/graphql";
import {
  FilterLeaf,
  filterListToTree,
  FilterNode,
<<<<<<< HEAD
} from "../../../shared/filters/filterDefs";
import { resultMap } from "../../../shared/result";
import { getCacheCount, getModelMetrics } from "../../cache/stats";
import { modelCost } from "../../metrics/costCalc";
import { getTotalCostProperties } from "../../property/totalCosts";
import {
  getRequestCount,
  getRequestsDateRange,
} from "../../../shared/request/request";
=======
} from "../../../../services/lib/filters/filterDefs";
>>>>>>> de337f65
import {
  QueryHeliconeNodeArgs,
  HeliconeNode,
  HeliconeNodeFilter,
} from "../schema/types/graphql";
import { convertTextOperators, convertTimeOperators } from "./helper";
import { getNodes } from "../../nodes/nodes";

const filterInputToFilterLeaf: {
  [key in keyof HeliconeNodeFilter]: (
    filter: HeliconeNodeFilter[key]
  ) => FilterLeaf | undefined;
} = {
  id: (id) => {
    if (id === undefined || id === null) {
      return undefined;
    }
    return {
      job_node: {
        id: convertTextOperators(id),
      },
    };
  },
  property: (property) => {
    if (property === undefined || property === null) {
      return undefined;
    }
    return {
      job_node: {
        custom_properties: {
          [property.name]: convertTextOperators(property.value),
        },
      },
    };
  },
  name: (name) => {
    if (name === undefined || name === null) {
      return undefined;
    }
    return {
      job_node: {
        name: convertTextOperators(name),
      },
    };
  },
  description: (description) => {
    if (description === undefined || description === null) {
      return undefined;
    }
    return {
      job_node: {
        description: convertTextOperators(description),
      },
    };
  },
  updated_at: (updatedAt) => {
    if (updatedAt === undefined || updatedAt === null) {
      return undefined;
    }
    return {
      job_node: {
        updated_at: convertTimeOperators(updatedAt),
      },
    };
  },
  created_at: (createdAt) => {
    if (createdAt === undefined || createdAt === null) {
      return undefined;
    }
    return {
      job_node: {
        created_at: convertTimeOperators(createdAt),
      },
    };
  },
};

function convertFilterInputToFilterLeaf(
  filter: HeliconeNodeFilter
): FilterNode {
  const keys = Object.keys(filter) as (keyof HeliconeNodeFilter)[];
  const convertedFilters = keys
    .map((key) => {
      const toLeaf = filterInputToFilterLeaf[key];
      if (toLeaf === undefined) {
        return undefined;
      }
      return toLeaf(filter[key] as any);
    })
    .filter((f): f is FilterLeaf => f !== undefined);
  return filterListToTree(convertedFilters, "and");
}

export async function heliconeNode(
  _root: any,
  args: QueryHeliconeNodeArgs,
  context: Context,
  _info: any
): Promise<HeliconeNode[]> {
  const orgId = await context.getOrgIdOrThrow();
  const { limit, offset, filters, jobId } = {
    limit: args.limit ?? 100,
    offset: args.offset ?? 0,
    filters: args.filters ?? [],
    jobId: args.job_id ?? undefined,
  };
  const convertedFilters: FilterNode[] = filters.map((f) =>
    convertFilterInputToFilterLeaf(f)
  );

  let filter = filterListToTree(convertedFilters, "and");
  if (jobId !== undefined) {
    filter = {
      left: {
        job_node: {
          job_id: {
            equals: jobId,
          },
        },
      },
      right: filter,
      operator: "and",
    };
  }

  const { data, error } = await getNodes(orgId, filter, offset, limit);

  if (error !== null) {
    throw new ApolloError(error, "INTERNAL_SERVER_ERROR");
  }

  return data.map((node) => ({
    id: node.id,
    name: node.name,
    description: node.description,
    created_at: node.created_at,
    updated_at: node.updated_at,
    job_id: node.job_id,
    parent_node_ids: node.parent_node_ids ?? [],
    properties: Object.entries(node.properties).map(([key, value]) => ({
      name: key,
      value,
    })),
  }));
}<|MERGE_RESOLUTION|>--- conflicted
+++ resolved
@@ -4,19 +4,7 @@
   FilterLeaf,
   filterListToTree,
   FilterNode,
-<<<<<<< HEAD
-} from "../../../shared/filters/filterDefs";
-import { resultMap } from "../../../shared/result";
-import { getCacheCount, getModelMetrics } from "../../cache/stats";
-import { modelCost } from "../../metrics/costCalc";
-import { getTotalCostProperties } from "../../property/totalCosts";
-import {
-  getRequestCount,
-  getRequestsDateRange,
-} from "../../../shared/request/request";
-=======
 } from "../../../../services/lib/filters/filterDefs";
->>>>>>> de337f65
 import {
   QueryHeliconeNodeArgs,
   HeliconeNode,
