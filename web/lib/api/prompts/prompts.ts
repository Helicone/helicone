<<<<<<< HEAD
import { SupabaseClient } from "@supabase/auth-helpers-nextjs";
import { getPagination } from "../../../components/shared/getPagination";
import { dbExecute } from "../../shared/db/dbExecute";
import { Result } from "../../shared/result";
import { Database } from "../../../supabase/database.types";
=======
import { dbExecute } from "../db/dbExecute";
import { Result } from "../../result";
>>>>>>> de337f65

export interface Value {
  value: string;
}

export async function getPromptValues(
  user_id: string
): Promise<Result<Value[], string>> {
  const query = `
SELECT DISTINCT keys AS value
FROM request r
JOIN user_api_keys u ON r.auth_hash = u.api_key_hash
CROSS JOIN LATERAL jsonb_object_keys(prompt_values) keys
WHERE (u.user_id = '${user_id}');`;

  const { data, error } = await dbExecute<Value>(query, []);
  if (error !== null) {
    return { data: null, error: error };
  }
  return { data: data, error: null };
}<|MERGE_RESOLUTION|>--- conflicted
+++ resolved
@@ -1,13 +1,5 @@
-<<<<<<< HEAD
-import { SupabaseClient } from "@supabase/auth-helpers-nextjs";
-import { getPagination } from "../../../components/shared/getPagination";
-import { dbExecute } from "../../shared/db/dbExecute";
-import { Result } from "../../shared/result";
-import { Database } from "../../../supabase/database.types";
-=======
 import { dbExecute } from "../db/dbExecute";
 import { Result } from "../../result";
->>>>>>> de337f65
 
 export interface Value {
   value: string;
