import functools
<<<<<<< HEAD
import uuid
=======
import inspect
>>>>>>> 6b5d5987
import os
import openai
import requests
import warnings
from openai.api_resources import (
    ChatCompletion,
    Completion,
    Edit,
    Embedding,
    Image,
    Moderation,
)

api_key = os.environ.get("HELICONE_API_KEY", None)
if (api_key is None):
    warnings.warn("Helicone API key is not set as an environment variable.")

base_url = os.environ.get("HELICONE_BASE_URL", "https://oai.hconeai.com/v1")

def normalize_data_type(data_type):
    if isinstance(data_type, str):
        data_type = data_type.lower()

    if data_type in (str, "str", "string"):
        return "string"
    elif data_type in (bool, "bool", "boolean"):
        return "boolean"
    elif data_type in (float, int, "float", "int", "numerical"):
        return "numerical"
    elif data_type in (object, "object", "categorical"):
        return "categorical"
    else:
        raise ValueError("Invalid data_type provided. Please use a valid data type or string.")


class Helicone:
    def __init__(self):
        self.openai = openai
        self.apply_helicone_auth()

    @property
    def api_key(self):
        global api_key
        return api_key

    @api_key.setter
    def api_key(self, value):
        global api_key
        api_key = value

    @property
    def base_url(self):
        global base_url
        return base_url

    @base_url.setter
    def base_url(self, value):
        global base_url
        base_url = value

    def log_feedback(self, response, name, value, data_type=None):
        helicone_id = response.get("helicone", {}).get("id")
        if not helicone_id:
            raise ValueError("The provided response does not have a valid Helicone ID.")

        feedback_data = {
            "helicone-id": helicone_id,
            "name": name,
            "value": value,
        }
        if data_type:
            feedback_data["data-type"] = normalize_data_type(data_type)

        url = f"{base_url}/feedback"

        headers = {
            "Content-Type": "application/json",
            "Helicone-Auth": f"Bearer {api_key}",
        }

        response = requests.post(url, headers=headers, json=feedback_data)
        response.raise_for_status()
        return response.json()


    def _with_helicone_auth(self, func):
        @functools.wraps(func)
        def wrapper(*args, **kwargs):
            headers = kwargs.get("headers", {})

            if "Helicone-Auth" not in headers and api_key:
                headers["Helicone-Auth"] = f"Bearer {api_key}"

            # Generate a UUID and add it to the headers
            helicone_request_id = str(uuid.uuid4())
            headers["helicone-request-id"] = helicone_request_id

            headers.update(self._get_property_headers(kwargs.pop("properties", {})))
            headers.update(self._get_cache_headers(kwargs.pop("cache", None)))
            headers.update(self._get_retry_headers(kwargs.pop("retry", None)))
            headers.update(self._get_rate_limit_policy_headers(kwargs.pop("rate_limit_policy", None)))

            kwargs["headers"] = headers

            original_api_base = openai.api_base
            openai.api_base = base_url
            try:
                result = func(*args, **kwargs)
            finally:
                openai.api_base = original_api_base

            # Add the "helicone" field to the response object
            result["helicone"] = {"id": helicone_request_id}

            return result

        return wrapper
    
    def _with_helicone_auth_async(self, func):
        @functools.wraps(func)
        async def async_func_wrapper(*args, **kwargs):
            headers = kwargs.get("headers", {})

            if "Helicone-Auth" not in headers and self.api_key:
                headers["Helicone-Auth"] = f"Bearer {self.api_key}"

            headers.update(self._get_property_headers(kwargs.pop("properties", {})))
            headers.update(self._get_cache_headers(kwargs.pop("cache", None)))
            headers.update(self._get_retry_headers(kwargs.pop("retry", None)))
            headers.update(self._get_rate_limit_policy_headers(kwargs.pop("rate_limit_policy", None)))

            kwargs["headers"] = headers

            original_api_base = openai.api_base
            openai.api_base = "https://oai.hconeai.com/v1"
            try:
                return await func(*args, **kwargs)
            finally:
                openai.api_base = original_api_base

        @functools.wraps(func)
        async def async_gen_wrapper(*args, **kwargs):
            headers = kwargs.get("headers", {})

            if "Helicone-Auth" not in headers and self.api_key:
                headers["Helicone-Auth"] = f"Bearer {self.api_key}"

            headers.update(self._get_property_headers(kwargs.pop("properties", {})))
            headers.update(self._get_cache_headers(kwargs.pop("cache", None)))
            headers.update(self._get_retry_headers(kwargs.pop("retry", None)))
            headers.update(self._get_rate_limit_policy_headers(kwargs.pop("rate_limit_policy", None)))

            kwargs["headers"] = headers

            original_api_base = openai.api_base
            openai.api_base = "https://oai.hconeai.com/v1"
            try:
                async for item in func(*args, **kwargs):
                    yield item
            finally:
                openai.api_base = original_api_base

        return async_gen_wrapper if inspect.isasyncgenfunction(func) else async_func_wrapper



    def _get_property_headers(self, properties):
        return {f"Helicone-Property-{key}": str(value) for key, value in properties.items()}

    def _get_cache_headers(self, cache):
        return {"Helicone-Cache-Enabled": "true"} if cache is True else {}

    def _get_retry_headers(self, retry):
        if isinstance(retry, bool) and retry:
            return {"Helicone-Retry-Enabled": "true"}
        elif isinstance(retry, dict):
            headers = {"Helicone-Retry-Enabled": "true"}
            if "num" in retry:
                headers["Helicone-Retry-Num"] = str(retry["num"])
            if "factor" in retry:
                headers["Helicone-Retry-Factor"] = str(retry["factor"])
            if "min_timeout" in retry:
                headers["Helicone-Retry-Min-Timeout"] = str(retry["min_timeout"])
            if "max_timeout" in retry:
                headers["Helicone-Retry-Max-Timeout"] = str(retry["max_timeout"])
            return headers
        return {}

    def _get_rate_limit_policy_headers(self, rate_limit_policy):
        if rate_limit_policy:
            if isinstance(rate_limit_policy, str):
                policy = rate_limit_policy
            elif isinstance(rate_limit_policy, dict):
                policy = f'{rate_limit_policy["quota"]};w={rate_limit_policy["time_window"]}'
                if "segment" in rate_limit_policy:
                    policy += f';s={rate_limit_policy["segment"]}'
            else:
                raise TypeError("rate_limit_policy must be either a string or a dictionary")
            return {"Helicone-RateLimit-Policy": policy}
        return {}


    def apply_helicone_auth(self):
        api_resources_classes = [
            (ChatCompletion, "create", "acreate"),
            (Completion, "create", "acreate"),
            (Edit, "create", "acreate"),
            (Embedding, "create", "acreate"),
            (Image, "create", "acreate"),
            (Moderation, "create", "acreate"),
        ]

        for api_resource_class, method, async_method in api_resources_classes:
            create_method = getattr(api_resource_class, method)
            setattr(api_resource_class, method, self._with_helicone_auth(create_method))

            async_create_method = getattr(api_resource_class, async_method)
            setattr(api_resource_class, async_method, self._with_helicone_auth_async(async_create_method))

    

helicone = Helicone()
log_feedback = helicone.log_feedback<|MERGE_RESOLUTION|>--- conflicted
+++ resolved
@@ -1,9 +1,6 @@
 import functools
-<<<<<<< HEAD
 import uuid
-=======
 import inspect
->>>>>>> 6b5d5987
 import os
 import openai
 import requests
