/**
 * Main registry with O(1) endpoint access
 */

import type {
  Endpoint,
  ModelConfig,
  ModelProviderConfig,
  UserEndpointConfig,
} from "./types";
import { buildIndexes } from "./build-indexes";
import { buildEndpointUrl, buildModelId, type ProviderName } from "./providers";
import { Result, ok, err } from "../../common/result";

// Import all models and endpoints from authors
import { anthropicModels, anthropicEndpointConfig } from "./authors/anthropic";
import { openaiModels, openaiEndpointConfig } from "./authors/openai";

// Combine all models FIRST (so ModelName is available)
const allModels = {
  ...anthropicModels,
  ...openaiModels,
} satisfies Record<string, ModelConfig>;

export type ModelName = keyof typeof allModels;

// NOW we can use ModelName in the type
const modelProviderConfigs = {
  ...anthropicEndpointConfig,
  ...openaiEndpointConfig,
} satisfies Record<string, ModelProviderConfig>;

export type ModelProviderConfigId = keyof typeof modelProviderConfigs;

// Extract all deployment names
export type DeploymentName = {
  [K in ModelProviderConfigId]: (typeof modelProviderConfigs)[K] extends {
    endpointConfigs: infer D;
  }
    ? D extends Record<string, any>
      ? keyof D & string
      : never
    : never;
}[ModelProviderConfigId];

export type EndpointId = `${ModelName}:${ProviderName}:${DeploymentName}`;

// Build indexes at module load time
const indexes = buildIndexes(modelProviderConfigs);

export class ModelRegistry {
  getModel(modelId: string): Result<ModelConfig> {
    const model = allModels[modelId as ModelName];
    return model ? ok(model) : err(`Model not found: ${modelId}`);
  }

  getAllModels(): Result<ModelConfig[]> {
    return ok(Object.values(allModels));
  }

  getAllModelIds(): Result<ModelName[]> {
    return ok(Object.keys(allModels) as ModelName[]);
  }

  getAllModelsWithIds(): Result<Record<ModelName, ModelConfig>> {
    return ok(allModels);
  }

  getPtbEndpointById(
    model: string,
    provider: string,
    endpointConfigId: string = "*"
  ): Result<Endpoint> {
    const endpointId = `${model}:${provider}:${endpointConfigId}`;
    const endpoint = indexes.endpointIdToEndpoint.get(endpointId as EndpointId);
    return endpoint ? ok(endpoint) : err(`Endpoint not found: ${endpointId}`);
  }

  getPtbEndpoints(
    model: string, // Model name (gpt-4o, claude-3-5-haiku, etc)
    provider?: string, // Provider name (openai, anthropic, etc)
    endpointConfigId?: string // Deployment/region name (us-east-1, etc)
  ): Result<Endpoint[]> {
    // Case 1: Model + Provider + EndpointConfigId - return specific endpoint as array
    if (provider && endpointConfigId) {
      const result = this.getPtbEndpointById(model, provider, endpointConfigId);
      return result.error ? result : ok([result.data!]);
    }

    // Case 2: Model + Provider - return all endpoints for that provider
    if (provider) {
      return this.getPtbEndpointsByProvider(model, provider);
    }

    // Case 3: Model only - return all PTB endpoints
    return this.getPtbEndpointsByModel(model);
  }

  getPtbEndpointsByModel(model: string): Result<Endpoint[]> {
    const endpoints = indexes.modelToPtbEndpoints.get(model as ModelName) || [];
    return ok(endpoints);
  }

<<<<<<< HEAD
  getPtbEndpointsByProvider(
    model: string,
    provider: string
  ): Result<Endpoint[]> {
    const configId = `${model}:${provider}` as ModelProviderConfigId;
    const endpoints = indexes.modelProviderIdToPtbEndpoints.get(configId) || [];
    return ok(endpoints);
=======
  createFallbackEndpoint(modelName: string, provider: ProviderName): Endpoint {
    return {
      providerModelId: modelName,
      modelId: modelName as ModelName,
      ptbEnabled: false,
      provider,
      pricing: {
        prompt: 0,
        completion: 0,
      },
      contextLength: 0,
      maxCompletionTokens: 0,
      supportedParameters: [],
    };
  }

  /**
   * Get all endpoints for a model (sorted by cost, cheapest first)
   */
  getModelEndpoints(model: string): Result<Endpoint[]> {
    const endpoints = indexes.byModel.get(model as ModelName) || [];
    return ok(endpoints); // Always return success with empty array if not found
>>>>>>> 8bd4891c
  }

  getProviderModels(provider: string): Result<Set<ModelName>> {
    const models =
      indexes.providerToModels.get(provider as ProviderName) || new Set();
    return ok(models);
  }

  buildUrl(
    endpointConfig: ModelProviderConfig,
    userConfig?: UserEndpointConfig
  ): Result<string> {
    return buildEndpointUrl(endpointConfig, userConfig);
  }

  buildModelId(
    endpointConfig: ModelProviderConfig,
    userConfig?: UserEndpointConfig
  ): Result<string> {
    return buildModelId(endpointConfig, userConfig);
  }

  getModelProviderConfig(
    model: string,
    provider: string
  ): Result<ModelProviderConfig> {
    const configId = `${model}:${provider}` as ModelProviderConfigId;
    const config = indexes.endpointConfigIdToEndpointConfig.get(configId);
    return config ? ok(config) : err(`Config not found: ${configId}`);
  }

  getModelProviderConfigs(model: string): Result<ModelProviderConfig[]> {
    const configs =
      indexes.modelToEndpointConfigs.get(model as ModelName) || [];
    return ok(configs);
  }

  getModelProviders(model: string): Result<Set<ProviderName>> {
    const providers =
      indexes.modelToProviders.get(model as ModelName) || new Set();
    return ok(providers);
  }
}

export const registry = new ModelRegistry();

export const {
  getModel,
  getAllModels,
  getAllModelIds,
  getAllModelsWithIds,
<<<<<<< HEAD
=======
  getEndpoint,
  createFallbackEndpoint,
  getModelEndpoints,
>>>>>>> 8bd4891c
  getPtbEndpoints,
  getPtbEndpointById,
  getPtbEndpointsByModel,
  getPtbEndpointsByProvider,
  getProviderModels,
  getModelProviderConfig,
  getModelProviderConfigs,
} = registry;<|MERGE_RESOLUTION|>--- conflicted
+++ resolved
@@ -101,19 +101,9 @@
     return ok(endpoints);
   }
 
-<<<<<<< HEAD
-  getPtbEndpointsByProvider(
-    model: string,
-    provider: string
-  ): Result<Endpoint[]> {
-    const configId = `${model}:${provider}` as ModelProviderConfigId;
-    const endpoints = indexes.modelProviderIdToPtbEndpoints.get(configId) || [];
-    return ok(endpoints);
-=======
   createFallbackEndpoint(modelName: string, provider: ProviderName): Endpoint {
     return {
       providerModelId: modelName,
-      modelId: modelName as ModelName,
       ptbEnabled: false,
       provider,
       pricing: {
@@ -126,13 +116,13 @@
     };
   }
 
-  /**
-   * Get all endpoints for a model (sorted by cost, cheapest first)
-   */
-  getModelEndpoints(model: string): Result<Endpoint[]> {
-    const endpoints = indexes.byModel.get(model as ModelName) || [];
-    return ok(endpoints); // Always return success with empty array if not found
->>>>>>> 8bd4891c
+  getPtbEndpointsByProvider(
+    model: string,
+    provider: string
+  ): Result<Endpoint[]> {
+    const configId = `${model}:${provider}` as ModelProviderConfigId;
+    const endpoints = indexes.modelProviderIdToPtbEndpoints.get(configId) || [];
+    return ok(endpoints);
   }
 
   getProviderModels(provider: string): Result<Set<ModelName>> {
@@ -184,12 +174,7 @@
   getAllModels,
   getAllModelIds,
   getAllModelsWithIds,
-<<<<<<< HEAD
-=======
-  getEndpoint,
   createFallbackEndpoint,
-  getModelEndpoints,
->>>>>>> 8bd4891c
   getPtbEndpoints,
   getPtbEndpointById,
   getPtbEndpointsByModel,
