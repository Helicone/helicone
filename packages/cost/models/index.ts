/**
 * Model Registry v2 - Flat Structure
 *
 * Main entry point for the model registry
 */

// Export all types
export * from "./types";

// Re-export Result type from common package
export * from "../../common/result";

// Export registry and convenience functions
export {
  registry,
  getModel,
  getAllModels,
  getAllModelIds,
  getAllModelsWithIds,
  getPtbEndpoints,
  getPtbEndpointById,
  getPtbEndpointsByModel,
  getPtbEndpointsByProvider,
  getProviderModels,
  getModelProviderConfig,
  getModelProviderConfigs,
  type ModelName,
  type ModelProviderConfigId,
  type EndpointId,
} from "./registry";

export type { Endpoint, ModelProviderConfig, ProviderConfig } from "./types";

// Export provider utilities
export {
  getProvider,
  buildEndpointUrl,
  buildModelId,
<<<<<<< HEAD
  type ProviderName,
=======
  authenticateRequest,
>>>>>>> 8bd4891c
} from "./providers";<|MERGE_RESOLUTION|>--- conflicted
+++ resolved
@@ -36,9 +36,6 @@
   getProvider,
   buildEndpointUrl,
   buildModelId,
-<<<<<<< HEAD
   type ProviderName,
-=======
   authenticateRequest,
->>>>>>> 8bd4891c
 } from "./providers";