import { BaseProvider } from "./base";
import type {
  RequestBodyContext,
  Endpoint,
  AuthContext,
  AuthResult,
  RequestParams,
  ResponseFormat,
} from "../types";
import { getGoogleAccessToken } from "../../auth/gcpServiceAccountAuth";
import { CacheProvider } from "../../../common/cache/provider";

export class VertexProvider extends BaseProvider {
  readonly displayName = "Vertex AI";
  readonly baseUrl = "https://{region}-aiplatform.googleapis.com";
  readonly auth = "service_account" as const;
  readonly requiredConfig = ["projectId", "region"] as const;
  readonly pricingPages = [
    "https://cloud.google.com/vertex-ai/generative-ai/pricing",
    "https://ai.google.dev/pricing",
  ];
  readonly modelPages = [
    "https://cloud.google.com/vertex-ai/generative-ai/docs/learn/models",
  ];

  readonly uiConfig = {
    logoUrl: "/assets/home/providers/gemini.webp",
    description:
      "Configure your Google Cloud service account for Vertex AI models",
    docsUrl: "https://docs.helicone.ai/integrations/gemini/vertex/curl",
    relevanceScore: 85,
  };

  buildUrl(endpoint: Endpoint, requestParams: RequestParams): string {
    const modelId = endpoint.providerModelId || "";
    const projectId = endpoint.userConfig.projectId;
    const region = endpoint.userConfig.region || "us-central1";

    if (modelId.toLowerCase().includes("gemini")) {
      if (!projectId) {
        throw new Error(
          "Vertex AI requires projectId in config for Gemini models"
        );
      }

      const baseUrlWithRegion = this.baseUrl.replace("{region}", region);
      return `${baseUrlWithRegion}/v1beta1/projects/${projectId}/locations/${region}/endpoints/openapi/chat/completions`;
    }

    if (!projectId || !region) {
      throw new Error(
        "Vertex AI requires projectId and region in config for non-Gemini models"
      );
    }

    const publisher = endpoint.author || "anthropic";
    const baseUrlWithRegion = this.baseUrl.replace("{region}", region);
    const baseEndpointUrl = `${baseUrlWithRegion}/v1/projects/${projectId}/locations/${region}/publishers/${publisher}/models/${modelId}`;

    // Determine the endpoint based on streaming
    const isStreaming = requestParams.isStreaming === true;
    return `${baseEndpointUrl}:${isStreaming ? "streamRawPredict" : "predict"}`;
  }

  buildRequestBody(endpoint: Endpoint, context: RequestBodyContext): string {
    const modelId = endpoint.providerModelId || "";

    if (modelId.toLowerCase().includes("gemini")) {
      const updatedBody = {
        ...context.parsedBody,
        model: `google/${modelId}`,
      };
      return JSON.stringify(updatedBody);
    }

    if (endpoint.author === "anthropic") {
      const anthropicBody =
        context.bodyMapping === "OPENAI"
          ? context.toAnthropic(context.parsedBody, endpoint.providerModelId)
          : context.parsedBody;
      const updatedBody = {
        ...anthropicBody,
        anthropic_version: "vertex-2023-10-16",
        model: undefined, // model is not needed in Vertex inputs (as its defined via URL)
      };
      return JSON.stringify(updatedBody);
    }
    return JSON.stringify(context.parsedBody);
  }

  async authenticate(
    authContext: AuthContext,
    endpoint: Endpoint,
    cacheProvider?: CacheProvider
  ): Promise<AuthResult> {
    if (!authContext.apiKey) {
      throw new Error(
        "Service account JSON is required for Vertex AI authentication"
      );
    }

    const accessToken = await getGoogleAccessToken(
      authContext.apiKey,
      authContext.orgId,
      ["https://www.googleapis.com/auth/cloud-platform"],
      cacheProvider
    );

    return {
      headers: {
        Authorization: `Bearer ${accessToken}`,
      },
    };
  }

<<<<<<< HEAD
  determineResponseFormat(endpoint: Endpoint): ResponseFormat {
    if (endpoint.author === "anthropic" || endpoint.providerModelId.includes("claude-")) {
      return "ANTHROPIC";
    }
    return "OPENAI";
=======
  async buildErrorMessage(response: Response): Promise<string> {
    try {
      const respJson = (await response.json()) as any;
      if (respJson.error?.message) { // Anthropic error format
        return respJson.error.message;
      } else if (respJson[0]?.error?.message) { // Gemini error format
        return respJson[0].error.message;
      }
      return `Request failed with status ${response.status}`;
    } catch (error) {
      return `Request failed with status ${response.status}`;
    }
>>>>>>> 64003f9c
  }
}<|MERGE_RESOLUTION|>--- conflicted
+++ resolved
@@ -113,13 +113,6 @@
     };
   }
 
-<<<<<<< HEAD
-  determineResponseFormat(endpoint: Endpoint): ResponseFormat {
-    if (endpoint.author === "anthropic" || endpoint.providerModelId.includes("claude-")) {
-      return "ANTHROPIC";
-    }
-    return "OPENAI";
-=======
   async buildErrorMessage(response: Response): Promise<string> {
     try {
       const respJson = (await response.json()) as any;
@@ -132,6 +125,12 @@
     } catch (error) {
       return `Request failed with status ${response.status}`;
     }
->>>>>>> 64003f9c
   }
+
+  determineResponseFormat(endpoint: Endpoint): ResponseFormat {
+    if (endpoint.author === "anthropic" || endpoint.providerModelId.includes("claude-")) {
+      return "ANTHROPIC";
+    }
+    return "OPENAI";
+  } 
 }