import { BaseProvider } from "./base";
import type {
  RequestBodyContext,
  Endpoint,
  AuthContext,
  AuthResult,
  RequestParams,
} from "../types";
import { getGoogleAccessToken } from "../../auth/gcpServiceAccountAuth";
import { CacheProvider } from "../../../common/cache/provider";

export class VertexProvider extends BaseProvider {
  readonly displayName = "Vertex AI";
  readonly baseUrl = "https://{region}-aiplatform.googleapis.com";
  readonly auth = "service_account" as const;
  readonly requiredConfig = ["projectId", "region"] as const;
  readonly pricingPages = [
    "https://cloud.google.com/vertex-ai/generative-ai/pricing",
    "https://ai.google.dev/pricing",
  ];
  readonly modelPages = [
    "https://cloud.google.com/vertex-ai/generative-ai/docs/learn/models",
  ];

  readonly uiConfig = {
    logoUrl: "/assets/home/providers/gemini.webp",
    description:
      "Configure your Google Cloud service account for Vertex AI models",
    docsUrl: "https://docs.helicone.ai/integrations/gemini/vertex/curl",
    relevanceScore: 85,
  };

  buildUrl(endpoint: Endpoint, requestParams: RequestParams): string {
    const modelId = endpoint.providerModelId || "";
    const projectId = endpoint.userConfig.projectId;
    const region = endpoint.userConfig.region || "us-central1";

    if (modelId.toLowerCase().includes("gemini")) {
      if (!projectId) {
        throw new Error(
          "Vertex AI requires projectId in config for Gemini models"
        );
      }

      const baseUrlWithRegion = this.baseUrl.replace("{region}", region);
      return `${baseUrlWithRegion}/v1beta1/projects/${projectId}/locations/${region}/endpoints/openapi/chat/completions`;
    }

    if (!projectId || !region) {
      throw new Error(
        "Vertex AI requires projectId and region in config for non-Gemini models"
      );
    }

    const publisher = endpoint.author || "anthropic";
    const baseUrlWithRegion = this.baseUrl.replace("{region}", region);
    const baseEndpointUrl = `${baseUrlWithRegion}/v1/projects/${projectId}/locations/${region}/publishers/${publisher}/models/${modelId}`;

    // Determine the endpoint based on streaming
    const isStreaming = requestParams.isStreaming === true;
    return `${baseEndpointUrl}:${isStreaming ? "streamRawPredict" : "predict"}`;
  }

  buildRequestBody(endpoint: Endpoint, context: RequestBodyContext): string {
    const modelId = endpoint.providerModelId || "";

    if (modelId.toLowerCase().includes("gemini")) {
      const updatedBody = {
        ...context.parsedBody,
        model: `google/${modelId}`,
      };
      return JSON.stringify(updatedBody);
    }

    if (endpoint.author === "anthropic") {
      const anthropicBody =
        context.bodyMapping === "OPENAI"
          ? context.toAnthropic(context.parsedBody, endpoint.providerModelId)
          : context.parsedBody;
      const updatedBody = {
        ...anthropicBody,
        anthropic_version: "vertex-2023-10-16",
<<<<<<< HEAD
=======
        model: endpoint.providerModelId,
>>>>>>> b215f149
      };
      return JSON.stringify(updatedBody);
    }

    return JSON.stringify({
      ...context.parsedBody,
      model: endpoint.providerModelId,
    });
  }

  async authenticate(
    authContext: AuthContext,
    endpoint: Endpoint,
    cacheProvider?: CacheProvider
  ): Promise<AuthResult> {
    if (!authContext.apiKey) {
      throw new Error(
        "Service account JSON is required for Vertex AI authentication"
      );
    }

    const accessToken = await getGoogleAccessToken(
      authContext.apiKey,
      authContext.orgId,
      ["https://www.googleapis.com/auth/cloud-platform"],
      cacheProvider
    );

    return {
      headers: {
        Authorization: `Bearer ${accessToken}`,
      },
    };
  }
}<|MERGE_RESOLUTION|>--- conflicted
+++ resolved
@@ -80,10 +80,7 @@
       const updatedBody = {
         ...anthropicBody,
         anthropic_version: "vertex-2023-10-16",
-<<<<<<< HEAD
-=======
         model: endpoint.providerModelId,
->>>>>>> b215f149
       };
       return JSON.stringify(updatedBody);
     }
