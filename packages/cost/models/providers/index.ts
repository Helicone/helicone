import { AnthropicProvider } from "./anthropic";
import { AzureOpenAIProvider } from "./azure";
import { BedrockProvider } from "./bedrock";
import { CerebrasProvider } from "./cerebras";
import { ChutesProvider } from "./chutes";
import { CohereProvider } from "./cohere";
import { DeepInfraProvider } from "./deepinfra";
import { DeepSeekProvider } from "./deepseek";
import { GoogleProvider } from "./google";
import { GroqProvider } from "./groq";
import { HeliconeProvider } from "./helicone";
import { MistralAIProvider } from "./mistralai";
import { NebiusProvider } from "./nebius";
import { NovitaProvider } from "./novita";
import { OpenAIProvider } from "./openai";
import { OpenRouterProvider } from "./openrouter";
import { PerplexityProvider } from "./perplexity";
import { VertexProvider } from "./vertex";
import { XAIProvider } from "./xai";

// Create singleton instances (stateless, so safe to share)
export const providers = {
  anthropic: new AnthropicProvider(),
  azure: new AzureOpenAIProvider(),
  bedrock: new BedrockProvider(),
  cerebras: new CerebrasProvider(),
  chutes: new ChutesProvider(),
  cohere: new CohereProvider(),
  deepinfra: new DeepInfraProvider(),
  deepseek: new DeepSeekProvider(),
  "google-ai-studio": new GoogleProvider(),
  groq: new GroqProvider(),
  helicone: new HeliconeProvider(),
  mistralai: new MistralAIProvider(),
  nebius: new NebiusProvider(),
  novita: new NovitaProvider(),
  openai: new OpenAIProvider(),
  openrouter: new OpenRouterProvider(),
  perplexity: new PerplexityProvider(),
  vertex: new VertexProvider(),
  xai: new XAIProvider()
} as const;

export type ModelProviderName = keyof typeof providers;

// TODO: temporarily whitelist responses API providers until all mappings are done
export const ResponsesAPIEnabledProviders: ModelProviderName[] = [
  "openai",
  "helicone",

  // chat completions only
  "azure",
  "chutes",
  "cohere",
  "deepinfra",
  "deepseek",

  // has known issues with returning structured JSONS
  // should be okay to enable, but its not stable enough to add without request
  // "google-ai-studio",
<<<<<<< HEAD

=======
  "cerebras",
>>>>>>> 63f1d310
  "groq",
  "mistralai",
  "nebius",
  "novita",
  "openrouter",
  "perplexity",
  "xai",

  // anthropic and chat completions provider
  "vertex"

  // anthropic only
  // none right now, need anthropic mapper
];

// Re-export base for extending
export { BaseProvider } from "./base";<|MERGE_RESOLUTION|>--- conflicted
+++ resolved
@@ -58,11 +58,7 @@
   // has known issues with returning structured JSONS
   // should be okay to enable, but its not stable enough to add without request
   // "google-ai-studio",
-<<<<<<< HEAD
-
-=======
   "cerebras",
->>>>>>> 63f1d310
   "groq",
   "mistralai",
   "nebius",
