import { SignatureV4 } from "@smithy/signature-v4";
import { Sha256 } from "@aws-crypto/sha256-js";
import { HttpRequest } from "@smithy/protocol-http";
import { BaseProvider } from "./base";
import type {
  AuthContext,
  AuthResult,
  RequestBodyContext,
  Endpoint,
  RequestParams,
  ModelProviderConfig,
  UserEndpointConfig,
  ResponseFormat,
} from "../types";

export class BedrockProvider extends BaseProvider {
  readonly displayName = "AWS Bedrock";
  readonly baseUrl = "https://bedrock-runtime.{region}.amazonaws.com";
  readonly auth = "aws-signature" as const;
  readonly requiredConfig = ["region"] as const;
  readonly pricingPages = ["https://aws.amazon.com/bedrock/pricing/"];
  readonly modelPages = [
    "https://docs.aws.amazon.com/bedrock/latest/userguide/model-ids.html",
  ];

  private getModelId(
    modelProviderConfig: ModelProviderConfig,
    userEndpointConfig: UserEndpointConfig
  ): string {
    if (userEndpointConfig.crossRegion && userEndpointConfig.region) {
      const regionPrefix = userEndpointConfig.region.split("-")[0];
      return `${regionPrefix}.${modelProviderConfig.providerModelId}`;
    }
    return modelProviderConfig.providerModelId;
  }

  buildUrl(endpoint: Endpoint, requestParams: RequestParams): string {
    const region = endpoint.userConfig.region || "us-east-1";
    const modelId = this.getModelId(endpoint.modelConfig, endpoint.userConfig);
    return `https://bedrock-runtime.${region}.amazonaws.com/model/${modelId}/invoke`;
  }

  buildModelId(
    modelProviderConfig: ModelProviderConfig,
    userEndpointConfig: UserEndpointConfig
  ): string {
    return this.getModelId(modelProviderConfig, userEndpointConfig);
  }

  async authenticate(
    authContext: AuthContext,
    endpoint: Endpoint
  ): Promise<AuthResult> {
    if (!authContext.apiKey || !authContext.secretKey) {
      throw new Error("Bedrock requires both apiKey and secretKey");
    }

    if (
      !authContext.requestMethod ||
      !authContext.requestUrl ||
      !authContext.requestBody
    ) {
      throw new Error(
        "Bedrock authentication requires requestMethod, requestUrl, and requestBody"
      );
    }

    const awsRegion = endpoint.userConfig.region || "us-west-1";
    const sigv4 = new SignatureV4({
      service: "bedrock",
      region: awsRegion,
      credentials: {
        accessKeyId: authContext.apiKey,
        secretAccessKey: authContext.secretKey,
      },
      sha256: Sha256,
    });

    const headers = new Headers();
    const forwardToHost = `bedrock-runtime.${awsRegion}.amazonaws.com`;
    headers.set("host", forwardToHost);
    headers.set("content-type", "application/json");

    const url = new URL(authContext.requestUrl);
    const request = new HttpRequest({
      method: authContext.requestMethod,
      protocol: url.protocol,
      hostname: forwardToHost,
      path: url.pathname + url.search,
      headers: Object.fromEntries(headers.entries()),
      body: authContext.requestBody,
    });

    const signedRequest = await sigv4.sign(request);
    const signedHeaders: Record<string, string> = {};
    for (const [key, value] of Object.entries(signedRequest.headers)) {
      if (value) {
        signedHeaders[key] = value.toString();
      }
    }

    return { headers: signedHeaders };
  }

  buildRequestBody(endpoint: Endpoint, context: RequestBodyContext): string {
<<<<<<< HEAD
    if (endpoint.author === "passthrough") {
      if (endpoint.providerModelId.includes("claude-")) {
        const anthropicBody =
          context.bodyMapping === "OPENAI"
            ? context.toAnthropic(context.parsedBody, endpoint.providerModelId)
            : context.parsedBody;
        const updatedBody = {
          ...anthropicBody,
          anthropic_version: "bedrock-2023-05-31",
        };
        return JSON.stringify(updatedBody);
      }
=======
    if (endpoint.providerModelId.includes("claude-")) {
      const anthropicBody =
        context.bodyMapping === "OPENAI"
          ? context.toAnthropic(context.parsedBody, endpoint.providerModelId)
          : context.parsedBody;
      const updatedBody = {
        ...anthropicBody,
        anthropic_version: "bedrock-2023-05-31",
        model: undefined,
        stream: undefined,
      };
      return JSON.stringify(updatedBody);
>>>>>>> 78f99633
    }

    // Pass through
    return JSON.stringify({
      ...context.parsedBody,
      model: endpoint.providerModelId,
    });
  }

  determineResponseFormat(endpoint: Endpoint): ResponseFormat {
    if (endpoint.author === "anthropic" || endpoint.providerModelId.includes("claude-")) {
      return "ANTHROPIC";
    }
    return "OPENAI";
  }

  async buildErrorMessage(response: Response): Promise<string> {
    const respJson = (await response.json()) as any;
    if (respJson.message) {
      return respJson.message;
    }
    return `Failed request with status ${response.status}`;
  }
}<|MERGE_RESOLUTION|>--- conflicted
+++ resolved
@@ -103,20 +103,6 @@
   }
 
   buildRequestBody(endpoint: Endpoint, context: RequestBodyContext): string {
-<<<<<<< HEAD
-    if (endpoint.author === "passthrough") {
-      if (endpoint.providerModelId.includes("claude-")) {
-        const anthropicBody =
-          context.bodyMapping === "OPENAI"
-            ? context.toAnthropic(context.parsedBody, endpoint.providerModelId)
-            : context.parsedBody;
-        const updatedBody = {
-          ...anthropicBody,
-          anthropic_version: "bedrock-2023-05-31",
-        };
-        return JSON.stringify(updatedBody);
-      }
-=======
     if (endpoint.providerModelId.includes("claude-")) {
       const anthropicBody =
         context.bodyMapping === "OPENAI"
@@ -129,7 +115,6 @@
         stream: undefined,
       };
       return JSON.stringify(updatedBody);
->>>>>>> 78f99633
     }
 
     // Pass through
@@ -140,7 +125,10 @@
   }
 
   determineResponseFormat(endpoint: Endpoint): ResponseFormat {
-    if (endpoint.author === "anthropic" || endpoint.providerModelId.includes("claude-")) {
+    if (
+      endpoint.author === "anthropic" ||
+      endpoint.providerModelId.includes("claude-")
+    ) {
       return "ANTHROPIC";
     }
     return "OPENAI";
