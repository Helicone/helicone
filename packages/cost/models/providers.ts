--- conflicted
+++ resolved
@@ -9,43 +9,6 @@
   ProviderName,
 } from "./types";
 
-<<<<<<< HEAD
-=======
-export const dbProviderToProvider = (provider: string): ProviderName | null => {
-  if (provider === "openai" || provider === "OpenAI") {
-    return "openai";
-  }
-  if (provider === "Anthropic") {
-    return "anthropic";
-  }
-  if (provider === "AWS Bedrock") {
-    return "bedrock";
-  }
-  if (provider === "Vertex AI") {
-    return "vertex";
-  }
-  return null;
-};
-
-export const providerToDbProvider = (provider: ProviderName): string => {
-  if (provider === "openai") {
-    return "OpenAI";
-  }
-  if (provider === "anthropic") {
-    return "Anthropic";
-  }
-  if (provider === "bedrock") {
-    return "AWS Bedrock";
-  }
-  if (provider === "vertex") {
-    return "Vertex AI";
-  }
-  return provider;
-};
-
-// Define provider names type from the actual providers object
-export type ProviderName = keyof typeof providers;
->>>>>>> ba3c5134
 export const providers = {
   anthropic: {
     id: "anthropic",
@@ -202,10 +165,11 @@
 
 // Helper function to get provider config
 export function getProvider(providerName: string): Result<ProviderConfig> {
-  const provider = providerName in providers
-    ? providers[providerName as ProviderName]
-    : undefined;
-  
+  const provider =
+    providerName in providers
+      ? providers[providerName as ProviderName]
+      : undefined;
+
   return provider ? ok(provider) : err(`Unknown provider: ${providerName}`);
 }
 
@@ -234,7 +198,7 @@
     const url = provider.buildUrl(endpoint, config);
     return ok(url);
   } catch (error) {
-    return err(error instanceof Error ? error.message : 'Failed to build URL');
+    return err(error instanceof Error ? error.message : "Failed to build URL");
   }
 }
 
@@ -252,7 +216,7 @@
   if (!provider) {
     return err(`Provider data is null for: ${endpoint.provider}`);
   }
-  
+
   if (!provider.buildModelId) {
     return ok(endpoint.providerModelId);
   }
@@ -267,6 +231,8 @@
     const modelId = provider.buildModelId(endpoint, config);
     return ok(modelId);
   } catch (error) {
-    return err(error instanceof Error ? error.message : 'Failed to build model ID');
+    return err(
+      error instanceof Error ? error.message : "Failed to build model ID"
+    );
   }
 }