--- conflicted
+++ resolved
@@ -86,12 +86,7 @@
   const modelProviderToData: Map<ModelProviderConfigId, ModelProviderEntry> =
     new Map();
   const providerModelIdToConfig: Map<string, ModelProviderConfig> = new Map();
-<<<<<<< HEAD
   const modelToArchivedEndpointConfigs: Map<string, ModelProviderConfig> = new Map();
-=======
-  const modelToArchivedEndpointConfigs: Map<string, ModelProviderConfig> =
-    new Map();
->>>>>>> 14feb14b
 
   for (const [configKey, config] of Object.entries(modelProviderConfigs)) {
     const typedConfigKey = configKey as ModelProviderConfigId;
@@ -173,13 +168,7 @@
     }
   }
 
-<<<<<<< HEAD
   for (const [versionKey, archivedConfig] of Object.entries(archivedModelProviderConfigs)) {
-=======
-  for (const [versionKey, archivedConfig] of Object.entries(
-    archivedModelProviderConfigs
-  )) {
->>>>>>> 14feb14b
     modelToArchivedEndpointConfigs.set(versionKey, archivedConfig);
   }
 
