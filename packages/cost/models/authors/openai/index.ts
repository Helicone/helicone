/**
 * OpenAI model registry aggregation
 * Combines all models and endpoints from subdirectories
 */

import type { ModelConfig, ModelProviderConfig } from "../../types";

// Import models
import { models as gpt4oModels } from "./gpt-4o/models";
import { models as o3Models } from "./o3/models";
import { models as o4Models } from "./o4/models";
import { models as o1Models } from "./o1/models";
import { models as gpt41Models } from "./gpt-4.1/models";
import { models as gpt4Models } from "./gpt-4/models";
import { models as ossModels } from "./oss/models";

// Import endpoints
import { endpoints as gpt4oEndpoints } from "./gpt-4o/endpoints";
import { endpoints as o3Endpoints } from "./o3/endpoints";
import { endpoints as o4Endpoints } from "./o4/endpoints";
import { endpoints as o1Endpoints } from "./o1/endpoints";
import { endpoints as gpt41Endpoints } from "./gpt-4.1/endpoints";
import { endpoints as gpt4Endpoints } from "./gpt-4/endpoints";
import { endpoints as ossEndpoints } from "./oss/endpoints";

// Aggregate models
export const openaiModels = {
  ...gpt4oModels,
  ...o3Models,
  ...o4Models,
  ...o1Models,
  ...gpt41Models,
  ...gpt4Models,
  ...ossModels,
} satisfies Record<string, ModelConfig>;

// Aggregate endpoints
export const openaiEndpointConfig = {
  ...gpt4oEndpoints,
  ...o3Endpoints,
  ...o4Endpoints,
  ...o1Endpoints,
  ...gpt41Endpoints,
  ...gpt4Endpoints,
<<<<<<< HEAD
} satisfies Record<string, ModelProviderConfig>;
=======
  ...ossEndpoints,
} satisfies Record<string, ModelProviderConfig>;

// Re-export metadata
export { openaiMetadata } from "./metadata";
>>>>>>> c8cac513
<|MERGE_RESOLUTION|>--- conflicted
+++ resolved
@@ -42,12 +42,5 @@
   ...o1Endpoints,
   ...gpt41Endpoints,
   ...gpt4Endpoints,
-<<<<<<< HEAD
-} satisfies Record<string, ModelProviderConfig>;
-=======
   ...ossEndpoints,
-} satisfies Record<string, ModelProviderConfig>;
-
-// Re-export metadata
-export { openaiMetadata } from "./metadata";
->>>>>>> c8cac513
+} satisfies Record<string, ModelProviderConfig>;