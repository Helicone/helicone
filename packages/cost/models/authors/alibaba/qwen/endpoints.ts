import { ModelProviderName } from "../../../providers";
import type { ModelProviderConfig } from "../../../types";
import { QwenModelName } from "./models";

export const endpoints = {
  "qwen3-32b:groq": {
    providerModelId: "Qwen/Qwen3-32B",
    provider: "groq",
    author: "alibaba",
    pricing: [
      {
        threshold: 0,
        input: 0.00000029,
        output: 0.00000059,
        request: 0.0,
        image: 0.0,
        audio: 0.0,
        web_search: 0.0,
      },
    ],
    contextLength: 131_072,
    maxCompletionTokens: 40_960,
    supportedParameters: [
      "frequency_penalty",
      "include_reasoning",
      "logit_bias",
      "logprobs",
      "max_tokens",
      "min_p",
      "presence_penalty",
      "reasoning",
      "repetition_penalty",
      "response_format",
      "seed",
      "stop",
      "structured_outputs",
      "temperature",
      "tool_choice",
      "tools",
      "top_k",
      "top_logprobs",
      "top_p",
    ],
    ptbEnabled: true,
    endpointConfigs: {
      "*": {},
    },
  },
<<<<<<< HEAD
  // OpenRouter fallback endpoint with 5.5% markup
  "qwen3-32b:openrouter": {
    providerModelId: "qwen/qwen3-32b",
    provider: "openrouter",
    author: "alibaba",
    pricing: [
      {
        threshold: 0,
        input: 0.0000000316, // $0.00000003 * 1.055 = $0.0000000316 (OpenRouter: $0.03/1M + 5.5% markup)
        output: 0.0000001371, // $0.00000013 * 1.055 = $0.0000001371 (OpenRouter: $0.13/1M + 5.5% markup)
      },
    ],
    contextLength: 40960,
    maxCompletionTokens: 40_960,
    supportedParameters: [
      "frequency_penalty",
      "logprobs",
      "max_tokens",
      "presence_penalty",
      "seed",
      "stop",
      "temperature",
      "tool_choice",
      "tools",
      "top_logprobs",
      "top_p",
    ],
    ptbEnabled: true,
    priority: 3, // Fallback priority
    endpointConfigs: {
      "*": {},
    },
  },
=======
  "qwen3-30b-a3b:deepinfra": {
    providerModelId: "Qwen/Qwen3-30B-A3B",
    provider: "deepinfra",
    author: "qwen",
    pricing: [
      {
        threshold: 0,
        input: 0.00000008,
        output: 0.00000029,
      },
    ],
    rateLimits: {
      rpm: 12000,
      tpm: 60000000,
      tpd: 6000000000,
    },
    contextLength: 32_768,
    maxCompletionTokens: 32_768,
    supportedParameters: [
      "tools",
      "tool_choice",
      "seed",
      "max_tokens",
      "response_format",
      "temperature",
      "top_p",
      "stop",
      "frequency_penalty",
      "presence_penalty",
      "repetition_penalty",
      "top_k",
      "min_p",
    ],
    ptbEnabled: false,
    endpointConfigs: {
      "*": {},
    },
  }
>>>>>>> 1ccac9cb
} satisfies Partial<
  Record<`${QwenModelName}:${ModelProviderName}`, ModelProviderConfig>
>;<|MERGE_RESOLUTION|>--- conflicted
+++ resolved
@@ -46,7 +46,6 @@
       "*": {},
     },
   },
-<<<<<<< HEAD
   // OpenRouter fallback endpoint with 5.5% markup
   "qwen3-32b:openrouter": {
     providerModelId: "qwen/qwen3-32b",
@@ -80,7 +79,6 @@
       "*": {},
     },
   },
-=======
   "qwen3-30b-a3b:deepinfra": {
     providerModelId: "Qwen/Qwen3-30B-A3B",
     provider: "deepinfra",
@@ -118,8 +116,7 @@
     endpointConfigs: {
       "*": {},
     },
-  }
->>>>>>> 1ccac9cb
+  },
 } satisfies Partial<
   Record<`${QwenModelName}:${ModelProviderName}`, ModelProviderConfig>
 >;