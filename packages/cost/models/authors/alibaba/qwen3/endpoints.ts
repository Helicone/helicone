--- conflicted
+++ resolved
@@ -268,7 +268,6 @@
       "*": {},
     },
   },
-<<<<<<< HEAD
   "qwen3-vl-235b-a22b-instruct:novita": {
     providerModelId: "qwen/qwen3-vl-235b-a22b-instruct",
     provider: "novita",
@@ -288,7 +287,23 @@
       "tool_choice",
       "structured_outputs",
       "response_format",
-=======
+      "max_tokens",
+      "temperature",
+      "top_p",
+      "stop",
+      "frequency_penalty",
+      "presence_penalty",
+      "seed",
+      "top_k",
+      "min_p",
+      "repetition_penalty",
+      "logit_bias",
+    ],
+    ptbEnabled: true,
+    endpointConfigs: {
+      "*": {},
+    },
+  },
   "qwen3-coder-30b-a3b-instruct:nebius": {
     providerModelId: "Qwen/Qwen3-Coder-30B-A3B-Instruct",
     provider: "nebius",
@@ -306,24 +321,17 @@
     supportedParameters: [
       "tools",
       "tool_choice",
->>>>>>> 1996ee6c
-      "max_tokens",
-      "temperature",
-      "top_p",
-      "stop",
-      "frequency_penalty",
-      "presence_penalty",
-      "seed",
-      "top_k",
-<<<<<<< HEAD
-      "min_p",
-      "repetition_penalty",
-      "logit_bias",
-=======
+      "max_tokens",
+      "temperature",
+      "top_p",
+      "stop",
+      "frequency_penalty",
+      "presence_penalty",
+      "seed",
+      "top_k",
       "logit_bias",
       "logprobs",
-      "top_logprobs"
->>>>>>> 1996ee6c
+      "top_logprobs",
     ],
     ptbEnabled: true,
     endpointConfigs: {
