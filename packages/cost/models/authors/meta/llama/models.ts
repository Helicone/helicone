--- conflicted
+++ resolved
@@ -90,17 +90,10 @@
     tokenizer: "GPT",
   },
   "llama-3.1-8b-instruct-turbo": {
-<<<<<<< HEAD
-    name: "Meta Llama 3.1 8B Instruct",
-    author: "meta-llama",
-        description:
-      "The Meta Llama 3.1 collection of multilingual large language models (LLMs) is a collection of pretrained and instruction tuned generative models in 8B, 70B and 405B sizes (text in/text out). The Llama 3.1 instruction tuned text only models (8B, 70B, 405B) are optimized for multilingual dialogue use cases and outperform many of the available open source and closed chat models on common industry benchmarks.",
-=======
     name: "Meta Llama 3.1 8B Instruct Turbo",
     author: "meta-llama",
     description:
       "Optimized version of Llama 3.1 8B Instruct with 128K context window, designed for high-speed inference in multilingual chat and dialogue use cases with improved throughput and efficiency.",
->>>>>>> 2e551abd
     contextLength: 128_000,
     maxOutputTokens: 128_000,
     created: "2024-07-23T00:00:00.000Z",
