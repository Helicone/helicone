import { ModelConfig } from "../../../types";

export const models = {
<<<<<<< HEAD
  "kimi-k2-0711": {
    name: "Kimi K2 (07/11)",
=======
  "kimi-k2": {
    name: "MoonshotAI Kimi K2 Instruct",
>>>>>>> 1dc8a3ce
    author: "moonshotai",
    description:
      "Kimi K2 Instruct is a large-scale Mixture-of-Experts (MoE) language model developed by Moonshot AI, featuring 1 trillion total parameters with 32 billion active per forward pass. It is optimized for agentic capabilities, including advanced tool use, reasoning, and code synthesis. Kimi K2 excels across a broad range of benchmarks, particularly in coding (LiveCodeBench, SWE-bench), reasoning (ZebraLogic, GPQA), and tool-use (Tau2, AceBench) tasks. It supports long-context inference up to 128K tokens and is designed with a novel training stack that includes the MuonClip optimizer for stable large-scale MoE training.",
    contextLength: 131_072,
    maxOutputTokens: 16_384,
    created: "2025-01-01T00:00:00.000Z",
    modality: { inputs: ["text"], outputs: ["text"] },
    tokenizer: "MoonshotAI",
  },
  "kimi-k2-0905": {
<<<<<<< HEAD
    name: "Kimi K2 (09/05)",
=======
    name: "MoonshotAI Kimi K2 Instruct (09/05)",
>>>>>>> 1dc8a3ce
    author: "moonshotai",
    description:
      "Enhanced version of Kimi K2 with doubled context window (256k tokens) and significantly improved coding capabilities, especially for frontend development. Features superior performance on public benchmarks (69.2% on SWE-bench Verified) and more polished code generation for web and 3D scenarios.\n\nKey Improvements\n2x Context Window: Increased from 128k to 256k tokens for better long-horizon task support.\nEnhanced Coding: Specialized training for frontend development, UI code generation, and tool calling.\nAgentic Capabilities: Improved reliability for code generation rivaling frontier closed models.",
    contextLength: 262_144,
    maxOutputTokens: 16_384,
    created: "2025-09-05T00:00:00.000Z",
    modality: { inputs: ["text"], outputs: ["text"] },
<<<<<<< HEAD
    tokenizer: "GPT",
  }
=======
    tokenizer: "MoonshotAI",
  },
  "kimi-k2-instruct": {
    name: "MoonshotAI Kimi K2 Instruct",
    author: "moonshotai",
    description:
      "Kimi K2 is a state-of-the-art mixture-of-experts (MoE) language model with 32 billion activated parameters and 1 trillion total parameters. Trained with the Muon optimizer, Kimi K2 achieves exceptional performance across frontier knowledge, reasoning, and coding tasks while being meticulously optimized for agentic capabilities. Specifically designed for tool use, reasoning, and autonomous problem-solving.",
    contextLength: 131_072,
    maxOutputTokens: 131_072,
    created: "2025-09-28T00:00:00.000Z",
    modality: { inputs: ["text"], outputs: ["text"] },
    tokenizer: "MoonshotAI",
  },
  "kimi-k2-thinking": {
    name: "MoonshotAI Kimi K2 Thinking",
    author: "moonshotai",
    description:
      "Kimi K2 Thinking is a powerful open-source AI model from Moonshot AI designed for complex, step-by-step reasoning and long-horizon agentic tasks. It excels at solving challenging problems that require multiple steps of reasoning, data retrieval, and tool use, as it can execute up to 200–300 sequential tool calls without degradation. This makes it proficient in areas like math, coding, and autonomous web research by interleaving reasoning with tool invocation.",
    contextLength: 256_000,
    maxOutputTokens: 262_144,
    created: "2025-11-06T00:00:00.000Z",
    modality: { inputs: ["text"], outputs: ["text"] },
    tokenizer: "MoonshotAI",
  },
>>>>>>> 1dc8a3ce
} satisfies Record<string, ModelConfig>;

export type KimiK2ModelName = keyof typeof models;<|MERGE_RESOLUTION|>--- conflicted
+++ resolved
@@ -1,13 +1,8 @@
 import { ModelConfig } from "../../../types";
 
 export const models = {
-<<<<<<< HEAD
   "kimi-k2-0711": {
     name: "Kimi K2 (07/11)",
-=======
-  "kimi-k2": {
-    name: "MoonshotAI Kimi K2 Instruct",
->>>>>>> 1dc8a3ce
     author: "moonshotai",
     description:
       "Kimi K2 Instruct is a large-scale Mixture-of-Experts (MoE) language model developed by Moonshot AI, featuring 1 trillion total parameters with 32 billion active per forward pass. It is optimized for agentic capabilities, including advanced tool use, reasoning, and code synthesis. Kimi K2 excels across a broad range of benchmarks, particularly in coding (LiveCodeBench, SWE-bench), reasoning (ZebraLogic, GPQA), and tool-use (Tau2, AceBench) tasks. It supports long-context inference up to 128K tokens and is designed with a novel training stack that includes the MuonClip optimizer for stable large-scale MoE training.",
@@ -18,11 +13,7 @@
     tokenizer: "MoonshotAI",
   },
   "kimi-k2-0905": {
-<<<<<<< HEAD
     name: "Kimi K2 (09/05)",
-=======
-    name: "MoonshotAI Kimi K2 Instruct (09/05)",
->>>>>>> 1dc8a3ce
     author: "moonshotai",
     description:
       "Enhanced version of Kimi K2 with doubled context window (256k tokens) and significantly improved coding capabilities, especially for frontend development. Features superior performance on public benchmarks (69.2% on SWE-bench Verified) and more polished code generation for web and 3D scenarios.\n\nKey Improvements\n2x Context Window: Increased from 128k to 256k tokens for better long-horizon task support.\nEnhanced Coding: Specialized training for frontend development, UI code generation, and tool calling.\nAgentic Capabilities: Improved reliability for code generation rivaling frontier closed models.",
@@ -30,25 +21,10 @@
     maxOutputTokens: 16_384,
     created: "2025-09-05T00:00:00.000Z",
     modality: { inputs: ["text"], outputs: ["text"] },
-<<<<<<< HEAD
-    tokenizer: "GPT",
-  }
-=======
     tokenizer: "MoonshotAI",
   },
-  "kimi-k2-instruct": {
-    name: "MoonshotAI Kimi K2 Instruct",
-    author: "moonshotai",
-    description:
-      "Kimi K2 is a state-of-the-art mixture-of-experts (MoE) language model with 32 billion activated parameters and 1 trillion total parameters. Trained with the Muon optimizer, Kimi K2 achieves exceptional performance across frontier knowledge, reasoning, and coding tasks while being meticulously optimized for agentic capabilities. Specifically designed for tool use, reasoning, and autonomous problem-solving.",
-    contextLength: 131_072,
-    maxOutputTokens: 131_072,
-    created: "2025-09-28T00:00:00.000Z",
-    modality: { inputs: ["text"], outputs: ["text"] },
-    tokenizer: "MoonshotAI",
-  },
-  "kimi-k2-thinking": {
-    name: "MoonshotAI Kimi K2 Thinking",
+    "kimi-k2-thinking": {
+    name: "Kimi K2 Thinking",
     author: "moonshotai",
     description:
       "Kimi K2 Thinking is a powerful open-source AI model from Moonshot AI designed for complex, step-by-step reasoning and long-horizon agentic tasks. It excels at solving challenging problems that require multiple steps of reasoning, data retrieval, and tool use, as it can execute up to 200–300 sequential tool calls without degradation. This makes it proficient in areas like math, coding, and autonomous web research by interleaving reasoning with tool invocation.",
@@ -58,7 +34,6 @@
     modality: { inputs: ["text"], outputs: ["text"] },
     tokenizer: "MoonshotAI",
   },
->>>>>>> 1dc8a3ce
 } satisfies Record<string, ModelConfig>;
 
 export type KimiK2ModelName = keyof typeof models;