--- conflicted
+++ resolved
@@ -265,14 +265,10 @@
 export interface RequestBodyContext {
   parsedBody: any;
   bodyMapping: BodyMappingType;
-<<<<<<< HEAD
-  toAnthropic: (body: any, providerModelId?: string) => any;
-  toChatCompletions: (body: any) => any;
-=======
   toAnthropic: (
     body: any,
     providerModelId?: string,
     options?: { includeCacheBreakpoints?: boolean }
   ) => any;
->>>>>>> 25e13f25
+  toChatCompletions: (body: any) => any;
 }