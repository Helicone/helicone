--- conflicted
+++ resolved
@@ -2,22 +2,6 @@
 
 export const COST_PRECISION_MULTIPLIER = 1_000_000_000;
 
-<<<<<<< HEAD
-export function modelCost(modelRow: {
-  provider: string;
-  model: string;
-  sum_prompt_tokens: number;
-  prompt_cache_write_tokens: number;
-  prompt_cache_read_tokens: number;
-  prompt_audio_tokens: number;
-  sum_completion_tokens: number;
-  completion_audio_tokens: number;
-  sum_tokens: number;
-  per_call?: number;
-  per_image?: number;
-  multiple?: number;
-}): number {
-=======
 export function modelCost(
   modelRow: {
     provider: string;
@@ -34,7 +18,6 @@
     multiple?: number;
   },
 ): number {
->>>>>>> c154dd69
   return (
     costOfPrompt({
       provider: modelRow.provider,
