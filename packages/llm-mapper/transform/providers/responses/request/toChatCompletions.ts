import {
  ResponsesRequestBody,
  ResponsesInputItem,
  ResponsesMessageInputItem,
  ResponsesReasoningItem,
} from "../../../types/responses";
import {
  HeliconeChatCreateParams,
  HeliconeChatCompletionContentPart,
  HeliconeChatCompletionMessageParam,
} from "@helicone-package/prompts/types";
import { ResponsesToolDefinition } from "../../../types/responses";

function mapRole(role: string): "system" | "user" | "assistant" | "tool" | "function" {
  if (role === "developer") return "system";
  if (role === "system" || role === "user" || role === "assistant") return role;
  return "user";
}

function convertContentParts(
  parts: any[]
): HeliconeChatCompletionContentPart[] {
  return parts.map((p) => {
    const t = p?.type;
    switch (t) {
      // some clients may feed output back as input; accept output_text and map to text
      case "input_text":
      case "output_text":
        return { type: "text", text: p.text };
      case "input_image": {
        if (p.image_url) {
          return { type: "image_url", image_url: { url: p.image_url } };
        }
        // Chat Completions does not support file_id for images directly
        throw new Error(
          "input_image with file_id is not supported by Chat Completions"
        );
      }
      case "input_file":
        // Chat Completions API does not support arbitrary files as message parts
        throw new Error("input_file is not supported by Chat Completions");
      default:
        throw new Error(`Unsupported content type in Responses input: ${String(t)}`);
    }
  });
}

function convertInputToMessages(input: ResponsesRequestBody["input"]) {
  const messages: NonNullable<HeliconeChatCreateParams["messages"]> = [];
  // emit an assistant message for each function_call item to simplify typing
  if (typeof input === "string") {
    messages.push({ role: "user", content: input });
    return messages;
  }

  for (let i = 0; i < input.length; i++) {
    const item: ResponsesInputItem = input[i];

    if (item.type === "function_call") {
      const fc = item;
      messages.push({
        role: "assistant",
        content: "",
        tool_calls: [
          {
            id: fc.id || fc.call_id || `call_${i}`,
            type: "function",
            function: {
              name: fc.name,
              arguments: fc.arguments ?? "{}",
            },
          },
        ],
      });
      continue;
    }

    if (item.type === "function_call_output") {
      const fco = item;
      messages.push({
        role: "tool",
        tool_call_id: fco.call_id,
        content: fco.output ?? "",
      });
      continue;
    }

    // Handle reasoning: collect consecutive reasoning items into a single assistant message
    // with multiple reasoning_details. Anthropic requires all thinking blocks in one message.
    if (item.type === "reasoning") {
      const reasoningDetails: Array<{ thinking: string; signature: string }> = [];
      let hasAllSignatures = true;

      let j = i;
      while (j < input.length && input[j].type === "reasoning") {
        const reasoningItem = input[j] as ResponsesReasoningItem;
        // get reasoning text from summary
        let reasoningContent = "";
        if (Array.isArray(reasoningItem.summary)) {
          reasoningContent = reasoningItem.summary
            .map((s: any) => {
              if (s.type === "summary_text" && s.text) {
                return s.text;
              }
              return typeof s === "string" ? s : JSON.stringify(s);
            })
            .join("\n\n");
        } else if (typeof reasoningItem.summary === "string") {
          reasoningContent = reasoningItem.summary;
        }

        // signatures required for providers like anthropic
        if (reasoningItem.encrypted_content) {
          reasoningDetails.push({
            thinking: reasoningContent,
            signature: reasoningItem.encrypted_content,
          });
        } else {
          hasAllSignatures = false;
          reasoningDetails.push({
            thinking: reasoningContent,
            signature: "",
          });
        }
        j++;
      }

      // Skip ahead to after the last reasoning item (loop will increment i)
      i = j - 1;

      if (hasAllSignatures && reasoningDetails.length > 0) {
        messages.push({
          role: "assistant",
          content: "",
          reasoning_details: reasoningDetails,
        });
      } else if (reasoningDetails.length === 1) {
        messages.push({
          role: "assistant",
          content: "",
          reasoning: reasoningDetails[0].thinking,
        });
      } else {
        messages.push({
          role: "assistant",
          content: "",
          reasoning_details: reasoningDetails.filter(d => d.signature),
        });
      }
      continue;
    }

    const msg = item as ResponsesMessageInputItem;
    const role = mapRole(msg.role);

    if (typeof msg.content === "string") {
      const content = msg.content;
      messages.push({ role, content } as HeliconeChatCompletionMessageParam);
    } else if (Array.isArray(msg.content)) {
      const parts = convertContentParts(msg.content);
      messages.push({ role, content: parts } as HeliconeChatCompletionMessageParam);
    }

    // no-op
  }

  return messages;
}

export function toChatCompletions(
  body: ResponsesRequestBody
): HeliconeChatCreateParams {
  const messages: NonNullable<HeliconeChatCreateParams["messages"]> = [];

  if (body.instructions) {
    messages.push({ role: "system", content: body.instructions });
  }

  const inputMessages = convertInputToMessages(body.input);
  messages.push(...inputMessages);

  // tools: Responses (flattened) -> Chat Completions (nested func)
  const tools = Array.isArray(body.tools)
    ? ((body.tools as ResponsesToolDefinition[]).map((t) => {
        if (t.type !== "function") return t;
        return {
          type: "function",
          function: {
            name: t.name,
            description: t.description,
            parameters: t.parameters ?? {},
          },
        };
      }))
    : undefined;

  // tool_choice: unsupported "required" maps to "auto" in Chat Completions
  let tool_choice: HeliconeChatCreateParams["tool_choice"] | undefined;
  if (body.tool_choice) {
    if (typeof body.tool_choice === "string") {
      tool_choice = body.tool_choice === "required" ? "auto" : body.tool_choice;
    } else if (body.tool_choice.type === "function" && body.tool_choice.function?.name) {
      tool_choice = { type: "function", function: { name: body.tool_choice.function.name } };
    }
  }

  let reasoning_effort: HeliconeChatCreateParams["reasoning_effort"] | undefined;
  if (body.reasoning) {
    reasoning_effort = body.reasoning.effort === "minimal" ? "low" : body.reasoning.effort;
  }

  const heliconeBody: HeliconeChatCreateParams = {
    model: body.model,
    messages,
    max_tokens: body.max_output_tokens,
    temperature: body.temperature,
    top_p: body.top_p,
    n: body.n,
    stream: body.stream,
    tools,
    tool_choice,
    reasoning_effort,
    reasoning_options: body.reasoning_options,
    frequency_penalty: body.frequency_penalty,
    presence_penalty: body.presence_penalty,
    logit_bias: body.logit_bias,
    logprobs: body.logprobs,
    top_logprobs: body.top_logprobs,
    response_format: body.response_format,
    seed: body.seed,
    user: body.user,
    service_tier: body.service_tier,
    parallel_tool_calls: body.parallel_tool_calls,
    stream_options: body.stream_options,
<<<<<<< HEAD
=======
    // Context editing passthrough (only supported by Anthropic - will be stripped for other providers)
    context_editing: body.context_editing,
>>>>>>> be86f571
    // Deprecated passthroughs (supported by Chat Completions clients)
    function_call: body.function_call,
    functions: body.functions,
    ...(body.stream ? { stream_options: { include_usage: true } } : {}),
  } as HeliconeChatCreateParams;

  return heliconeBody;
}<|MERGE_RESOLUTION|>--- conflicted
+++ resolved
@@ -232,11 +232,8 @@
     service_tier: body.service_tier,
     parallel_tool_calls: body.parallel_tool_calls,
     stream_options: body.stream_options,
-<<<<<<< HEAD
-=======
     // Context editing passthrough (only supported by Anthropic - will be stripped for other providers)
     context_editing: body.context_editing,
->>>>>>> be86f571
     // Deprecated passthroughs (supported by Chat Completions clients)
     function_call: body.function_call,
     functions: body.functions,
