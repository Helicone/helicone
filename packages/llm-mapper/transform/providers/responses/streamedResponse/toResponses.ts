import { ChatCompletionChunk, OpenAIStreamEvent } from "../../../types/openai";
import {
  ResponsesStreamEvent,
  ResponseCreatedEvent,
  ResponseOutputTextDeltaEvent,
  ResponseOutputTextDoneEvent,
  ResponseCompletedEvent,
  ResponsesUsage,
} from "../../../types/responses";

export class ChatToResponsesStreamConverter {
  private responseId: string = "";
  private model: string = "";
  private created: number = 0;
  private started: boolean = false;
  private textBuffer: string = "";
  private toolCalls: Map<number, { id: string; name: string; arguments: string; item_id: string }>; // by index
  private finalUsage: ResponsesUsage | null = null;
  private itemAdded: boolean = false;
  private partAdded: boolean = false;
  private emittedFunctionItems: Set<string> = new Set();
  private completedEmitted: boolean = false;

  constructor() {
    this.toolCalls = new Map();
  }

  convert(chunk: OpenAIStreamEvent): ResponsesStreamEvent[] {
    const events: ResponsesStreamEvent[] = [];

    const c = chunk as ChatCompletionChunk;

    if (!this.started) {
      this.responseId = c.id;
      this.model = c.model;
      this.created = c.created;
      this.started = true;

      const createdEvt: ResponseCreatedEvent = {
        type: "response.created",
        response: {
          id: this.responseId,
          object: "response",
          created_at: this.created as any,
          status: "in_progress" as any,
          output: [],
          model: this.model,
        },
      };
      events.push(createdEvt);

      // emit in_progress to align with clients that expect this after created
      events.push({ type: "response.in_progress", response: { id: this.responseId } } as any);
    }

    // aggregate content and emit text deltas
    for (const choice of c.choices ?? []) {
      if (choice?.delta?.content) {
        const delta = choice.delta.content;
        if (delta.length > 0) {
          this.textBuffer += delta;

          // before first text delta, add item and content_part events
          if (!this.itemAdded) {
            events.push({
              type: "response.output_item.added",
              output_index: 0,
              item: {
                id: `msg_${this.responseId}`,
                type: "message",
                status: "in_progress",
                role: "assistant",
                content: [],
              },
            } as any);
            this.itemAdded = true;
          }
          if (!this.partAdded) {
            events.push({
              type: "response.content_part.added",
              item_id: `msg_${this.responseId}`,
              output_index: 0,
              content_index: 0,
              part: { type: "output_text", text: "", annotations: [] },
            } as any);
            this.partAdded = true;
          }
          const deltaEvt: ResponseOutputTextDeltaEvent = {
            type: "response.output_text.delta",
            item_id: `msg_${this.responseId}`,
            output_index: 0,
            content_index: 0,
            delta,
          };
          events.push(deltaEvt);
        }
      }

      // streamed tool calls
      if (choice?.delta?.tool_calls && Array.isArray(choice.delta.tool_calls)) {
        for (const tc of choice.delta.tool_calls) {
          const idx = tc.index ?? 0;
          const existing = this.toolCalls.get(idx) || {
            id: tc.id || `call_${idx}`,
            name: tc.function?.name || "",
            arguments: "",
            item_id: `fn_${this.responseId}_${idx}`,
          };
          if (tc.function?.name) existing.name = tc.function.name;
          if (tc.id) existing.id = tc.id;
          if (tc.function?.arguments) existing.arguments += tc.function.arguments;
          this.toolCalls.set(idx, existing);

          // if its tha first time we see this tool call index, emit output_item.added for function_call
          if (!this.emittedFunctionItems.has(existing.item_id)) {
            events.push({
              type: "response.output_item.added",
              output_index: 0,
              item: {
                id: existing.item_id,
                type: "function_call",
                status: "in_progress",
                name: existing.name || "",
                call_id: existing.id,
                arguments: "",
                parsed_arguments: null,
              },
            } as any);
            this.emittedFunctionItems.add(existing.item_id);
          }

          if (tc.function?.arguments) {
            events.push({
              type: "response.function_call_arguments.delta",
              item_id: existing.item_id,
              output_index: 0,
              delta: tc.function.arguments,
            } as any);
          }
        }
      }

      // if finish reason was sent for this choice, emit done + completed
      if (choice?.finish_reason) {
        if (this.itemAdded) {
          const doneEvt: ResponseOutputTextDoneEvent = {
            type: "response.output_text.done",
            item_id: `msg_${this.responseId}`,
            output_index: 0,
            content_index: 0,
            text: this.textBuffer,
          };
          events.push(doneEvt);

          if (this.partAdded) {
            events.push({
              type: "response.content_part.done",
              item_id: `msg_${this.responseId}`,
              output_index: 0,
              content_index: 0,
              part: { type: "output_text", text: this.textBuffer, annotations: [] },
            } as any);
          }
          events.push({
            type: "response.output_item.done",
            output_index: 0,
            item: {
              id: `msg_${this.responseId}`,
              type: "message",
              status: "completed",
              role: "assistant",
              content: [
                { type: "output_text", text: this.textBuffer, annotations: [] },
              ],
            },
          } as any);
        }

        // Finalize any function calls
        this.toolCalls.forEach((tc) => {
          events.push({
            type: "response.function_call_arguments.done",
            item_id: tc.item_id,
            output_index: 0,
            arguments: tc.arguments || "{}",
          } as any);
          events.push({
            type: "response.output_item.done",
            output_index: 0,
            item: {
              id: tc.item_id,
              type: "function_call",
              status: "completed",
              name: tc.name || "",
              call_id: tc.id,
              arguments: tc.arguments || "{}",
              parsed_arguments: null,
            },
          } as any);
        });

        // Don't emit completed here - wait for usage chunk to arrive
        // The completed event will be emitted when usage arrives (line 244-293)
      }
    }

    // usage arrives in the final chunk with empty choices
    if (c.usage && !this.completedEmitted) {
      const usage: ResponsesUsage = {
        input_tokens: c.usage.prompt_tokens,
        output_tokens: c.usage.completion_tokens,
        total_tokens: c.usage.total_tokens,
        input_tokens_details: c.usage.prompt_tokens_details?.cached_tokens
          ? { cached_tokens: c.usage.prompt_tokens_details.cached_tokens }
          : undefined,
        output_tokens_details: c.usage.completion_tokens_details?.reasoning_tokens
          ? {
              reasoning_tokens: c.usage.completion_tokens_details.reasoning_tokens,
            }
          : undefined,
      };
      this.finalUsage = usage;

      const completed: ResponseCompletedEvent = {
        type: "response.completed",
        response: {
          id: this.responseId,
          object: "response",
          created: this.created,
          created_at: this.created as any,
          status: "completed" as any,
          model: this.model,
          output: [
            ...(this.textBuffer.length > 0
              ? ([
                  {
                    id: `msg_${this.responseId}`,
                    type: "message" as const,
                    status: "completed" as const,
                    role: "assistant" as const,
                    content: [{ type: "output_text" as const, text: this.textBuffer, annotations: [] }],
                  },
                ] as any)
              : []),
            ...Array.from(this.toolCalls.values()).map((tc) => ({
<<<<<<< HEAD
              id: `${tc.id}`,
=======
              id: tc.id,
>>>>>>> 09bb17ed
              type: "function_call" as const,
              status: "completed" as const,
              name: tc.name || "",
              call_id: tc.id,
              arguments: tc.arguments || "{}",
              parsed_arguments: null,
            })),
          ],
          usage,
        },
      };
      events.push(completed);
      this.completedEmitted = true;
    }

    return events;
  }

  
}<|MERGE_RESOLUTION|>--- conflicted
+++ resolved
@@ -243,11 +243,8 @@
                 ] as any)
               : []),
             ...Array.from(this.toolCalls.values()).map((tc) => ({
-<<<<<<< HEAD
               id: `${tc.id}`,
-=======
               id: tc.id,
->>>>>>> 09bb17ed
               type: "function_call" as const,
               status: "completed" as const,
               name: tc.name || "",
