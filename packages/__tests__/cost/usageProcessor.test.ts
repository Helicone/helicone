--- conflicted
+++ resolved
@@ -29,21 +29,14 @@
     expect(processor).toBeInstanceOf(OpenAIUsageProcessor);
   });
 
-<<<<<<< HEAD
+  it("should return DeepSeekUsageProcessor for deepseek provider", () => {
+    const processor = getUsageProcessor("deepseek");
+    expect(processor).toBeInstanceOf(DeepSeekUsageProcessor);
+  });
+
   it("should return null for unsupported provider", () => {
     const processor = getUsageProcessor("unsupported-provider" as any);
     expect(processor).toBeNull();
-=======
-  it("should return DeepSeekUsageProcessor for deepseek provider", () => {
-    const processor = getUsageProcessor("deepseek");
-    expect(processor).toBeInstanceOf(DeepSeekUsageProcessor);
-  });
-
-  it("should throw error for unsupported provider", () => {
-    expect(() => {
-      getUsageProcessor("unsupported-provider" as any);
-    }).toThrow("Usage processor not found for provider: unsupported-provider");
->>>>>>> 183377c1
   });
 });
 
