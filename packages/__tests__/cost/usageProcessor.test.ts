import { describe, it, expect } from "@jest/globals";
import { OpenAIUsageProcessor } from "@helicone-package/cost/usage/openAIUsageProcessor";
<<<<<<< HEAD
import { AnthropicUsageProcessor } from "@helicone-package/cost/usage/anthropicUsageProcessor";
=======
import { GroqUsageProcessor } from "@helicone-package/cost/usage/groqUsageProcessor";
import { XAIUsageProcessor } from "@helicone-package/cost/usage/xaiUsageProcessor";
>>>>>>> 9ca13647
import { getUsageProcessor } from "@helicone-package/cost/usage/getUsageProcessor";
import * as fs from "fs";
import * as path from "path";

describe("getUsageProcessor", () => {
  it("should return OpenAIUsageProcessor for openai provider", () => {
    const processor = getUsageProcessor("openai");
    expect(processor).toBeInstanceOf(OpenAIUsageProcessor);
  });

<<<<<<< HEAD
  it("should return AnthropicUsageProcessor for anthropic provider", () => {
    const processor = getUsageProcessor("anthropic");
    expect(processor).toBeInstanceOf(AnthropicUsageProcessor);
=======
  it("should return OpenAIUsageProcessor for xai provider", () => {
    const processor = getUsageProcessor("xai");
    expect(processor).toBeInstanceOf(OpenAIUsageProcessor);
  });

  it("should return OpenAIUsageProcessor for groq provider", () => {
    const processor = getUsageProcessor("groq");
    expect(processor).toBeInstanceOf(OpenAIUsageProcessor);
>>>>>>> 9ca13647
  });

  it("should throw error for unsupported provider", () => {
    expect(() => {
      getUsageProcessor("unsupported-provider" as any);
    }).toThrow("Usage processor not found for provider: unsupported-provider");
  });
});

describe("OpenAIUsageProcessor", () => {
  const processor = new OpenAIUsageProcessor();

  it("should parse real GPT-4o response with cached tokens", async () => {
    const responseData = fs.readFileSync(
      path.join(__dirname, "testData", "gpt4o-response-cached.snapshot"),
      "utf-8"
    );

    const result = await processor.parse({
      responseBody: responseData,
      isStream: false,
    });

    expect(result.error).toBeNull();
    expect(result.data).toEqual({
      input: 96,
      output: 10,
      cacheDetails: {
        cachedInput: 1152,
      },
    });
  });

  it("should parse real GPT-4o stream response", async () => {
    const streamData = fs.readFileSync(
      path.join(__dirname, "testData", "gpt4o-stream-response.snapshot"),
      "utf-8"
    );

    const result = await processor.parse({
      responseBody: streamData,
      isStream: true,
    });

    expect(result.error).toBeNull();
    expect(result.data).toEqual({
      input: 1248,
      output: 10,
    });
  });

  it("usage processing snapshot", async () => {
    const testCases = [
      {
        name: "cached-response",
        data: fs.readFileSync(
          path.join(__dirname, "testData", "gpt4o-response-cached.snapshot"),
          "utf-8"
        ),
        isStream: false,
      },
      {
        name: "stream-response",
        data: fs.readFileSync(
          path.join(__dirname, "testData", "gpt4o-stream-response.snapshot"),
          "utf-8"
        ),
        isStream: true,
      },
    ];

    const results: Record<string, any> = {};

    for (const testCase of testCases) {
      const result = await processor.parse({
        responseBody: testCase.data,
        isStream: testCase.isStream,
      });
      results[testCase.name] = result;
    }

    expect(results).toMatchSnapshot();
  });
<<<<<<< HEAD
});

describe("AnthropicUsageProcessor", () => {
  const processor = new AnthropicUsageProcessor();

  it("should parse Anthropic response with cache details", async () => {
    const responseData = fs.readFileSync(
      path.join(__dirname, "testData", "anthropic-response.snapshot"),
      "utf-8"
    );

    const result = await processor.parse({ 
      responseBody: responseData, 
      isStream: false 
    });

    expect(result.error).toBeNull();
    expect(result.data).toEqual({
      input: 9,
      output: 12,
      cacheDetails: {
        cachedInput: 183,
        write5m: 50
      }
    });
  });

  it("should parse Anthropic stream response", async () => {
    const streamData = fs.readFileSync(
      path.join(__dirname, "testData", "anthropic-stream-response.snapshot"),
      "utf-8"
    );

    const result = await processor.parse({ 
      responseBody: streamData, 
      isStream: true 
    });

    expect(result.error).toBeNull();
    expect(result.data).toEqual({
      input: 338,
      output: 65,
      cacheDetails: {
        cachedInput: 500,
        write1h: 20
      }
    });
  });

  it("usage processing snapshot", async () => {
    const testCases = [
      {
        name: "anthropic-response",
        data: fs.readFileSync(path.join(__dirname, "testData", "anthropic-response.snapshot"), "utf-8"),
        isStream: false
      },
      {
        name: "anthropic-stream-response", 
        data: fs.readFileSync(path.join(__dirname, "testData", "anthropic-stream-response.snapshot"), "utf-8"),
        isStream: true
      }
    ];

    const results: Record<string, any> = {};
    
    for (const testCase of testCases) {
      const result = await processor.parse({
        responseBody: testCase.data,
        isStream: testCase.isStream
      });
      results[testCase.name] = result;
    }

    expect(results).toMatchSnapshot();
  });
}); 
=======

  describe("XAI/Grok specific features", () => {
    const xaiProcessor = new XAIUsageProcessor();

    it("should parse XAI response with web search", async () => {
      const xaiResponse = fs.readFileSync(
        path.join(__dirname, "testData", "xai-response-websearch.snapshot"),
        "utf-8"
      );

      const result = await xaiProcessor.parse({
        responseBody: xaiResponse,
        isStream: false,
      });

      expect(result.error).toBeNull();
      expect(result.data).toEqual({
        input: 26, // text_tokens (26) - cached are handled separately
        output: 15,
        cacheDetails: {
          cachedInput: 6,
        },
        web_search: 5,
      });
    });

    it("should parse XAI response with reasoning tokens", async () => {
      const xaiResponse = fs.readFileSync(
        path.join(__dirname, "testData", "xai-response-reasoning.snapshot"),
        "utf-8"
      );

      const result = await xaiProcessor.parse({
        responseBody: xaiResponse,
        isStream: false,
      });

      expect(result.error).toBeNull();
      expect(result.data).toEqual({
        input: 45, // text_tokens (45)
        output: 35, // completion_tokens (120) - reasoning_tokens (85)
        cacheDetails: {
          cachedInput: 5,
        },
        thinking: 85,
      });
      // web_search should not be present when num_sources_used is 0
      expect(result.data?.web_search).toBeUndefined();
    });

    it("should parse XAI stream response with web search", async () => {
      const streamData = fs.readFileSync(
        path.join(__dirname, "testData", "xai-stream-response.snapshot"),
        "utf-8"
      );

      const result = await xaiProcessor.parse({
        responseBody: streamData,
        isStream: true,
      });

      expect(result.error).toBeNull();
      expect(result.data).toEqual({
        input: 30, // text_tokens (30) - cached handled separately
        output: 8,
        cacheDetails: {
          cachedInput: 12,
        },
        web_search: 3,
      });
    });
  });

  describe("Groq specific features", () => {
    const groqProcessor = new GroqUsageProcessor();

    it("should parse Groq non-streaming response", async () => {
      const groqResponse = fs.readFileSync(
        path.join(__dirname, "testData", "groq-response.snapshot"),
        "utf-8"
      );

      const result = await groqProcessor.parse({
        responseBody: groqResponse,
        isStream: false,
      });

      expect(result.error).toBeNull();
      expect(result.data).toEqual({
        input: 50,
        output: 10,
      });
    });

    it("should parse Groq streaming response with usage in x_groq", async () => {
      const streamData = fs.readFileSync(
        path.join(__dirname, "testData", "groq-stream-response.snapshot"),
        "utf-8"
      );

      const result = await groqProcessor.parse({
        responseBody: streamData,
        isStream: true,
      });

      expect(result.error).toBeNull();
      expect(result.data).toEqual({
        input: 47,
        output: 10,
      });
    });
  });
});
>>>>>>> 9ca13647
<|MERGE_RESOLUTION|>--- conflicted
+++ resolved
@@ -1,11 +1,8 @@
 import { describe, it, expect } from "@jest/globals";
 import { OpenAIUsageProcessor } from "@helicone-package/cost/usage/openAIUsageProcessor";
-<<<<<<< HEAD
 import { AnthropicUsageProcessor } from "@helicone-package/cost/usage/anthropicUsageProcessor";
-=======
 import { GroqUsageProcessor } from "@helicone-package/cost/usage/groqUsageProcessor";
 import { XAIUsageProcessor } from "@helicone-package/cost/usage/xaiUsageProcessor";
->>>>>>> 9ca13647
 import { getUsageProcessor } from "@helicone-package/cost/usage/getUsageProcessor";
 import * as fs from "fs";
 import * as path from "path";
@@ -16,11 +13,9 @@
     expect(processor).toBeInstanceOf(OpenAIUsageProcessor);
   });
 
-<<<<<<< HEAD
   it("should return AnthropicUsageProcessor for anthropic provider", () => {
     const processor = getUsageProcessor("anthropic");
     expect(processor).toBeInstanceOf(AnthropicUsageProcessor);
-=======
   it("should return OpenAIUsageProcessor for xai provider", () => {
     const processor = getUsageProcessor("xai");
     expect(processor).toBeInstanceOf(OpenAIUsageProcessor);
@@ -29,7 +24,6 @@
   it("should return OpenAIUsageProcessor for groq provider", () => {
     const processor = getUsageProcessor("groq");
     expect(processor).toBeInstanceOf(OpenAIUsageProcessor);
->>>>>>> 9ca13647
   });
 
   it("should throw error for unsupported provider", () => {
@@ -113,7 +107,6 @@
 
     expect(results).toMatchSnapshot();
   });
-<<<<<<< HEAD
 });
 
 describe("AnthropicUsageProcessor", () => {
@@ -190,7 +183,6 @@
     expect(results).toMatchSnapshot();
   });
 }); 
-=======
 
   describe("XAI/Grok specific features", () => {
     const xaiProcessor = new XAIUsageProcessor();
@@ -303,5 +295,4 @@
       });
     });
   });
-});
->>>>>>> 9ca13647
+});