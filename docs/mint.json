{
  "name": "Helicone OSS LLM Observability",
  "theme": "venus",
  "logo": {
    "light": "/logo/light.png",
    "dark": "/logo/dark.svg"
  },
  "metadata": {
    "og:site_name": "Helicone OSS LLM Observability",
    "og:image": "/favicon.svg",
    "twitter:site": "@helicone_ai",
    "twitter:image": "/favicon.svg"
  },
  "favicon": "/favicon.svg",
  "anchors": [
    {
      "name": "API Reference",
      "icon": "code",
      "url": "rest"
    },
    {
      "name": "Guides",
      "icon": "file-lines",
      "url": "guides"
    },
    {
      "name": "FAQ",
      "icon": "lightbulb",
      "url": "faq"
    }
  ],
  "analytics": {
    "koala": {
      "publicApiKey": "pk_28dd6b0bb95629a42e92bd526a1234a9fc79"
    },
    "posthog": {
      "apiKey": "phc_jeluwNoJNpc7zEzkQrPbjyMOqdnJQjFAVr849LaEaPG"
    }
  },
  "colors": {
    "primary": "#0CA5E9",
    "light": "#0CA5E9",
    "dark": "#0CA5E9"
  },
  "modeToggle": {
    "default": "light"
  },
  "topbarCtaButton": {
    "name": "Dashboard",
    "url": "https://us.helicone.ai/#:~:text=Discord-,Sign,-In"
  },
  "feedback": {
    "thumbsRating": true,
    "suggestEdit": true,
    "raiseIssue": true
  },
  "openapi": ["/swagger.json"],
  "navigation": [
    {
      "group": "Getting Started",
      "pages": [
        "getting-started/quick-start",
        "helicone-headers/helicone-auth",
        {
          "group": "Self Host",
          "pages": [
            "getting-started/self-host/overview",
            "getting-started/self-host/cloud",
            "getting-started/self-host/docker",
            "getting-started/self-host/kubernetes",
            "getting-started/self-host/manual"
          ],
          "icon": "server",
          "iconType": "solid"
        }, 
        "helicone-headers/header-directory"
      ]
    },
    {
      "group": "Dev Integrations",
      "pages": [
        {
          "group": "Generic Gateway",
          "pages": [
            "getting-started/integration-method/gateway",
            "getting-started/integration-method/custom"
          ]
        },
        {
          "group": "Async Logging",
          "pages": ["getting-started/integration-method/openllmetry"]
        },
        {
          "group": "OpenAI",
          "pages": [
            "integrations/openai/javascript",
            "integrations/openai/python",
            "integrations/openai/langchain",
            "integrations/openai/llamaindex",
            "integrations/openai/crewai",
            "integrations/openai/curl",
            "integrations/openai/assistants"
          ]
        },
        {
          "group": "Azure OpenAI",
          "pages": [
            "integrations/azure/javascript",
            "integrations/azure/python",
            "integrations/azure/langchain",
            "integrations/azure/curl"
          ]
        },
        {
          "group": "Anthropic",
          "pages": [
            "integrations/anthropic/javascript",
            "integrations/anthropic/python",
            "integrations/anthropic/langchain",
            "integrations/anthropic/curl"
          ]
        },
        {
          "group": "Ollama",
          "pages": ["integrations/ollama/javascript"]
        },
        {
          "group": "AWS Bedrock",
<<<<<<< HEAD
          "pages": ["integrations/bedrock/javascript"]
=======
          "pages": [
            "integrations/bedrock/javascript",
            "integrations/bedrock/python"
          ],
          "icon": "aws",
          "iconType": "solid"
>>>>>>> 2326a8f5
        },
        {
          "group": "Gemini",
          "pages": [
            {
              "group": "API",
              "pages": [
                "integrations/gemini/api/javascript",
                "integrations/gemini/api/python",
                "integrations/gemini/api/curl"
              ]
            },
            {
              "group": "Vertex AI (Enterprise)",
              "pages": [
                "integrations/gemini/vertex/javascript",
                "integrations/gemini/vertex/python",
                "integrations/gemini/vertex/curl"
              ]
            }
          ]
        },
        "getting-started/integration-method/vercelai",
        "getting-started/integration-method/anyscale",
        "getting-started/integration-method/together",
        "getting-started/integration-method/hyperbolic",
        {
          "group": "Groq",
          "pages": [
            "integrations/groq/javascript",
            "integrations/groq/python",
            "integrations/groq/curl"
          ]
        },
        {
          "group": "Instructor",
          "pages": [
            "integrations/instructor/javascript",
            "integrations/instructor/python"
          ]
        },
        "getting-started/integration-method/deepinfra",
        "getting-started/integration-method/openrouter",
        {
          "group": "LiteLLM",
          "pages": [
            "getting-started/integration-method/litellm-openllmetry",
            "getting-started/integration-method/litellm"
          ]
        },
        "getting-started/integration-method/fireworks",
        {
          "group": "Vector DB",
          "pages": [
            "integrations/vectordb/python",
            "integrations/vectordb/javascript",
            "integrations/vectordb/curl"
          ]
        },
        {
          "group": "Tools",
          "pages": [
            "integrations/tools/python",
            "integrations/tools/javascript",
            "integrations/tools/curl"
          ]
        }
      ]
    },
    {
      "group": "Other Integrations",
      "pages": [
        "getting-started/integration-method/posthog",
        "other-integrations/ragas",
        "other-integrations/open-webui",
        "other-integrations/meta-gpt",
        "other-integrations/open-devin",
        "other-integrations/embedchain",
        "other-integrations/dify",
        {
          "group": "Upstash",
          "pages": [
            "other-integrations/upstash-qstash",
            "other-integrations/upstash-rag"
          ]
        },
        "other-integrations/firecrawl",
        "other-integrations/bubble"
      ]
    },
    {
      "group": "Features",
      "pages": [
        {
          "group": "Evaluation",
          "pages": [
            "features/advanced-usage/feedback",
            "features/advanced-usage/scores"
          ]
        },
        "features/sessions",
        "features/prompts",
        "features/experiments",
        {
          "group": "Webhooks",
          "pages": ["features/webhooks", "features/webhooks-testing"]
        },

        "features/advanced-usage/custom-properties",
        "features/advanced-usage/caching",
        "features/advanced-usage/omit-logs",
        "features/advanced-usage/user-metrics",
        "features/fine-tuning",
        "getting-started/integration-method/gateway-fallbacks",
        "features/advanced-usage/retries",
        "features/advanced-usage/custom-rate-limits",
        "features/advanced-usage/vault",
        "features/advanced-usage/moderations",
        "features/advanced-usage/llm-security",
        "features/customer-portal"
      ]
    },
    {
      "group": "References",
      "pages": [
        "references/api",
        "references/proxy-vs-async",
        "references/availability",
        "references/latency-affect",
        "references/data-autonomy",
        "references/open-source",
        "references/how-we-calculate-cost"
      ]
    },
    {
      "group": "Guides",
      "pages": [
        "guides/overview",
        {
          "group": "Cookbooks",
          "pages": [
            "guides/cookbooks/fine-tune",
            "guides/cookbooks/experiments",
            "guides/cookbooks/getting-user-requests",
            "guides/cookbooks/getting-sessions",
            "guides/cookbooks/etl",
            "guides/cookbooks/replay-session",
            "guides/cookbooks/predefining-request-id",
            "guides/cookbooks/environment-tracking",
            "guides/cookbooks/segmentation",
            "guides/cookbooks/github-actions",
            "guides/cookbooks/debugging",
            "guides/cookbooks/labeling-request-data"
          ]
        },
        {
          "group": "Prompt Engineering",
          "pages": [
            "guides/prompt-engineering/be-specific-and-clear",
            "guides/prompt-engineering/use-structured-formats",
            "guides/prompt-engineering/leverage-role-playing",
            "guides/prompt-engineering/implement-few-shot-learning",
            "guides/prompt-engineering/use-constrained-outputs",
            "guides/prompt-engineering/use-chain-of-thought-prompting"
          ]
        }
      ]
    },
    {
      "group": "Applications",
      "pages": [
        "guides/applications/overview",
        {
          "group": "Use Cases",
          "pages": [
            "guides/applications/resell-a-model",
            "guides/applications/bill-by-usage"
          ]
        }
      ]
    },
    {
      "group": "FAQ",
      "pages": [
        "faq/overview",
        {
          "group": "Categories",
          "pages": [
            "faq/tag/platform",
            "faq/tag/security",
            "faq/tag/concepts",
            "faq/tag/fine-tuning"
          ]
        },
        {
          "group": "",
          "pages": [
            "faq/openai-fine-tuning-api",
            "faq/llm-fine-tuning-time",
            "faq/rag-vs-fine-tuning",
            "faq/compliance",
            "faq/enable-stream-usage",
            "faq/how-encryption-works",
            "faq/secret-vs-public-key",
            "faq/soc2"
          ]
        }
      ]
    },
    {
      "group": "User",
      "pages": [
        "rest/user/post-v1userquery",
        "rest/user/post-v1user-metricsquery"
      ]
    },
    {
      "group": "Request",
      "pages": [
        "rest/request/post-v1requestquery",
        "rest/request/post-v1request-feedback",
        "rest/request/post-v1request-score",
        "rest/request/put-v1request-property"
      ]
    },
    {
      "group": "Prompt",
      "pages": [
        "rest/prompt/post-v1promptquery",
        "rest/prompt/post-v1prompt-query",
        "rest/prompt/post-v1promptversion-subversion",
        "rest/prompt/post-v1prompt-versionsquery"
      ]
    },
    {
      "group": "Dataset",
      "pages": [
        "rest/dataset/post-v1experimentdataset",
        "rest/dataset/post-v1experimentdatasetrandom",
        "rest/dataset/post-v1experimentdataset-query",
        "rest/dataset/post-v1experimentdataset-mutate"
      ]
    },
    {
      "group": "Experiment",
      "pages": ["rest/experiment/post-v1experiment"]
    },
    {
      "group": "Customer",
      "pages": [
        "rest/customer/post-v1customer-usagequery",
        "rest/customer/post-v1customerquery"
      ]
    }
  ],
  "topbarLinks": [
    {
      "name": "Discord",
      "url": "https://discord.com/invite/zsSTcH2qhG"
    },
    {
      "name": "Github",
      "url": "https://github.com/Helicone/helicone"
    }
  ],
  "footerSocials": {
    "twitter": "https://twitter.com/helicone_ai",
    "linkedin": "https://www.linkedin.com/company/helicone/about/",
    "github": "https://github.com/Helicone/helicone",
    "discord": "https://discord.com/invite/zsSTcH2qhG"
  },
  "redirects": [
    {
      "source": "/getting-started/proxy-vs-async",
      "destination": "/references/proxy-vs-async"
    },
    {
      "source": "/faq/availability",
      "destination": "/references/availability"
    },
    {
      "source": "/faq/how-encryption-works",
      "destination": "/references/how-encryption-works"
    },
    {
      "source": "/faq/how-we-calculate-cost",
      "destination": "/references/how-we-calculate-cost"
    },
    {
      "source": "/faq/latency-affect",
      "destination": "/references/latency-affect"
    },
    {
      "source": "/use-cases/data-autonomy",
      "destination": "/references/data-autonomy"
    },

    {
      "source": "/use-cases/bill-by-usage",
      "destination": "/guides/applications/bill-by-usage"
    },
    {
      "source": "/use-cases/resell-a-model",
      "destination": "/guides/applications/resell-a-model"
    },

    {
      "source": "/use-cases/debugging",
      "destination": "/guides/cookbooks/debugging"
    },
    {
      "source": "/use-cases/environment-tracking",
      "destination": "/guides/cookbooks/environment-tracking"
    },
    {
      "source": "/use-cases/etl",
      "destination": "/guides/cookbooks/etl"
    },
    {
      "source": "/use-cases/experiments",
      "destination": "/guides/cookbooks/experiments"
    },
    {
      "source": "/use-cases/getting-user-requests",
      "destination": "/guides/cookbooks/getting-user-requests"
    },
    {
      "source": "/use-cases/github-actions",
      "destination": "/guides/cookbooks/github-actions"
    },
    {
      "source": "/use-cases/labeling-request-data",
      "destination": "/guides/cookbooks/labeling-request-data"
    },
    {
      "source": "/use-cases/predefining-request-id",
      "destination": "/guides/cookbooks/predefining-request-id"
    },
    {
      "source": "/use-cases/replay-session",
      "destination": "/guides/cookbooks/replay-session"
    },
    {
      "source": "/use-cases/segmentation",
      "destination": "/guides/cookbooks/segmentation"
    },

    {
      "source": "/use-cases/enable-stream-usage",
      "destination": "/faq/enable-stream-usage"
    },
    {
      "source": "/use-cases/secret-vs-public-key",
      "destination": "/faq/secret-vs-public-key"
    },

    {
      "source": "/getting-started/self-deploy-cloud",
      "destination": "/getting-started/self-host/cloud"
    },
    {
      "source": "/getting-started/self-deploy-docker",
      "destination": "/getting-started/self-host/docker"
    },
    {
      "source": "/getting-started/self-deploy",
      "destination": "/getting-started/self-host/manual"
    }
  ]
}<|MERGE_RESOLUTION|>--- conflicted
+++ resolved
@@ -126,16 +126,10 @@
         },
         {
           "group": "AWS Bedrock",
-<<<<<<< HEAD
-          "pages": ["integrations/bedrock/javascript"]
-=======
           "pages": [
             "integrations/bedrock/javascript",
             "integrations/bedrock/python"
-          ],
-          "icon": "aws",
-          "iconType": "solid"
->>>>>>> 2326a8f5
+          ]
         },
         {
           "group": "Gemini",
