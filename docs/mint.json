--- conflicted
+++ resolved
@@ -281,27 +281,6 @@
     {
       "group": "Applications",
       "pages": [
-<<<<<<< HEAD
-        {
-          "group": "Prompt Engineering",
-          "pages": [
-            "use-cases/prompt-engineering/overview",
-            "use-cases/prompt-engineering/be-specific-and-clear",
-            "use-cases/prompt-engineering/use-structured-formats",
-            "use-cases/prompt-engineering/leverage-role-playing",
-            "use-cases/prompt-engineering/implement-few-shot-learning",
-            "use-cases/prompt-engineering/use-constrained-outputs",
-            "use-cases/prompt-engineering/use-chain-of-thought-prompting"
-          ],
-          "icon": "square-code",
-          "iconType": "solid"
-        },
-        "use-cases/experiments",
-        "use-cases/enable-stream-usage",
-        "use-cases/resell-a-model",
-        "use-cases/bill-by-usage",
-        "use-cases/replay-session"
-=======
         "guides/applications/overview",
         {
           "group": "Use Cases",
@@ -310,7 +289,6 @@
             "guides/applications/bill-by-usage"
           ]
         }
->>>>>>> a6b62121
       ]
     },
     {
