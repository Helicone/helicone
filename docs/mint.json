--- conflicted
+++ resolved
@@ -33,7 +33,6 @@
   },
   "openapi": ["/swagger.json"],
   "navigation": [
-<<<<<<< HEAD
       {
           "group": "Welcome",
           "pages": [
@@ -147,7 +146,6 @@
       },
       {
           "group": "Request",
-=======
     {
       "group": "Welcome",
       "pages": [
@@ -160,7 +158,6 @@
       "pages": [
         {
           "group": "OpenAI",
->>>>>>> 7a37c9dd
           "pages": [
             "integrations/openai/node",
             "integrations/openai/python",
