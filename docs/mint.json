{
  "name": "Helicone",
  "logo": {
    "light": "/logo/light.svg",
    "dark": "/logo/dark.svg"
  },
  "favicon": "/favicon.webp",
  "colors": {
    "primary": "#4BA3E3",
    "light": "#4BA3E3",
    "dark": "#4BA3E3"
  },
  "modeToggle": {
    "default": "light"
  },
  "topbarCtaButton": {
    "name": "Sign In",
    "url": "https://www.helicone.ai/#:~:text=Discord-,Sign,-In"
  },
  "tabs": [
    {
<<<<<<< HEAD
      "name": "Use Cases",
      "url": "use-cases"
=======
      "name": "Community",
      "icon": "discord",
      "url": "https://discord.com/invite/zsSTcH2qhG"
    },
    {
      "name": "GitHub",
      "icon": "github",
      "url": "https://github.com/helicone/helicone"
>>>>>>> 0020fef4
    }
  ],
  "feedback": {
    "suggestEdit": true,
    "raiseIssue": true
  },
  "navigation": [
    {
      "group": "Welcome",
      "pages": ["introduction", "overview"]
    },
    {
      "group": "CI/CD",
      "pages": [
        "use-cases/github-actions",
        "use-cases/text",
        "use-cases/image-embeds",
        "use-cases/list-table",
        "use-cases/code",
        "use-cases/reusable-snippets"
      ]
    },
    {
      "group": "Auditing",
      "pages": [
        "use-cases/component-library",
        "use-cases/text",
        "use-cases/image-embeds",
        "use-cases/list-table",
        "use-cases/code",
        "use-cases/reusable-snippets"
      ]
    },
    {
      "group": "Getting Started",
      "pages": [
        "getting-started/quick-start",
        "getting-started/proxy-vs-async",
        {
          "group": "Proxy Integrations",
          "pages": [
            "getting-started/integration-method/openai-proxy",
            "getting-started/integration-method/anthropic",
            "getting-started/integration-method/azure"
          ]
        },
        {
          "group": "Async Integrations",
          "pages": ["getting-started/integration-method/openai"]
        },
        "getting-started/open-source"
      ]
    },
    {
      "group": "Features",
      "pages": [
        "features/monitoring",
        "features/advanced-usage/custom-properties",
        "features/advanced-usage/user-metrics",
        "features/advanced-usage/templated-prompts",
        "features/advanced-usage/caching",
        "features/advanced-usage/retries",
        "features/advanced-usage/custom-rate-limits",
        "features/advanced-usage/omit-logs",
        "features/streaming"
      ]
    },
    {
      "group": "GraphQL API",
      "pages": ["graphql/getting-started", "graphql/python-example"]
    },
    {
      "group": "FAQ",
      "pages": ["faq/how-encryption-works", "faq/latency-affect"]
    }
  ],
  "topbarLinks": [
    {
      "name": "Discord",
      "url": "https://discord.com/invite/zsSTcH2qhG"
    },
    {
      "name": "Github",
      "url": "https://github.com/Helicone/helicone"
    }
  ],
  "footerSocials": {
    "twitter": "https://twitter.com/helicone_ai",
    "linkedin": "https://www.linkedin.com/company/helicone/about/",
    "github": "https://github.com/Helicone/helicone",
    "discord": "https://discord.com/invite/zsSTcH2qhG"
  }
}<|MERGE_RESOLUTION|>--- conflicted
+++ resolved
@@ -19,10 +19,6 @@
   },
   "tabs": [
     {
-<<<<<<< HEAD
-      "name": "Use Cases",
-      "url": "use-cases"
-=======
       "name": "Community",
       "icon": "discord",
       "url": "https://discord.com/invite/zsSTcH2qhG"
@@ -31,7 +27,6 @@
       "name": "GitHub",
       "icon": "github",
       "url": "https://github.com/helicone/helicone"
->>>>>>> 0020fef4
     }
   ],
   "feedback": {
