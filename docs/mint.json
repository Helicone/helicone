--- conflicted
+++ resolved
@@ -239,7 +239,6 @@
         {
           "group": "Evaulation",
           "pages": [
-            "features/advanced-usage/evaluation/overview",
             "features/advanced-usage/feedback",
             "features/advanced-usage/scores"
           ],
@@ -259,12 +258,7 @@
         "features/advanced-usage/caching",
         "features/advanced-usage/omit-logs",
         "features/advanced-usage/user-metrics",
-<<<<<<< HEAD
-=======
-        "features/advanced-usage/feedback",
-        "features/advanced-usage/scores",
         "features/fine-tuning",
->>>>>>> e6bae5bd
         "getting-started/integration-method/gateway-fallbacks",
         "features/advanced-usage/retries",
         "features/advanced-usage/custom-rate-limits",
