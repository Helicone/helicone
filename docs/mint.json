--- conflicted
+++ resolved
@@ -70,10 +70,6 @@
             "integrations/anthropic/langchain"
           ]
         },
-<<<<<<< HEAD
-        "getting-started/integration-method/anyscale",
-        "getting-started/integration-method/together",
-=======
         {
           "group": "Gemini",
           "pages": [
@@ -103,7 +99,6 @@
             "integrations/groq/curl"
           ]
         },
->>>>>>> 3c99ce33
         "getting-started/integration-method/openrouter",
         "getting-started/integration-method/litellm",
         "getting-started/integration-method/posthog",
