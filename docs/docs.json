{
  "$schema": "https://mintlify.com/docs.json",
  "theme": "mint",
  "name": "Helicone OSS LLM Observability",
  "colors": {
    "primary": "#0CA5E9",
    "light": "#0CA5E9",
    "dark": "#0CA5E9"
  },
  "favicon": "/favicon.svg",
  "navigation": {
    "anchors": [
      {
        "anchor": "Documentation",
        "icon": "book-open",
        "groups": [
          {
            "group": "Getting Started",
            "pages": [
              "getting-started/quick-start",
              "getting-started/platform-overview"
            ]
          },
          {
            "group": "AI Gateway",
            "pages": [
              "gateway/overview",
              "gateway/provider-routing",
              "gateway/prompt-integration",
              "features/advanced-usage/caching",
              "features/advanced-usage/custom-rate-limits",
              "features/advanced-usage/llm-security",
              {
                "group": "Provider Concepts",
                "pages": [
                  "gateway/concepts/prompt-caching",
                  "gateway/web-search",
                  "gateway/concepts/error-handling",
                  "gateway/concepts/responses-api"
                ]
              },
              {
                "group": "Integrations",
                "pages": [
                  "gateway/integrations/langchain",
                  "gateway/integrations/langgraph",
                  "gateway/integrations/semantic-kernel",
<<<<<<< HEAD
                  "other-integrations/zapier"
=======
                  "gateway/integrations/codex"
>>>>>>> cae0b856
                ]
              }
            ]
          },
          {
            "group": "Observability & Analytics",
            "pages": [
              "features/advanced-usage/custom-properties",
              "features/sessions",
              "features/advanced-usage/user-metrics",
              "guides/cookbooks/cost-tracking",
              "features/datasets",
              "features/alerts",
              "features/reports",
              "features/hql",
              "features/advanced-usage/scores",
              "features/advanced-usage/feedback",
              {
                "group": "Webhooks",
                "pages": ["features/webhooks", "features/webhooks-testing"]
              },
              {
                "group": "Tools",
                "pages": [
                  "integrations/tools/curl",
                  "integrations/tools/logger-sdk",
                  "integrations/tools/xcode"
                ]
              },
              {
                "group": "Vector DB",
                "pages": [
                  "integrations/vectordb/curl",
                  "integrations/vectordb/logger-sdk"
                ]
              }
            ]
          },
          {
            "group": "Prompt Management",
            "pages": [
              "features/advanced-usage/prompts/overview",
              "features/advanced-usage/prompts/assembly",
              "features/advanced-usage/prompts/sdk"
            ]
          },
          {
            "group": "Alternative Integrations",
            "pages": [
              "integrations/overview",
              {
                "group": "Provider-Specific",
                "pages": [
                  {
                    "group": "Anthropic",
                    "pages": [
                      "integrations/anthropic/curl",
                      "integrations/anthropic/javascript",
                      "integrations/anthropic/langchain",
                      "integrations/anthropic/python",
                      "integrations/anthropic/claude-code"
                    ]
                  },
                  "getting-started/integration-method/anyscale",
                  {
                    "group": "AWS Bedrock",
                    "pages": [
                      "integrations/bedrock/javascript",
                      "integrations/bedrock/python"
                    ]
                  },
                  {
                    "group": "Azure OpenAI",
                    "pages": [
                      "integrations/azure/curl",
                      "integrations/azure/javascript",
                      "integrations/azure/langchain",
                      "integrations/azure/python"
                    ]
                  },
                  "getting-started/integration-method/deepinfra",
                  "getting-started/integration-method/deepseek",
                  {
                    "group": "Gemini",
                    "pages": [
                      {
                        "group": "API",
                        "pages": [
                          "integrations/gemini/api/curl",
                          "integrations/gemini/api/javascript",
                          "integrations/gemini/api/python"
                        ]
                      },
                      {
                        "group": "Vertex AI (Enterprise)",
                        "pages": [
                          "integrations/gemini/vertex/curl",
                          "integrations/gemini/vertex/javascript",
                          "integrations/gemini/vertex/python"
                        ]
                      }
                    ]
                  },
                  {
                    "group": "Groq",
                    "pages": [
                      "integrations/groq/curl",
                      "integrations/groq/javascript",
                      "integrations/groq/python"
                    ]
                  },
                  {
                    "group": "Instructor",
                    "pages": [
                      "integrations/instructor/javascript",
                      "integrations/instructor/python"
                    ]
                  },
                  {
                    "group": "Llama",
                    "pages": [
                      "integrations/llama/curl",
                      "integrations/llama/javascript",
                      "integrations/llama/python"
                    ]
                  },
                  "getting-started/integration-method/hyperbolic",
                  "getting-started/integration-method/mistral",
                  "getting-started/integration-method/nebius",
                  "getting-started/integration-method/novita",
                  {
                    "group": "Nvidia",
                    "pages": [
                      "integrations/nvidia/curl",
                      "integrations/nvidia/javascript",
                      "integrations/nvidia/python",
                      "integrations/nvidia/dynamo"
                    ]
                  },
                  {
                    "group": "Ollama",
                    "pages": ["integrations/ollama/javascript"]
                  },
                  {
                    "group": "OpenAI",
                    "pages": [
                      "integrations/openai/curl",
                      "integrations/openai/javascript",
                      "integrations/openai/langchain",
                      "integrations/openai/llamaindex",
                      "integrations/openai/python",
                      "integrations/openai/realtime",
                      "integrations/openai/responses"
                    ]
                  },
                  "getting-started/integration-method/openrouter",
                  "getting-started/integration-method/perplexity",
                  "getting-started/integration-method/together",
                  {
                    "group": "xAI",
                    "pages": [
                      "integrations/xai/curl",
                      "integrations/xai/javascript",
                      "integrations/xai/python"
                    ]
                  }
                ]
              },
              {
                "group": "Frameworks",
                "pages": [
                  "other-integrations/langgraph",
                  "getting-started/integration-method/litellm",
                  "getting-started/integration-method/vercelai",
                  "getting-started/integration-method/crewai",
                  "other-integrations/dify",
                  "gateway/integrations/llamaindex",
                  "other-integrations/ragas"
                ]
              },
              {
                "group": "Async Logging",
                "pages": [
                  "getting-started/integration-method/openllmetry",
                  {
                    "group": "Manual Logger",
                    "pages": [
                      "getting-started/integration-method/manual-logger-curl",
                      "getting-started/integration-method/manual-logger-typescript",
                      "getting-started/integration-method/manual-logger-python",
                      "getting-started/integration-method/manual-logger-go"
                    ]
                  }
                ]
              },
              {
                "group": "Custom Logs",
                "pages": [
                  "integrations/data/logger-sdk",
                  "integrations/data/curl"
                ]
              }
            ]
          },
          {
            "group": "References",
            "pages": [
              {
                "group": "Self-Hosting",
                "pages": [
                  "getting-started/self-host/overview",
                  "getting-started/self-host/docker",
                  "getting-started/self-host/kubernetes"
                ]
              },
              "references/provider-integration",
              "getting-started/integration-method/posthog",
              "references/how-we-calculate-cost",
              "references/data-autonomy",
              "helicone-headers/header-directory",
              "references/latency-affect",
              "references/open-source",
              "references/proxy-vs-async",
              "references/availability",
              {
                "group": "Legacy Features",
                "pages": [
                  "features/prompts-legacy/editor",
                  "features/prompts-legacy/generate",
                  "features/advanced-usage/moderations"
                ]
              }
            ]
          }
        ]
      },
      {
        "anchor": "API Reference",
        "icon": "code",
        "groups": [
          {
            "group": "AI Gateway",
            "pages": [
              "rest/ai-gateway/post-v1-chat-completions",
              "rest/ai-gateway/post-v1-responses"
            ]
          },
          {
            "group": "Models",
            "pages": [
              "rest/ai-gateway/get-v1models",
              "rest/models/get-v1public-model-registry-models"
            ]
          },
          {
            "group": "Request",
            "pages": [
              "rest/request/post-v1requestquery-clickhouse",
              "rest/request/post-v1requestquery",
              "rest/request/get-v1request",
              "rest/request/post-v1requestquery-ids",
              "rest/request/post-v1request-feedback",
              "rest/request/put-v1request-property",
              "rest/request/post-v1request-assets",
              "rest/request/post-v1request-score"
            ]
          },
          {
            "group": "Session",
            "pages": [
              "rest/session/post-v1sessionquery",
              "rest/session/post-v1sessionmetricsquery",
              "rest/session/post-v1session-feedback"
            ]
          },
          {
            "group": "Prompts",
            "pages": [
              "rest/prompts/post-v1prompt-2025",
              "rest/prompts/get-v1prompt-2025-id-promptid",
              "rest/prompts/post-v1prompt-2025-id-promptid-rename",
              "rest/prompts/patch-v1prompt-2025-id-promptid-tags",
              "rest/prompts/delete-v1prompt-2025-promptid",
              "rest/prompts/post-v1prompt-2025-update",
              "rest/prompts/post-v1prompt-2025-update-environment",
              "rest/prompts/delete-v1prompt-2025-promptid-versionid",
              "rest/prompts/post-v1prompt-2025-query",
              "rest/prompts/post-v1prompt-2025-query-version",
              "rest/prompts/post-v1prompt-2025-query-environment-version",
              "rest/prompts/post-v1prompt-2025-query-versions",
              "rest/prompts/post-v1prompt-2025-query-production-version",
              "rest/prompts/post-v1prompt-2025-query-total-versions",
              "rest/prompts/get-v1prompt-2025-id-promptid-versionid-inputs",
              "rest/prompts/get-v1prompt-2025-tags",
              "rest/prompts/get-v1prompt-2025-environments",
              "rest/prompts/get-v1prompt-2025-count"
            ]
          },
          {
            "group": "User",
            "pages": [
              "rest/user/post-v1usermetrics-overviewquery",
              "rest/user/post-v1usermetricsquery",
              "rest/user/post-v1userquery"
            ]
          },
          {
            "group": "Evals",
            "pages": [
              "rest/evals/post-v1evalsquery",
              "rest/evals/get-v1evalsscores",
              "rest/evals/post-v1evals",
              "rest/evals/post-v1evalsscore-distributionsquery"
            ]
          },
          {
            "group": "Webhooks",
            "pages": [
              "rest/webhooks/get-v1webhooks",
              "rest/webhooks/post-v1webhooks",
              "rest/webhooks/delete-v1webhooks"
            ]
          },
          {
            "group": "Trace",
            "pages": ["rest/trace/post-v1tracelog"]
          },
          {
            "group": "Property",
            "pages": ["rest/property/post-v1propertyquery"]
          },
          {
            "group": "Dashboard",
            "pages": ["rest/dashboard/post-v1dashboardscoresquery"]
          }
        ]
      },
      {
        "anchor": "Guides",
        "icon": "file-lines",
        "groups": [
          {
            "group": "Guides",
            "pages": [
              "guides/overview",
              {
                "group": "Tutorials",
                "pages": [
                  "guides/cookbooks/ai-agents",
                  "guides/cookbooks/vercel-ai-gateway",
                  "guides/cookbooks/vercel-ai-gateway-demo",
                  "guides/cookbooks/helicone-evals-with-ragas",
                  "guides/cookbooks/openai-structured-outputs",
                  "guides/cookbooks/prompt-thinking-models"
                ]
              },
              {
                "group": "How-to Guides",
                "pages": [
                  "guides/cookbooks/debugging",
                  "guides/cookbooks/environment-tracking",
                  "guides/cookbooks/etl",
                  "guides/cookbooks/experiments",
                  "guides/cookbooks/fine-tune",
                  "guides/cookbooks/getting-sessions",
                  "guides/cookbooks/getting-user-requests",
                  "guides/cookbooks/github-actions",
                  "guides/cookbooks/labeling-request-data",
                  "guides/cookbooks/manual-logger-streaming",
                  "guides/cookbooks/openai-batch-api",
                  "guides/cookbooks/openai-structured-outputs",
                  "guides/cookbooks/predefining-request-id",
                  "guides/cookbooks/replay-session",
                  "guides/cookbooks/segmentation"
                ]
              },
              {
                "group": "Knowledge Base",
                "pages": [
                  {
                    "group": "Prompt Engineering",
                    "pages": [
                      "guides/prompt-engineering/overview",
                      "guides/prompt-engineering/be-specific-and-clear",
                      "guides/prompt-engineering/implement-few-shot-learning",
                      "guides/prompt-engineering/leverage-role-playing",
                      "guides/prompt-engineering/use-chain-of-thought-prompting",
                      "guides/prompt-engineering/use-constrained-outputs",
                      "guides/prompt-engineering/use-least-to-most-prompting",
                      "guides/prompt-engineering/use-meta-prompting",
                      "guides/prompt-engineering/use-structured-formats",
                      "guides/prompt-engineering/use-thread-of-thought-prompting"
                    ]
                  }
                ]
              }
            ]
          }
        ]
      },
      {
        "anchor": "FAQ",
        "icon": "lightbulb",
        "groups": [
          {
            "group": "FAQ",
            "pages": [
              "faq/overview",
              {
                "group": "Categories",
                "pages": [
                  "faq/tag/concepts",
                  "faq/tag/fine-tuning",
                  "faq/tag/platform",
                  "faq/tag/security"
                ]
              },
              {
                "group": "",
                "pages": [
                  "faq/compliance",
                  "faq/enable-stream-usage",
                  "faq/how-encryption-works",
                  "faq/llm-fine-tuning-time",
                  "faq/openai-fine-tuning-api",
                  "faq/rag-vs-fine-tuning",
                  "faq/secret-vs-public-key",
                  "faq/soc2"
                ]
              }
            ]
          }
        ]
      }
    ]
  },
  "logo": {
    "light": "/logo/light.png",
    "dark": "/logo/dark.svg"
  },
  "api": {
    "openapi": ["swagger.json", "ai-gateway.openapi.json"]
  },
  "appearance": {
    "default": "light"
  },
  "navbar": {
    "links": [
      {
        "label": "Discord",
        "href": "https://discord.com/invite/zsSTcH2qhG"
      },
      {
        "label": "Github",
        "href": "https://github.com/Helicone/helicone"
      }
    ],
    "primary": {
      "type": "button",
      "label": "Dashboard",
      "href": "https://us.helicone.ai/#:~:text=Discord-,Sign,-In"
    }
  },
  "seo": {
    "metatags": {
      "og:site_name": "Helicone OSS LLM Observability",
      "og:image": "/favicon.svg",
      "twitter:site": "@helicone_ai",
      "twitter:image": "/favicon.svg"
    },
    "indexing": "navigable"
  },
  "footer": {
    "socials": {
      "twitter": "https://twitter.com/helicone_ai",
      "linkedin": "https://www.linkedin.com/company/helicone/about/",
      "github": "https://github.com/Helicone/helicone",
      "discord": "https://discord.com/invite/zsSTcH2qhG"
    }
  },
  "integrations": {
    "koala": {
      "publicApiKey": "pk_28dd6b0bb95629a42e92bd526a1234a9fc79"
    },
    "posthog": {
      "apiKey": "phc_jeluwNoJNpc7zEzkQrPbjyMOqdnJQjFAVr849LaEaPG"
    }
  },
  "redirects": [
    {
      "source": "/integrations/openai/crewai",
      "destination": "/getting-started/integration-method/crewai"
    },
    {
      "source": "/getting-started/proxy-vs-async",
      "destination": "/references/proxy-vs-async"
    },
    {
      "source": "/faq/availability",
      "destination": "/references/availability"
    },
    {
      "source": "/faq/how-encryption-works",
      "destination": "/references/how-encryption-works"
    },
    {
      "source": "/faq/how-we-calculate-cost",
      "destination": "/references/how-we-calculate-cost"
    },
    {
      "source": "/faq/latency-affect",
      "destination": "/references/latency-affect"
    },
    {
      "source": "/use-cases/data-autonomy",
      "destination": "/references/data-autonomy"
    },
    {
      "source": "/use-cases/debugging",
      "destination": "/guides/cookbooks/debugging"
    },
    {
      "source": "/use-cases/environment-tracking",
      "destination": "/guides/cookbooks/environment-tracking"
    },
    {
      "source": "/use-cases/etl",
      "destination": "/guides/cookbooks/etl"
    },
    {
      "source": "/use-cases/experiments",
      "destination": "/guides/cookbooks/experiments"
    },
    {
      "source": "/use-cases/getting-user-requests",
      "destination": "/guides/cookbooks/getting-user-requests"
    },
    {
      "source": "/use-cases/github-actions",
      "destination": "/guides/cookbooks/github-actions"
    },
    {
      "source": "/use-cases/labeling-request-data",
      "destination": "/guides/cookbooks/labeling-request-data"
    },
    {
      "source": "/use-cases/predefining-request-id",
      "destination": "/guides/cookbooks/predefining-request-id"
    },
    {
      "source": "/use-cases/replay-session",
      "destination": "/guides/cookbooks/replay-session"
    },
    {
      "source": "/use-cases/segmentation",
      "destination": "/guides/cookbooks/segmentation"
    },
    {
      "source": "/use-cases/enable-stream-usage",
      "destination": "/faq/enable-stream-usage"
    },
    {
      "source": "/use-cases/secret-vs-public-key",
      "destination": "/faq/secret-vs-public-key"
    },
    {
      "source": "/getting-started/self-deploy-cloud",
      "destination": "/getting-started/self-host/cloud"
    },
    {
      "source": "/getting-started/self-deploy-docker",
      "destination": "/getting-started/self-host/docker"
    },
    {
      "source": "/getting-started/self-deploy",
      "destination": "/getting-started/self-host/manual"
    },
    {
      "source": "/ai-gateway/quickstart",
      "destination": "/ai-gateway/self-hosted-quickstart"
    },
    {
      "source": "/ai-gateway/router-quickstart",
      "destination": "/ai-gateway/self-hosted/router-quickstart"
    },
    {
      "source": "/ai-gateway/authentication",
      "destination": "/ai-gateway/self-hosted/authentication"
    },
    {
      "source": "/ai-gateway/observability",
      "destination": "/ai-gateway/self-hosted/observability"
    },
    {
      "source": "/ai-gateway/deployment/overview",
      "destination": "/ai-gateway/self-hosted/deployment/overview"
    },
    {
      "source": "/ai-gateway/deployment/docker",
      "destination": "/ai-gateway/self-hosted/deployment/docker"
    },
    {
      "source": "/ai-gateway/deployment/fly",
      "destination": "/ai-gateway/self-hosted/deployment/fly"
    },
    {
      "source": "/ai-gateway/deployment/porter",
      "destination": "/ai-gateway/self-hosted/deployment/porter"
    },
    {
      "source": "/ai-gateway/deployment/ecs",
      "destination": "/ai-gateway/self-hosted/deployment/ecs"
    },
    {
      "source": "/ai-gateway/deployment/k8s",
      "destination": "/ai-gateway/self-hosted/deployment/k8s"
    },
    {
      "source": "/ai-gateway/debugging/telemetry",
      "destination": "/ai-gateway/self-hosted/debugging/telemetry"
    },
    {
      "source": "/ai-gateway/overview",
      "destination": "/gateway/overview"
    },
    {
      "source": "/ai-gateway/fallbacks",
      "destination": "/gateway/fallbacks"
    },
    {
      "source": "/ai-gateway/prompt-integration",
      "destination": "/gateway/prompt-integration"
    },
    {
      "source": "/features/advanced-usage/prompts",
      "destination": "/features/advanced-usage/prompts/overview"
    }
  ]
}<|MERGE_RESOLUTION|>--- conflicted
+++ resolved
@@ -45,11 +45,8 @@
                   "gateway/integrations/langchain",
                   "gateway/integrations/langgraph",
                   "gateway/integrations/semantic-kernel",
-<<<<<<< HEAD
                   "other-integrations/zapier"
-=======
                   "gateway/integrations/codex"
->>>>>>> cae0b856
                 ]
               }
             ]
