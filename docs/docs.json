{
  "$schema": "https://mintlify.com/docs.json",
  "theme": "mint",
  "name": "Helicone OSS LLM Observability",
  "colors": {
    "primary": "#0CA5E9",
    "light": "#0CA5E9",
    "dark": "#0CA5E9"
  },
  "favicon": "/favicon.svg",
  "navigation": {
    "anchors": [
      {
        "anchor": "Documentation",
        "icon": "book-open",
        "groups": [
          {
            "group": "Getting Started",
            "pages": [
              "getting-started/quick-start",
              "getting-started/platform-overview"
            ]
          },
          {
            "group": "AI Gateway",
            "pages": [
              "gateway/overview",
              "gateway/provider-routing",
              "gateway/prompt-integration",
              "features/advanced-usage/caching",
              "features/advanced-usage/custom-rate-limits",
              "features/advanced-usage/llm-security",
              {
                "group": "Provider Concepts",
                "pages": [
                  "gateway/concepts/prompt-caching",
                  "gateway/web-search",
                  "gateway/concepts/error-handling"
                ]
              },
              {
                "group": "Integrations",
                "pages": [
                  "gateway/integrations/langchain",
                  "gateway/integrations/langgraph",
                  "gateway/integrations/semantic-kernel",
<<<<<<< HEAD
                  "gateway/concepts/responses-api"
=======
                  "gateway/integrations/codex"
>>>>>>> 65150aeb
                ]
              }
            ]
          },
          {
            "group": "Observability & Analytics",
            "pages": [
              "features/advanced-usage/custom-properties",
              "features/sessions",
              "features/advanced-usage/user-metrics",
              "guides/cookbooks/cost-tracking",
              "features/datasets",
              "features/alerts",
              "features/reports",
              "features/hql",
<<<<<<< HEAD
              {
                "group": "Tools",
                "pages": [
                  "integrations/tools/curl",
                  "integrations/tools/logger-sdk"
                ]
              },
              {
                "group": "Vector DB",
                "pages": [
                  "integrations/vectordb/curl",
                  "integrations/vectordb/logger-sdk"
                ]
              }
            ]
          },
          {
            "group": "Prompt Management",
            "pages": [
              "features/advanced-usage/prompts",
=======
>>>>>>> 65150aeb
              "features/advanced-usage/scores",
              "features/advanced-usage/feedback",
              {
                "group": "Webhooks",
                "pages": ["features/webhooks", "features/webhooks-testing"]
              }
            ]
          },
          {
<<<<<<< HEAD
            "group": "References",
=======
            "group": "Prompt Management",
            "pages": [
              "features/advanced-usage/prompts/overview",
              "features/advanced-usage/prompts/assembly",
              "features/advanced-usage/prompts/sdk"
            ]
          },
          {
            "group": "Alternative Integrations",
>>>>>>> 65150aeb
            "pages": [
              {
                "group": "Alternative Integrations",
                "pages": [
                  "integrations/overview",
                  {
                    "group": "Provider-Specific",
                    "pages": [
                      {
                        "group": "Anthropic",
                        "pages": [
                          "integrations/anthropic/curl",
                          "integrations/anthropic/javascript",
                          "integrations/anthropic/langchain",
                          "integrations/anthropic/python",
                          "integrations/anthropic/claude-code"
                        ]
                      },
                      "getting-started/integration-method/anyscale",
                      {
                        "group": "AWS Bedrock",
                        "pages": [
                          "integrations/bedrock/javascript",
                          "integrations/bedrock/python"
                        ]
                      },
                      {
                        "group": "Azure OpenAI",
                        "pages": [
                          "integrations/azure/curl",
                          "integrations/azure/javascript",
                          "integrations/azure/langchain",
                          "integrations/azure/python"
                        ]
                      },
                      "getting-started/integration-method/deepinfra",
                      "getting-started/integration-method/deepseek",
                      {
                        "group": "Gemini",
                        "pages": [
                          {
                            "group": "API",
                            "pages": [
                              "integrations/gemini/api/curl",
                              "integrations/gemini/api/javascript",
                              "integrations/gemini/api/python"
                            ]
                          },
                          {
                            "group": "Vertex AI (Enterprise)",
                            "pages": [
                              "integrations/gemini/vertex/curl",
                              "integrations/gemini/vertex/javascript",
                              "integrations/gemini/vertex/python"
                            ]
                          }
                        ]
                      },
                      {
                        "group": "Groq",
                        "pages": [
                          "integrations/groq/curl",
                          "integrations/groq/javascript",
                          "integrations/groq/python"
                        ]
                      },
                      {
                        "group": "Instructor",
                        "pages": [
                          "integrations/instructor/javascript",
                          "integrations/instructor/python"
                        ]
                      },
                      {
                        "group": "Llama",
                        "pages": [
                          "integrations/llama/curl",
                          "integrations/llama/javascript",
                          "integrations/llama/python"
                        ]
                      },
                      "getting-started/integration-method/hyperbolic",
                      "getting-started/integration-method/mistral",
                      "getting-started/integration-method/nebius",
                      "getting-started/integration-method/novita",
                      {
                        "group": "Nvidia",
                        "pages": [
                          "integrations/nvidia/curl",
                          "integrations/nvidia/javascript",
                          "integrations/nvidia/python",
                          "integrations/nvidia/dynamo"
                        ]
                      },
                      {
                        "group": "Ollama",
                        "pages": ["integrations/ollama/javascript"]
                      },
                      {
                        "group": "OpenAI",
                        "pages": [
                          "integrations/openai/curl",
                          "integrations/openai/javascript",
                          "integrations/openai/langchain",
                          "integrations/openai/llamaindex",
                          "integrations/openai/python",
                          "integrations/openai/realtime",
                          "integrations/openai/responses"
                        ]
                      },
                      "getting-started/integration-method/openrouter",
                      "getting-started/integration-method/perplexity",
                      "getting-started/integration-method/together",
                      {
                        "group": "xAI",
                        "pages": [
                          "integrations/xai/curl",
                          "integrations/xai/javascript",
                          "integrations/xai/python"
                        ]
                      }
                    ]
                  },
                  {
                    "group": "Frameworks",
                    "pages": [
                      "other-integrations/langgraph",
                      "getting-started/integration-method/litellm",
                      "getting-started/integration-method/vercelai",
                      "getting-started/integration-method/crewai",
                      "other-integrations/dify",
                      "other-integrations/ragas"
                    ]
                  },
                  {
                    "group": "Async Logging",
                    "pages": [
                      "getting-started/integration-method/openllmetry",
                      {
                        "group": "Manual Logger",
                        "pages": [
                          "getting-started/integration-method/manual-logger-curl",
                          "getting-started/integration-method/manual-logger-typescript",
                          "getting-started/integration-method/manual-logger-python",
                          "getting-started/integration-method/manual-logger-go"
                        ]
                      }
                    ]
                  },
                  {
                    "group": "Custom Logs",
                    "pages": [
                      "integrations/data/logger-sdk",
                      "integrations/data/curl"
                    ]
                  }
                ]
              },
              {
<<<<<<< HEAD
=======
                "group": "Frameworks",
                "pages": [
                  "other-integrations/langgraph",
                  "getting-started/integration-method/litellm",
                  "getting-started/integration-method/vercelai",
                  "getting-started/integration-method/crewai",
                  "other-integrations/dify",
                  "other-integrations/ragas"
                ]
              },
              {
                "group": "Async Logging",
                "pages": [
                  "getting-started/integration-method/openllmetry",
                  {
                    "group": "Manual Logger",
                    "pages": [
                      "getting-started/integration-method/manual-logger-curl",
                      "getting-started/integration-method/manual-logger-typescript",
                      "getting-started/integration-method/manual-logger-python",
                      "getting-started/integration-method/manual-logger-go"
                    ]
                  }
                ]
              },
              {
                "group": "Custom Logs",
                "pages": [
                  "integrations/data/logger-sdk",
                  "integrations/data/curl"
                ]
              },
              {
                "group": "Tools",
                "pages": [
                  "integrations/tools/curl",
                  "integrations/tools/logger-sdk",
                  "integrations/tools/xcode"
                ]
              },
              {
                "group": "Vector DB",
                "pages": [
                  "integrations/vectordb/curl",
                  "integrations/vectordb/logger-sdk"
                ]
              }
            ]
          },

          {
            "group": "References",
            "pages": [
              {
>>>>>>> 65150aeb
                "group": "Self-Hosting",
                "pages": [
                  "getting-started/self-host/overview",
                  "getting-started/self-host/docker",
                  "getting-started/self-host/kubernetes"
                ]
              },
              "references/provider-integration",
              "getting-started/integration-method/posthog",
              "references/how-we-calculate-cost",
              "references/data-autonomy",
              "helicone-headers/header-directory",
              "references/latency-affect",
              "references/open-source",
              "references/proxy-vs-async",
              "references/availability",
              {
                "group": "Legacy Features",
                "pages": [
                  "features/prompts-legacy/editor",
                  "features/prompts-legacy/generate",
                  "features/advanced-usage/moderations"
                ]
              }
            ]
          }
        ]
      },
      {
        "anchor": "API Reference",
        "icon": "code",
        "groups": [
          {
            "group": "AI Gateway",
            "pages": [
              "rest/ai-gateway/post-v1-chat-completions",
              "rest/ai-gateway/post-v1-responses"
            ]
          },
          {
            "group": "Request",
            "pages": [
              "rest/request/post-v1requestquery-clickhouse",
              "rest/request/post-v1requestquery",
              "rest/request/get-v1request",
              "rest/request/post-v1requestquery-ids",
              "rest/request/post-v1request-feedback",
              "rest/request/put-v1request-property",
              "rest/request/post-v1request-assets",
              "rest/request/post-v1request-score"
            ]
          },

          {
            "group": "Prompts",
            "pages": [
              "rest/prompts/post-v1prompt-2025",
              "rest/prompts/get-v1prompt-2025-id-promptid",
              "rest/prompts/post-v1prompt-2025-update",
              "rest/prompts/delete-v1prompt-2025-promptid",
              "rest/prompts/post-v1prompt-2025-query",
              "rest/prompts/post-v1prompt-2025-query-versions",
              "rest/prompts/post-v1prompt-2025-update-production-version",
              "rest/prompts/delete-v1prompt-2025-promptid-versionid"
            ]
          },
          {
            "group": "User",
            "pages": [
              "rest/user/post-v1usermetrics-overviewquery",
              "rest/user/post-v1usermetricsquery",
              "rest/user/post-v1userquery"
            ]
          },
          {
            "group": "Evals",
            "pages": [
              "rest/evals/post-v1evalsquery",
              "rest/evals/get-v1evalsscores",
              "rest/evals/post-v1evals",
              "rest/evals/post-v1evalsscore-distributionsquery"
            ]
          },
          {
            "group": "Webhooks",
            "pages": [
              "rest/webhooks/get-v1webhooks",
              "rest/webhooks/post-v1webhooks",
              "rest/webhooks/delete-v1webhooks"
            ]
          },
          {
            "group": "Trace",
            "pages": ["rest/trace/post-v1tracelog"]
          },
          {
            "group": "Property",
            "pages": ["rest/property/post-v1propertyquery"]
          },
          {
            "group": "Dashboard",
            "pages": ["rest/dashboard/post-v1dashboardscoresquery"]
          },
          {
            "group": "Session",
            "pages": [
              "rest/session/post-v1sessionquery",
              "rest/session/post-v1sessionmetricsquery",
              "rest/session/post-v1session-feedback"
            ]
          },
          {
            "group": "Models",
            "pages": [
              "rest/ai-gateway/get-v1models",
              "rest/models/get-v1public-model-registry-models"
            ]
          }
        ]
      },
      {
        "anchor": "Guides",
        "icon": "file-lines",
        "groups": [
          {
            "group": "Guides",
            "pages": [
              "guides/overview",
              {
                "group": "Tutorials",
                "pages": [
                  "guides/cookbooks/ai-agents",
                  "guides/cookbooks/vercel-ai-gateway",
                  "guides/cookbooks/vercel-ai-gateway-demo",
                  "guides/cookbooks/helicone-evals-with-ragas",
                  "guides/cookbooks/openai-structured-outputs",
                  "guides/cookbooks/prompt-thinking-models"
                ]
              },
              {
                "group": "How-to Guides",
                "pages": [
                  "guides/cookbooks/debugging",
                  "guides/cookbooks/environment-tracking",
                  "guides/cookbooks/etl",
                  "guides/cookbooks/experiments",
                  "guides/cookbooks/fine-tune",
                  "guides/cookbooks/getting-sessions",
                  "guides/cookbooks/getting-user-requests",
                  "guides/cookbooks/github-actions",
                  "guides/cookbooks/labeling-request-data",
                  "guides/cookbooks/manual-logger-streaming",
                  "guides/cookbooks/openai-batch-api",
                  "guides/cookbooks/openai-structured-outputs",
                  "guides/cookbooks/predefining-request-id",
                  "guides/cookbooks/replay-session",
                  "guides/cookbooks/segmentation"
                ]
              },
              {
                "group": "Knowledge Base",
                "pages": [
                  {
                    "group": "Prompt Engineering",
                    "pages": [
                      "guides/prompt-engineering/overview",
                      "guides/prompt-engineering/be-specific-and-clear",
                      "guides/prompt-engineering/implement-few-shot-learning",
                      "guides/prompt-engineering/leverage-role-playing",
                      "guides/prompt-engineering/use-chain-of-thought-prompting",
                      "guides/prompt-engineering/use-constrained-outputs",
                      "guides/prompt-engineering/use-least-to-most-prompting",
                      "guides/prompt-engineering/use-meta-prompting",
                      "guides/prompt-engineering/use-structured-formats",
                      "guides/prompt-engineering/use-thread-of-thought-prompting"
                    ]
                  }
                ]
              }
            ]
          }
        ]
      },
      {
        "anchor": "FAQ",
        "icon": "lightbulb",
        "groups": [
          {
            "group": "FAQ",
            "pages": [
              "faq/overview",
              {
                "group": "Categories",
                "pages": [
                  "faq/tag/concepts",
                  "faq/tag/fine-tuning",
                  "faq/tag/platform",
                  "faq/tag/security"
                ]
              },
              {
                "group": "",
                "pages": [
                  "faq/compliance",
                  "faq/enable-stream-usage",
                  "faq/how-encryption-works",
                  "faq/llm-fine-tuning-time",
                  "faq/openai-fine-tuning-api",
                  "faq/rag-vs-fine-tuning",
                  "faq/secret-vs-public-key",
                  "faq/soc2"
                ]
              }
            ]
          }
        ]
      }
    ]
  },
  "logo": {
    "light": "/logo/light.png",
    "dark": "/logo/dark.svg"
  },
  "api": {
    "openapi": ["swagger.json", "ai-gateway.openapi.json"]
  },
  "appearance": {
    "default": "light"
  },
  "navbar": {
    "links": [
      {
        "label": "Discord",
        "href": "https://discord.com/invite/zsSTcH2qhG"
      },
      {
        "label": "Github",
        "href": "https://github.com/Helicone/helicone"
      }
    ],
    "primary": {
      "type": "button",
      "label": "Dashboard",
      "href": "https://us.helicone.ai/#:~:text=Discord-,Sign,-In"
    }
  },
  "seo": {
    "metatags": {
      "og:site_name": "Helicone OSS LLM Observability",
      "og:image": "/favicon.svg",
      "twitter:site": "@helicone_ai",
      "twitter:image": "/favicon.svg"
    },
    "indexing": "navigable"
  },
  "footer": {
    "socials": {
      "twitter": "https://twitter.com/helicone_ai",
      "linkedin": "https://www.linkedin.com/company/helicone/about/",
      "github": "https://github.com/Helicone/helicone",
      "discord": "https://discord.com/invite/zsSTcH2qhG"
    }
  },
  "integrations": {
    "koala": {
      "publicApiKey": "pk_28dd6b0bb95629a42e92bd526a1234a9fc79"
    },
    "posthog": {
      "apiKey": "phc_jeluwNoJNpc7zEzkQrPbjyMOqdnJQjFAVr849LaEaPG"
    }
  },
  "redirects": [
    {
      "source": "/integrations/openai/crewai",
      "destination": "/getting-started/integration-method/crewai"
    },
    {
      "source": "/getting-started/proxy-vs-async",
      "destination": "/references/proxy-vs-async"
    },
    {
      "source": "/faq/availability",
      "destination": "/references/availability"
    },
    {
      "source": "/faq/how-encryption-works",
      "destination": "/references/how-encryption-works"
    },
    {
      "source": "/faq/how-we-calculate-cost",
      "destination": "/references/how-we-calculate-cost"
    },
    {
      "source": "/faq/latency-affect",
      "destination": "/references/latency-affect"
    },
    {
      "source": "/use-cases/data-autonomy",
      "destination": "/references/data-autonomy"
    },
    {
      "source": "/use-cases/debugging",
      "destination": "/guides/cookbooks/debugging"
    },
    {
      "source": "/use-cases/environment-tracking",
      "destination": "/guides/cookbooks/environment-tracking"
    },
    {
      "source": "/use-cases/etl",
      "destination": "/guides/cookbooks/etl"
    },
    {
      "source": "/use-cases/experiments",
      "destination": "/guides/cookbooks/experiments"
    },
    {
      "source": "/use-cases/getting-user-requests",
      "destination": "/guides/cookbooks/getting-user-requests"
    },
    {
      "source": "/use-cases/github-actions",
      "destination": "/guides/cookbooks/github-actions"
    },
    {
      "source": "/use-cases/labeling-request-data",
      "destination": "/guides/cookbooks/labeling-request-data"
    },
    {
      "source": "/use-cases/predefining-request-id",
      "destination": "/guides/cookbooks/predefining-request-id"
    },
    {
      "source": "/use-cases/replay-session",
      "destination": "/guides/cookbooks/replay-session"
    },
    {
      "source": "/use-cases/segmentation",
      "destination": "/guides/cookbooks/segmentation"
    },
    {
      "source": "/use-cases/enable-stream-usage",
      "destination": "/faq/enable-stream-usage"
    },
    {
      "source": "/use-cases/secret-vs-public-key",
      "destination": "/faq/secret-vs-public-key"
    },
    {
      "source": "/getting-started/self-deploy-cloud",
      "destination": "/getting-started/self-host/cloud"
    },
    {
      "source": "/getting-started/self-deploy-docker",
      "destination": "/getting-started/self-host/docker"
    },
    {
      "source": "/getting-started/self-deploy",
      "destination": "/getting-started/self-host/manual"
    },
    {
      "source": "/ai-gateway/quickstart",
      "destination": "/ai-gateway/self-hosted-quickstart"
    },
    {
      "source": "/ai-gateway/router-quickstart",
      "destination": "/ai-gateway/self-hosted/router-quickstart"
    },
    {
      "source": "/ai-gateway/authentication",
      "destination": "/ai-gateway/self-hosted/authentication"
    },
    {
      "source": "/ai-gateway/observability",
      "destination": "/ai-gateway/self-hosted/observability"
    },
    {
      "source": "/ai-gateway/deployment/overview",
      "destination": "/ai-gateway/self-hosted/deployment/overview"
    },
    {
      "source": "/ai-gateway/deployment/docker",
      "destination": "/ai-gateway/self-hosted/deployment/docker"
    },
    {
      "source": "/ai-gateway/deployment/fly",
      "destination": "/ai-gateway/self-hosted/deployment/fly"
    },
    {
      "source": "/ai-gateway/deployment/porter",
      "destination": "/ai-gateway/self-hosted/deployment/porter"
    },
    {
      "source": "/ai-gateway/deployment/ecs",
      "destination": "/ai-gateway/self-hosted/deployment/ecs"
    },
    {
      "source": "/ai-gateway/deployment/k8s",
      "destination": "/ai-gateway/self-hosted/deployment/k8s"
    },
    {
      "source": "/ai-gateway/debugging/telemetry",
      "destination": "/ai-gateway/self-hosted/debugging/telemetry"
    },
    {
      "source": "/ai-gateway/overview",
      "destination": "/gateway/overview"
    },
    {
      "source": "/ai-gateway/fallbacks",
      "destination": "/gateway/fallbacks"
    },
    {
      "source": "/ai-gateway/prompt-integration",
      "destination": "/gateway/prompt-integration"
    },
    {
      "source": "/features/advanced-usage/prompts",
      "destination": "/features/advanced-usage/prompts/overview"
    }
  ]
}<|MERGE_RESOLUTION|>--- conflicted
+++ resolved
@@ -35,7 +35,8 @@
                 "pages": [
                   "gateway/concepts/prompt-caching",
                   "gateway/web-search",
-                  "gateway/concepts/error-handling"
+                  "gateway/concepts/error-handling",
+                  "gateway/concepts/responses-api"
                 ]
               },
               {
@@ -44,11 +45,7 @@
                   "gateway/integrations/langchain",
                   "gateway/integrations/langgraph",
                   "gateway/integrations/semantic-kernel",
-<<<<<<< HEAD
-                  "gateway/concepts/responses-api"
-=======
                   "gateway/integrations/codex"
->>>>>>> 65150aeb
                 ]
               }
             ]
@@ -64,12 +61,18 @@
               "features/alerts",
               "features/reports",
               "features/hql",
-<<<<<<< HEAD
+              "features/advanced-usage/scores",
+              "features/advanced-usage/feedback",
+              {
+                "group": "Webhooks",
+                "pages": ["features/webhooks", "features/webhooks-testing"]
+              },
               {
                 "group": "Tools",
                 "pages": [
                   "integrations/tools/curl",
-                  "integrations/tools/logger-sdk"
+                  "integrations/tools/logger-sdk",
+                  "integrations/tools/xcode"
                 ]
               },
               {
@@ -82,23 +85,6 @@
             ]
           },
           {
-            "group": "Prompt Management",
-            "pages": [
-              "features/advanced-usage/prompts",
-=======
->>>>>>> 65150aeb
-              "features/advanced-usage/scores",
-              "features/advanced-usage/feedback",
-              {
-                "group": "Webhooks",
-                "pages": ["features/webhooks", "features/webhooks-testing"]
-              }
-            ]
-          },
-          {
-<<<<<<< HEAD
-            "group": "References",
-=======
             "group": "Prompt Management",
             "pages": [
               "features/advanced-usage/prompts/overview",
@@ -108,168 +94,127 @@
           },
           {
             "group": "Alternative Integrations",
->>>>>>> 65150aeb
-            "pages": [
-              {
-                "group": "Alternative Integrations",
-                "pages": [
-                  "integrations/overview",
-                  {
-                    "group": "Provider-Specific",
+            "pages": [
+              "integrations/overview",
+              {
+                "group": "Provider-Specific",
+                "pages": [
+                  {
+                    "group": "Anthropic",
+                    "pages": [
+                      "integrations/anthropic/curl",
+                      "integrations/anthropic/javascript",
+                      "integrations/anthropic/langchain",
+                      "integrations/anthropic/python",
+                      "integrations/anthropic/claude-code"
+                    ]
+                  },
+                  "getting-started/integration-method/anyscale",
+                  {
+                    "group": "AWS Bedrock",
+                    "pages": [
+                      "integrations/bedrock/javascript",
+                      "integrations/bedrock/python"
+                    ]
+                  },
+                  {
+                    "group": "Azure OpenAI",
+                    "pages": [
+                      "integrations/azure/curl",
+                      "integrations/azure/javascript",
+                      "integrations/azure/langchain",
+                      "integrations/azure/python"
+                    ]
+                  },
+                  "getting-started/integration-method/deepinfra",
+                  "getting-started/integration-method/deepseek",
+                  {
+                    "group": "Gemini",
                     "pages": [
                       {
-                        "group": "Anthropic",
+                        "group": "API",
                         "pages": [
-                          "integrations/anthropic/curl",
-                          "integrations/anthropic/javascript",
-                          "integrations/anthropic/langchain",
-                          "integrations/anthropic/python",
-                          "integrations/anthropic/claude-code"
-                        ]
-                      },
-                      "getting-started/integration-method/anyscale",
-                      {
-                        "group": "AWS Bedrock",
-                        "pages": [
-                          "integrations/bedrock/javascript",
-                          "integrations/bedrock/python"
+                          "integrations/gemini/api/curl",
+                          "integrations/gemini/api/javascript",
+                          "integrations/gemini/api/python"
                         ]
                       },
                       {
-                        "group": "Azure OpenAI",
+                        "group": "Vertex AI (Enterprise)",
                         "pages": [
-                          "integrations/azure/curl",
-                          "integrations/azure/javascript",
-                          "integrations/azure/langchain",
-                          "integrations/azure/python"
-                        ]
-                      },
-                      "getting-started/integration-method/deepinfra",
-                      "getting-started/integration-method/deepseek",
-                      {
-                        "group": "Gemini",
-                        "pages": [
-                          {
-                            "group": "API",
-                            "pages": [
-                              "integrations/gemini/api/curl",
-                              "integrations/gemini/api/javascript",
-                              "integrations/gemini/api/python"
-                            ]
-                          },
-                          {
-                            "group": "Vertex AI (Enterprise)",
-                            "pages": [
-                              "integrations/gemini/vertex/curl",
-                              "integrations/gemini/vertex/javascript",
-                              "integrations/gemini/vertex/python"
-                            ]
-                          }
-                        ]
-                      },
-                      {
-                        "group": "Groq",
-                        "pages": [
-                          "integrations/groq/curl",
-                          "integrations/groq/javascript",
-                          "integrations/groq/python"
-                        ]
-                      },
-                      {
-                        "group": "Instructor",
-                        "pages": [
-                          "integrations/instructor/javascript",
-                          "integrations/instructor/python"
-                        ]
-                      },
-                      {
-                        "group": "Llama",
-                        "pages": [
-                          "integrations/llama/curl",
-                          "integrations/llama/javascript",
-                          "integrations/llama/python"
-                        ]
-                      },
-                      "getting-started/integration-method/hyperbolic",
-                      "getting-started/integration-method/mistral",
-                      "getting-started/integration-method/nebius",
-                      "getting-started/integration-method/novita",
-                      {
-                        "group": "Nvidia",
-                        "pages": [
-                          "integrations/nvidia/curl",
-                          "integrations/nvidia/javascript",
-                          "integrations/nvidia/python",
-                          "integrations/nvidia/dynamo"
-                        ]
-                      },
-                      {
-                        "group": "Ollama",
-                        "pages": ["integrations/ollama/javascript"]
-                      },
-                      {
-                        "group": "OpenAI",
-                        "pages": [
-                          "integrations/openai/curl",
-                          "integrations/openai/javascript",
-                          "integrations/openai/langchain",
-                          "integrations/openai/llamaindex",
-                          "integrations/openai/python",
-                          "integrations/openai/realtime",
-                          "integrations/openai/responses"
-                        ]
-                      },
-                      "getting-started/integration-method/openrouter",
-                      "getting-started/integration-method/perplexity",
-                      "getting-started/integration-method/together",
-                      {
-                        "group": "xAI",
-                        "pages": [
-                          "integrations/xai/curl",
-                          "integrations/xai/javascript",
-                          "integrations/xai/python"
+                          "integrations/gemini/vertex/curl",
+                          "integrations/gemini/vertex/javascript",
+                          "integrations/gemini/vertex/python"
                         ]
                       }
                     ]
                   },
                   {
-                    "group": "Frameworks",
-                    "pages": [
-                      "other-integrations/langgraph",
-                      "getting-started/integration-method/litellm",
-                      "getting-started/integration-method/vercelai",
-                      "getting-started/integration-method/crewai",
-                      "other-integrations/dify",
-                      "other-integrations/ragas"
-                    ]
-                  },
-                  {
-                    "group": "Async Logging",
-                    "pages": [
-                      "getting-started/integration-method/openllmetry",
-                      {
-                        "group": "Manual Logger",
-                        "pages": [
-                          "getting-started/integration-method/manual-logger-curl",
-                          "getting-started/integration-method/manual-logger-typescript",
-                          "getting-started/integration-method/manual-logger-python",
-                          "getting-started/integration-method/manual-logger-go"
-                        ]
-                      }
-                    ]
-                  },
-                  {
-                    "group": "Custom Logs",
-                    "pages": [
-                      "integrations/data/logger-sdk",
-                      "integrations/data/curl"
+                    "group": "Groq",
+                    "pages": [
+                      "integrations/groq/curl",
+                      "integrations/groq/javascript",
+                      "integrations/groq/python"
+                    ]
+                  },
+                  {
+                    "group": "Instructor",
+                    "pages": [
+                      "integrations/instructor/javascript",
+                      "integrations/instructor/python"
+                    ]
+                  },
+                  {
+                    "group": "Llama",
+                    "pages": [
+                      "integrations/llama/curl",
+                      "integrations/llama/javascript",
+                      "integrations/llama/python"
+                    ]
+                  },
+                  "getting-started/integration-method/hyperbolic",
+                  "getting-started/integration-method/mistral",
+                  "getting-started/integration-method/nebius",
+                  "getting-started/integration-method/novita",
+                  {
+                    "group": "Nvidia",
+                    "pages": [
+                      "integrations/nvidia/curl",
+                      "integrations/nvidia/javascript",
+                      "integrations/nvidia/python",
+                      "integrations/nvidia/dynamo"
+                    ]
+                  },
+                  {
+                    "group": "Ollama",
+                    "pages": ["integrations/ollama/javascript"]
+                  },
+                  {
+                    "group": "OpenAI",
+                    "pages": [
+                      "integrations/openai/curl",
+                      "integrations/openai/javascript",
+                      "integrations/openai/langchain",
+                      "integrations/openai/llamaindex",
+                      "integrations/openai/python",
+                      "integrations/openai/realtime",
+                      "integrations/openai/responses"
+                    ]
+                  },
+                  "getting-started/integration-method/openrouter",
+                  "getting-started/integration-method/perplexity",
+                  "getting-started/integration-method/together",
+                  {
+                    "group": "xAI",
+                    "pages": [
+                      "integrations/xai/curl",
+                      "integrations/xai/javascript",
+                      "integrations/xai/python"
                     ]
                   }
                 ]
               },
               {
-<<<<<<< HEAD
-=======
                 "group": "Frameworks",
                 "pages": [
                   "other-integrations/langgraph",
@@ -301,30 +246,13 @@
                   "integrations/data/logger-sdk",
                   "integrations/data/curl"
                 ]
-              },
-              {
-                "group": "Tools",
-                "pages": [
-                  "integrations/tools/curl",
-                  "integrations/tools/logger-sdk",
-                  "integrations/tools/xcode"
-                ]
-              },
-              {
-                "group": "Vector DB",
-                "pages": [
-                  "integrations/vectordb/curl",
-                  "integrations/vectordb/logger-sdk"
-                ]
               }
             ]
           },
-
           {
             "group": "References",
             "pages": [
               {
->>>>>>> 65150aeb
                 "group": "Self-Hosting",
                 "pages": [
                   "getting-started/self-host/overview",
