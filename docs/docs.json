{
  "$schema": "https://mintlify.com/docs.json",
  "theme": "mint",
  "name": "Helicone OSS LLM Observability",
  "colors": {
    "primary": "#0CA5E9",
    "light": "#0CA5E9",
    "dark": "#0CA5E9"
  },
  "favicon": "/favicon.svg",
  "navigation": {
    "anchors": [
      {
        "anchor": "Documentation",
        "icon": "book-open",
        "groups": [
          {
            "group": "Getting Started",
            "pages": [
              "getting-started/quick-start",
              {
                "group": "Self Host",
                "pages": [
                  "getting-started/self-host/overview",
                  "getting-started/self-host/cloud",
                  "getting-started/self-host/docker",
                  "getting-started/self-host/kubernetes",
                  "getting-started/self-host/manual"
                ]
              }
            ]
          },
          {
            "group": "Integrations",
            "pages": [
              {
                "group": "LLM & Inference Providers",
                "pages": [
                  {
                    "group": "Anthropic",
                    "pages": [
                      "integrations/anthropic/curl",
                      "integrations/anthropic/javascript",
                      "integrations/anthropic/langchain",
                      "integrations/anthropic/python",
                      "integrations/anthropic/claude-code"
                    ]
                  },
                  "getting-started/integration-method/anyscale",
                  {
                    "group": "AWS Bedrock",
                    "pages": [
                      "integrations/bedrock/javascript",
                      "integrations/bedrock/python"
                    ]
                  },
                  "getting-started/integration-method/deepinfra",
                  "getting-started/integration-method/deepseek",
                  {
                    "group": "Gemini",
                    "pages": [
                      {
                        "group": "API",
                        "pages": [
                          "integrations/gemini/api/curl",
                          "integrations/gemini/api/javascript",
                          "integrations/gemini/api/python"
                        ]
                      },
                      {
                        "group": "Vertex AI (Enterprise)",
                        "pages": [
                          "integrations/gemini/vertex/curl",
                          "integrations/gemini/vertex/javascript",
                          "integrations/gemini/vertex/python"
                        ]
                      }
                    ]
                  },
                  {
                    "group": "Groq",
                    "pages": [
                      "integrations/groq/curl",
                      "integrations/groq/javascript",
                      "integrations/groq/python"
                    ]
                  },
                  {
                    "group": "Instructor",
                    "pages": [
                      "integrations/instructor/javascript",
                      "integrations/instructor/python"
                    ]
                  },
                  {
                    "group": "Llama",
                    "pages": [
                      "integrations/llama/curl",
                      "integrations/llama/javascript",
                      "integrations/llama/python"
                    ]
                  },
                  "getting-started/integration-method/hyperbolic",
                  "getting-started/integration-method/mistral",
                  "getting-started/integration-method/nebius",
                  "getting-started/integration-method/novita",
                  {
                    "group": "Nvidia",
                    "pages": [
                      "integrations/nvidia/curl",
                      "integrations/nvidia/javascript",
                      "integrations/nvidia/python",
                      "integrations/nvidia/dynamo"
                    ]
                  },
                  {
                    "group": "Ollama",
                    "pages": ["integrations/ollama/javascript"]
                  },
                  {
                    "group": "OpenAI",
                    "pages": [
                      "integrations/openai/curl",
                      "integrations/openai/javascript",
                      "integrations/openai/langchain",
                      "integrations/openai/llamaindex",
                      "integrations/openai/python",
                      "integrations/openai/realtime",
                      "integrations/openai/responses",
                      {
                        "group": "Azure OpenAI",
                        "pages": [
                          "integrations/azure/curl",
                          "integrations/azure/javascript",
                          "integrations/azure/langchain",
                          "integrations/azure/python"
                        ]
                      }
                    ]
                  },
                  "getting-started/integration-method/perplexity",
                  "getting-started/integration-method/together",
                  "getting-started/integration-method/x"
                ]
              },
              {
                "group": "Frameworks & Libraries",
                "pages": [
                  "other-integrations/bubble",
                  "getting-started/integration-method/crewai",
                  "other-integrations/dify",
                  "other-integrations/embedchain",
                  "other-integrations/firecrawl",
                  "getting-started/integration-method/fireworks",
                  "other-integrations/langgraph",
                  {
                    "group": "LiteLLM",
                    "pages": [
                      "getting-started/integration-method/litellm-openllmetry",
                      "getting-started/integration-method/litellm",
                      "getting-started/integration-method/litellm-proxy"
                    ]
                  },
                  "other-integrations/meta-gpt",
                  "other-integrations/open-devin",
                  "other-integrations/open-webui",
                  "getting-started/integration-method/openrouter",
                  "other-integrations/ragas",
                  "getting-started/integration-method/posthog",
                  {
                    "group": "Upstash",
                    "pages": [
                      "other-integrations/upstash-rag",
                      "other-integrations/upstash-qstash"
                    ]
                  },
                  {
                    "group": "Vercel",
                    "pages": [
                      "getting-started/integration-method/vercelai",
                      "getting-started/integration-method/vercel-ai-gateway"
                    ]
                  }
                ]
              },
              {
                "group": "Tools Logging",
                "pages": [
                  "integrations/tools/curl",
                  "integrations/tools/logger-sdk"
                ]
              },
              {
                "group": "Any Vector DB",
                "pages": [
                  "integrations/vectordb/curl",
                  "integrations/vectordb/logger-sdk"
                ]
              }
            ]
          },

          {
            "group": "Tracing",
            "pages": [
              "features/advanced-usage/caching",
              "features/advanced-usage/custom-properties",
              "features/sessions",
              "features/advanced-usage/user-metrics",
              "features/advanced-usage/omit-logs"
            ]
          },
          {
            "group": "Prompts & Evals",
            "pages": [
              "features/advanced-usage/prompts",
              "features/advanced-usage/scores",
              "features/advanced-usage/feedback",
              {
                "group": "Webhooks",
                "pages": ["features/webhooks", "features/webhooks-testing"]
              }
            ]
          },
          {
            "group": "AI Gateway",
            "tag": "BETA",
            "pages": [
              "ai-gateway/introduction",
              "ai-gateway/cloud-quickstart",
              "ai-gateway/config",
              {
                "group": "Concepts",
                "pages": [
                  "ai-gateway/concepts/routers",
                  "ai-gateway/concepts/loadbalancing",
                  "ai-gateway/concepts/cache",
                  "ai-gateway/concepts/rate-limiting",
                  "ai-gateway/concepts/retries",
                  "ai-gateway/concepts/secret-management",
                  "ai-gateway/concepts/providers",
                  "ai-gateway/concepts/model-mapping"
                ]
              },
              {
                "group": "Self-Hosted",
                "pages": [
                  "ai-gateway/self-hosted-quickstart",
                  "ai-gateway/self-hosted/router-quickstart",
                  "ai-gateway/self-hosted/authentication",
                  "ai-gateway/self-hosted/observability",
                  "ai-gateway/self-hosted/deployment/overview",
                  {
                    "group": "Deployment Options",
                    "pages": [
                      "ai-gateway/self-hosted/deployment/docker",
                      "ai-gateway/self-hosted/deployment/fly",
                      "ai-gateway/self-hosted/deployment/porter"
                    ]
                  },
                  "ai-gateway/self-hosted/debugging/telemetry"
                ]
              }
            ]
          },
          {
            "group": "References",
            "pages": [
              {
                "group": "Prompts (Legacy)",
                "pages": [
                  "features/prompts-legacy/editor",
                  "features/prompts-legacy/generate",
                  "features/prompts-legacy/import"
                ]
              },
              {
                "group": "Cloud AI Gateway (Legacy)",
                "pages": [
                  "features/advanced-usage/cloud-ai-gateway-overview",
                  "features/advanced-usage/custom-rate-limits",
                  "getting-started/integration-method/gateway-fallbacks",
                  "features/advanced-usage/llm-security",
                  "features/advanced-usage/moderations",
                  "features/advanced-usage/retries",
                  "features/advanced-usage/vault"
                ]
              },
              {
                "group": "Async Logging",
                "pages": [
                  "getting-started/integration-method/openllmetry",
                  {
                    "group": "Manual Logger",
                    "pages": [
                      "getting-started/integration-method/custom",
                      "getting-started/integration-method/manual-logger-curl",
                      "getting-started/integration-method/manual-logger-python",
                      "getting-started/integration-method/manual-logger-typescript",
                      "getting-started/integration-method/manual-logger-go"
                    ]
                  }
                ]
              },
              "references/how-we-calculate-cost",
              "references/data-autonomy",
              {
                "group": "Generic Gateway",
                "pages": ["getting-started/integration-method/gateway"]
              },
              {
                "group": "Prompts (Legacy)",
                "pages": [
                  "rest/prompt/post-v1promptquery",
                  "rest/prompt/post-v1prompt-query",
                  "rest/prompt/delete-v1prompt",
                  "rest/prompt/post-v1promptcreate",
                  "rest/prompt/post-v1promptversion-edit-label",
                  "rest/prompt/post-v1promptversion-edit-template",
                  "rest/prompt/post-v1promptversion-subversion",
                  "rest/prompt/post-v1promptversion-promote",
                  "rest/prompt/post-v1promptversion-inputsquery",
                  "rest/prompt/get-v1prompt-experiments",
                  "rest/prompt/post-v1prompt-versionsquery",
                  "rest/prompt/get-v1promptversion",
                  "rest/prompt/delete-v1promptversion",
                  "rest/prompt/post-v1prompt-compile",
                  "rest/prompt/post-v1prompt-template"
                ]
              },
              "helicone-headers/header-directory",
              "references/latency-affect",
              "references/open-source",
              "references/proxy-vs-async",
              "references/availability"
            ]
          }
        ]
      },
      {
        "anchor": "API Reference",
        "icon": "code",
        "groups": [
          {
            "group": "Request",
            "pages": [
              "rest/request/post-v1requestquery-clickhouse",
              "rest/request/post-v1requestquery",
              "rest/request/get-v1request",
              "rest/request/post-v1requestquery-ids",
              "rest/request/post-v1request-feedback",
              "rest/request/put-v1request-property",
              "rest/request/post-v1request-assets",
              "rest/request/post-v1request-score"
            ]
          },

          {
            "group": "Prompts",
            "pages": [
              "rest/prompts/get-v1prompt-2025-id-promptid",
              "rest/prompts/post-v1prompt-2025-id-promptid-rename",
              "rest/prompts/delete-v1prompt-2025-promptid",
              "rest/prompts/delete-v1prompt-2025-promptid-versionid",
              "rest/prompts/get-v1prompt-2025-tags",
              "rest/prompts/post-v1prompt-2025",
              "rest/prompts/post-v1prompt-2025-update",
              "rest/prompts/post-v1prompt-2025-update-production-version",
              "rest/prompts/get-v1prompt-2025-count",
              "rest/prompts/post-v1prompt-2025-query",
              "rest/prompts/post-v1prompt-2025-query-version",
              "rest/prompts/post-v1prompt-2025-query-versions",
              "rest/prompts/post-v1prompt-2025-query-production-version",
              "rest/prompts/post-v1prompt-2025-query-total-versions"
            ]
          },
          {
            "group": "User",
            "pages": [
              "rest/user/post-v1usermetrics-overviewquery",
              "rest/user/post-v1usermetricsquery",
              "rest/user/post-v1userquery"
            ]
          },
          {
            "group": "Evals",
            "pages": [
              "rest/evals/post-v1evalsquery",
              "rest/evals/get-v1evalsscores",
              "rest/evals/post-v1evals",
              "rest/evals/post-v1evalsscore-distributionsquery"
            ]
          },
          {
            "group": "Webhooks",
            "pages": [
              "rest/webhooks/get-v1webhooks",
              "rest/webhooks/post-v1webhooks",
              "rest/webhooks/delete-v1webhooks"
            ]
          },
          {
            "group": "Evaluator",
            "pages": [
              "rest/evaluator/post-v1evaluator",
              "rest/evaluator/get-v1evaluator",
              "rest/evaluator/put-v1evaluator",
              "rest/evaluator/delete-v1evaluator",
              "rest/evaluator/post-v1evaluatorquery",
              "rest/evaluator/get-v1evaluator-experiments",
              "rest/evaluator/get-v1evaluator-onlineevaluators",
              "rest/evaluator/post-v1evaluator-onlineevaluators",
              "rest/evaluator/delete-v1evaluator-onlineevaluators"
            ]
          },
          {
            "group": "Experiment",
            "pages": [
              "rest/experiment/post-v2experimentcreateempty",
              "rest/experiment/post-v2experimentcreatefrom-request",
              "rest/experiment/post-v2experimentnew",
              "rest/experiment/get-v2experiment",
              "rest/experiment/get-v2experiment-1",
              "rest/experiment/post-v2experiment-prompt-version",
              "rest/experiment/get-v2experiment-prompt-versions",
              "rest/experiment/get-v2experiment-input-keys",
              "rest/experiment/post-v2experiment-add-manual-row",
              "rest/experiment/post-v2experiment-rowinsertbatch",
              "rest/experiment/post-v2experiment-rowupdate",
              "rest/experiment/post-v2experiment-run-hypothesis",
              "rest/experiment/get-v2experiment-evaluators",
              "rest/experiment/post-v2experiment-evaluators",
              "rest/experiment/delete-v2experiment-evaluators",
              "rest/experiment/post-v2experiment-evaluatorsrun",
              "rest/experiment/get-v2experiment-should-run-evaluators",
              "rest/experiment/get-v2experiment-scores",
              "rest/experiment/get-v2experiment-",
              "rest/experiment/post-v1experimentnew-empty",
              "rest/experiment/post-v1experimenttablenew",
              "rest/experiment/post-v1experimenttable-query",
              "rest/experiment/post-v1experimenttable-metadataquery",
              "rest/experiment/post-v1experimenttablesquery",
              "rest/experiment/post-v1experimenttable-cell",
              "rest/experiment/patch-v1experimenttable-cell",
              "rest/experiment/post-v1experimenttable-column",
              "rest/experiment/post-v1experimenttable-rownew",
              "rest/experiment/delete-v1experimenttable-row",
              "rest/experiment/post-v1experimenttable-rowinsertbatch",
              "rest/experiment/post-v1experimentupdate-meta",
              "rest/experiment/post-v1experiment",
              "rest/experiment/post-v1experimenthypothesis",
              "rest/experiment/post-v1experimenthypothesis-scoresquery",
              "rest/experiment/get-v1experiment-evaluators",
              "rest/experiment/post-v1experiment-evaluators",
              "rest/experiment/post-v1experiment-evaluatorsrun",
              "rest/experiment/delete-v1experiment-evaluators",
              "rest/experiment/post-v1experimentquery"
            ]
          },
          {
            "group": "Trace",
            "pages": [
              "rest/trace/post-v1tracelog",
              "rest/trace/post-v1tracelog-python"
            ]
          },
          {
            "group": "Property",
            "pages": ["rest/property/post-v1propertyquery"]
          },
          {
            "group": "Dataset",
            "pages": [
              "rest/dataset/post-v1experimentdataset",
              "rest/dataset/post-v1experimentdatasetrandom",
              "rest/dataset/post-v1experimentdatasetquery",
              "rest/dataset/post-v1experimentdataset-rowinsert",
              "rest/dataset/post-v1experimentdataset-version-rownew",
              "rest/dataset/post-v1experimentdataset-inputsquery",
              "rest/dataset/post-v1experimentdataset-mutate",
              "rest/dataset/post-v1helicone-dataset",
              "rest/dataset/post-v1helicone-dataset-mutate",
              "rest/dataset/post-v1helicone-dataset-query",
              "rest/dataset/post-v1helicone-dataset-count",
              "rest/dataset/post-v1helicone-datasetquery",
              "rest/dataset/post-v1helicone-dataset-request"
            ]
          },
          {
            "group": "Customer",
            "pages": [
              "rest/customer/post-v1customer-usagequery",
              "rest/customer/post-v1customerquery"
            ]
          },
          {
            "group": "Dashboard",
            "pages": ["rest/dashboard/post-v1dashboardscoresquery"]
          },
          {
            "group": "Session",
            "pages": [
              "rest/session/post-v1sessionquery",
              "rest/session/post-v1sessionnamequery",
              "rest/session/post-v1sessionmetricsquery",
              "rest/session/post-v1session-feedback"
            ]
          }
        ]
      },
      {
        "anchor": "Guides",
        "icon": "file-lines",
        "groups": [
          {
            "group": "Guides",
            "pages": [
              "guides/overview",
              {
                "group": "Tutorials",
                "pages": [
                  "guides/cookbooks/ai-agents",
                  "guides/cookbooks/vercel-ai-gateway",
                  "guides/cookbooks/vercel-ai-gateway-demo",
                  "guides/cookbooks/helicone-evals-with-ragas",
                  "guides/cookbooks/openai-structured-outputs",
                  "guides/cookbooks/prompt-thinking-models"
                ]
              },
              {
                "group": "How-to Guides",
                "pages": [
                  "guides/cookbooks/debugging",
                  "guides/cookbooks/environment-tracking",
                  "guides/cookbooks/etl",
                  "guides/cookbooks/experiments",
                  "guides/cookbooks/fine-tune",
                  "guides/cookbooks/getting-sessions",
                  "guides/cookbooks/getting-user-requests",
                  "guides/cookbooks/github-actions",
                  "guides/cookbooks/labeling-request-data",
                  "guides/cookbooks/manual-logger-streaming",
<<<<<<< HEAD
                  "guides/cookbooks/openai-batch-api",
                  "guides/cookbooks/openai-structured-outputs",
=======
>>>>>>> 7ff06c69
                  "guides/cookbooks/predefining-request-id",
                  "guides/cookbooks/replay-session",
                  "guides/cookbooks/segmentation"
                ]
              },
              {
                "group": "Knowledge Base",
                "pages": [
                  {
                    "group": "Prompt Engineering",
                    "pages": [
                      "guides/prompt-engineering/overview",
                      "guides/prompt-engineering/be-specific-and-clear",
                      "guides/prompt-engineering/implement-few-shot-learning",
                      "guides/prompt-engineering/leverage-role-playing",
                      "guides/prompt-engineering/use-chain-of-thought-prompting",
                      "guides/prompt-engineering/use-constrained-outputs",
                      "guides/prompt-engineering/use-least-to-most-prompting",
                      "guides/prompt-engineering/use-meta-prompting",
                      "guides/prompt-engineering/use-structured-formats",
                      "guides/prompt-engineering/use-thread-of-thought-prompting"
                    ]
                  }
                ]
              }
            ]
          }
        ]
      },
      {
        "anchor": "FAQ",
        "icon": "lightbulb",
        "groups": [
          {
            "group": "FAQ",
            "pages": [
              "faq/overview",
              {
                "group": "Categories",
                "pages": [
                  "faq/tag/concepts",
                  "faq/tag/fine-tuning",
                  "faq/tag/platform",
                  "faq/tag/security"
                ]
              },
              {
                "group": "",
                "pages": [
                  "faq/compliance",
                  "faq/enable-stream-usage",
                  "faq/how-encryption-works",
                  "faq/llm-fine-tuning-time",
                  "faq/openai-fine-tuning-api",
                  "faq/rag-vs-fine-tuning",
                  "faq/secret-vs-public-key",
                  "faq/soc2"
                ]
              }
            ]
          }
        ]
      }
    ]
  },
  "logo": {
    "light": "/logo/light.png",
    "dark": "/logo/dark.svg"
  },
  "api": {
    "openapi": ["swagger.json"]
  },
  "appearance": {
    "default": "light"
  },
  "navbar": {
    "links": [
      {
        "label": "Discord",
        "href": "https://discord.com/invite/zsSTcH2qhG"
      },
      {
        "label": "Github",
        "href": "https://github.com/Helicone/helicone"
      }
    ],
    "primary": {
      "type": "button",
      "label": "Dashboard",
      "href": "https://us.helicone.ai/#:~:text=Discord-,Sign,-In"
    }
  },
  "seo": {
    "metatags": {
      "og:site_name": "Helicone OSS LLM Observability",
      "og:image": "/favicon.svg",
      "twitter:site": "@helicone_ai",
      "twitter:image": "/favicon.svg"
    },
    "indexing": "navigable"
  },
  "footer": {
    "socials": {
      "twitter": "https://twitter.com/helicone_ai",
      "linkedin": "https://www.linkedin.com/company/helicone/about/",
      "github": "https://github.com/Helicone/helicone",
      "discord": "https://discord.com/invite/zsSTcH2qhG"
    }
  },
  "integrations": {
    "koala": {
      "publicApiKey": "pk_28dd6b0bb95629a42e92bd526a1234a9fc79"
    },
    "posthog": {
      "apiKey": "phc_jeluwNoJNpc7zEzkQrPbjyMOqdnJQjFAVr849LaEaPG"
    }
  },
  "redirects": [
    {
      "source": "/integrations/openai/crewai",
      "destination": "/getting-started/integration-method/crewai"
    },
    {
      "source": "/getting-started/proxy-vs-async",
      "destination": "/references/proxy-vs-async"
    },
    {
      "source": "/faq/availability",
      "destination": "/references/availability"
    },
    {
      "source": "/faq/how-encryption-works",
      "destination": "/references/how-encryption-works"
    },
    {
      "source": "/faq/how-we-calculate-cost",
      "destination": "/references/how-we-calculate-cost"
    },
    {
      "source": "/faq/latency-affect",
      "destination": "/references/latency-affect"
    },
    {
      "source": "/use-cases/data-autonomy",
      "destination": "/references/data-autonomy"
    },
    {
      "source": "/use-cases/debugging",
      "destination": "/guides/cookbooks/debugging"
    },
    {
      "source": "/use-cases/environment-tracking",
      "destination": "/guides/cookbooks/environment-tracking"
    },
    {
      "source": "/use-cases/etl",
      "destination": "/guides/cookbooks/etl"
    },
    {
      "source": "/use-cases/experiments",
      "destination": "/guides/cookbooks/experiments"
    },
    {
      "source": "/use-cases/getting-user-requests",
      "destination": "/guides/cookbooks/getting-user-requests"
    },
    {
      "source": "/use-cases/github-actions",
      "destination": "/guides/cookbooks/github-actions"
    },
    {
      "source": "/use-cases/labeling-request-data",
      "destination": "/guides/cookbooks/labeling-request-data"
    },
    {
      "source": "/use-cases/predefining-request-id",
      "destination": "/guides/cookbooks/predefining-request-id"
    },
    {
      "source": "/use-cases/replay-session",
      "destination": "/guides/cookbooks/replay-session"
    },
    {
      "source": "/use-cases/segmentation",
      "destination": "/guides/cookbooks/segmentation"
    },
    {
      "source": "/use-cases/enable-stream-usage",
      "destination": "/faq/enable-stream-usage"
    },
    {
      "source": "/use-cases/secret-vs-public-key",
      "destination": "/faq/secret-vs-public-key"
    },
    {
      "source": "/getting-started/self-deploy-cloud",
      "destination": "/getting-started/self-host/cloud"
    },
    {
      "source": "/getting-started/self-deploy-docker",
      "destination": "/getting-started/self-host/docker"
    },
    {
      "source": "/getting-started/self-deploy",
      "destination": "/getting-started/self-host/manual"
    },
    {
      "source": "/ai-gateway/quickstart",
      "destination": "/ai-gateway/self-hosted-quickstart"
    },
    {
      "source": "/ai-gateway/router-quickstart",
      "destination": "/ai-gateway/self-hosted/router-quickstart"
    },
    {
      "source": "/ai-gateway/authentication",
      "destination": "/ai-gateway/self-hosted/authentication"
    },
    {
      "source": "/ai-gateway/observability",
      "destination": "/ai-gateway/self-hosted/observability"
    },
    {
      "source": "/ai-gateway/deployment/overview",
      "destination": "/ai-gateway/self-hosted/deployment/overview"
    },
    {
      "source": "/ai-gateway/deployment/docker",
      "destination": "/ai-gateway/self-hosted/deployment/docker"
    },
    {
      "source": "/ai-gateway/deployment/fly",
      "destination": "/ai-gateway/self-hosted/deployment/fly"
    },
    {
      "source": "/ai-gateway/deployment/porter",
      "destination": "/ai-gateway/self-hosted/deployment/porter"
    },
    {
      "source": "/ai-gateway/deployment/ecs",
      "destination": "/ai-gateway/self-hosted/deployment/ecs"
    },
    {
      "source": "/ai-gateway/deployment/k8s",
      "destination": "/ai-gateway/self-hosted/deployment/k8s"
    },
    {
      "source": "/ai-gateway/debugging/telemetry",
      "destination": "/ai-gateway/self-hosted/debugging/telemetry"
    }
  ]
}<|MERGE_RESOLUTION|>--- conflicted
+++ resolved
@@ -540,11 +540,8 @@
                   "guides/cookbooks/github-actions",
                   "guides/cookbooks/labeling-request-data",
                   "guides/cookbooks/manual-logger-streaming",
-<<<<<<< HEAD
                   "guides/cookbooks/openai-batch-api",
                   "guides/cookbooks/openai-structured-outputs",
-=======
->>>>>>> 7ff06c69
                   "guides/cookbooks/predefining-request-id",
                   "guides/cookbooks/replay-session",
                   "guides/cookbooks/segmentation"
