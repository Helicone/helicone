{
  "$schema": "https://mintlify.com/docs.json",
  "theme": "mint",
  "name": "Helicone OSS LLM Observability",
  "colors": {
    "primary": "#0CA5E9",
    "light": "#0CA5E9",
    "dark": "#0CA5E9"
  },
  "favicon": "/favicon.svg",
  "navigation": {
    "anchors": [
      {
        "anchor": "Documentation",
        "icon": "book-open",
        "groups": [
          {
            "group": "Getting Started",
            "pages": [
              "getting-started/quick-start",
              "getting-started/platform-overview"
            ]
          },
          {
            "group": "AI Gateway",
            "pages": [
              "gateway/overview",
              "gateway/provider-routing",
              "gateway/prompt-integration",
              "features/advanced-usage/caching",
              "features/advanced-usage/custom-rate-limits",
              "features/advanced-usage/llm-security",
              {
                "group": "Provider Concepts",
                "pages": [
                  "gateway/concepts/prompt-caching",
                  "gateway/concepts/reasoning",
                  "gateway/concepts/context-editing",
                  "gateway/web-search",
                  "gateway/concepts/error-handling",
                  "gateway/concepts/responses-api"
                ]
              },
              {
                "group": "Integrations",
                "pages": [
                  "gateway/integrations/overview",
                  "gateway/integrations/claude-agent-sdk",
                  "gateway/integrations/codex",
<<<<<<< HEAD
                  "gateway/integrations/dpsy",
=======
                  "gateway/integrations/llamaindex",
>>>>>>> 39ff2f60
                  "gateway/integrations/langchain",
                  "gateway/integrations/langfuse",
                  "gateway/integrations/langgraph",
                  "gateway/integrations/litellm",
                  "gateway/integrations/llamaindex",
                  "gateway/integrations/n8n",
                  "gateway/integrations/semantic-kernel",
                  "gateway/integrations/vercel-ai-sdk",
                  "gateway/integrations/zapier"
                ]
              }
            ]
          },
          {
            "group": "Observability & Analytics",
            "pages": [
              "features/advanced-usage/custom-properties",
              "features/sessions",
              "features/advanced-usage/user-metrics",
              "guides/cookbooks/cost-tracking",
              "features/datasets",
              "features/alerts",
              "features/reports",
              "features/hql",
              "features/advanced-usage/scores",
              "features/advanced-usage/feedback",
              {
                "group": "Webhooks",
                "pages": ["features/webhooks", "features/webhooks-testing"]
              },
              {
                "group": "Tools",
                "pages": [
                  "integrations/tools/curl",
                  "integrations/tools/logger-sdk",
                  "integrations/tools/mcp",
                  "integrations/tools/xcode"
                ]
              },
              {
                "group": "Vector DB",
                "pages": [
                  "integrations/vectordb/curl",
                  "integrations/vectordb/logger-sdk"
                ]
              }
            ]
          },
          {
            "group": "Prompt Management",
            "pages": [
              "features/advanced-usage/prompts/overview",
              "features/advanced-usage/prompts/assembly",
              "features/advanced-usage/prompts/sdk"
            ]
          },
          {
            "group": "Legacy Integrations",
            "pages": [
              "integrations/overview",
              {
                "group": "Provider-Specific",
                "pages": [
                  {
                    "group": "Anthropic",
                    "pages": [
                      "integrations/anthropic/curl",
                      "integrations/anthropic/javascript",
                      "integrations/anthropic/langchain",
                      "integrations/anthropic/python",
                      "integrations/anthropic/claude-code"
                    ]
                  },
                  "getting-started/integration-method/anyscale",
                  {
                    "group": "AWS Bedrock",
                    "pages": [
                      "integrations/bedrock/javascript",
                      "integrations/bedrock/python"
                    ]
                  },
                  {
                    "group": "Azure OpenAI",
                    "pages": [
                      "integrations/azure/curl",
                      "integrations/azure/javascript",
                      "integrations/azure/langchain",
                      "integrations/azure/python"
                    ]
                  },
                  "getting-started/integration-method/deepinfra",
                  "getting-started/integration-method/deepseek",
                  {
                    "group": "Gemini",
                    "pages": [
                      {
                        "group": "API",
                        "pages": [
                          "integrations/gemini/api/curl",
                          "integrations/gemini/api/javascript",
                          "integrations/gemini/api/python"
                        ]
                      },
                      {
                        "group": "Vertex AI (Enterprise)",
                        "pages": [
                          "integrations/gemini/vertex/curl",
                          "integrations/gemini/vertex/javascript",
                          "integrations/gemini/vertex/python"
                        ]
                      }
                    ]
                  },
                  {
                    "group": "Groq",
                    "pages": [
                      "integrations/groq/curl",
                      "integrations/groq/javascript",
                      "integrations/groq/python"
                    ]
                  },
                  {
                    "group": "Instructor",
                    "pages": [
                      "integrations/instructor/javascript",
                      "integrations/instructor/python"
                    ]
                  },
                  {
                    "group": "Llama",
                    "pages": [
                      "integrations/llama/curl",
                      "integrations/llama/javascript",
                      "integrations/llama/python"
                    ]
                  },
                  "getting-started/integration-method/hyperbolic",
                  "getting-started/integration-method/mistral",
                  "getting-started/integration-method/nebius",
                  "getting-started/integration-method/novita",
                  {
                    "group": "Nvidia",
                    "pages": [
                      "integrations/nvidia/curl",
                      "integrations/nvidia/javascript",
                      "integrations/nvidia/python",
                      "integrations/nvidia/dynamo"
                    ]
                  },
                  {
                    "group": "Ollama",
                    "pages": ["integrations/ollama/javascript"]
                  },
                  {
                    "group": "OpenAI",
                    "pages": [
                      "integrations/openai/curl",
                      "integrations/openai/javascript",
                      "integrations/openai/langchain",
                      "integrations/openai/llamaindex",
                      "integrations/openai/python",
                      "integrations/openai/realtime",
                      "integrations/openai/responses"
                    ]
                  },
                  "getting-started/integration-method/openrouter",
                  "getting-started/integration-method/perplexity",
                  "getting-started/integration-method/together",
                  {
                    "group": "xAI",
                    "pages": [
                      "integrations/xai/curl",
                      "integrations/xai/javascript",
                      "integrations/xai/python"
                    ]
                  }
                ]
              },
              {
                "group": "Frameworks",
                "pages": [
                  "other-integrations/langgraph",
                  "getting-started/integration-method/litellm",
                  "getting-started/integration-method/vercelai",
                  "getting-started/integration-method/crewai",
                  "other-integrations/dify",
                  "gateway/integrations/llamaindex",
                  "other-integrations/ragas"
                ]
              },
              {
                "group": "Async Logging",
                "pages": [
                  "getting-started/integration-method/openllmetry",
                  {
                    "group": "Manual Logger",
                    "pages": [
                      "getting-started/integration-method/manual-logger-curl",
                      "getting-started/integration-method/manual-logger-typescript",
                      "getting-started/integration-method/manual-logger-python",
                      "getting-started/integration-method/manual-logger-go"
                    ]
                  }
                ]
              },
              {
                "group": "Custom Logs",
                "pages": [
                  "integrations/data/logger-sdk",
                  "integrations/data/curl"
                ]
              }
            ]
          },
          {
            "group": "References",
            "pages": [
              {
                "group": "Self-Hosting",
                "pages": [
                  "getting-started/self-host/overview",
                  "getting-started/self-host/docker",
                  "getting-started/self-host/kubernetes"
                ]
              },
              "references/provider-integration",
              "getting-started/integration-method/posthog",
              "references/how-we-calculate-cost",
              "references/data-autonomy",
              "helicone-headers/header-directory",
              "references/latency-affect",
              "references/open-source",
              "references/proxy-vs-async",
              "references/availability",
              {
                "group": "Legacy Features",
                "pages": [
                  "features/prompts-legacy/editor",
                  "features/prompts-legacy/generate",
                  "features/advanced-usage/moderations"
                ]
              }
            ]
          }
        ]
      },
      {
        "anchor": "API Reference",
        "icon": "code",
        "groups": [
          {
            "group": "AI Gateway",
            "pages": [
              "rest/ai-gateway/post-v1-chat-completions",
              "rest/ai-gateway/post-v1-responses"
            ]
          },
          {
            "group": "Models",
            "pages": [
              "rest/ai-gateway/get-v1models",
              "rest/ai-gateway/get-v1models-multimodal",
              "rest/models/get-v1public-model-registry-models"
            ]
          },
          {
            "group": "Request",
            "pages": [
              "rest/request/post-v1requestquery-clickhouse",
              "rest/request/post-v1requestquery",
              "rest/request/get-v1request",
              "rest/request/post-v1requestquery-ids",
              "rest/request/post-v1request-feedback",
              "rest/request/put-v1request-property",
              "rest/request/post-v1request-assets",
              "rest/request/post-v1request-score"
            ]
          },
          {
            "group": "Session",
            "pages": [
              "rest/session/post-v1sessionquery",
              "rest/session/post-v1sessionmetricsquery",
              "rest/session/post-v1session-feedback"
            ]
          },
          {
            "group": "Prompts",
            "pages": [
              "rest/prompts/post-v1prompt-2025",
              "rest/prompts/get-v1prompt-2025-id-promptid",
              "rest/prompts/post-v1prompt-2025-id-promptid-rename",
              "rest/prompts/patch-v1prompt-2025-id-promptid-tags",
              "rest/prompts/delete-v1prompt-2025-promptid",
              "rest/prompts/post-v1prompt-2025-update",
              "rest/prompts/post-v1prompt-2025-update-environment",
              "rest/prompts/delete-v1prompt-2025-promptid-versionid",
              "rest/prompts/post-v1prompt-2025-query",
              "rest/prompts/post-v1prompt-2025-query-version",
              "rest/prompts/post-v1prompt-2025-query-environment-version",
              "rest/prompts/post-v1prompt-2025-query-versions",
              "rest/prompts/post-v1prompt-2025-query-production-version",
              "rest/prompts/post-v1prompt-2025-query-total-versions",
              "rest/prompts/get-v1prompt-2025-id-promptid-versionid-inputs",
              "rest/prompts/get-v1prompt-2025-tags",
              "rest/prompts/get-v1prompt-2025-environments",
              "rest/prompts/get-v1prompt-2025-count"
            ]
          },
          {
            "group": "User",
            "pages": [
              "rest/user/post-v1usermetrics-overviewquery",
              "rest/user/post-v1usermetricsquery",
              "rest/user/post-v1userquery"
            ]
          },
          {
            "group": "Evals",
            "pages": [
              "rest/evals/post-v1evalsquery",
              "rest/evals/get-v1evalsscores",
              "rest/evals/post-v1evals",
              "rest/evals/post-v1evalsscore-distributionsquery"
            ]
          },
          {
            "group": "Webhooks",
            "pages": [
              "rest/webhooks/get-v1webhooks",
              "rest/webhooks/post-v1webhooks",
              "rest/webhooks/delete-v1webhooks"
            ]
          },
          {
            "group": "Trace",
            "pages": ["rest/trace/post-v1tracelog"]
          },
          {
            "group": "Property",
            "pages": ["rest/property/post-v1propertyquery"]
          },
          {
            "group": "Dashboard",
            "pages": ["rest/dashboard/post-v1dashboardscoresquery"]
          }
        ]
      },
      {
        "anchor": "Guides",
        "icon": "file-lines",
        "groups": [
          {
            "group": "Guides",
            "pages": [
              "guides/overview",
              {
                "group": "Tutorials",
                "pages": [
                  "guides/cookbooks/ai-agents",
                  "guides/cookbooks/vercel-ai-gateway",
                  "guides/cookbooks/vercel-ai-gateway-demo",
                  "guides/cookbooks/helicone-evals-with-ragas",
                  "guides/cookbooks/openai-structured-outputs",
                  "guides/cookbooks/prompt-thinking-models"
                ]
              },
              {
                "group": "How-to Guides",
                "pages": [
                  "guides/cookbooks/debugging",
                  "guides/cookbooks/environment-tracking",
                  "guides/cookbooks/etl",
                  "guides/cookbooks/experiments",
                  "guides/cookbooks/fine-tune",
                  "guides/cookbooks/getting-sessions",
                  "guides/cookbooks/getting-user-requests",
                  "guides/cookbooks/github-actions",
                  "guides/cookbooks/labeling-request-data",
                  "guides/cookbooks/manual-logger-streaming",
                  "guides/cookbooks/openai-batch-api",
                  "guides/cookbooks/openai-structured-outputs",
                  "guides/cookbooks/predefining-request-id",
                  "guides/cookbooks/replay-session",
                  "guides/cookbooks/segmentation"
                ]
              },
              {
                "group": "Knowledge Base",
                "pages": [
                  {
                    "group": "Prompt Engineering",
                    "pages": [
                      "guides/prompt-engineering/overview",
                      "guides/prompt-engineering/be-specific-and-clear",
                      "guides/prompt-engineering/implement-few-shot-learning",
                      "guides/prompt-engineering/leverage-role-playing",
                      "guides/prompt-engineering/use-chain-of-thought-prompting",
                      "guides/prompt-engineering/use-constrained-outputs",
                      "guides/prompt-engineering/use-least-to-most-prompting",
                      "guides/prompt-engineering/use-meta-prompting",
                      "guides/prompt-engineering/use-structured-formats",
                      "guides/prompt-engineering/use-thread-of-thought-prompting"
                    ]
                  }
                ]
              }
            ]
          }
        ]
      },
      {
        "anchor": "FAQ",
        "icon": "lightbulb",
        "groups": [
          {
            "group": "FAQ",
            "pages": [
              "faq/overview",
              {
                "group": "Categories",
                "pages": [
                  "faq/tag/concepts",
                  "faq/tag/fine-tuning",
                  "faq/tag/platform",
                  "faq/tag/security"
                ]
              },
              {
                "group": "",
                "pages": [
                  "faq/compliance",
                  "faq/enable-stream-usage",
                  "faq/how-encryption-works",
                  "faq/llm-fine-tuning-time",
                  "faq/openai-fine-tuning-api",
                  "faq/rag-vs-fine-tuning",
                  "faq/secret-vs-public-key",
                  "faq/soc2"
                ]
              }
            ]
          }
        ]
      }
    ]
  },
  "logo": {
    "light": "/logo/light.png",
    "dark": "/logo/dark.svg"
  },
  "api": {
    "openapi": ["swagger.json", "ai-gateway.openapi.json"]
  },
  "appearance": {
    "default": "light"
  },
  "navbar": {
    "links": [
      {
        "label": "Models",
        "href": "https://helicone.ai/models"
      },
      {
        "label": "Discord",
        "href": "https://discord.com/invite/zsSTcH2qhG"
      },
      {
        "label": "Github",
        "href": "https://github.com/Helicone/helicone"
      }
    ],
    "primary": {
      "type": "button",
      "label": "Dashboard",
      "href": "https://us.helicone.ai/#:~:text=Discord-,Sign,-In"
    }
  },
  "seo": {
    "metatags": {
      "og:site_name": "Helicone OSS LLM Observability",
      "og:image": "/favicon.svg",
      "twitter:site": "@helicone_ai",
      "twitter:image": "/favicon.svg"
    },
    "indexing": "navigable"
  },
  "footer": {
    "socials": {
      "twitter": "https://twitter.com/helicone_ai",
      "linkedin": "https://www.linkedin.com/company/helicone/about/",
      "github": "https://github.com/Helicone/helicone",
      "discord": "https://discord.com/invite/zsSTcH2qhG"
    }
  },
  "integrations": {
    "koala": {
      "publicApiKey": "pk_28dd6b0bb95629a42e92bd526a1234a9fc79"
    },
    "posthog": {
      "apiKey": "phc_jeluwNoJNpc7zEzkQrPbjyMOqdnJQjFAVr849LaEaPG"
    }
  },
  "redirects": [
    {
      "source": "/integrations/openai/crewai",
      "destination": "/getting-started/integration-method/crewai"
    },
    {
      "source": "/getting-started/proxy-vs-async",
      "destination": "/references/proxy-vs-async"
    },
    {
      "source": "/faq/availability",
      "destination": "/references/availability"
    },
    {
      "source": "/faq/how-encryption-works",
      "destination": "/references/how-encryption-works"
    },
    {
      "source": "/faq/how-we-calculate-cost",
      "destination": "/references/how-we-calculate-cost"
    },
    {
      "source": "/observability/custom-rate-limits",
      "destination": "/features/advanced-usage/custom-rate-limits"
    },
    {
      "source": "/observability/custom-properties",
      "destination": "/features/advanced-usage/custom-properties"
    },
    {
      "source": "/features/advanced-usage/custom-rate-limit",
      "destination": "/features/advanced-usage/custom-rate-limits"
    },
    {
      "source": "/faq/latency-affect",
      "destination": "/references/latency-affect"
    },
    {
      "source": "/use-cases/data-autonomy",
      "destination": "/references/data-autonomy"
    },
    {
      "source": "/use-cases/debugging",
      "destination": "/guides/cookbooks/debugging"
    },
    {
      "source": "/use-cases/environment-tracking",
      "destination": "/guides/cookbooks/environment-tracking"
    },
    {
      "source": "/use-cases/etl",
      "destination": "/guides/cookbooks/etl"
    },
    {
      "source": "/use-cases/experiments",
      "destination": "/guides/cookbooks/experiments"
    },
    {
      "source": "/use-cases/getting-user-requests",
      "destination": "/guides/cookbooks/getting-user-requests"
    },
    {
      "source": "/use-cases/github-actions",
      "destination": "/guides/cookbooks/github-actions"
    },
    {
      "source": "/use-cases/labeling-request-data",
      "destination": "/guides/cookbooks/labeling-request-data"
    },
    {
      "source": "/use-cases/predefining-request-id",
      "destination": "/guides/cookbooks/predefining-request-id"
    },
    {
      "source": "/use-cases/replay-session",
      "destination": "/guides/cookbooks/replay-session"
    },
    {
      "source": "/use-cases/segmentation",
      "destination": "/guides/cookbooks/segmentation"
    },
    {
      "source": "/use-cases/enable-stream-usage",
      "destination": "/faq/enable-stream-usage"
    },
    {
      "source": "/use-cases/secret-vs-public-key",
      "destination": "/faq/secret-vs-public-key"
    },
    {
      "source": "/getting-started/self-deploy-cloud",
      "destination": "/getting-started/self-host/cloud"
    },
    {
      "source": "/getting-started/self-deploy-docker",
      "destination": "/getting-started/self-host/docker"
    },
    {
      "source": "/getting-started/self-deploy",
      "destination": "/getting-started/self-host/manual"
    },
    {
      "source": "/ai-gateway/quickstart",
      "destination": "/ai-gateway/self-hosted-quickstart"
    },
    {
      "source": "/ai-gateway/router-quickstart",
      "destination": "/ai-gateway/self-hosted/router-quickstart"
    },
    {
      "source": "/ai-gateway/authentication",
      "destination": "/ai-gateway/self-hosted/authentication"
    },
    {
      "source": "/ai-gateway/observability",
      "destination": "/ai-gateway/self-hosted/observability"
    },
    {
      "source": "/ai-gateway/deployment/overview",
      "destination": "/ai-gateway/self-hosted/deployment/overview"
    },
    {
      "source": "/ai-gateway/deployment/docker",
      "destination": "/ai-gateway/self-hosted/deployment/docker"
    },
    {
      "source": "/ai-gateway/deployment/fly",
      "destination": "/ai-gateway/self-hosted/deployment/fly"
    },
    {
      "source": "/ai-gateway/deployment/porter",
      "destination": "/ai-gateway/self-hosted/deployment/porter"
    },
    {
      "source": "/ai-gateway/deployment/ecs",
      "destination": "/ai-gateway/self-hosted/deployment/ecs"
    },
    {
      "source": "/ai-gateway/deployment/k8s",
      "destination": "/ai-gateway/self-hosted/deployment/k8s"
    },
    {
      "source": "/ai-gateway/debugging/telemetry",
      "destination": "/ai-gateway/self-hosted/debugging/telemetry"
    },
    {
      "source": "/ai-gateway/overview",
      "destination": "/gateway/overview"
    },
    {
      "source": "/ai-gateway/fallbacks",
      "destination": "/gateway/fallbacks"
    },
    {
      "source": "/ai-gateway/prompt-integration",
      "destination": "/gateway/prompt-integration"
    },
    {
      "source": "/features/advanced-usage/prompts",
      "destination": "/features/advanced-usage/prompts/overview"
    }
  ]
}<|MERGE_RESOLUTION|>--- conflicted
+++ resolved
@@ -47,11 +47,8 @@
                   "gateway/integrations/overview",
                   "gateway/integrations/claude-agent-sdk",
                   "gateway/integrations/codex",
-<<<<<<< HEAD
                   "gateway/integrations/dpsy",
-=======
                   "gateway/integrations/llamaindex",
->>>>>>> 39ff2f60
                   "gateway/integrations/langchain",
                   "gateway/integrations/langfuse",
                   "gateway/integrations/langgraph",
