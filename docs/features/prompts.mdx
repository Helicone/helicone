--- conflicted
+++ resolved
@@ -127,11 +127,7 @@
 
         Assigning an id allows us to associate your prompt with future versions of your prompt, and automatically manage versions on your behalf.
 
-<<<<<<< HEAD
         Depending on the package you are using, you will need to add a header. For more information on adding headers to packages, please see [Header Directory](/helicone-headers/header-directory).
-=======
-        Depending on the package you are using, you will need to add a header. For more information on adding headers to packages, please see [Header Directory](/header-directory).
->>>>>>> 9fd464ca
 
         ```tsx
         headers: {
