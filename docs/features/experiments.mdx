---
title: "Experiments"
sidebarTitle: "Experiments (New)"
description: "Experiments is a spreadsheet-like experience designed to tune your LLM prompts for production. "
"twitter:title": "Experiments | Helicone OSS LLM Observability"
---

import QuestionsSection from "/snippets/questions-section.mdx";

<<<<<<< HEAD
## What are Experiments?
=======
<Info>
  **Who can use this feature**: Anyone on Pro or Enterprise
  [plan](https://www.helicone.ai/pricing), this feature will be charged at cost.
</Info>

## What are prompt experiments?
>>>>>>> e53702c0

Helicone's prompt experiments are designed to help you tune your LLM prompt, test it on production data, and verify your iterations with quantifiable data.

<Frame>
  <img
    src="/images/experiments/experiments-cover.webp"
    alt="Experiments: spreadsheet-like experience to tune your LLM prompts for production"
  />
</Frame>

In Helicone, you can define and run LLM-as-a-judge or custom evaluators, then compare the results between prompts side-by-side to determine the best one for production.

## Why experiment with prompts?

- **Prevent regression:** Prompt engineering is iterative. Engineers want to prevent regression with each prompt change.
- **Model update:** LLMs are sensitive to prompt changes. As new models with advanced capabilities come out, prompts that worked previously can become less effective.
- **Quick feedback loop:** Instead of waiting for user feedback, get feedback immediately and adjust before pushing to production.

## What is the recommended workflow?

1. Create a new experiment in Helicone
2. Create new prompt variations
3. Add input rows
4. Create and run custom evaluators
5. Push changes to production

## Quick Start

### 1. Create a new experiment

There are a few ways to do this:

#### Method 1: Start with a prompt

If you have an existing prompt in Helicone, head to the `Experiment` tab. Click on `start from a prompt`, then choose the desired prompt version.

<Frame>
  <img
    src="/images/experiments/create-new-experiment.webp"
    alt="Start an experiment from a prompt. "
  />
</Frame>

#### Method 2: Start with a request

If you don't have an existing prompt, we recommend choosing this method or starting from scratch (method 3).

Head to the `Requests` tab. Open the desired request, then click on the experiments icon. You should see an experiment being generated for the prompt associated with this request.

<Frame>
  <img
    src="/images/experiments/method-2-request.webp"
    alt="Start an experiment from a request."
  />
</Frame>

#### Method 3: Start from scratch

Head to the `Experiment` tab, then click on `Start from scratch`. A helper prompt will be generated for you; you can edit it by clicking on the cell.

<Frame>
  <img
    src="/images/experiments/method-3-scratch.webp"
    alt="Start an experiment from scratch."
  />
</Frame>

### 2. Create new prompt variations

To create a new prompt, click `Add column` and select a prompt that you want to fork from.

<Note>
  Keep in mind that you can only fork from an existing prompt in the Experiment.
</Note>

<Frame>
  <img
    src="/images/experiments/fork-prompt.webp"
    alt="Fork existing prompts to create new variations in Helicone's Experiments."
  />
</Frame>

#### Add prompt variables

Type `{{ input_name }}` to add input variables in your prompt. These input variables will appear in the `Inputs` column.

<Frame>
  <img
    src="/images/experiments/input-variable.webp"
    alt="Add input variables by styling variables in this format {{input_variable}}"
  />
</Frame>

### 3. Add input rows

The next step is to import golden datasets or your request data in Helicone. There are four ways:

<Frame>
  <img
    src="/images/experiments/add-input.webp"
    alt="Add input rows by manually entering, selecting from an input set or a dataset, or a randomly sampled selection"
  />
</Frame>

- `Add manual inputs`: Manually enter values for each input variable you defined.
- `Select an input set`: Select production request data that matches the same prompt ID.
- `Random prod`: Randomly select any number of production request data. We wrote about [why this approach is recommended](https://www.helicone.ai/blog/prompt-evaluation-for-llms).
- `Add from a dataset (coming soon)`: Soon, you can use datasets created in Helicone to test your prompt.

### 4. Create and run custom evaluators

<<<<<<< HEAD
=======
<Frame>
  <img
    src="/images/experiments/select-eval.webp"
    alt="Create LLM-as-a-judge or custom evaluators to test your prompt."
  />
</Frame>

>>>>>>> e53702c0
<Steps>
    <Step title="Toggle on `Show scores`.">
      <Frame>
        <img
          src="/images/experiments/select-eval.webp"
          alt="Create LLM-as-a-judge or custom evaluators to test your prompt. "
        />
      </Frame>
    </Step>
    <Step title="Under the dropdown, select 'Create new custom evaluators'">
    </Step>
    <Step title="Create the evaluator">
<<<<<<< HEAD
        On the side panel, you will be able to create a new evaluator. We currently support LLM-as-a-judge. Python and TypeScript support is coming soon!
        <Tip>You can add as many evaluators as you like, and run them all at the same time. </Tip>
=======
        On the side panel, you will be able to create a new evaluator. We currently support LLM-as-a-judge; Python and TypeScript support is coming soon!
        <Tip>You can add as many evaluators as you like, and run them all at the same time.</Tip>
>>>>>>> e53702c0
    </Step>
    <Step title="Run Evaluator">
        Once you add an evaluator, you will notice a warning that prompts you to re-run evaluation. Click on `Run Evaluators` to see the scores in graph.
        <Frame>
        <img
            src="/images/experiments/run-eval.webp"
            alt="View evaluator results in detail. "
        />
        </Frame>
    </Step>
    <Step title="(Optional) View score breakdown">
        To see the scores breakdown by input, click on an evaluator (humor in this example). You will see individual scores appear in each cell. 
        Notice that cells that perform above average will have a green indicator. Cells below average will have a red indicator.

        <Frame>
        <img
            src="/images/experiments/run-custom-eval.webp"
            alt="View evaluator results in detail."
        />
        </Frame>

    </Step>

</Steps>

### 5. Push changes to production

The more prompts you create, the more data points on the scores graph you will see. Keep in mind that prompt engineering is an iterative process. The more input you test, the more edge cases you can cover with your new prompts.
Once you are happy with a prompt, copy and paste it into your code for production.

<QuestionsSection /><|MERGE_RESOLUTION|>--- conflicted
+++ resolved
@@ -7,16 +7,7 @@
 
 import QuestionsSection from "/snippets/questions-section.mdx";
 
-<<<<<<< HEAD
-## What are Experiments?
-=======
-<Info>
-  **Who can use this feature**: Anyone on Pro or Enterprise
-  [plan](https://www.helicone.ai/pricing), this feature will be charged at cost.
-</Info>
-
 ## What are prompt experiments?
->>>>>>> e53702c0
 
 Helicone's prompt experiments are designed to help you tune your LLM prompt, test it on production data, and verify your iterations with quantifiable data.
 
@@ -128,8 +119,6 @@
 
 ### 4. Create and run custom evaluators
 
-<<<<<<< HEAD
-=======
 <Frame>
   <img
     src="/images/experiments/select-eval.webp"
@@ -137,26 +126,12 @@
   />
 </Frame>
 
->>>>>>> e53702c0
 <Steps>
-    <Step title="Toggle on `Show scores`.">
-      <Frame>
-        <img
-          src="/images/experiments/select-eval.webp"
-          alt="Create LLM-as-a-judge or custom evaluators to test your prompt. "
-        />
-      </Frame>
-    </Step>
-    <Step title="Under the dropdown, select 'Create new custom evaluators'">
-    </Step>
+    <Step title="Toggle on `Show scores`."></Step>
+    <Step title="Under the dropdown, select 'Create new custom evaluators'"></Step>
     <Step title="Create the evaluator">
-<<<<<<< HEAD
-        On the side panel, you will be able to create a new evaluator. We currently support LLM-as-a-judge. Python and TypeScript support is coming soon!
-        <Tip>You can add as many evaluators as you like, and run them all at the same time. </Tip>
-=======
         On the side panel, you will be able to create a new evaluator. We currently support LLM-as-a-judge; Python and TypeScript support is coming soon!
         <Tip>You can add as many evaluators as you like, and run them all at the same time.</Tip>
->>>>>>> e53702c0
     </Step>
     <Step title="Run Evaluator">
         Once you add an evaluator, you will notice a warning that prompts you to re-run evaluation. Click on `Run Evaluators` to see the scores in graph.
