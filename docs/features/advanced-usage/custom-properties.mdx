---
title: "Custom Properties"
description: "Tag requests with any information you choose to segment, analyze, and visualize."
---
import QuestionsSection from '/snippets/questions-section.mdx';

<Info>**Who can use this feature**: Anyone on any [plan](https://www.helicone.ai/pricing).</Info>


## Introduction

Custom Properties allow you to add any additional information to your requests, such as:

<<<<<<< HEAD
- The **session,** **conversation**, or **app** id
- The **prompt chain** by adding a common value to group of requests
- **Application** or **user** metadata making the request

### Use Custom Properties to

- Get the the total cost or latency for a group of requests in a prompt chain
- Get the "unit economics" of your application, such as the average cost of a conversation or session
- Slice and dice your requests and metrics by any custom property

<br />

<Accordion title="Adding Custom Properties at Request Time">

Custom properties can be added with headers to your LLM requests. For each header,

- The Key is `Helicone-Property-{Name}` with your property name in Name
- The Value is the string value for the property in the request.

<CodeGroup>

```bash Curl
curl https://oai.hconeai.com/v1/completions \
  -H 'Content-Type: application/json' \
  -H 'Helicone-Auth: Bearer HELICONE_API_KEY' \
  -H 'Helicone-Property-Session: "24"' \
  -H 'Helicone-Property-Conversation: "support_issue_2"' \
  -H 'Helicone-Property-App: "mobile"'
  -d ...
```

```python Python
openai.api_base = "https://oai.hconeai.com/v1"
openai

openai.Completion.create(
    model="text-davinci-003",
    prompt="Say this is a test",
    headers={
        "Helicone-Auth": f"Bearer {HELICONE_API_KEY}",
        "Helicone-Property-Session": "24",
        "Helicone-Property-Conversation": "support_issue_2",
        "Helicone-Property-App": "mobile",
    }
)
```

```js Node.js
import { OpenAI } from "openai";
const configuration = {
  apiKey: process.env.OPENAI_API_KEY,
  basePath: "https://oai.hconeai.com/v1",
  defaultHeaders: {
    "Helicone-Auth": `Bearer ${HELICONE_API_KEY}`,
    "Helicone-Property-Session": "24",
    "Helicone-Property-Conversation": "support_issue_2",
    "Helicone-Property-App": "mobile",
  },
};
const openai = new OpenAI(configuration);
```

```python Langchain (Python)
llm = ChatOpenAI(
    openai_api_key="<OPENAI_API_KEY>",
    openai_api_base="https://oai.hconeai.com/v1",
    default_headers={
        "Helicone-Auth": "Bearer <HELICONE_API_KEY>"
        "Helicone-Property-Type": "Course Outline"
    }
)

course = llm.predict("Generate a course outline about AI.")

# Update helicone properties/headers for each request
headers["Helicone-Property-Type"] = "Lesson"
llm.model_kwargs["headers"] = headers

lesson = llm.predict("Generate a lesson for the AI course.")
```

</CodeGroup>
</Accordion>

<Accordion title="Updating Custom Properties After Request">
Helicone now allows you to update custom properties post-request submission by making a PUT request to a designated API endpoint.
```bash Curl
curl --request PUT \
  --url 'https://api.hconeai.com/v1/request/{request-id}/property' \
  --header 'Authorization: Bearer {your-helicone-api-key}' \
  --header 'Content-Type: application/json' \
  --data '{
    "key": "{property-key}",
    "value": "{new-property-value}"
}'
```
</Accordion>

<QuestionsSection />
=======
- The `session`, `conversation`, or `app` id
- The `prompt chain` by adding a common value to group of requests
- `Application` or `user` metadata making the request

<Frame caption="Custom Properties appear as headers in the `Request` table. ">
  <img src="/images/example-custom-properties.png" />
</Frame>


### Why Custom Properties

- Get the total cost or latency for a group of requests in a prompt chain
- Get the "unit economics" of your application. For example, the average cost of a conversation.
- Slice and dice your requests and metrics by any custom property.


## Quick Start

### Adding Custom Properties at Request Time

Use headers to add Custom Properties to your LLM requests. 

<Steps>
  <Step title="Define the Header">
    Name your header in the format `Helicone-Property-[Name]` where `Name` is the name of your custom property. 
  </Step>
  <Step title="Define the Value">
    The value is a string that labels your request for this custom property. Here are some examples: 

    <CodeGroup>

    ```bash Curl
    curl https://oai.hconeai.com/v1/completions \
      -H 'Content-Type: application/json' \
      -H 'Helicone-Auth: Bearer HELICONE_API_KEY' \
      -H 'Helicone-Property-Session: "24"' \ # Example 1
      -H 'Helicone-Property-Conversation: "support_issue_2"' \ # Example 2
      -H 'Helicone-Property-App: "mobile"' # Example 3
      -d ...
    ```

    ```python Python
    openai.api_base = "https://oai.hconeai.com/v1"
    openai

    openai.Completion.create(
        model="text-davinci-003",
        prompt="Say this is a test",
        headers={
            "Helicone-Auth": f"Bearer {HELICONE_API_KEY}",
            "Helicone-Property-Session": "24", # Example 1
            "Helicone-Property-Conversation": "support_issue_2", # Example 2
            "Helicone-Property-App": "mobile", # Example 3
        }
    )
    ```

    ```js Node.js
    import { OpenAI } from "openai";
    const configuration = {
      apiKey: process.env.OPENAI_API_KEY,
      basePath: "https://oai.hconeai.com/v1",
      defaultHeaders: {
        "Helicone-Auth": `Bearer ${HELICONE_API_KEY}`,
        "Helicone-Property-Session": "24", // Example 1
        "Helicone-Property-Conversation": "support_issue_2", // Example 2
        "Helicone-Property-App": "mobile", // Example 3
      },
    };
    const openai = new OpenAI(configuration);
    ```

    ```python Langchain (Python)
    llm = ChatOpenAI(
        openai_api_key="<OPENAI_API_KEY>",
        openai_api_base="https://oai.hconeai.com/v1",
        default_headers={
            "Helicone-Auth": "Bearer <HELICONE_API_KEY>"
            "Helicone-Property-Type": "Course Outline"
        }
    )

    course = llm.predict("Generate a course outline about AI.")

    # Update helicone properties/headers for each request
    headers["Helicone-Property-Type"] = "Lesson"
    llm.model_kwargs["headers"] = headers

    lesson = llm.predict("Generate a lesson for the AI course.")
    ```
    </CodeGroup>

  </Step>
</Steps>


### Updating Custom Properties After Request

You can also update Custom Properties post-request submission by making a PUT request to a designated API endpoint. 

<Steps>
  <Step title="Obtain the Request ID">
    <AccordionGroup>
    <Accordion title="Option 1: Pre-define the Request ID">
      <CodeGroup>
      ```ts Node.js 
      import { OpenAI } from "openai";
      const uuid = randomUUID(); // define your Request ID
      const configuration = {
        apiKey: process.env.OPENAI_API_KEY,
        basePath: "https://oai.hconeai.com/v1",
        defaultHeaders: {
          "Helicone-Auth": `Bearer ${HELICONE_API_KEY}`,
          "Helicone-Request-Id": uuid,
        },
      };
      ```
      ```python Python
      import uuid
      my_helicone_request_id = str(uuid.uuid4()) # define your Request ID

      client = OpenAI(
        api_key="<your-api-key-here>", # Replace with your OpenAI API key
        base_url="https://oai.hconeai.com/v1" # Set the API endpoint
        default_headers= {
          "Helicone-Auth": f"Bearer {HELICONE_API_KEY}",
          "Helicone-Request-Id": my_helicone_request_id
        }
      )
      ```
      </CodeGroup>
      This approach allows you to control the request ID yourself, ensuring it meets your requirements or follows a specific format. Refer to [how to pre-define a Request ID](https://docs.helicone.ai/helicone-headers/predefining-request-id) for detailed documentation. 
    </Accordion>
    <Accordion title="Option 2: Get the Request ID From the Response Header">
      Alternatively, you can retrieve your Request ID from the response header `helicone-id`. Depending on the client library, the method to extract the Request ID may be different.
      <CodeGroup>
      ```ts Node.js 
      const { data, response } = await openai.chat.completions
          .create({
            model: "gpt-4o",
            messages: [
              {
                role: "user",
                content: "Write 5 random words",
              },
            ],
          })
          .withResponse(); // include this line

        console.log(response.headers.get("helicone-id")); // get the request ID
      ```
      ```python Python
      response = openai.ChatCompletion.create(
          model="gpt-4o",
          messages=[
              {
                  "role": "user",
                  "content": "Write 5 random words",
              },
          ]
      )

      print(response['headers']['helicone-id'])
      ```
      </CodeGroup>
    </Accordion>
  </AccordionGroup>
  </Step>
  <Step title="Make a PUT Request">
    Here are the code snippets on how to make a PUT request: 
    <Card title="PUT Request API" icon="link" href="https://docs.helicone.ai/rest/request/put-v1request-property">
      Check out the detailed documentation. 
    </Card>

  </Step>
</Steps>



## Questions? 

<Tip>Questions or feedback? Reach out to us at [help@helicone.ai](help@helicone.ai). </Tip>

>>>>>>> ddc07fc4
<|MERGE_RESOLUTION|>--- conflicted
+++ resolved
@@ -11,107 +11,6 @@
 
 Custom Properties allow you to add any additional information to your requests, such as:
 
-<<<<<<< HEAD
-- The **session,** **conversation**, or **app** id
-- The **prompt chain** by adding a common value to group of requests
-- **Application** or **user** metadata making the request
-
-### Use Custom Properties to
-
-- Get the the total cost or latency for a group of requests in a prompt chain
-- Get the "unit economics" of your application, such as the average cost of a conversation or session
-- Slice and dice your requests and metrics by any custom property
-
-<br />
-
-<Accordion title="Adding Custom Properties at Request Time">
-
-Custom properties can be added with headers to your LLM requests. For each header,
-
-- The Key is `Helicone-Property-{Name}` with your property name in Name
-- The Value is the string value for the property in the request.
-
-<CodeGroup>
-
-```bash Curl
-curl https://oai.hconeai.com/v1/completions \
-  -H 'Content-Type: application/json' \
-  -H 'Helicone-Auth: Bearer HELICONE_API_KEY' \
-  -H 'Helicone-Property-Session: "24"' \
-  -H 'Helicone-Property-Conversation: "support_issue_2"' \
-  -H 'Helicone-Property-App: "mobile"'
-  -d ...
-```
-
-```python Python
-openai.api_base = "https://oai.hconeai.com/v1"
-openai
-
-openai.Completion.create(
-    model="text-davinci-003",
-    prompt="Say this is a test",
-    headers={
-        "Helicone-Auth": f"Bearer {HELICONE_API_KEY}",
-        "Helicone-Property-Session": "24",
-        "Helicone-Property-Conversation": "support_issue_2",
-        "Helicone-Property-App": "mobile",
-    }
-)
-```
-
-```js Node.js
-import { OpenAI } from "openai";
-const configuration = {
-  apiKey: process.env.OPENAI_API_KEY,
-  basePath: "https://oai.hconeai.com/v1",
-  defaultHeaders: {
-    "Helicone-Auth": `Bearer ${HELICONE_API_KEY}`,
-    "Helicone-Property-Session": "24",
-    "Helicone-Property-Conversation": "support_issue_2",
-    "Helicone-Property-App": "mobile",
-  },
-};
-const openai = new OpenAI(configuration);
-```
-
-```python Langchain (Python)
-llm = ChatOpenAI(
-    openai_api_key="<OPENAI_API_KEY>",
-    openai_api_base="https://oai.hconeai.com/v1",
-    default_headers={
-        "Helicone-Auth": "Bearer <HELICONE_API_KEY>"
-        "Helicone-Property-Type": "Course Outline"
-    }
-)
-
-course = llm.predict("Generate a course outline about AI.")
-
-# Update helicone properties/headers for each request
-headers["Helicone-Property-Type"] = "Lesson"
-llm.model_kwargs["headers"] = headers
-
-lesson = llm.predict("Generate a lesson for the AI course.")
-```
-
-</CodeGroup>
-</Accordion>
-
-<Accordion title="Updating Custom Properties After Request">
-Helicone now allows you to update custom properties post-request submission by making a PUT request to a designated API endpoint.
-```bash Curl
-curl --request PUT \
-  --url 'https://api.hconeai.com/v1/request/{request-id}/property' \
-  --header 'Authorization: Bearer {your-helicone-api-key}' \
-  --header 'Content-Type: application/json' \
-  --data '{
-    "key": "{property-key}",
-    "value": "{new-property-value}"
-}'
-```
-</Accordion>
-
-<QuestionsSection />
-=======
 - The `session`, `conversation`, or `app` id
 - The `prompt chain` by adding a common value to group of requests
 - `Application` or `user` metadata making the request
@@ -290,9 +189,4 @@
 </Steps>
 
 
-
-## Questions? 
-
-<Tip>Questions or feedback? Reach out to us at [help@helicone.ai](help@helicone.ai). </Tip>
-
->>>>>>> ddc07fc4
+<QuestionsSection />