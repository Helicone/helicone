--- conflicted
+++ resolved
@@ -11,12 +11,7 @@
 
 For more information on error codes, see the [OpenAI API error codes documentation](https://platform.openai.com/docs/guides/error-codes/api-errors).
 
-<<<<<<< HEAD
-
-<Accordion title="Learn about exponential backoff">
-=======
 <Accordion title="Learn About Exponential Backoff">
->>>>>>> ddc07fc4
   To effectively deal with retries, we use a strategy called **exponential backoff**. Exponential backoff involves increasing the wait time between retries exponentially, which helps to spread out the request load and gives the server a chance to recover. This is done by multiplying the wait time by a factor (default is 2) for each subsequent retry.
 </Accordion>
 
@@ -67,11 +62,8 @@
 
 </CodeGroup>
 
-<<<<<<< HEAD
 <Check>When a retry happens, the request will be logged in Helicone. </Check>
 
-=======
->>>>>>> ddc07fc4
 ### Retries Parameters
 
 You can customize the behavior of the retries feature by setting additional headers in your request.
@@ -84,12 +76,7 @@
 | `helicone-retry-max-timeout` | Maximum timeout (in milliseconds) between retries |
 
 <Info>
-<<<<<<< HEAD
   Header values have to be strings, for example `"helicone-retry-num": "3"`
-=======
-  {" "}
-  Header values have to be strings, for example `"helicone-retry-num": "3"`{" "}
->>>>>>> ddc07fc4
 </Info>
 
 
