--- conflicted
+++ resolved
@@ -30,10 +30,11 @@
 
 ### Cache Key Generation
 Helicone generates unique cache keys by hashing:
+- **Cache seed** - Optional namespace identifier (if specified)
 - **Request URL** - The full endpoint URL
 - **Request body** - Complete request payload including all parameters
-- **Cache seed** - Optional namespace identifier
 - **Relevant headers** - Authorization and cache-specific headers
+- **Bucket index** - For multi-response caching
 
 Any change in these components creates a new cache entry:
 
@@ -113,7 +114,6 @@
 </Step>
 </Steps>
 
-<<<<<<< HEAD
 ## Configuration
 
 <ParamField header="Helicone-Cache-Enabled" type="string" required>
@@ -143,160 +143,54 @@
   
   Example: `"user-123"` to maintain user-specific cache
 </ParamField>
-=======
-## Configuration Options
-
-### Basic Settings
-
-Control caching behavior with these headers:
-
-| Header | Type | Description | Default | Example |
-|--------|------|-------------|---------|---------|
-| `Helicone-Cache-Enabled` | `string` | Enable or disable caching | N/A | `"true"` |
-| `Cache-Control` | `string` | Set cache duration using max-age | `"max-age=604800"` (7 days) | `"max-age=3600"` (1 hour) |
-
-### Advanced Settings
-
-| Header | Type | Description | Default | Example |
-|--------|------|-------------|---------|---------|
-| `Helicone-Cache-Bucket-Max-Size` | `string` | Number of responses to store per cache bucket | `"1"` | `"3"` |
-| `Helicone-Cache-Seed` | `string` | Create separate cache namespaces | N/A | `"user-123"` |
-| `Helicone-Cache-Ignore-Keys` | `string` | Comma-separated JSON keys to exclude from cache key generation | N/A | `"request_id,timestamp"` |
->>>>>>> c19113a6
+
+<ParamField header="Helicone-Cache-Ignore-Keys" type="string">
+  Comma-separated JSON keys to exclude from cache key generation.
+  
+  Example: `"request_id,timestamp"` to ignore these fields when generating cache keys
+</ParamField>
 
 <Info>
 All header values must be strings. For example, `"Helicone-Cache-Bucket-Max-Size": "10"`.
 </Info>
 
-<<<<<<< HEAD
 ## Examples
-=======
-<AccordionGroup>
-<Accordion title="Cache Duration">
-Set how long responses stay cached using the `Cache-Control` header:
-
-```typescript
-{
-  "Cache-Control": "max-age=3600"  // 1 hour
-}
-```
-
-**Common durations:**
-- 1 hour: `max-age=3600`
-- 1 day: `max-age=86400`
-- 7 days: `max-age=604800` (default)
-- 30 days: `max-age=2592000`
-
-<Note>Maximum cache duration is 365 days (`max-age=31536000`)</Note>
-</Accordion>
-
-<Accordion title="Bucket Size">
-Control how many different responses are stored for the same request:
-
-```typescript
-{
-  "Helicone-Cache-Bucket-Max-Size": "3"
-}
-```
-
-With bucket size 3, the same request can return one of 3 different cached responses randomly:
-
-```
-openai.completion("give me a random number") -> "42"  # Cache Miss
-openai.completion("give me a random number") -> "47"  # Cache Miss  
-openai.completion("give me a random number") -> "17"  # Cache Miss
-
-openai.completion("give me a random number") -> "42" | "47" | "17"  # Cache Hit
-```
-
-<Note>Maximum bucket size is 20. Enterprise plans support larger buckets.</Note>
-</Accordion>
-
-<Accordion title="Cache Seeds">
-Create separate cache namespaces using seeds:
-
-```typescript
-{
-  "Helicone-Cache-Seed": "user-123"
-}
-```
-
-Different seeds maintain separate cache states:
-
-```
-# Seed: "user-123"
-openai.completion("random number") -> "42"
-openai.completion("random number") -> "42"  # Same response
-
-# Seed: "user-456"  
-openai.completion("random number") -> "17"  # Different response
-openai.completion("random number") -> "17"  # Consistent per seed
-```
-
-<Tip>Change the seed value to effectively clear your cache for testing.</Tip>
-</Accordion>
-
-<Accordion title="Ignore Keys">
-Exclude specific JSON fields from cache key generation:
-
-```typescript
-{
-  "Helicone-Cache-Ignore-Keys": "request_id,timestamp,session_id"
-}
-```
-
-When these fields are ignored, requests with different values for these fields will still hit the same cache entry:
-
-```typescript
-// First request
-const response1 = await openai.chat.completions.create(
+
+<Tabs>
+<Tab title="OpenAI Prompt Caching">
+Combine Helicone caching with OpenAI's native prompt caching by ignoring the `prompt_cache_key` parameter:
+
+```typescript
+const response = await client.chat.completions.create(
   {
     model: "gpt-4o-mini",
-    messages: [{ role: "user", content: "Hello" }],
-    request_id: "req-123",
-    timestamp: "2024-01-01T00:00:00Z"
+    messages: [{ 
+      role: "user", 
+      content: "Analyze this large document with cached context..." 
+    }],
+    prompt_cache_key: `doc-analysis-${documentId}` // Different per document
   },
   {
     headers: {
       "Helicone-Cache-Enabled": "true",
-      "Helicone-Cache-Ignore-Keys": "request_id,timestamp"
-    }
-  }
-);
-
-// Second request with different request_id and timestamp
-// This will hit the cache despite different values
-const response2 = await openai.chat.completions.create(
-  {
-    model: "gpt-4o-mini",
-    messages: [{ role: "user", content: "Hello" }],
-    request_id: "req-456",  // Different ID
-    timestamp: "2024-02-02T00:00:00Z"  // Different timestamp
-  },
-  {
-    headers: {
-      "Helicone-Cache-Enabled": "true",
-      "Helicone-Cache-Ignore-Keys": "request_id,timestamp"
-    }
-  }
-);
-// response2 returns cached response from response1
-```
-
-<Note>This feature only works with JSON request bodies. Non-JSON bodies will use the original text for cache key generation.</Note>
-
-**Common use cases:**
-- Ignore tracking IDs that don't affect the response
-- Exclude timestamps for time-independent queries
-- Remove session or user metadata when caching shared content
-- Ignore `prompt_cache_key` when using OpenAI prompt caching alongside Helicone caching
-</Accordion>
-</AccordionGroup>
-
-## Use Cases
->>>>>>> c19113a6
-
-<Tabs>
+      "Helicone-Cache-Ignore-Keys": "prompt_cache_key", // Ignore this for Helicone cache
+      "Cache-Control": "max-age=3600"                   // Cache for 1 hour
+    }
+  }
+);
+
+// Requests with the same message but different prompt_cache_key values 
+// will hit Helicone's cache, while still leveraging OpenAI's prompt caching
+// for improved performance and cost savings on both sides
+```
+
+This approach:
+- Uses OpenAI's prompt caching for faster processing of repeated context
+- Uses Helicone's caching for instant responses to identical requests  
+- Ignores `prompt_cache_key` so Helicone cache works across different OpenAI cache entries
+- Maximizes cost savings by combining both caching strategies
+</Tab>
+
 <Tab title="Development Testing">
 Avoid repeated charges while debugging and iterating on prompts:
 
@@ -397,40 +291,6 @@
 // Perfect for chatbots, help widgets, and FAQ systems
 ```
 </Tab>
-
-<Tab title="OpenAI Prompt Caching">
-Combine Helicone caching with OpenAI's native prompt caching by ignoring the `prompt_cache_key` parameter:
-
-```typescript
-const response = await openai.chat.completions.create(
-  {
-    model: "gpt-4o-mini",
-    messages: [{ 
-      role: "user", 
-      content: "Analyze this large document with cached context..." 
-    }],
-    prompt_cache_key: `doc-analysis-${documentId}` // Different per document
-  },
-  {
-    headers: {
-      "Helicone-Cache-Enabled": "true",
-      "Helicone-Cache-Ignore-Keys": "prompt_cache_key", // Ignore this for Helicone cache
-      "Cache-Control": "max-age=3600"                   // Cache for 1 hour
-    }
-  }
-);
-
-// Requests with the same message but different prompt_cache_key values 
-// will hit Helicone's cache, while still leveraging OpenAI's prompt caching
-// for improved performance and cost savings on both sides
-```
-
-This approach:
-- Uses OpenAI's prompt caching for faster processing of repeated context
-- Uses Helicone's caching for instant responses to identical requests  
-- Ignores `prompt_cache_key` so Helicone cache works across different OpenAI cache entries
-- Maximizes cost savings by combining both caching strategies
-</Tab>
 </Tabs>
 
 <Frame caption="Dashboard view of cache hits, cost and time saved">
@@ -440,7 +300,9 @@
   />
 </Frame>
 
-## Cache Response Headers
+## Understanding Caching
+
+### Cache Response Headers
 
 Check cache status by examining response headers:
 
@@ -467,10 +329,7 @@
 console.log(bucketIndex); // Index of cached response used
 ```
 
-## Advanced Concepts
-
-<AccordionGroup>
-<Accordion title="Cache Duration">
+### Cache Duration
 Set how long responses stay cached using the `Cache-Control` header:
 
 ```typescript
@@ -486,9 +345,8 @@
 - 30 days: `max-age=2592000`
 
 <Note>Maximum cache duration is 365 days (`max-age=31536000`)</Note>
-</Accordion>
-
-<Accordion title="Cache Buckets">
+
+### Cache Buckets
 Control how many different responses are stored for the same request:
 
 ```typescript
@@ -513,9 +371,8 @@
 - Response chosen randomly from bucket
 
 <Note>Maximum bucket size is 20. Enterprise plans support larger buckets.</Note>
-</Accordion>
-
-<Accordion title="Cache Seeds">
+
+### Cache Seeds
 Create separate cache namespaces using seeds:
 
 ```typescript
@@ -537,15 +394,68 @@
 ```
 
 <Tip>Change the seed value to effectively clear your cache for testing.</Tip>
-</Accordion>
-
-<Accordion title="Cache Limitations">
+
+### Ignore Keys
+Exclude specific JSON fields from cache key generation:
+
+```typescript
+{
+  "Helicone-Cache-Ignore-Keys": "request_id,timestamp,session_id"
+}
+```
+
+When these fields are ignored, requests with different values for these fields will still hit the same cache entry:
+
+```typescript
+// First request
+const response1 = await openai.chat.completions.create(
+  {
+    model: "gpt-4o-mini",
+    messages: [{ role: "user", content: "Hello" }],
+    request_id: "req-123",
+    timestamp: "2024-01-01T00:00:00Z"
+  },
+  {
+    headers: {
+      "Helicone-Cache-Enabled": "true",
+      "Helicone-Cache-Ignore-Keys": "request_id,timestamp"
+    }
+  }
+);
+
+// Second request with different request_id and timestamp
+// This will hit the cache despite different values
+const response2 = await openai.chat.completions.create(
+  {
+    model: "gpt-4o-mini",
+    messages: [{ role: "user", content: "Hello" }],
+    request_id: "req-456",  // Different ID
+    timestamp: "2024-02-02T00:00:00Z"  // Different timestamp
+  },
+  {
+    headers: {
+      "Helicone-Cache-Enabled": "true",
+      "Helicone-Cache-Ignore-Keys": "request_id,timestamp"
+    }
+  }
+);
+// response2 returns cached response from response1
+```
+
+<Note>This feature only works with JSON request bodies. Non-JSON bodies will use the original text for cache key generation.</Note>
+
+**Common use cases:**
+- Ignore tracking IDs that don't affect the response
+- Exclude timestamps for time-independent queries
+- Remove session or user metadata when caching shared content
+- Ignore `prompt_cache_key` when using OpenAI prompt caching alongside Helicone caching
+
+### Cache Limitations
+
 - **Maximum duration**: 365 days
 - **Maximum bucket size**: 20 (enterprise plans support more)
 - **Cache key sensitivity**: Any parameter change creates new cache entry
 - **Storage location**: Cached in Cloudflare Workers KV (edge-distributed), not your infrastructure
-</Accordion>
-</AccordionGroup>
 
 ## Related Features
 
