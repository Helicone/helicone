--- conflicted
+++ resolved
@@ -3,13 +3,9 @@
 description: "Securely manage your provider API keys and simplify distribution using Helicone proxy keys."
 ---
 
-<<<<<<< HEAD
 import QuestionsSection from '/snippets/questions-section.mdx';
 
-### Introducing Vault
-=======
 <Info>**Who can use this feature**: Anyone on Helicone's [Growth, Enterprise](https://www.helicone.ai/pricing) and our old Pro plan has access to Key Vault. If you are on a Free plan, upgrade to Growth or [contact us](https://www.helicone.ai/contact). </Info>
->>>>>>> c390498d
 
 
 ## Introduction
@@ -80,11 +76,4 @@
 
 For a visual guide on how Vault works, check out our [video demo](https://www.loom.com/share/122024dcb1c74cba887a49ce5516a6a1?sid=4fc886f9-2808-4a7b-8965-92d120eb48c1).
 
-<<<<<<< HEAD
-<QuestionsSection />
-=======
-
-## Questions? 
-
-<Tip>Questions or feedback? Reach out to us at [help@helicone.ai](help@helicone.ai). </Tip>
->>>>>>> c390498d
+<QuestionsSection />