--- conflicted
+++ resolved
@@ -743,11 +743,6 @@
 					"org_id": {
 						"type": "string",
 						"nullable": true
-<<<<<<< HEAD
-					},
-					"id": {
-						"type": "string",
-=======
 					},
 					"id": {
 						"type": "string",
@@ -776,28 +771,10 @@
 						"enum": [
 							null
 						],
->>>>>>> f72ae33e
 						"nullable": true
 					}
 				},
 				"required": [
-<<<<<<< HEAD
-					"provider_key_name",
-					"provider_name",
-					"provider_key",
-					"org_id",
-					"id"
-				],
-				"type": "object"
-			},
-			"ResultSuccess_DecryptedProviderKey-Array_": {
-				"properties": {
-					"data": {
-						"items": {
-							"$ref": "#/components/schemas/DecryptedProviderKey"
-						},
-						"type": "array"
-=======
 					"data",
 					"error"
 				],
@@ -818,7 +795,6 @@
 				"properties": {
 					"data": {
 						"$ref": "#/components/schemas/DecryptedProviderKey"
->>>>>>> f72ae33e
 					},
 					"error": {
 						"type": "number",
@@ -833,53 +809,6 @@
 					"error"
 				],
 				"type": "object",
-				"additionalProperties": false
-			},
-<<<<<<< HEAD
-			"Result_DecryptedProviderKey-Array.string_": {
-				"anyOf": [
-					{
-						"$ref": "#/components/schemas/ResultSuccess_DecryptedProviderKey-Array_"
-					},
-					{
-						"$ref": "#/components/schemas/ResultError_string_"
-					}
-				]
-			},
-			"ResultSuccess_DecryptedProviderKey_": {
-				"properties": {
-					"data": {
-						"$ref": "#/components/schemas/DecryptedProviderKey"
-					},
-					"error": {
-						"type": "number",
-						"enum": [
-							null
-						],
-						"nullable": true
-=======
-			"Result_DecryptedProviderKey.string_": {
-				"anyOf": [
-					{
-						"$ref": "#/components/schemas/ResultSuccess_DecryptedProviderKey_"
-					},
-					{
-						"$ref": "#/components/schemas/ResultError_string_"
->>>>>>> f72ae33e
-					}
-				]
-			},
-			"Record_string.string_": {
-				"properties": {},
-				"additionalProperties": {
-					"type": "string"
-				},
-				"required": [
-					"data",
-					"error"
-				],
-				"type": "object",
-<<<<<<< HEAD
 				"additionalProperties": false
 			},
 			"Result_DecryptedProviderKey.string_": {
@@ -942,68 +871,6 @@
 							null
 						],
 						"nullable": true
-=======
-				"description": "Construct a type with a set of properties K of type T"
-			},
-			"ProviderName": {
-				"type": "string",
-				"enum": [
-					"OPENAI",
-					"ANTHROPIC",
-					"AZURE",
-					"LOCAL",
-					"HELICONE",
-					"AMDBARTEK",
-					"ANYSCALE",
-					"CLOUDFLARE",
-					"2YFV",
-					"TOGETHER",
-					"LEMONFOX",
-					"FIREWORKS",
-					"PERPLEXITY",
-					"GOOGLE",
-					"OPENROUTER",
-					"WISDOMINANUTSHELL",
-					"GROQ",
-					"COHERE",
-					"MISTRAL",
-					"DEEPINFRA",
-					"QSTASH",
-					"FIRECRAWL"
-				]
-			},
-			"Provider": {
-				"anyOf": [
-					{
-						"$ref": "#/components/schemas/ProviderName"
-					},
-					{
-						"type": "string"
-					},
-					{
-						"type": "string",
-						"enum": [
-							"CUSTOM"
-						]
-					}
-				]
-			},
-			"LlmType": {
-				"type": "string",
-				"enum": [
-					"chat",
-					"completion"
-				]
-			},
-			"FunctionCall": {
-				"properties": {
-					"name": {
-						"type": "string"
-					},
-					"arguments": {
-						"additionalProperties": false,
-						"type": "object"
->>>>>>> f72ae33e
 					}
 				},
 				"required": [
@@ -1013,7 +880,6 @@
 				"type": "object",
 				"additionalProperties": false
 			},
-<<<<<<< HEAD
 			"Result_PromptsResult-Array.string_": {
 				"anyOf": [
 					{
@@ -1031,113 +897,11 @@
 					},
 					"user_defined_id": {
 						"$ref": "#/components/schemas/Partial_TextOperators_"
-=======
-			"ChatMessage": {
-				"properties": {
-					"role": {
-						"type": "string"
-					},
-					"content": {
-						"type": "string"
-					},
-					"function_call": {
-						"$ref": "#/components/schemas/FunctionCall"
-					}
-				},
-				"type": "object",
-				"additionalProperties": false
-			},
-			"Request": {
-				"properties": {
-					"llm_type": {
-						"$ref": "#/components/schemas/LlmType"
-					},
-					"model": {
-						"type": "string"
-					},
-					"provider": {
-						"type": "string"
-					},
-					"prompt": {
-						"type": "string",
-						"nullable": true
-					},
-					"max_tokens": {
-						"type": "number",
-						"format": "double",
-						"nullable": true
-					},
-					"temperature": {
-						"type": "number",
-						"format": "double",
-						"nullable": true
-					},
-					"top_p": {
-						"type": "number",
-						"format": "double",
-						"nullable": true
-					},
-					"n": {
-						"type": "number",
-						"format": "double",
-						"nullable": true
-					},
-					"stream": {
-						"type": "boolean",
-						"nullable": true
-					},
-					"stop": {
-						"type": "string",
-						"nullable": true
-					},
-					"presence_penalty": {
-						"type": "number",
-						"format": "double",
-						"nullable": true
-					},
-					"frequency_penalty": {
-						"type": "number",
-						"format": "double",
-						"nullable": true
-					},
-					"logprobs": {
-						"type": "number",
-						"format": "double",
-						"nullable": true
-					},
-					"best_of": {
-						"type": "number",
-						"format": "double",
-						"nullable": true
-					},
-					"logit_bias": {
-						"additionalProperties": false,
-						"type": "object",
-						"nullable": true
-					},
-					"user": {
-						"type": "string",
-						"nullable": true
-					},
-					"messages": {
-						"items": {
-							"$ref": "#/components/schemas/ChatMessage"
-						},
-						"type": "array",
-						"nullable": true
-					},
-					"tooLarge": {
-						"type": "boolean"
-					},
-					"heliconeMessage": {
-						"type": "string"
->>>>>>> f72ae33e
-					}
-				},
-				"type": "object",
-				"additionalProperties": false
-			},
-<<<<<<< HEAD
+					}
+				},
+				"type": "object",
+				"description": "Make all properties in T optional"
+			},
 			"Pick_FilterLeaf.prompt_v2_": {
 				"properties": {
 					"prompt_v2": {
@@ -1193,65 +957,6 @@
 				"properties": {
 					"filter": {
 						"$ref": "#/components/schemas/PromptsFilterNode"
-=======
-			"Record_number.string_": {
-				"properties": {},
-				"additionalProperties": {
-					"type": "string"
-				},
-				"type": "object",
-				"description": "Construct a type with a set of properties K of type T"
-			},
-			"ErrorInfo": {
-				"properties": {
-					"code": {
-						"type": "string",
-						"nullable": true
-					},
-					"message": {
-						"type": "string",
-						"nullable": true
-					}
-				},
-				"type": "object",
-				"additionalProperties": false
-			},
-			"Response": {
-				"properties": {
-					"completions": {
-						"allOf": [
-							{
-								"$ref": "#/components/schemas/Record_number.string_"
-							}
-						],
-						"nullable": true
-					},
-					"message": {
-						"allOf": [
-							{
-								"$ref": "#/components/schemas/ChatMessage"
-							}
-						],
-						"nullable": true
-					},
-					"error": {
-						"allOf": [
-							{
-								"$ref": "#/components/schemas/ErrorInfo"
-							}
-						],
-						"nullable": true
-					},
-					"model": {
-						"type": "string",
-						"nullable": true
-					},
-					"tooLarge": {
-						"type": "boolean"
-					},
-					"heliconeMessage": {
-						"type": "string"
->>>>>>> f72ae33e
 					}
 				},
 				"required": [
@@ -1260,7 +965,6 @@
 				"type": "object",
 				"additionalProperties": false
 			},
-<<<<<<< HEAD
 			"PromptResult": {
 				"properties": {
 					"id": {
@@ -1296,370 +1000,6 @@
 							"type": "string"
 						},
 						"type": "array"
-=======
-			"LlmSchema": {
-				"properties": {
-					"request": {
-						"$ref": "#/components/schemas/Request"
-					},
-					"response": {
-						"allOf": [
-							{
-								"$ref": "#/components/schemas/Response"
-							}
-						],
-						"nullable": true
-					}
-				},
-				"required": [
-					"request"
-				],
-				"type": "object",
-				"additionalProperties": false
-			},
-			"Record_string.number_": {
-				"properties": {},
-				"additionalProperties": {
-					"type": "number",
-					"format": "double"
-				},
-				"type": "object",
-				"description": "Construct a type with a set of properties K of type T"
-			},
-			"HeliconeRequest": {
-				"properties": {
-					"response_id": {
-						"type": "string",
-						"nullable": true,
-						"example": "Happy"
-					},
-					"response_created_at": {
-						"type": "string",
-						"nullable": true
-					},
-					"response_body": {},
-					"response_status": {
-						"type": "number",
-						"format": "double"
-					},
-					"response_model": {
-						"type": "string",
-						"nullable": true
-					},
-					"request_id": {
-						"type": "string"
-					},
-					"request_created_at": {
-						"type": "string"
-					},
-					"request_body": {},
-					"request_path": {
-						"type": "string"
-					},
-					"request_user_id": {
-						"type": "string",
-						"nullable": true
-					},
-					"request_properties": {
-						"allOf": [
-							{
-								"$ref": "#/components/schemas/Record_string.string_"
-							}
-						],
-						"nullable": true
-					},
-					"request_model": {
-						"type": "string",
-						"nullable": true
-					},
-					"model_override": {
-						"type": "string",
-						"nullable": true
-					},
-					"helicone_user": {
-						"type": "string",
-						"nullable": true
-					},
-					"provider": {
-						"$ref": "#/components/schemas/Provider"
-					},
-					"delay_ms": {
-						"type": "number",
-						"format": "double",
-						"nullable": true
-					},
-					"time_to_first_token": {
-						"type": "number",
-						"format": "double",
-						"nullable": true
-					},
-					"total_tokens": {
-						"type": "number",
-						"format": "double",
-						"nullable": true
-					},
-					"prompt_tokens": {
-						"type": "number",
-						"format": "double",
-						"nullable": true
-					},
-					"completion_tokens": {
-						"type": "number",
-						"format": "double",
-						"nullable": true
-					},
-					"prompt_id": {
-						"type": "string",
-						"nullable": true
-					},
-					"feedback_created_at": {
-						"type": "string",
-						"nullable": true
-					},
-					"feedback_id": {
-						"type": "string",
-						"nullable": true
-					},
-					"feedback_rating": {
-						"type": "boolean",
-						"nullable": true
-					},
-					"signed_body_url": {
-						"type": "string",
-						"nullable": true
-					},
-					"llmSchema": {
-						"allOf": [
-							{
-								"$ref": "#/components/schemas/LlmSchema"
-							}
-						],
-						"nullable": true
-					},
-					"country_code": {
-						"type": "string",
-						"nullable": true
-					},
-					"asset_ids": {
-						"items": {
-							"type": "string"
-						},
-						"type": "array",
-						"nullable": true
-					},
-					"asset_urls": {
-						"allOf": [
-							{
-								"$ref": "#/components/schemas/Record_string.string_"
-							}
-						],
-						"nullable": true
-					},
-					"scores": {
-						"allOf": [
-							{
-								"$ref": "#/components/schemas/Record_string.number_"
-							}
-						],
-						"nullable": true
-					},
-					"costUSD": {
-						"type": "number",
-						"format": "double",
-						"nullable": true
-					},
-					"properties": {
-						"$ref": "#/components/schemas/Record_string.string_"
-					},
-					"assets": {
-						"items": {
-							"type": "string"
-						},
-						"type": "array"
-					},
-					"target_url": {
-						"type": "string"
-					}
-				},
-				"required": [
-					"response_id",
-					"response_created_at",
-					"response_status",
-					"response_model",
-					"request_id",
-					"request_created_at",
-					"request_body",
-					"request_path",
-					"request_user_id",
-					"request_properties",
-					"request_model",
-					"model_override",
-					"helicone_user",
-					"provider",
-					"delay_ms",
-					"time_to_first_token",
-					"total_tokens",
-					"prompt_tokens",
-					"completion_tokens",
-					"prompt_id",
-					"llmSchema",
-					"country_code",
-					"asset_ids",
-					"asset_urls",
-					"scores",
-					"properties",
-					"assets",
-					"target_url"
-				],
-				"type": "object",
-				"additionalProperties": false
-			},
-			"ResultSuccess_HeliconeRequest-Array_": {
-				"properties": {
-					"data": {
-						"items": {
-							"$ref": "#/components/schemas/HeliconeRequest"
-						},
-						"type": "array"
-					},
-					"error": {
-						"type": "number",
-						"enum": [
-							null
-						],
-						"nullable": true
-					}
-				},
-				"required": [
-					"data",
-					"error"
-				],
-				"type": "object",
-				"additionalProperties": false
-			},
-			"Result_HeliconeRequest-Array.string_": {
-				"anyOf": [
-					{
-						"$ref": "#/components/schemas/ResultSuccess_HeliconeRequest-Array_"
-					},
-					{
-						"$ref": "#/components/schemas/ResultError_string_"
-					}
-				]
-			},
-			"Partial_ResponseTableToOperators_": {
-				"properties": {
-					"body_tokens": {
-						"$ref": "#/components/schemas/Partial_NumberOperators_"
-					},
-					"body_model": {
-						"$ref": "#/components/schemas/Partial_TextOperators_"
-					},
-					"body_completion": {
-						"$ref": "#/components/schemas/Partial_TextOperators_"
-					},
-					"status": {
-						"$ref": "#/components/schemas/Partial_NumberOperators_"
-					},
-					"model": {
-						"$ref": "#/components/schemas/Partial_TextOperators_"
-					}
-				},
-				"type": "object",
-				"description": "Make all properties in T optional"
-			},
-			"Partial_TimestampOperators_": {
-				"properties": {
-					"gte": {
-						"type": "string"
-					},
-					"lte": {
-						"type": "string"
-					},
-					"lt": {
-						"type": "string"
-					},
-					"gt": {
-						"type": "string"
-					}
-				},
-				"type": "object",
-				"description": "Make all properties in T optional"
-			},
-			"Partial_RequestTableToOperators_": {
-				"properties": {
-					"prompt": {
-						"$ref": "#/components/schemas/Partial_TextOperators_"
-					},
-					"created_at": {
-						"$ref": "#/components/schemas/Partial_TimestampOperators_"
-					},
-					"user_id": {
-						"$ref": "#/components/schemas/Partial_TextOperators_"
-					},
-					"auth_hash": {
-						"$ref": "#/components/schemas/Partial_TextOperators_"
-					},
-					"org_id": {
-						"$ref": "#/components/schemas/Partial_TextOperators_"
-					},
-					"id": {
-						"$ref": "#/components/schemas/Partial_TextOperators_"
-					},
-					"node_id": {
-						"$ref": "#/components/schemas/Partial_TextOperators_"
-					},
-					"model": {
-						"$ref": "#/components/schemas/Partial_TextOperators_"
-					},
-					"modelOverride": {
-						"$ref": "#/components/schemas/Partial_TextOperators_"
-					},
-					"path": {
-						"$ref": "#/components/schemas/Partial_TextOperators_"
-					},
-					"prompt_id": {
-						"$ref": "#/components/schemas/Partial_TextOperators_"
-					}
-				},
-				"type": "object",
-				"description": "Make all properties in T optional"
-			},
-			"Partial_FeedbackTableToOperators_": {
-				"properties": {
-					"id": {
-						"$ref": "#/components/schemas/Partial_NumberOperators_"
-					},
-					"created_at": {
-						"$ref": "#/components/schemas/Partial_TimestampOperators_"
-					},
-					"rating": {
-						"$ref": "#/components/schemas/Partial_BooleanOperators_"
-					},
-					"response_id": {
-						"$ref": "#/components/schemas/Partial_TextOperators_"
-					}
-				},
-				"type": "object",
-				"description": "Make all properties in T optional"
-			},
-			"Partial_RequestResponseSearchToOperators_": {
-				"properties": {
-					"request_body_vector": {
-						"$ref": "#/components/schemas/Partial_VectorOperators_"
-					},
-					"response_body_vector": {
-						"$ref": "#/components/schemas/Partial_VectorOperators_"
-					}
-				},
-				"type": "object",
-				"description": "Make all properties in T optional"
-			},
-			"Partial_SessionsRequestResponseRMTToOperators_": {
-				"properties": {
-					"total_cost": {
-						"$ref": "#/components/schemas/Partial_NumberOperators_"
->>>>>>> f72ae33e
 					},
 					"metadata": {
 						"$ref": "#/components/schemas/Record_string.any_"
@@ -1680,7 +1020,6 @@
 				"type": "object",
 				"additionalProperties": false
 			},
-<<<<<<< HEAD
 			"ResultSuccess_PromptResult_": {
 				"properties": {
 					"data": {
@@ -1692,68 +1031,6 @@
 							null
 						],
 						"nullable": true
-=======
-			"Partial_CacheHitsTableToOperators_": {
-				"properties": {
-					"organization_id": {
-						"$ref": "#/components/schemas/Partial_TextOperators_"
-					},
-					"request_id": {
-						"$ref": "#/components/schemas/Partial_TextOperators_"
-					},
-					"latency": {
-						"$ref": "#/components/schemas/Partial_NumberOperators_"
-					},
-					"completion_tokens": {
-						"$ref": "#/components/schemas/Partial_NumberOperators_"
-					},
-					"prompt_tokens": {
-						"$ref": "#/components/schemas/Partial_NumberOperators_"
-					},
-					"created_at": {
-						"$ref": "#/components/schemas/Partial_TimestampOperatorsTyped_"
-					}
-				},
-				"type": "object",
-				"description": "Make all properties in T optional"
-			},
-			"Pick_FilterLeaf.feedback-or-request-or-response-or-properties-or-values-or-request_response_search-or-cache_hits-or-request_response_rmt-or-sessions_request_response_rmt_": {
-				"properties": {
-					"request_response_rmt": {
-						"$ref": "#/components/schemas/Partial_RequestResponseRMTToOperators_"
-					},
-					"response": {
-						"$ref": "#/components/schemas/Partial_ResponseTableToOperators_"
-					},
-					"request": {
-						"$ref": "#/components/schemas/Partial_RequestTableToOperators_"
-					},
-					"feedback": {
-						"$ref": "#/components/schemas/Partial_FeedbackTableToOperators_"
-					},
-					"request_response_search": {
-						"$ref": "#/components/schemas/Partial_RequestResponseSearchToOperators_"
-					},
-					"sessions_request_response_rmt": {
-						"$ref": "#/components/schemas/Partial_SessionsRequestResponseRMTToOperators_"
-					},
-					"cache_hits": {
-						"$ref": "#/components/schemas/Partial_CacheHitsTableToOperators_"
-					},
-					"properties": {
-						"properties": {},
-						"additionalProperties": {
-							"$ref": "#/components/schemas/Partial_TextOperators_"
-						},
-						"type": "object"
-					},
-					"values": {
-						"properties": {},
-						"additionalProperties": {
-							"$ref": "#/components/schemas/Partial_TextOperators_"
-						},
-						"type": "object"
->>>>>>> f72ae33e
 					}
 				},
 				"required": [
@@ -2390,16 +1667,10 @@
 				"required": [
 					"miniBatchSize"
 				],
-<<<<<<< HEAD
 				"type": "object",
 				"additionalProperties": false
 			},
 			"AzureExperiment": {
-=======
-				"type": "object"
-			},
-			"PromptsResult": {
->>>>>>> f72ae33e
 				"properties": {
 					"azureBaseUri": {
 						"type": "string"
@@ -4511,7 +3782,6 @@
 					},
 					"inputRecordsIds": {
 						"items": {
-<<<<<<< HEAD
 							"type": "string"
 						},
 						"type": "array"
@@ -4705,21 +3975,6 @@
 					"data": {
 						"items": {
 							"$ref": "#/components/schemas/HeliconeDataset"
-=======
-							"properties": {
-								"name": {
-									"type": "string"
-								},
-								"id": {
-									"type": "string"
-								}
-							},
-							"required": [
-								"name",
-								"id"
-							],
-							"type": "object"
->>>>>>> f72ae33e
 						},
 						"type": "array"
 					},
@@ -4738,42 +3993,19 @@
 				"type": "object",
 				"additionalProperties": false
 			},
-<<<<<<< HEAD
 			"Result_HeliconeDataset-Array.string_": {
 				"anyOf": [
 					{
 						"$ref": "#/components/schemas/ResultSuccess_HeliconeDataset-Array_"
-=======
-			"Result_Array__id-string--name-string__.string_": {
-				"anyOf": [
-					{
-						"$ref": "#/components/schemas/ResultSuccess_Array__id-string--name-string___"
->>>>>>> f72ae33e
 					},
 					{
 						"$ref": "#/components/schemas/ResultError_string_"
 					}
 				]
 			},
-<<<<<<< HEAD
 			"ResultSuccess_any_": {
 				"properties": {
 					"data": {},
-=======
-			"ResultSuccess__datasetId-string__": {
-				"properties": {
-					"data": {
-						"properties": {
-							"datasetId": {
-								"type": "string"
-							}
-						},
-						"required": [
-							"datasetId"
-						],
-						"type": "object"
-					},
->>>>>>> f72ae33e
 					"error": {
 						"type": "number",
 						"enum": [
@@ -4789,26 +4021,156 @@
 				"type": "object",
 				"additionalProperties": false
 			},
-<<<<<<< HEAD
+			"ResultSuccess__experimentId-string__": {
+				"properties": {
+					"data": {
+						"properties": {
+							"experimentId": {
+								"type": "string"
+							}
+						},
+						"required": [
+							"experimentId"
+						],
+						"type": "object"
+					},
+					"error": {
+						"type": "number",
+						"enum": [
+							null
+						],
+						"nullable": true
+					}
+				},
+				"required": [
+					"data",
+					"error"
+				],
+				"type": "object",
+				"additionalProperties": false
+			},
+			"Result__experimentId-string_.string_": {
+				"anyOf": [
+					{
+						"$ref": "#/components/schemas/ResultSuccess__experimentId-string__"
+					},
+					{
+						"$ref": "#/components/schemas/ResultError_string_"
+					}
+				]
+			},
+			"PostgrestError": {
+				"properties": {
+					"code": {
+						"type": "string"
+					},
+					"hint": {
+						"type": "string"
+					},
+					"details": {
+						"type": "string"
+					},
+					"message": {
+						"type": "string"
+					}
+				},
+				"required": [
+					"code",
+					"hint",
+					"details",
+					"message"
+				],
+				"type": "object",
+				"description": "Error format\n\n{@link https://postgrest.org/en/stable/api.html?highlight=options#errors-and-http-status-codes}"
+			},
+			"ResultError_PostgrestError_": {
+				"properties": {
+					"data": {
+						"type": "number",
+						"enum": [
+							null
+						],
+						"nullable": true
+					},
+					"error": {
+						"$ref": "#/components/schemas/PostgrestError"
+					}
+				},
+				"required": [
+					"data",
+					"error"
+				],
+				"type": "object",
+				"additionalProperties": false
+			},
+			"NewExperimentParams": {
+				"properties": {
+					"datasetId": {
+						"type": "string"
+					},
+					"promptVersion": {
+						"type": "string"
+					},
+					"model": {
+						"type": "string"
+					},
+					"providerKeyId": {
+						"type": "string"
+					},
+					"meta": {}
+				},
+				"required": [
+					"datasetId",
+					"promptVersion",
+					"model",
+					"providerKeyId"
+				],
+				"type": "object",
+				"additionalProperties": false
+			},
+			"ResultSuccess__hypothesisId-string__": {
+				"properties": {
+					"data": {
+						"properties": {
+							"hypothesisId": {
+								"type": "string"
+							}
+						},
+						"required": [
+							"hypothesisId"
+						],
+						"type": "object"
+					},
+					"error": {
+						"type": "number",
+						"enum": [
+							null
+						],
+						"nullable": true
+					}
+				},
+				"required": [
+					"data",
+					"error"
+				],
+				"type": "object",
+				"additionalProperties": false
+			},
+			"Result__hypothesisId-string_.string_": {
+				"anyOf": [
+					{
+						"$ref": "#/components/schemas/ResultSuccess__hypothesisId-string__"
+					},
+					{
+						"$ref": "#/components/schemas/ResultError_string_"
+					}
+				]
+			},
 			"EvaluatorResult": {
-=======
-			"Result__datasetId-string_.string_": {
-				"anyOf": [
-					{
-						"$ref": "#/components/schemas/ResultSuccess__datasetId-string__"
-					},
-					{
-						"$ref": "#/components/schemas/ResultError_string_"
-					}
-				]
-			},
-			"DatasetMetadata": {
->>>>>>> f72ae33e
 				"properties": {
 					"id": {
 						"type": "string"
 					},
-<<<<<<< HEAD
 					"created_at": {
 						"type": "string"
 					},
@@ -4838,161 +4200,6 @@
 				"type": "object",
 				"additionalProperties": false
 			},
-			"ResultSuccess_EvaluatorResult_": {
-				"properties": {
-					"data": {
-						"$ref": "#/components/schemas/EvaluatorResult"
-=======
-					"inputRecordsIds": {
-						"items": {
-							"type": "string"
-						},
-						"type": "array"
-					}
-				},
-				"type": "object",
-				"additionalProperties": false
-			},
-			"NewDatasetParams": {
-				"properties": {
-					"datasetName": {
-						"type": "string"
-					},
-					"requestIds": {
-						"items": {
-							"type": "string"
-						},
-						"type": "array"
-					},
-					"datasetType": {
-						"type": "string",
-						"enum": [
-							"experiment",
-							"helicone"
-						]
-					},
-					"meta": {
-						"$ref": "#/components/schemas/DatasetMetadata"
-					}
-				},
-				"required": [
-					"datasetName",
-					"requestIds",
-					"datasetType"
-				],
-				"type": "object",
-				"additionalProperties": false
-			},
-			"Pick_FilterLeaf.request-or-prompts_versions_": {
-				"properties": {
-					"request": {
-						"$ref": "#/components/schemas/Partial_RequestTableToOperators_"
-					},
-					"prompts_versions": {
-						"$ref": "#/components/schemas/Partial_PromptVersionsToOperators_"
-					}
-				},
-				"type": "object",
-				"description": "From T, pick a set of properties whose keys are in the union K"
-			},
-			"FilterLeafSubset_request-or-prompts_versions_": {
-				"$ref": "#/components/schemas/Pick_FilterLeaf.request-or-prompts_versions_"
-			},
-			"DatasetFilterNode": {
-				"anyOf": [
-					{
-						"$ref": "#/components/schemas/FilterLeafSubset_request-or-prompts_versions_"
-					},
-					{
-						"$ref": "#/components/schemas/DatasetFilterBranch"
-					},
-					{
-						"type": "string",
-						"enum": [
-							"all"
-						]
-					}
-				]
-			},
-			"DatasetFilterBranch": {
-				"properties": {
-					"right": {
-						"$ref": "#/components/schemas/DatasetFilterNode"
->>>>>>> f72ae33e
-					},
-					"operator": {
-						"type": "string",
-						"enum": [
-							"or",
-							"and"
-						]
-					},
-					"left": {
-						"$ref": "#/components/schemas/DatasetFilterNode"
-					}
-				},
-				"required": [
-					"right",
-					"operator",
-					"left"
-				],
-<<<<<<< HEAD
-				"type": "object",
-				"additionalProperties": false
-			},
-			"Result_EvaluatorResult.string_": {
-				"anyOf": [
-					{
-						"$ref": "#/components/schemas/ResultSuccess_EvaluatorResult_"
-					},
-					{
-						"$ref": "#/components/schemas/ResultError_string_"
-					}
-				]
-			},
-			"CreateEvaluatorParams": {
-				"properties": {
-					"scoring_type": {
-						"type": "string"
-					},
-					"llm_template": {},
-					"name": {
-						"type": "string"
-					}
-				},
-				"required": [
-					"scoring_type",
-					"llm_template",
-					"name"
-=======
-				"type": "object"
-			},
-			"RandomDatasetParams": {
-				"properties": {
-					"datasetName": {
-						"type": "string"
-					},
-					"filter": {
-						"$ref": "#/components/schemas/DatasetFilterNode"
-					},
-					"offset": {
-						"type": "number",
-						"format": "double"
-					},
-					"limit": {
-						"type": "number",
-						"format": "double"
-					}
-				},
-				"required": [
-					"datasetName",
-					"filter"
->>>>>>> f72ae33e
-				],
-				"type": "object",
-				"additionalProperties": false
-			},
-<<<<<<< HEAD
 			"ResultSuccess_EvaluatorResult-Array_": {
 				"properties": {
 					"data": {
@@ -5026,257 +4233,6 @@
 					}
 				]
 			},
-			"UpdateEvaluatorParams": {
-				"properties": {
-					"scoring_type": {
-						"type": "string"
-					},
-					"llm_template": {}
-				},
-				"type": "object",
-				"additionalProperties": false
-			},
-			"ResultSuccess__experiment_id-string--experiment_created_at-string_-Array_": {
-				"properties": {
-					"data": {
-						"items": {
-							"properties": {
-								"experiment_created_at": {
-									"type": "string"
-								},
-								"experiment_id": {
-									"type": "string"
-								}
-							},
-							"required": [
-								"experiment_created_at",
-								"experiment_id"
-							],
-							"type": "object"
-=======
-			"DatasetResult": {
-				"properties": {
-					"id": {
-						"type": "string"
-					},
-					"name": {
-						"type": "string"
-					},
-					"created_at": {
-						"type": "string"
-					},
-					"meta": {
-						"$ref": "#/components/schemas/DatasetMetadata"
-					}
-				},
-				"required": [
-					"id",
-					"name",
-					"created_at"
-				],
-				"type": "object",
-				"additionalProperties": false
-			},
-			"ResultSuccess_DatasetResult-Array_": {
-				"properties": {
-					"data": {
-						"items": {
-							"$ref": "#/components/schemas/DatasetResult"
->>>>>>> f72ae33e
-						},
-						"type": "array"
-					},
-					"error": {
-						"type": "number",
-						"enum": [
-							null
-						],
-						"nullable": true
-					}
-				},
-				"required": [
-					"data",
-					"error"
-				],
-				"type": "object",
-				"additionalProperties": false
-			},
-<<<<<<< HEAD
-			"Result__experiment_id-string--experiment_created_at-string_-Array.string_": {
-				"anyOf": [
-					{
-						"$ref": "#/components/schemas/ResultSuccess__experiment_id-string--experiment_created_at-string_-Array_"
-=======
-			"Result_DatasetResult-Array.string_": {
-				"anyOf": [
-					{
-						"$ref": "#/components/schemas/ResultSuccess_DatasetResult-Array_"
->>>>>>> f72ae33e
-					},
-					{
-						"$ref": "#/components/schemas/ResultError_string_"
-					}
-				]
-			},
-<<<<<<< HEAD
-			"ResultSuccess__experimentId-string__": {
-=======
-			"ResultSuccess___-Array_": {
->>>>>>> f72ae33e
-				"properties": {
-					"data": {
-						"items": {
-							"properties": {},
-							"type": "object"
-						},
-						"type": "array"
-					},
-					"error": {
-						"type": "number",
-						"enum": [
-							null
-						],
-						"nullable": true
-					}
-				},
-				"required": [
-					"data",
-					"error"
-				],
-				"type": "object",
-				"additionalProperties": false
-			},
-			"Result___-Array.string_": {
-				"anyOf": [
-					{
-						"$ref": "#/components/schemas/ResultSuccess___-Array_"
-					},
-					{
-						"$ref": "#/components/schemas/ResultError_string_"
-					}
-				]
-			},
-			"HeliconeDatasetMetadata": {
-				"properties": {
-					"promptVersionId": {
-						"type": "string"
-					},
-					"inputRecordsIds": {
-						"items": {
-							"type": "string"
-						},
-						"type": "array"
-					}
-				},
-				"type": "object",
-				"additionalProperties": false
-			},
-			"NewHeliconeDatasetParams": {
-				"properties": {
-					"datasetName": {
-						"type": "string"
-					},
-					"requestIds": {
-						"items": {
-							"type": "string"
-						},
-						"type": "array"
-					},
-					"meta": {
-						"$ref": "#/components/schemas/HeliconeDatasetMetadata"
-					}
-				},
-				"required": [
-					"datasetName",
-					"requestIds"
-				],
-				"type": "object",
-				"additionalProperties": false
-			},
-			"MutateParams": {
-				"properties": {
-					"addRequests": {
-						"items": {
-							"type": "string"
-						},
-						"type": "array"
-					},
-					"removeRequests": {
-						"items": {
-							"type": "string"
-						},
-						"type": "array"
-					}
-				},
-				"required": [
-					"addRequests",
-					"removeRequests"
-				],
-				"type": "object",
-				"additionalProperties": false
-			},
-			"HeliconeDatasetRow": {
-				"properties": {
-					"id": {
-						"type": "string"
-					},
-					"origin_request_id": {
-						"type": "string"
-					},
-					"dataset_id": {
-						"type": "string"
-					},
-					"created_at": {
-						"type": "string"
-					},
-					"signed_url": {
-						"$ref": "#/components/schemas/Result_string.string_"
-					}
-				},
-				"required": [
-					"id",
-					"origin_request_id",
-					"dataset_id",
-					"created_at",
-					"signed_url"
-				],
-				"type": "object",
-				"additionalProperties": false
-			},
-			"ResultSuccess_HeliconeDatasetRow-Array_": {
-				"properties": {
-					"data": {
-						"items": {
-							"$ref": "#/components/schemas/HeliconeDatasetRow"
-						},
-						"type": "array"
-					},
-					"error": {
-						"type": "number",
-						"enum": [
-							null
-						],
-						"nullable": true
-					}
-				},
-				"required": [
-					"data",
-					"error"
-				],
-				"type": "object",
-				"additionalProperties": false
-			},
-			"Result_HeliconeDatasetRow-Array.string_": {
-				"anyOf": [
-					{
-						"$ref": "#/components/schemas/ResultSuccess_HeliconeDatasetRow-Array_"
-					},
-					{
-						"$ref": "#/components/schemas/ResultError_string_"
-					}
-				]
-			},
-<<<<<<< HEAD
 			"ResponseObj": {
 				"properties": {
 					"body": {},
@@ -5306,30 +4262,10 @@
 					"promptTokens",
 					"delayMs",
 					"model"
-=======
-			"ResultSuccess_number_": {
-				"properties": {
-					"data": {
-						"type": "number",
-						"format": "double"
-					},
-					"error": {
-						"type": "number",
-						"enum": [
-							null
-						],
-						"nullable": true
-					}
-				},
-				"required": [
-					"data",
-					"error"
->>>>>>> f72ae33e
-				],
-				"type": "object",
-				"additionalProperties": false
-			},
-<<<<<<< HEAD
+				],
+				"type": "object",
+				"additionalProperties": false
+			},
 			"RequestObj": {
 				"properties": {
 					"id": {
@@ -5340,545 +4276,6 @@
 					}
 				},
 				"required": [
-					"id",
-					"provider"
-				],
-				"type": "object",
-				"additionalProperties": false
-			},
-			"Score": {
-				"properties": {
-					"valueType": {
-=======
-			"Result_number.string_": {
-				"anyOf": [
-					{
-						"$ref": "#/components/schemas/ResultSuccess_number_"
-					},
-					{
-						"$ref": "#/components/schemas/ResultError_string_"
-					}
-				]
-			},
-			"HeliconeDataset": {
-				"properties": {
-					"created_at": {
-						"type": "string",
-						"nullable": true
-					},
-					"dataset_type": {
-						"type": "string"
-					},
-					"id": {
->>>>>>> f72ae33e
-						"type": "string"
-					},
-					"meta": {
-						"allOf": [
-							{
-								"$ref": "#/components/schemas/Json"
-							}
-						],
-						"nullable": true
-					},
-					"name": {
-						"type": "string",
-						"nullable": true
-					},
-					"organization": {
-						"type": "string"
-					},
-					"requests_count": {
-						"type": "number",
-						"format": "double"
-					}
-				},
-				"required": [
-					"created_at",
-					"dataset_type",
-					"id",
-					"meta",
-					"name",
-					"organization",
-					"requests_count"
-				],
-				"type": "object",
-				"additionalProperties": false
-			},
-			"ResultSuccess_HeliconeDataset-Array_": {
-				"properties": {
-					"data": {
-						"items": {
-							"$ref": "#/components/schemas/HeliconeDataset"
-						},
-						"type": "array"
-					},
-					"error": {
-						"type": "number",
-						"enum": [
-							null
-						],
-						"nullable": true
-					}
-				},
-				"required": [
-					"data",
-					"error"
-				],
-				"type": "object",
-				"additionalProperties": false
-			},
-			"Result_HeliconeDataset-Array.string_": {
-				"anyOf": [
-					{
-						"$ref": "#/components/schemas/ResultSuccess_HeliconeDataset-Array_"
-					},
-					{
-						"$ref": "#/components/schemas/ResultError_string_"
-					}
-				]
-			},
-			"ResultSuccess_any_": {
-				"properties": {
-					"data": {},
-					"error": {
-						"type": "number",
-						"enum": [
-							null
-						],
-						"nullable": true
-					}
-				},
-				"required": [
-					"data",
-					"error"
-				],
-				"type": "object",
-				"additionalProperties": false
-			},
-			"EvaluatorResult": {
-				"properties": {
-					"id": {
-						"type": "string"
-					},
-					"created_at": {
-						"type": "string"
-					},
-					"scoring_type": {
-						"type": "string"
-					},
-					"llm_template": {},
-					"organization_id": {
-						"type": "string"
-					},
-					"updated_at": {
-						"type": "string"
-					},
-					"name": {
-						"type": "string"
-					}
-				},
-				"required": [
-					"id",
-					"created_at",
-					"scoring_type",
-					"llm_template",
-					"organization_id",
-					"updated_at",
-					"name"
-				],
-				"type": "object",
-				"additionalProperties": false
-			},
-			"ResultSuccess_EvaluatorResult_": {
-				"properties": {
-					"data": {
-						"$ref": "#/components/schemas/EvaluatorResult"
-					},
-					"error": {
-						"type": "number",
-						"enum": [
-							null
-						],
-						"nullable": true
-					}
-				},
-				"required": [
-					"data",
-					"error"
-				],
-				"type": "object",
-				"additionalProperties": false
-			},
-			"Result_EvaluatorResult.string_": {
-				"anyOf": [
-					{
-						"$ref": "#/components/schemas/ResultSuccess_EvaluatorResult_"
-					},
-					{
-						"$ref": "#/components/schemas/ResultError_string_"
-					}
-				]
-			},
-			"CreateEvaluatorParams": {
-				"properties": {
-					"scoring_type": {
-						"type": "string"
-					},
-					"llm_template": {},
-					"name": {
-						"type": "string"
-					}
-				},
-				"required": [
-					"scoring_type",
-					"llm_template",
-					"name"
-				],
-				"type": "object",
-				"additionalProperties": false
-			},
-			"ResultSuccess_EvaluatorResult-Array_": {
-				"properties": {
-					"data": {
-						"items": {
-							"$ref": "#/components/schemas/EvaluatorResult"
-						},
-						"type": "array"
-					},
-					"error": {
-						"type": "number",
-						"enum": [
-							null
-						],
-						"nullable": true
-					}
-				},
-				"required": [
-					"data",
-					"error"
-				],
-				"type": "object",
-				"additionalProperties": false
-			},
-			"Result_EvaluatorResult-Array.string_": {
-				"anyOf": [
-					{
-						"$ref": "#/components/schemas/ResultSuccess_EvaluatorResult-Array_"
-					},
-					{
-						"$ref": "#/components/schemas/ResultError_string_"
-					}
-				]
-			},
-			"UpdateEvaluatorParams": {
-				"properties": {
-					"scoring_type": {
-						"type": "string"
-					},
-					"llm_template": {}
-				},
-				"type": "object",
-				"additionalProperties": false
-			},
-			"ResultSuccess__experiment_id-string--experiment_created_at-string_-Array_": {
-				"properties": {
-					"data": {
-						"items": {
-							"properties": {
-								"experiment_created_at": {
-									"type": "string"
-								},
-								"experiment_id": {
-									"type": "string"
-								}
-							},
-							"required": [
-								"experiment_created_at",
-								"experiment_id"
-							],
-							"type": "object"
-						},
-						"type": "array"
-					},
-					"error": {
-						"type": "number",
-						"enum": [
-							null
-						],
-						"nullable": true
-					}
-				},
-				"required": [
-					"data",
-					"error"
-				],
-				"type": "object",
-				"additionalProperties": false
-			},
-			"Result__experiment_id-string--experiment_created_at-string_-Array.string_": {
-				"anyOf": [
-					{
-						"$ref": "#/components/schemas/ResultSuccess__experiment_id-string--experiment_created_at-string_-Array_"
-					},
-					{
-						"$ref": "#/components/schemas/ResultError_string_"
-					}
-				]
-			},
-			"ResultSuccess__experimentId-string__": {
-				"properties": {
-					"data": {
-						"properties": {
-							"experimentId": {
-								"type": "string"
-							}
-						},
-						"required": [
-							"experimentId"
-						],
-						"type": "object"
-					},
-					"error": {
-						"type": "number",
-						"enum": [
-							null
-						],
-						"nullable": true
-					}
-				},
-				"required": [
-					"data",
-					"error"
-				],
-				"type": "object",
-				"additionalProperties": false
-			},
-			"Result__experimentId-string_.string_": {
-				"anyOf": [
-					{
-						"$ref": "#/components/schemas/ResultSuccess__experimentId-string__"
-					},
-					{
-						"$ref": "#/components/schemas/ResultError_string_"
-					}
-				]
-			},
-			"PostgrestError": {
-				"properties": {
-					"code": {
-						"type": "string"
-					},
-					"hint": {
-						"type": "string"
-					},
-					"details": {
-						"type": "string"
-					},
-					"message": {
-						"type": "string"
-					}
-				},
-				"required": [
-					"code",
-					"hint",
-					"details",
-					"message"
-				],
-				"type": "object",
-				"description": "Error format\n\n{@link https://postgrest.org/en/stable/api.html?highlight=options#errors-and-http-status-codes}"
-			},
-			"ResultError_PostgrestError_": {
-				"properties": {
-					"data": {
-						"type": "number",
-						"enum": [
-							null
-						],
-						"nullable": true
-					},
-					"error": {
-						"$ref": "#/components/schemas/PostgrestError"
-					}
-				},
-				"required": [
-					"data",
-					"error"
-				],
-				"type": "object",
-				"additionalProperties": false
-			},
-			"NewExperimentParams": {
-				"properties": {
-					"datasetId": {
-						"type": "string"
-					},
-					"promptVersion": {
-						"type": "string"
-					},
-					"model": {
-						"type": "string"
-					},
-					"providerKeyId": {
-						"type": "string"
-					},
-					"meta": {}
-				},
-				"required": [
-					"datasetId",
-					"promptVersion",
-					"model",
-					"providerKeyId"
-				],
-				"type": "object",
-				"additionalProperties": false
-			},
-			"ResultSuccess__hypothesisId-string__": {
-				"properties": {
-					"data": {
-						"properties": {
-							"hypothesisId": {
-								"type": "string"
-							}
-						},
-						"required": [
-							"hypothesisId"
-						],
-						"type": "object"
-					},
-					"error": {
-						"type": "number",
-						"enum": [
-							null
-						],
-						"nullable": true
-					}
-				},
-				"required": [
-					"data",
-					"error"
-				],
-				"type": "object",
-				"additionalProperties": false
-			},
-			"Result__hypothesisId-string_.string_": {
-				"anyOf": [
-					{
-						"$ref": "#/components/schemas/ResultSuccess__hypothesisId-string__"
-					},
-					{
-						"$ref": "#/components/schemas/ResultError_string_"
-					}
-				]
-			},
-<<<<<<< HEAD
-			"TotalValuesForAllOfTime": {
-				"properties": {
-					"total_cost": {
-						"type": "number",
-						"format": "double"
-					},
-					"total_tokens": {
-						"type": "number",
-						"format": "double"
-					},
-					"total_requests": {
-						"type": "number",
-						"format": "double"
-					}
-				},
-				"required": [
-					"total_cost",
-					"total_tokens",
-					"total_requests"
-				],
-				"type": "object"
-			},
-			"ResultSuccess_TotalValuesForAllOfTime_": {
-				"properties": {
-					"data": {
-						"$ref": "#/components/schemas/TotalValuesForAllOfTime"
-=======
-			"ResponseObj": {
-				"properties": {
-					"body": {},
-					"createdAt": {
-						"type": "string"
->>>>>>> f72ae33e
-					},
-					"completionTokens": {
-						"type": "number",
-						"format": "double"
-					},
-					"promptTokens": {
-						"type": "number",
-						"format": "double"
-					},
-					"delayMs": {
-						"type": "number",
-						"format": "double"
-					},
-					"model": {
-						"type": "string"
-					}
-				},
-				"required": [
-					"body",
-					"createdAt",
-					"completionTokens",
-					"promptTokens",
-					"delayMs",
-					"model"
-				],
-				"type": "object",
-				"additionalProperties": false
-			},
-<<<<<<< HEAD
-			"Result_TotalValuesForAllOfTime.string_": {
-				"anyOf": [
-					{
-						"$ref": "#/components/schemas/ResultSuccess_TotalValuesForAllOfTime_"
-					},
-					{
-						"$ref": "#/components/schemas/ResultError_string_"
-					}
-				]
-			},
-			"ModelUsageOverTime": {
-				"properties": {
-					"tokens": {
-						"type": "number",
-						"format": "double"
-					},
-					"date": {
-						"type": "string"
-					},
-					"model": {
-=======
-			"RequestObj": {
-				"properties": {
-					"id": {
-						"type": "string"
-					},
-					"provider": {
->>>>>>> f72ae33e
-						"type": "string"
-					}
-				},
-				"required": [
-<<<<<<< HEAD
-					"tokens",
-					"date",
-					"model"
-				],
-				"type": "object"
-			},
-			"ResultSuccess_ModelUsageOverTime-Array_": {
-				"properties": {
-					"data": {
-						"items": {
-							"$ref": "#/components/schemas/ModelUsageOverTime"
-=======
 					"id",
 					"provider"
 				],
@@ -5952,7 +4349,6 @@
 							"id": {
 								"type": "string"
 							}
->>>>>>> f72ae33e
 						},
 						"required": [
 							"request",
@@ -5977,12 +4373,6 @@
 				"type": "object",
 				"additionalProperties": false
 			},
-<<<<<<< HEAD
-			"Result_ModelUsageOverTime-Array.string_": {
-				"anyOf": [
-					{
-						"$ref": "#/components/schemas/ResultSuccess_ModelUsageOverTime-Array_"
-=======
 			"ExperimentScores": {
 				"properties": {
 					"dataset": {
@@ -5995,7 +4385,6 @@
 							"scores"
 						],
 						"type": "object"
->>>>>>> f72ae33e
 					},
 					"hypothesis": {
 						"properties": {
@@ -6016,25 +4405,6 @@
 				"type": "object",
 				"additionalProperties": false
 			},
-<<<<<<< HEAD
-			"ProviderUsageOverTime": {
-				"properties": {
-					"tokens": {
-						"type": "number",
-						"format": "double"
-					},
-					"date": {
-						"type": "string"
-					},
-					"provider": {
-						"type": "string"
-					}
-				},
-				"required": [
-					"tokens",
-					"date",
-					"provider"
-=======
 			"Experiment": {
 				"properties": {
 					"id": {
@@ -6167,23 +4537,15 @@
 					"createdAt",
 					"hypotheses",
 					"scores"
->>>>>>> f72ae33e
-				],
-				"type": "object"
-			},
-<<<<<<< HEAD
-			"ResultSuccess_ProviderUsageOverTime-Array_": {
-				"properties": {
-					"data": {
-						"items": {
-							"$ref": "#/components/schemas/ProviderUsageOverTime"
-=======
+				],
+				"type": "object",
+				"additionalProperties": false
+			},
 			"ResultSuccess_Experiment-Array_": {
 				"properties": {
 					"data": {
 						"items": {
 							"$ref": "#/components/schemas/Experiment"
->>>>>>> f72ae33e
 						},
 						"type": "array"
 					},
@@ -6202,24 +4564,409 @@
 				"type": "object",
 				"additionalProperties": false
 			},
-<<<<<<< HEAD
+			"Result_Experiment-Array.string_": {
+				"anyOf": [
+					{
+						"$ref": "#/components/schemas/ResultSuccess_Experiment-Array_"
+					},
+					{
+						"$ref": "#/components/schemas/ResultError_string_"
+					}
+				]
+			},
+			"Partial_ExperimentToOperators_": {
+				"properties": {
+					"id": {
+						"$ref": "#/components/schemas/Partial_TextOperators_"
+					},
+					"prompt_v2": {
+						"$ref": "#/components/schemas/Partial_TextOperators_"
+					}
+				},
+				"type": "object",
+				"description": "Make all properties in T optional"
+			},
+			"Pick_FilterLeaf.experiment_": {
+				"properties": {
+					"experiment": {
+						"$ref": "#/components/schemas/Partial_ExperimentToOperators_"
+					}
+				},
+				"type": "object",
+				"description": "From T, pick a set of properties whose keys are in the union K"
+			},
+			"FilterLeafSubset_experiment_": {
+				"$ref": "#/components/schemas/Pick_FilterLeaf.experiment_"
+			},
+			"ExperimentFilterNode": {
+				"anyOf": [
+					{
+						"$ref": "#/components/schemas/FilterLeafSubset_experiment_"
+					},
+					{
+						"$ref": "#/components/schemas/ExperimentFilterBranch"
+					},
+					{
+						"type": "string",
+						"enum": [
+							"all"
+						]
+					}
+				]
+			},
+			"ExperimentFilterBranch": {
+				"properties": {
+					"right": {
+						"$ref": "#/components/schemas/ExperimentFilterNode"
+					},
+					"operator": {
+						"type": "string",
+						"enum": [
+							"or",
+							"and"
+						]
+					},
+					"left": {
+						"$ref": "#/components/schemas/ExperimentFilterNode"
+					}
+				},
+				"required": [
+					"right",
+					"operator",
+					"left"
+				],
+				"type": "object"
+			},
+			"IncludeExperimentKeys": {
+				"properties": {
+					"inputs": {
+						"type": "boolean",
+						"enum": [
+							true
+						],
+						"nullable": false
+					},
+					"promptVersion": {
+						"type": "boolean",
+						"enum": [
+							true
+						],
+						"nullable": false
+					},
+					"responseBodies": {
+						"type": "boolean",
+						"enum": [
+							true
+						],
+						"nullable": false
+					},
+					"score": {
+						"type": "boolean",
+						"enum": [
+							true
+						],
+						"nullable": false
+					}
+				},
+				"type": "object",
+				"additionalProperties": false
+			},
+			"ExperimentRun": {
+				"properties": {},
+				"type": "object",
+				"additionalProperties": false
+			},
+			"ResultSuccess_ExperimentRun_": {
+				"properties": {
+					"data": {
+						"$ref": "#/components/schemas/ExperimentRun"
+					},
+					"error": {
+						"type": "number",
+						"enum": [
+							null
+						],
+						"nullable": true
+					}
+				},
+				"required": [
+					"data",
+					"error"
+				],
+				"type": "object",
+				"additionalProperties": false
+			},
+			"Result_ExperimentRun.string_": {
+				"anyOf": [
+					{
+						"$ref": "#/components/schemas/ResultSuccess_ExperimentRun_"
+					},
+					{
+						"$ref": "#/components/schemas/ResultError_string_"
+					}
+				]
+			},
+			"ResultSuccess_EvaluatorResult_": {
+				"properties": {
+					"data": {
+						"$ref": "#/components/schemas/EvaluatorResult"
+					},
+					"error": {
+						"type": "number",
+						"enum": [
+							null
+						],
+						"nullable": true
+					}
+				},
+				"required": [
+					"data",
+					"error"
+				],
+				"type": "object",
+				"additionalProperties": false
+			},
+			"Result_EvaluatorResult.string_": {
+				"anyOf": [
+					{
+						"$ref": "#/components/schemas/ResultSuccess_EvaluatorResult_"
+					},
+					{
+						"$ref": "#/components/schemas/ResultError_string_"
+					}
+				]
+			},
+			"CreateEvaluatorParams": {
+				"properties": {
+					"scoring_type": {
+						"type": "string"
+					},
+					"llm_template": {},
+					"name": {
+						"type": "string"
+					}
+				},
+				"required": [
+					"scoring_type",
+					"llm_template",
+					"name"
+				],
+				"type": "object",
+				"additionalProperties": false
+			},
+			"UpdateEvaluatorParams": {
+				"properties": {
+					"scoring_type": {
+						"type": "string"
+					},
+					"llm_template": {}
+				},
+				"type": "object",
+				"additionalProperties": false
+			},
+			"ResultSuccess__experiment_id-string--experiment_created_at-string_-Array_": {
+				"properties": {
+					"data": {
+						"items": {
+							"properties": {
+								"experiment_created_at": {
+									"type": "string"
+								},
+								"experiment_id": {
+									"type": "string"
+								}
+							},
+							"required": [
+								"experiment_created_at",
+								"experiment_id"
+							],
+							"type": "object"
+						},
+						"type": "array"
+					},
+					"error": {
+						"type": "number",
+						"enum": [
+							null
+						],
+						"nullable": true
+					}
+				},
+				"required": [
+					"data",
+					"error"
+				],
+				"type": "object",
+				"additionalProperties": false
+			},
+			"Result__experiment_id-string--experiment_created_at-string_-Array.string_": {
+				"anyOf": [
+					{
+						"$ref": "#/components/schemas/ResultSuccess__experiment_id-string--experiment_created_at-string_-Array_"
+					},
+					{
+						"$ref": "#/components/schemas/ResultError_string_"
+					}
+				]
+			},
+			"TotalValuesForAllOfTime": {
+				"properties": {
+					"total_cost": {
+						"type": "number",
+						"format": "double"
+					},
+					"total_tokens": {
+						"type": "number",
+						"format": "double"
+					},
+					"total_requests": {
+						"type": "number",
+						"format": "double"
+					}
+				},
+				"required": [
+					"total_cost",
+					"total_tokens",
+					"total_requests"
+				],
+				"type": "object"
+			},
+			"ResultSuccess_TotalValuesForAllOfTime_": {
+				"properties": {
+					"data": {
+						"$ref": "#/components/schemas/TotalValuesForAllOfTime"
+					},
+					"error": {
+						"type": "number",
+						"enum": [
+							null
+						],
+						"nullable": true
+					}
+				},
+				"required": [
+					"data",
+					"error"
+				],
+				"type": "object",
+				"additionalProperties": false
+			},
+			"Result_TotalValuesForAllOfTime.string_": {
+				"anyOf": [
+					{
+						"$ref": "#/components/schemas/ResultSuccess_TotalValuesForAllOfTime_"
+					},
+					{
+						"$ref": "#/components/schemas/ResultError_string_"
+					}
+				]
+			},
+			"ModelUsageOverTime": {
+				"properties": {
+					"tokens": {
+						"type": "number",
+						"format": "double"
+					},
+					"date": {
+						"type": "string"
+					},
+					"model": {
+						"type": "string"
+					}
+				},
+				"required": [
+					"tokens",
+					"date",
+					"model"
+				],
+				"type": "object"
+			},
+			"ResultSuccess_ModelUsageOverTime-Array_": {
+				"properties": {
+					"data": {
+						"items": {
+							"$ref": "#/components/schemas/ModelUsageOverTime"
+						},
+						"type": "array"
+					},
+					"error": {
+						"type": "number",
+						"enum": [
+							null
+						],
+						"nullable": true
+					}
+				},
+				"required": [
+					"data",
+					"error"
+				],
+				"type": "object",
+				"additionalProperties": false
+			},
+			"Result_ModelUsageOverTime-Array.string_": {
+				"anyOf": [
+					{
+						"$ref": "#/components/schemas/ResultSuccess_ModelUsageOverTime-Array_"
+					},
+					{
+						"$ref": "#/components/schemas/ResultError_string_"
+					}
+				]
+			},
+			"ProviderUsageOverTime": {
+				"properties": {
+					"tokens": {
+						"type": "number",
+						"format": "double"
+					},
+					"date": {
+						"type": "string"
+					},
+					"provider": {
+						"type": "string"
+					}
+				},
+				"required": [
+					"tokens",
+					"date",
+					"provider"
+				],
+				"type": "object"
+			},
+			"ResultSuccess_ProviderUsageOverTime-Array_": {
+				"properties": {
+					"data": {
+						"items": {
+							"$ref": "#/components/schemas/ProviderUsageOverTime"
+						},
+						"type": "array"
+					},
+					"error": {
+						"type": "number",
+						"enum": [
+							null
+						],
+						"nullable": true
+					}
+				},
+				"required": [
+					"data",
+					"error"
+				],
+				"type": "object",
+				"additionalProperties": false
+			},
 			"Result_ProviderUsageOverTime-Array.string_": {
 				"anyOf": [
 					{
 						"$ref": "#/components/schemas/ResultSuccess_ProviderUsageOverTime-Array_"
-=======
-			"Result_Experiment-Array.string_": {
-				"anyOf": [
-					{
-						"$ref": "#/components/schemas/ResultSuccess_Experiment-Array_"
->>>>>>> f72ae33e
 					},
 					{
 						"$ref": "#/components/schemas/ResultError_string_"
 					}
 				]
 			},
-<<<<<<< HEAD
 			"TimeSpan": {
 				"type": "string",
 				"enum": [
@@ -6263,52 +5010,6 @@
 				"properties": {
 					"provider": {
 						"$ref": "#/components/schemas/OpenStatsProviderName"
-=======
-			"Partial_ExperimentToOperators_": {
-				"properties": {
-					"id": {
-						"$ref": "#/components/schemas/Partial_TextOperators_"
-					},
-					"prompt_v2": {
-						"$ref": "#/components/schemas/Partial_TextOperators_"
-					}
-				},
-				"type": "object",
-				"description": "Make all properties in T optional"
-			},
-			"Pick_FilterLeaf.experiment_": {
-				"properties": {
-					"experiment": {
-						"$ref": "#/components/schemas/Partial_ExperimentToOperators_"
-					}
-				},
-				"type": "object",
-				"description": "From T, pick a set of properties whose keys are in the union K"
-			},
-			"FilterLeafSubset_experiment_": {
-				"$ref": "#/components/schemas/Pick_FilterLeaf.experiment_"
-			},
-			"ExperimentFilterNode": {
-				"anyOf": [
-					{
-						"$ref": "#/components/schemas/FilterLeafSubset_experiment_"
-					},
-					{
-						"$ref": "#/components/schemas/ExperimentFilterBranch"
-					},
-					{
-						"type": "string",
-						"enum": [
-							"all"
-						]
-					}
-				]
-			},
-			"ExperimentFilterBranch": {
-				"properties": {
-					"right": {
-						"$ref": "#/components/schemas/ExperimentFilterNode"
->>>>>>> f72ae33e
 					},
 					"models": {
 						"items": {
@@ -6316,13 +5017,8 @@
 						},
 						"type": "array"
 					},
-<<<<<<< HEAD
 					"timespan": {
 						"$ref": "#/components/schemas/TimeSpan"
-=======
-					"left": {
-						"$ref": "#/components/schemas/ExperimentFilterNode"
->>>>>>> f72ae33e
 					}
 				},
 				"required": [
@@ -6330,7 +5026,6 @@
 				],
 				"type": "object"
 			},
-<<<<<<< HEAD
 			"TTFTvsPromptLength": {
 				"properties": {
 					"prompt_length": {
@@ -6380,51 +5075,6 @@
 							"$ref": "#/components/schemas/TTFTvsPromptLength"
 						},
 						"type": "array"
-=======
-			"IncludeExperimentKeys": {
-				"properties": {
-					"inputs": {
-						"type": "boolean",
-						"enum": [
-							true
-						],
-						"nullable": false
-					},
-					"promptVersion": {
-						"type": "boolean",
-						"enum": [
-							true
-						],
-						"nullable": false
-					},
-					"responseBodies": {
-						"type": "boolean",
-						"enum": [
-							true
-						],
-						"nullable": false
-					},
-					"score": {
-						"type": "boolean",
-						"enum": [
-							true
-						],
-						"nullable": false
-					}
-				},
-				"type": "object",
-				"additionalProperties": false
-			},
-			"ExperimentRun": {
-				"properties": {},
-				"type": "object",
-				"additionalProperties": false
-			},
-			"ResultSuccess_ExperimentRun_": {
-				"properties": {
-					"data": {
-						"$ref": "#/components/schemas/ExperimentRun"
->>>>>>> f72ae33e
 					},
 					"error": {
 						"type": "number",
@@ -6441,17 +5091,10 @@
 				"type": "object",
 				"additionalProperties": false
 			},
-<<<<<<< HEAD
 			"Result_TTFTvsPromptLength-Array.string_": {
 				"anyOf": [
 					{
 						"$ref": "#/components/schemas/ResultSuccess_TTFTvsPromptLength-Array_"
-=======
-			"Result_ExperimentRun.string_": {
-				"anyOf": [
-					{
-						"$ref": "#/components/schemas/ResultSuccess_ExperimentRun_"
->>>>>>> f72ae33e
 					},
 					{
 						"$ref": "#/components/schemas/ResultError_string_"
@@ -7270,321 +5913,12 @@
 				},
 				"type": "object",
 				"additionalProperties": false
-<<<<<<< HEAD
 			},
 			"ChatMessage": {
 				"properties": {
 					"role": {
 						"type": "string"
 					},
-=======
-			}
-		},
-		"securitySchemes": {
-			"api_key": {
-				"type": "apiKey",
-				"name": "authorization",
-				"in": "header"
-			}
-		}
-	},
-	"info": {
-		"title": "helicone-api",
-		"version": "1.0.0",
-		"license": {
-			"name": "MIT"
-		},
-		"contact": {}
-	},
-	"paths": {
-		"/v1/evals/query": {
-			"post": {
-				"operationId": "QueryEvals",
-				"responses": {
-					"200": {
-						"description": "Ok",
-						"content": {
-							"application/json": {
-								"schema": {
-									"$ref": "#/components/schemas/Result_Eval-Array.string_"
-								}
-							}
-						}
-					}
-				},
-				"tags": [
-					"Evals"
-				],
-				"security": [
-					{
-						"api_key": []
-					}
-				],
-				"parameters": [],
-				"requestBody": {
-					"required": true,
-					"content": {
-						"application/json": {
-							"schema": {
-								"$ref": "#/components/schemas/EvalQueryParams"
-							}
-						}
-					}
-				}
-			}
-		},
-		"/v1/evals/scores": {
-			"get": {
-				"operationId": "GetEvalScores",
-				"responses": {
-					"200": {
-						"description": "Ok",
-						"content": {
-							"application/json": {
-								"schema": {
-									"$ref": "#/components/schemas/Result_string-Array.string_"
-								}
-							}
-						}
-					}
-				},
-				"tags": [
-					"Evals"
-				],
-				"security": [
-					{
-						"api_key": []
-					}
-				],
-				"parameters": []
-			}
-		},
-		"/v1/evals/{requestId}": {
-			"post": {
-				"operationId": "AddEval",
-				"responses": {
-					"200": {
-						"description": "Ok",
-						"content": {
-							"application/json": {
-								"schema": {
-									"$ref": "#/components/schemas/Result_null.string_"
-								}
-							}
-						}
-					}
-				},
-				"tags": [
-					"Evals"
-				],
-				"security": [
-					{
-						"api_key": []
-					}
-				],
-				"parameters": [
-					{
-						"in": "path",
-						"name": "requestId",
-						"required": true,
-						"schema": {
-							"type": "string"
-						}
-					}
-				],
-				"requestBody": {
-					"required": true,
-					"content": {
-						"application/json": {
-							"schema": {
-								"properties": {
-									"score": {
-										"type": "number",
-										"format": "double"
-									},
-									"name": {
-										"type": "string"
-									}
-								},
-								"required": [
-									"score",
-									"name"
-								],
-								"type": "object"
-							}
-						}
-					}
-				}
-			}
-		},
-		"/v1/evals/score-distributions/query": {
-			"post": {
-				"operationId": "QueryScoreDistributions",
-				"responses": {
-					"200": {
-						"description": "Ok",
-						"content": {
-							"application/json": {
-								"schema": {
-									"$ref": "#/components/schemas/Result_ScoreDistribution-Array.string_"
-								}
-							}
-						}
-					}
-				},
-				"tags": [
-					"Evals"
-				],
-				"security": [
-					{
-						"api_key": []
-					}
-				],
-				"parameters": [],
-				"requestBody": {
-					"required": true,
-					"content": {
-						"application/json": {
-							"schema": {
-								"$ref": "#/components/schemas/EvalQueryParams"
-							}
-						}
-					}
-				}
-			}
-		},
-		"/v1/webhooks": {
-			"post": {
-				"operationId": "NewWebhook",
-				"responses": {
-					"200": {
-						"description": "Ok",
-						"content": {
-							"application/json": {
-								"schema": {
-									"anyOf": [
-										{
-											"$ref": "#/components/schemas/ResultSuccess_unknown_"
-										},
-										{
-											"$ref": "#/components/schemas/ResultError_unknown_"
-										}
-									]
-								}
-							}
-						}
-					}
-				},
-				"tags": [
-					"Webhooks"
-				],
-				"security": [
-					{
-						"api_key": []
-					}
-				],
-				"parameters": [],
-				"requestBody": {
-					"required": true,
-					"content": {
-						"application/json": {
-							"schema": {
-								"$ref": "#/components/schemas/WebhookData"
-							}
-						}
-					}
-				}
-			},
-			"get": {
-				"operationId": "GetWebhooks",
-				"responses": {
-					"200": {
-						"description": "Ok",
-						"content": {
-							"application/json": {
-								"schema": {
-									"$ref": "#/components/schemas/Result__id-string--created_at-string--destination-string--version-string--config-string--hmac_key-string_-Array.string_"
-								}
-							}
-						}
-					}
-				},
-				"tags": [
-					"Webhooks"
-				],
-				"security": [
-					{
-						"api_key": []
-					}
-				],
-				"parameters": []
-			}
-		},
-		"/v1/webhooks/{webhookId}": {
-			"delete": {
-				"operationId": "DeleteWebhook",
-				"responses": {
-					"200": {
-						"description": "Ok",
-						"content": {
-							"application/json": {
-								"schema": {
-									"$ref": "#/components/schemas/Result_null.string_"
-								}
-							}
-						}
-					}
-				},
-				"tags": [
-					"Webhooks"
-				],
-				"security": [
-					{
-						"api_key": []
-					}
-				],
-				"parameters": [
-					{
-						"in": "path",
-						"name": "webhookId",
-						"required": true,
-						"schema": {
-							"type": "string"
-						}
-					}
-				]
-			}
-		},
-		"/v1/public/waitlist/experiments": {
-			"post": {
-				"operationId": "AddToWaitlist",
-				"responses": {
-					"200": {
-						"description": "Ok",
-						"content": {
-							"application/json": {
-								"schema": {
-									"anyOf": [
-										{
-											"$ref": "#/components/schemas/ResultSuccess_unknown_"
-										},
-										{
-											"$ref": "#/components/schemas/ResultError_any_"
-										}
-									]
-								}
-							}
-						}
-					}
-				},
-				"tags": [
-					"Waitlist"
-				],
-				"security": [],
-				"parameters": [],
-				"requestBody": {
-					"required": true,
->>>>>>> f72ae33e
 					"content": {
 						"type": "string"
 					},
@@ -12255,230 +10589,7 @@
 				}
 			}
 		},
-<<<<<<< HEAD
-		"/v1/evaluator": {
-			"post": {
-				"operationId": "CreateEvaluator",
-				"responses": {
-					"200": {
-						"description": "Ok",
-						"content": {
-							"application/json": {
-								"schema": {
-									"$ref": "#/components/schemas/Result_EvaluatorResult.string_"
-								}
-							}
-						}
-					}
-				},
-				"tags": [
-					"Evaluator"
-				],
-				"security": [
-					{
-						"api_key": []
-					}
-				],
-				"parameters": [],
-				"requestBody": {
-					"required": true,
-					"content": {
-						"application/json": {
-							"schema": {
-								"$ref": "#/components/schemas/CreateEvaluatorParams"
-							}
-						}
-					}
-				}
-			}
-		},
-		"/v1/evaluator/{evaluatorId}": {
-			"get": {
-				"operationId": "GetEvaluator",
-				"responses": {
-					"200": {
-						"description": "Ok",
-						"content": {
-							"application/json": {
-								"schema": {
-									"$ref": "#/components/schemas/Result_EvaluatorResult.string_"
-								}
-							}
-						}
-					}
-				},
-				"tags": [
-					"Evaluator"
-				],
-				"security": [
-					{
-						"api_key": []
-					}
-				],
-				"parameters": [
-					{
-						"in": "path",
-						"name": "evaluatorId",
-						"required": true,
-						"schema": {
-							"type": "string"
-						}
-					}
-				]
-			},
-			"put": {
-				"operationId": "UpdateEvaluator",
-				"responses": {
-					"200": {
-						"description": "Ok",
-						"content": {
-							"application/json": {
-								"schema": {
-									"$ref": "#/components/schemas/Result_EvaluatorResult.string_"
-								}
-							}
-						}
-					}
-				},
-				"tags": [
-					"Evaluator"
-				],
-				"security": [
-					{
-						"api_key": []
-					}
-				],
-				"parameters": [
-					{
-						"in": "path",
-						"name": "evaluatorId",
-						"required": true,
-						"schema": {
-							"type": "string"
-						}
-					}
-				],
-				"requestBody": {
-					"required": true,
-					"content": {
-						"application/json": {
-							"schema": {
-								"$ref": "#/components/schemas/UpdateEvaluatorParams"
-							}
-						}
-					}
-				}
-			},
-			"delete": {
-				"operationId": "DeleteEvaluator",
-				"responses": {
-					"200": {
-						"description": "Ok",
-						"content": {
-							"application/json": {
-								"schema": {
-									"$ref": "#/components/schemas/Result_null.string_"
-								}
-							}
-						}
-					}
-				},
-				"tags": [
-					"Evaluator"
-				],
-				"security": [
-					{
-						"api_key": []
-					}
-				],
-				"parameters": [
-					{
-						"in": "path",
-						"name": "evaluatorId",
-						"required": true,
-						"schema": {
-							"type": "string"
-						}
-					}
-				]
-			}
-		},
-		"/v1/evaluator/query": {
-			"post": {
-				"operationId": "QueryEvaluators",
-				"responses": {
-					"200": {
-						"description": "Ok",
-						"content": {
-							"application/json": {
-								"schema": {
-									"$ref": "#/components/schemas/Result_EvaluatorResult-Array.string_"
-								}
-							}
-						}
-					}
-				},
-				"tags": [
-					"Evaluator"
-				],
-				"security": [
-					{
-						"api_key": []
-					}
-				],
-				"parameters": [],
-				"requestBody": {
-					"required": true,
-					"content": {
-						"application/json": {
-							"schema": {
-								"properties": {},
-								"type": "object"
-							}
-						}
-					}
-				}
-			}
-		},
-		"/v1/evaluator/{evaluatorId}/experiments": {
-			"get": {
-				"operationId": "GetExperimentsForEvaluator",
-				"responses": {
-					"200": {
-						"description": "Ok",
-						"content": {
-							"application/json": {
-								"schema": {
-									"$ref": "#/components/schemas/Result__experiment_id-string--experiment_created_at-string_-Array.string_"
-								}
-							}
-						}
-					}
-				},
-				"tags": [
-					"Evaluator"
-				],
-				"security": [
-					{
-						"api_key": []
-					}
-				],
-				"parameters": [
-					{
-						"in": "path",
-						"name": "evaluatorId",
-						"required": true,
-						"schema": {
-							"type": "string"
-						}
-					}
-				]
-			}
-		},
-		"/v1/experiment/new-empty": {
-=======
 		"/v1/helicone-dataset/{datasetId}/mutate": {
->>>>>>> f72ae33e
 			"post": {
 				"operationId": "MutateHeliconeDataset",
 				"responses": {
@@ -12733,279 +10844,6 @@
 				}
 			}
 		},
-		"/v1/evaluator": {
-			"post": {
-				"operationId": "CreateEvaluator",
-				"responses": {
-					"200": {
-						"description": "Ok",
-						"content": {
-							"application/json": {
-								"schema": {
-									"$ref": "#/components/schemas/Result_EvaluatorResult.string_"
-								}
-							}
-						}
-					}
-				},
-				"tags": [
-					"Evaluator"
-				],
-				"security": [
-					{
-						"api_key": []
-					}
-				],
-				"parameters": [],
-				"requestBody": {
-					"required": true,
-					"content": {
-						"application/json": {
-							"schema": {
-								"$ref": "#/components/schemas/CreateEvaluatorParams"
-							}
-						}
-					}
-				}
-			}
-		},
-		"/v1/evaluator/{evaluatorId}": {
-			"get": {
-				"operationId": "GetEvaluator",
-				"responses": {
-					"200": {
-						"description": "Ok",
-						"content": {
-							"application/json": {
-								"schema": {
-									"$ref": "#/components/schemas/Result_EvaluatorResult.string_"
-								}
-							}
-						}
-					}
-				},
-				"tags": [
-					"Evaluator"
-				],
-				"security": [
-					{
-						"api_key": []
-					}
-				],
-				"parameters": [
-					{
-						"in": "path",
-						"name": "evaluatorId",
-						"required": true,
-						"schema": {
-							"type": "string"
-						}
-					}
-				]
-			},
-			"put": {
-				"operationId": "UpdateEvaluator",
-				"responses": {
-					"200": {
-						"description": "Ok",
-						"content": {
-							"application/json": {
-								"schema": {
-									"$ref": "#/components/schemas/Result_EvaluatorResult.string_"
-								}
-							}
-						}
-					}
-				},
-				"tags": [
-					"Evaluator"
-				],
-				"security": [
-					{
-						"api_key": []
-					}
-				],
-				"parameters": [
-					{
-						"in": "path",
-						"name": "evaluatorId",
-						"required": true,
-						"schema": {
-							"type": "string"
-						}
-					}
-				],
-				"requestBody": {
-					"required": true,
-					"content": {
-						"application/json": {
-							"schema": {
-								"$ref": "#/components/schemas/UpdateEvaluatorParams"
-							}
-						}
-					}
-				}
-			},
-			"delete": {
-				"operationId": "DeleteEvaluator",
-				"responses": {
-					"200": {
-						"description": "Ok",
-						"content": {
-							"application/json": {
-								"schema": {
-									"$ref": "#/components/schemas/Result_null.string_"
-								}
-							}
-						}
-					}
-				},
-				"tags": [
-					"Evaluator"
-				],
-				"security": [
-					{
-						"api_key": []
-					}
-				],
-				"parameters": [
-					{
-						"in": "path",
-						"name": "evaluatorId",
-						"required": true,
-						"schema": {
-							"type": "string"
-						}
-					}
-				]
-			}
-		},
-<<<<<<< HEAD
-		"/v1/public/dataisbeautiful/total-values": {
-			"post": {
-				"operationId": "GetTotalValues",
-=======
-		"/v1/evaluator/query": {
-			"post": {
-				"operationId": "QueryEvaluators",
->>>>>>> f72ae33e
-				"responses": {
-					"200": {
-						"description": "Ok",
-						"content": {
-							"application/json": {
-								"schema": {
-<<<<<<< HEAD
-									"$ref": "#/components/schemas/Result_TotalValuesForAllOfTime.string_"
-=======
-									"$ref": "#/components/schemas/Result_EvaluatorResult-Array.string_"
->>>>>>> f72ae33e
-								}
-							}
-						}
-					}
-				},
-				"tags": [
-					"DataIsBeautiful"
-				],
-				"security": [
-					{
-						"api_key": []
-					}
-				],
-<<<<<<< HEAD
-				"parameters": []
-			}
-		},
-		"/v1/public/dataisbeautiful/model/usage/overtime": {
-			"post": {
-				"operationId": "GetModelUsageOverTime",
-				"responses": {
-					"200": {
-						"description": "Ok",
-						"content": {
-							"application/json": {
-								"schema": {
-									"$ref": "#/components/schemas/Result_ModelUsageOverTime-Array.string_"
-								}
-=======
-				"parameters": [],
-				"requestBody": {
-					"required": true,
-					"content": {
-						"application/json": {
-							"schema": {
-								"properties": {},
-								"type": "object"
->>>>>>> f72ae33e
-							}
-						}
-					}
-				},
-				"tags": [
-					"DataIsBeautiful"
-				],
-				"security": [
-					{
-						"api_key": []
-					}
-				],
-				"parameters": []
-			}
-		},
-<<<<<<< HEAD
-		"/v1/public/dataisbeautiful/provider/usage/overtime": {
-			"post": {
-				"operationId": "GetProviderUsageOverTime",
-=======
-		"/v1/evaluator/{evaluatorId}/experiments": {
-			"get": {
-				"operationId": "GetExperimentsForEvaluator",
->>>>>>> f72ae33e
-				"responses": {
-					"200": {
-						"description": "Ok",
-						"content": {
-							"application/json": {
-								"schema": {
-<<<<<<< HEAD
-									"$ref": "#/components/schemas/Result_ProviderUsageOverTime-Array.string_"
-=======
-									"$ref": "#/components/schemas/Result__experiment_id-string--experiment_created_at-string_-Array.string_"
->>>>>>> f72ae33e
-								}
-							}
-						}
-					}
-				},
-				"tags": [
-					"DataIsBeautiful"
-				],
-				"security": [
-					{
-						"api_key": []
-					}
-				],
-<<<<<<< HEAD
-				"parameters": []
-			}
-		},
-		"/v1/public/dataisbeautiful/total-requests": {
-			"post": {
-				"operationId": "GetTotalRequests",
-=======
-				"parameters": [
-					{
-						"in": "path",
-						"name": "evaluatorId",
-						"required": true,
-						"schema": {
-							"type": "string"
-						}
-					}
-				]
-			}
-		},
 		"/v1/experiment/new-empty": {
 			"post": {
 				"operationId": "CreateNewEmptyExperiment",
@@ -13057,16 +10895,12 @@
 		"/v1/experiment/update-meta": {
 			"post": {
 				"operationId": "UpdateExperimentMeta",
->>>>>>> f72ae33e
 				"responses": {
 					"200": {
 						"description": "Ok",
 						"content": {
 							"application/json": {
 								"schema": {
-<<<<<<< HEAD
-									"$ref": "#/components/schemas/Result_number.string_"
-=======
 									"anyOf": [
 										{
 											"$ref": "#/components/schemas/ResultSuccess_unknown_"
@@ -13075,18 +10909,13 @@
 											"$ref": "#/components/schemas/ResultError_PostgrestError_"
 										}
 									]
->>>>>>> f72ae33e
-								}
-							}
-						}
-					}
-				},
-				"tags": [
-<<<<<<< HEAD
-					"DataIsBeautiful"
-=======
+								}
+							}
+						}
+					}
+				},
+				"tags": [
 					"Experiment"
->>>>>>> f72ae33e
 				],
 				"security": [
 					{
@@ -13099,18 +10928,6 @@
 					"content": {
 						"application/json": {
 							"schema": {
-<<<<<<< HEAD
-								"$ref": "#/components/schemas/DataIsBeautifulRequestBody"
-							}
-						}
-					}
-				}
-			}
-		},
-		"/v1/public/dataisbeautiful/ttft-vs-prompt-length": {
-			"post": {
-				"operationId": "GetTTFTvsPromptInputLength",
-=======
 								"properties": {
 									"meta": {
 										"$ref": "#/components/schemas/Record_string.string_"
@@ -13133,29 +10950,20 @@
 		"/v1/experiment": {
 			"post": {
 				"operationId": "CreateNewExperiment",
->>>>>>> f72ae33e
 				"responses": {
 					"200": {
 						"description": "Ok",
 						"content": {
 							"application/json": {
 								"schema": {
-<<<<<<< HEAD
-									"$ref": "#/components/schemas/Result_TTFTvsPromptLength-Array.string_"
-=======
 									"$ref": "#/components/schemas/Result__experimentId-string_.string_"
->>>>>>> f72ae33e
-								}
-							}
-						}
-					}
-				},
-				"tags": [
-<<<<<<< HEAD
-					"DataIsBeautiful"
-=======
+								}
+							}
+						}
+					}
+				},
+				"tags": [
 					"Experiment"
->>>>>>> f72ae33e
 				],
 				"security": [
 					{
@@ -13168,18 +10976,6 @@
 					"content": {
 						"application/json": {
 							"schema": {
-<<<<<<< HEAD
-								"$ref": "#/components/schemas/DataIsBeautifulRequestBody"
-							}
-						}
-					}
-				}
-			}
-		},
-		"/v1/public/dataisbeautiful/model/percentage": {
-			"post": {
-				"operationId": "GetModelPercentage",
-=======
 								"$ref": "#/components/schemas/NewExperimentParams"
 							}
 						}
@@ -13190,29 +10986,20 @@
 		"/v1/experiment/hypothesis": {
 			"post": {
 				"operationId": "CreateNewExperimentHypothesis",
->>>>>>> f72ae33e
 				"responses": {
 					"200": {
 						"description": "Ok",
 						"content": {
 							"application/json": {
 								"schema": {
-<<<<<<< HEAD
-									"$ref": "#/components/schemas/Result_ModelBreakdown-Array.string_"
-=======
 									"$ref": "#/components/schemas/Result__hypothesisId-string_.string_"
->>>>>>> f72ae33e
-								}
-							}
-						}
-					}
-				},
-				"tags": [
-<<<<<<< HEAD
-					"DataIsBeautiful"
-=======
+								}
+							}
+						}
+					}
+				},
+				"tags": [
 					"Experiment"
->>>>>>> f72ae33e
 				],
 				"security": [
 					{
@@ -13225,18 +11012,6 @@
 					"content": {
 						"application/json": {
 							"schema": {
-<<<<<<< HEAD
-								"$ref": "#/components/schemas/DataIsBeautifulRequestBody"
-							}
-						}
-					}
-				}
-			}
-		},
-		"/v1/public/dataisbeautiful/model/cost": {
-			"post": {
-				"operationId": "GetModelCost",
-=======
 								"properties": {
 									"status": {
 										"type": "string",
@@ -13277,122 +11052,74 @@
 		"/v1/experiment/{experimentId}/evaluators": {
 			"get": {
 				"operationId": "GetExperimentEvaluators",
->>>>>>> f72ae33e
 				"responses": {
 					"200": {
 						"description": "Ok",
 						"content": {
 							"application/json": {
 								"schema": {
-<<<<<<< HEAD
-									"$ref": "#/components/schemas/Result_ModelCost-Array.string_"
-=======
 									"$ref": "#/components/schemas/Result_EvaluatorResult-Array.string_"
->>>>>>> f72ae33e
-								}
-							}
-						}
-					}
-				},
-				"tags": [
-<<<<<<< HEAD
-					"DataIsBeautiful"
-=======
+								}
+							}
+						}
+					}
+				},
+				"tags": [
 					"Experiment"
->>>>>>> f72ae33e
 				],
 				"security": [
 					{
 						"api_key": []
 					}
 				],
-<<<<<<< HEAD
-				"parameters": [],
+				"parameters": [
+					{
+						"in": "path",
+						"name": "experimentId",
+						"required": true,
+						"schema": {
+							"type": "string"
+						}
+					}
+				]
+			},
+			"post": {
+				"operationId": "CreateExperimentEvaluator",
+				"responses": {
+					"200": {
+						"description": "Ok",
+						"content": {
+							"application/json": {
+								"schema": {
+									"$ref": "#/components/schemas/Result_null.string_"
+								}
+							}
+						}
+					}
+				},
+				"tags": [
+					"Experiment"
+				],
+				"security": [
+					{
+						"api_key": []
+					}
+				],
+				"parameters": [
+					{
+						"in": "path",
+						"name": "experimentId",
+						"required": true,
+						"schema": {
+							"type": "string"
+						}
+					}
+				],
 				"requestBody": {
 					"required": true,
 					"content": {
 						"application/json": {
 							"schema": {
-								"$ref": "#/components/schemas/DataIsBeautifulRequestBody"
-							}
-						}
-					}
-				}
-			}
-		},
-		"/v1/public/dataisbeautiful/provider/percentage": {
-			"post": {
-				"operationId": "GetProviderPercentage",
-=======
-				"parameters": [
-					{
-						"in": "path",
-						"name": "experimentId",
-						"required": true,
-						"schema": {
-							"type": "string"
-						}
-					}
-				]
-			},
-			"post": {
-				"operationId": "CreateExperimentEvaluator",
->>>>>>> f72ae33e
-				"responses": {
-					"200": {
-						"description": "Ok",
-						"content": {
-							"application/json": {
-								"schema": {
-<<<<<<< HEAD
-									"$ref": "#/components/schemas/Result_ProviderBreakdown-Array.string_"
-=======
-									"$ref": "#/components/schemas/Result_null.string_"
->>>>>>> f72ae33e
-								}
-							}
-						}
-					}
-				},
-				"tags": [
-<<<<<<< HEAD
-					"DataIsBeautiful"
-=======
-					"Experiment"
->>>>>>> f72ae33e
-				],
-				"security": [
-					{
-						"api_key": []
-					}
-				],
-				"parameters": [
-					{
-						"in": "path",
-						"name": "experimentId",
-						"required": true,
-						"schema": {
-							"type": "string"
-						}
-					}
-				],
-				"requestBody": {
-					"required": true,
-					"content": {
-						"application/json": {
-							"schema": {
-<<<<<<< HEAD
-								"$ref": "#/components/schemas/DataIsBeautifulRequestBody"
-							}
-						}
-					}
-				}
-			}
-		},
-		"/v1/public/dataisbeautiful/model/percentage/overtime": {
-			"post": {
-				"operationId": "GetModelPercentageOverTime",
-=======
 								"properties": {
 									"evaluatorId": {
 										"type": "string"
@@ -13411,154 +11138,110 @@
 		"/v1/experiment/{experimentId}/evaluators/run": {
 			"post": {
 				"operationId": "RunExperimentEvaluators",
->>>>>>> f72ae33e
 				"responses": {
 					"200": {
 						"description": "Ok",
 						"content": {
 							"application/json": {
 								"schema": {
-<<<<<<< HEAD
-									"$ref": "#/components/schemas/Result_ModelBreakdownOverTime-Array.string_"
-=======
 									"$ref": "#/components/schemas/Result_null.string_"
->>>>>>> f72ae33e
-								}
-							}
-						}
-					}
-				},
-				"tags": [
-<<<<<<< HEAD
-					"DataIsBeautiful"
-=======
+								}
+							}
+						}
+					}
+				},
+				"tags": [
 					"Experiment"
->>>>>>> f72ae33e
 				],
 				"security": [
 					{
 						"api_key": []
 					}
 				],
-<<<<<<< HEAD
+				"parameters": [
+					{
+						"in": "path",
+						"name": "experimentId",
+						"required": true,
+						"schema": {
+							"type": "string"
+						}
+					}
+				]
+			}
+		},
+		"/v1/experiment/{experimentId}/evaluators/{evaluatorId}": {
+			"delete": {
+				"operationId": "DeleteExperimentEvaluator",
+				"responses": {
+					"200": {
+						"description": "Ok",
+						"content": {
+							"application/json": {
+								"schema": {
+									"$ref": "#/components/schemas/Result_null.string_"
+								}
+							}
+						}
+					}
+				},
+				"tags": [
+					"Experiment"
+				],
+				"security": [
+					{
+						"api_key": []
+					}
+				],
+				"parameters": [
+					{
+						"in": "path",
+						"name": "experimentId",
+						"required": true,
+						"schema": {
+							"type": "string"
+						}
+					},
+					{
+						"in": "path",
+						"name": "evaluatorId",
+						"required": true,
+						"schema": {
+							"type": "string"
+						}
+					}
+				]
+			}
+		},
+		"/v1/experiment/query": {
+			"post": {
+				"operationId": "GetExperiments",
+				"responses": {
+					"200": {
+						"description": "Ok",
+						"content": {
+							"application/json": {
+								"schema": {
+									"$ref": "#/components/schemas/Result_Experiment-Array.string_"
+								}
+							}
+						}
+					}
+				},
+				"tags": [
+					"Experiment"
+				],
+				"security": [
+					{
+						"api_key": []
+					}
+				],
 				"parameters": [],
 				"requestBody": {
 					"required": true,
 					"content": {
 						"application/json": {
 							"schema": {
-								"$ref": "#/components/schemas/DataIsBeautifulRequestBody"
-							}
-						}
-					}
-				}
-			}
-		},
-		"/v1/customer/{customerId}/usage/query": {
-			"post": {
-				"operationId": "GetCustomerUsage",
-=======
-				"parameters": [
-					{
-						"in": "path",
-						"name": "experimentId",
-						"required": true,
-						"schema": {
-							"type": "string"
-						}
-					}
-				]
-			}
-		},
-		"/v1/experiment/{experimentId}/evaluators/{evaluatorId}": {
-			"delete": {
-				"operationId": "DeleteExperimentEvaluator",
->>>>>>> f72ae33e
-				"responses": {
-					"200": {
-						"description": "Ok",
-						"content": {
-							"application/json": {
-								"schema": {
-									"allOf": [
-										{
-											"$ref": "#/components/schemas/CustomerUsage"
-										}
-									],
-									"nullable": true
-								}
-							}
-						}
-					}
-				},
-				"tags": [
-<<<<<<< HEAD
-					"Customer"
-=======
-					"Experiment"
->>>>>>> f72ae33e
-				],
-				"security": [
-					{
-						"api_key": []
-					}
-				],
-				"parameters": [
-					{
-						"in": "path",
-<<<<<<< HEAD
-						"name": "customerId",
-=======
-						"name": "experimentId",
-						"required": true,
-						"schema": {
-							"type": "string"
-						}
-					},
-					{
-						"in": "path",
-						"name": "evaluatorId",
->>>>>>> f72ae33e
-						"required": true,
-						"schema": {
-							"type": "string"
-						}
-					}
-				]
-			}
-		},
-		"/v1/experiment/query": {
-			"post": {
-				"operationId": "GetExperiments",
-				"responses": {
-					"200": {
-						"description": "Ok",
-						"content": {
-							"application/json": {
-								"schema": {
-									"$ref": "#/components/schemas/Result_Experiment-Array.string_"
-								}
-							}
-						}
-					}
-				},
-				"tags": [
-					"Experiment"
-				],
-				"security": [
-					{
-						"api_key": []
-					}
-				],
-				"parameters": [],
-				"requestBody": {
-					"required": true,
-					"content": {
-						"application/json": {
-							"schema": {
-<<<<<<< HEAD
-								"properties": {},
-=======
 								"properties": {
 									"include": {
 										"$ref": "#/components/schemas/IncludeExperimentKeys"
@@ -13570,7 +11253,6 @@
 								"required": [
 									"filter"
 								],
->>>>>>> f72ae33e
 								"type": "object"
 							}
 						}
@@ -13578,40 +11260,23 @@
 				}
 			}
 		},
-<<<<<<< HEAD
-		"/v1/customer/query": {
-			"post": {
-				"operationId": "GetCustomers",
-=======
 		"/v1/experiment/run": {
 			"post": {
 				"operationId": "RunExperiment",
->>>>>>> f72ae33e
 				"responses": {
 					"200": {
 						"description": "Ok",
 						"content": {
 							"application/json": {
 								"schema": {
-<<<<<<< HEAD
-									"items": {
-										"$ref": "#/components/schemas/Customer"
-									},
-									"type": "array"
-=======
 									"$ref": "#/components/schemas/Result_ExperimentRun.string_"
->>>>>>> f72ae33e
-								}
-							}
-						}
-					}
-				},
-				"tags": [
-<<<<<<< HEAD
-					"Customer"
-=======
+								}
+							}
+						}
+					}
+				},
+				"tags": [
 					"Experiment"
->>>>>>> f72ae33e
 				],
 				"security": [
 					{
@@ -13624,9 +11289,6 @@
 					"content": {
 						"application/json": {
 							"schema": {
-<<<<<<< HEAD
-								"properties": {},
-=======
 								"properties": {
 									"datasetRowIds": {
 										"items": {
@@ -13646,7 +11308,610 @@
 									"hypothesisId",
 									"experimentId"
 								],
->>>>>>> f72ae33e
+								"type": "object"
+							}
+						}
+					}
+				}
+			}
+		},
+		"/v1/evaluator": {
+			"post": {
+				"operationId": "CreateEvaluator",
+				"responses": {
+					"200": {
+						"description": "Ok",
+						"content": {
+							"application/json": {
+								"schema": {
+									"$ref": "#/components/schemas/Result_EvaluatorResult.string_"
+								}
+							}
+						}
+					}
+				},
+				"tags": [
+					"Evaluator"
+				],
+				"security": [
+					{
+						"api_key": []
+					}
+				],
+				"parameters": [],
+				"requestBody": {
+					"required": true,
+					"content": {
+						"application/json": {
+							"schema": {
+								"$ref": "#/components/schemas/CreateEvaluatorParams"
+							}
+						}
+					}
+				}
+			}
+		},
+		"/v1/evaluator/{evaluatorId}": {
+			"get": {
+				"operationId": "GetEvaluator",
+				"responses": {
+					"200": {
+						"description": "Ok",
+						"content": {
+							"application/json": {
+								"schema": {
+									"$ref": "#/components/schemas/Result_EvaluatorResult.string_"
+								}
+							}
+						}
+					}
+				},
+				"tags": [
+					"Evaluator"
+				],
+				"security": [
+					{
+						"api_key": []
+					}
+				],
+				"parameters": [
+					{
+						"in": "path",
+						"name": "evaluatorId",
+						"required": true,
+						"schema": {
+							"type": "string"
+						}
+					}
+				]
+			},
+			"put": {
+				"operationId": "UpdateEvaluator",
+				"responses": {
+					"200": {
+						"description": "Ok",
+						"content": {
+							"application/json": {
+								"schema": {
+									"$ref": "#/components/schemas/Result_EvaluatorResult.string_"
+								}
+							}
+						}
+					}
+				},
+				"tags": [
+					"Evaluator"
+				],
+				"security": [
+					{
+						"api_key": []
+					}
+				],
+				"parameters": [
+					{
+						"in": "path",
+						"name": "evaluatorId",
+						"required": true,
+						"schema": {
+							"type": "string"
+						}
+					}
+				],
+				"requestBody": {
+					"required": true,
+					"content": {
+						"application/json": {
+							"schema": {
+								"$ref": "#/components/schemas/UpdateEvaluatorParams"
+							}
+						}
+					}
+				}
+			},
+			"delete": {
+				"operationId": "DeleteEvaluator",
+				"responses": {
+					"200": {
+						"description": "Ok",
+						"content": {
+							"application/json": {
+								"schema": {
+									"$ref": "#/components/schemas/Result_null.string_"
+								}
+							}
+						}
+					}
+				},
+				"tags": [
+					"Evaluator"
+				],
+				"security": [
+					{
+						"api_key": []
+					}
+				],
+				"parameters": [
+					{
+						"in": "path",
+						"name": "evaluatorId",
+						"required": true,
+						"schema": {
+							"type": "string"
+						}
+					}
+				]
+			}
+		},
+		"/v1/evaluator/query": {
+			"post": {
+				"operationId": "QueryEvaluators",
+				"responses": {
+					"200": {
+						"description": "Ok",
+						"content": {
+							"application/json": {
+								"schema": {
+									"$ref": "#/components/schemas/Result_EvaluatorResult-Array.string_"
+								}
+							}
+						}
+					}
+				},
+				"tags": [
+					"Evaluator"
+				],
+				"security": [
+					{
+						"api_key": []
+					}
+				],
+				"parameters": [],
+				"requestBody": {
+					"required": true,
+					"content": {
+						"application/json": {
+							"schema": {
+								"properties": {},
+								"type": "object"
+							}
+						}
+					}
+				}
+			}
+		},
+		"/v1/evaluator/{evaluatorId}/experiments": {
+			"get": {
+				"operationId": "GetExperimentsForEvaluator",
+				"responses": {
+					"200": {
+						"description": "Ok",
+						"content": {
+							"application/json": {
+								"schema": {
+									"$ref": "#/components/schemas/Result__experiment_id-string--experiment_created_at-string_-Array.string_"
+								}
+							}
+						}
+					}
+				},
+				"tags": [
+					"Evaluator"
+				],
+				"security": [
+					{
+						"api_key": []
+					}
+				],
+				"parameters": [
+					{
+						"in": "path",
+						"name": "evaluatorId",
+						"required": true,
+						"schema": {
+							"type": "string"
+						}
+					}
+				]
+			}
+		},
+		"/v1/public/dataisbeautiful/total-values": {
+			"post": {
+				"operationId": "GetTotalValues",
+				"responses": {
+					"200": {
+						"description": "Ok",
+						"content": {
+							"application/json": {
+								"schema": {
+									"$ref": "#/components/schemas/Result_TotalValuesForAllOfTime.string_"
+								}
+							}
+						}
+					}
+				},
+				"tags": [
+					"DataIsBeautiful"
+				],
+				"security": [
+					{
+						"api_key": []
+					}
+				],
+				"parameters": []
+			}
+		},
+		"/v1/public/dataisbeautiful/model/usage/overtime": {
+			"post": {
+				"operationId": "GetModelUsageOverTime",
+				"responses": {
+					"200": {
+						"description": "Ok",
+						"content": {
+							"application/json": {
+								"schema": {
+									"$ref": "#/components/schemas/Result_ModelUsageOverTime-Array.string_"
+								}
+							}
+						}
+					}
+				},
+				"tags": [
+					"DataIsBeautiful"
+				],
+				"security": [
+					{
+						"api_key": []
+					}
+				],
+				"parameters": []
+			}
+		},
+		"/v1/public/dataisbeautiful/provider/usage/overtime": {
+			"post": {
+				"operationId": "GetProviderUsageOverTime",
+				"responses": {
+					"200": {
+						"description": "Ok",
+						"content": {
+							"application/json": {
+								"schema": {
+									"$ref": "#/components/schemas/Result_ProviderUsageOverTime-Array.string_"
+								}
+							}
+						}
+					}
+				},
+				"tags": [
+					"DataIsBeautiful"
+				],
+				"security": [
+					{
+						"api_key": []
+					}
+				],
+				"parameters": []
+			}
+		},
+		"/v1/public/dataisbeautiful/total-requests": {
+			"post": {
+				"operationId": "GetTotalRequests",
+				"responses": {
+					"200": {
+						"description": "Ok",
+						"content": {
+							"application/json": {
+								"schema": {
+									"$ref": "#/components/schemas/Result_number.string_"
+								}
+							}
+						}
+					}
+				},
+				"tags": [
+					"DataIsBeautiful"
+				],
+				"security": [
+					{
+						"api_key": []
+					}
+				],
+				"parameters": [],
+				"requestBody": {
+					"required": true,
+					"content": {
+						"application/json": {
+							"schema": {
+								"$ref": "#/components/schemas/DataIsBeautifulRequestBody"
+							}
+						}
+					}
+				}
+			}
+		},
+		"/v1/public/dataisbeautiful/ttft-vs-prompt-length": {
+			"post": {
+				"operationId": "GetTTFTvsPromptInputLength",
+				"responses": {
+					"200": {
+						"description": "Ok",
+						"content": {
+							"application/json": {
+								"schema": {
+									"$ref": "#/components/schemas/Result_TTFTvsPromptLength-Array.string_"
+								}
+							}
+						}
+					}
+				},
+				"tags": [
+					"DataIsBeautiful"
+				],
+				"security": [
+					{
+						"api_key": []
+					}
+				],
+				"parameters": [],
+				"requestBody": {
+					"required": true,
+					"content": {
+						"application/json": {
+							"schema": {
+								"$ref": "#/components/schemas/DataIsBeautifulRequestBody"
+							}
+						}
+					}
+				}
+			}
+		},
+		"/v1/public/dataisbeautiful/model/percentage": {
+			"post": {
+				"operationId": "GetModelPercentage",
+				"responses": {
+					"200": {
+						"description": "Ok",
+						"content": {
+							"application/json": {
+								"schema": {
+									"$ref": "#/components/schemas/Result_ModelBreakdown-Array.string_"
+								}
+							}
+						}
+					}
+				},
+				"tags": [
+					"DataIsBeautiful"
+				],
+				"security": [
+					{
+						"api_key": []
+					}
+				],
+				"parameters": [],
+				"requestBody": {
+					"required": true,
+					"content": {
+						"application/json": {
+							"schema": {
+								"$ref": "#/components/schemas/DataIsBeautifulRequestBody"
+							}
+						}
+					}
+				}
+			}
+		},
+		"/v1/public/dataisbeautiful/model/cost": {
+			"post": {
+				"operationId": "GetModelCost",
+				"responses": {
+					"200": {
+						"description": "Ok",
+						"content": {
+							"application/json": {
+								"schema": {
+									"$ref": "#/components/schemas/Result_ModelCost-Array.string_"
+								}
+							}
+						}
+					}
+				},
+				"tags": [
+					"DataIsBeautiful"
+				],
+				"security": [
+					{
+						"api_key": []
+					}
+				],
+				"parameters": [],
+				"requestBody": {
+					"required": true,
+					"content": {
+						"application/json": {
+							"schema": {
+								"$ref": "#/components/schemas/DataIsBeautifulRequestBody"
+							}
+						}
+					}
+				}
+			}
+		},
+		"/v1/public/dataisbeautiful/provider/percentage": {
+			"post": {
+				"operationId": "GetProviderPercentage",
+				"responses": {
+					"200": {
+						"description": "Ok",
+						"content": {
+							"application/json": {
+								"schema": {
+									"$ref": "#/components/schemas/Result_ProviderBreakdown-Array.string_"
+								}
+							}
+						}
+					}
+				},
+				"tags": [
+					"DataIsBeautiful"
+				],
+				"security": [
+					{
+						"api_key": []
+					}
+				],
+				"parameters": [],
+				"requestBody": {
+					"required": true,
+					"content": {
+						"application/json": {
+							"schema": {
+								"$ref": "#/components/schemas/DataIsBeautifulRequestBody"
+							}
+						}
+					}
+				}
+			}
+		},
+		"/v1/public/dataisbeautiful/model/percentage/overtime": {
+			"post": {
+				"operationId": "GetModelPercentageOverTime",
+				"responses": {
+					"200": {
+						"description": "Ok",
+						"content": {
+							"application/json": {
+								"schema": {
+									"$ref": "#/components/schemas/Result_ModelBreakdownOverTime-Array.string_"
+								}
+							}
+						}
+					}
+				},
+				"tags": [
+					"DataIsBeautiful"
+				],
+				"security": [
+					{
+						"api_key": []
+					}
+				],
+				"parameters": [],
+				"requestBody": {
+					"required": true,
+					"content": {
+						"application/json": {
+							"schema": {
+								"$ref": "#/components/schemas/DataIsBeautifulRequestBody"
+							}
+						}
+					}
+				}
+			}
+		},
+		"/v1/customer/{customerId}/usage/query": {
+			"post": {
+				"operationId": "GetCustomerUsage",
+				"responses": {
+					"200": {
+						"description": "Ok",
+						"content": {
+							"application/json": {
+								"schema": {
+									"allOf": [
+										{
+											"$ref": "#/components/schemas/CustomerUsage"
+										}
+									],
+									"nullable": true
+								}
+							}
+						}
+					}
+				},
+				"tags": [
+					"Customer"
+				],
+				"security": [
+					{
+						"api_key": []
+					}
+				],
+				"parameters": [
+					{
+						"in": "path",
+						"name": "customerId",
+						"required": true,
+						"schema": {
+							"type": "string"
+						}
+					}
+				],
+				"requestBody": {
+					"required": true,
+					"content": {
+						"application/json": {
+							"schema": {
+								"properties": {},
+								"type": "object"
+							}
+						}
+					}
+				}
+			}
+		},
+		"/v1/customer/query": {
+			"post": {
+				"operationId": "GetCustomers",
+				"responses": {
+					"200": {
+						"description": "Ok",
+						"content": {
+							"application/json": {
+								"schema": {
+									"items": {
+										"$ref": "#/components/schemas/Customer"
+									},
+									"type": "array"
+								}
+							}
+						}
+					}
+				},
+				"tags": [
+					"Customer"
+				],
+				"security": [
+					{
+						"api_key": []
+					}
+				],
+				"parameters": [],
+				"requestBody": {
+					"required": true,
+					"content": {
+						"application/json": {
+							"schema": {
+								"properties": {},
 								"type": "object"
 							}
 						}
