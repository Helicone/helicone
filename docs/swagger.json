--- conflicted
+++ resolved
@@ -5038,8 +5038,6 @@
 				"type": "object",
 				"additionalProperties": false
 			},
-<<<<<<< HEAD
-=======
 			"EvaluatorResult": {
 				"properties": {
 					"id": {
@@ -5210,7 +5208,6 @@
 					}
 				]
 			},
->>>>>>> 9ce17a6d
 			"ResultSuccess__experimentId-string__": {
 				"properties": {
 					"data": {
@@ -10975,17 +10972,15 @@
 				}
 			}
 		},
-		"/v1/experiment/new-empty": {
+		"/v1/evaluator": {
 			"post": {
-				"operationId": "CreateNewEmptyExperiment",
+				"operationId": "CreateEvaluator",
 				"responses": {
 					"200": {
 						"description": "Ok",
 						"content": {
 							"application/json": {
 								"schema": {
-<<<<<<< HEAD
-=======
 									"$ref": "#/components/schemas/Result_EvaluatorResult.string_"
 								}
 							}
@@ -11205,7 +11200,6 @@
 						"content": {
 							"application/json": {
 								"schema": {
->>>>>>> 9ce17a6d
 									"$ref": "#/components/schemas/Result__experimentId-string_.string_"
 								}
 							}
