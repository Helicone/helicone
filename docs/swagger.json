--- conflicted
+++ resolved
@@ -5232,7 +5232,6 @@
 					}
 				]
 			},
-<<<<<<< HEAD
 			"ResultSuccess__experimentId-string__": {
 				"properties": {
 					"data": {
@@ -5245,46 +5244,6 @@
 							"experimentId"
 						],
 						"type": "object"
-=======
-			"EvaluatorResult": {
-				"properties": {
-					"id": {
-						"type": "string"
-					},
-					"created_at": {
-						"type": "string"
-					},
-					"scoring_type": {
-						"type": "string"
-					},
-					"llm_template": {},
-					"organization_id": {
-						"type": "string"
-					},
-					"updated_at": {
-						"type": "string"
-					},
-					"name": {
-						"type": "string"
-					}
-				},
-				"required": [
-					"id",
-					"created_at",
-					"scoring_type",
-					"llm_template",
-					"organization_id",
-					"updated_at",
-					"name"
-				],
-				"type": "object",
-				"additionalProperties": false
-			},
-			"ResultSuccess_EvaluatorResult_": {
-				"properties": {
-					"data": {
-						"$ref": "#/components/schemas/EvaluatorResult"
->>>>>>> 90f271e6
 					},
 					"error": {
 						"type": "number",
@@ -5301,24 +5260,16 @@
 				"type": "object",
 				"additionalProperties": false
 			},
-<<<<<<< HEAD
 			"Result__experimentId-string_.string_": {
 				"anyOf": [
 					{
 						"$ref": "#/components/schemas/ResultSuccess__experimentId-string__"
-=======
-			"Result_EvaluatorResult.string_": {
-				"anyOf": [
-					{
-						"$ref": "#/components/schemas/ResultSuccess_EvaluatorResult_"
->>>>>>> 90f271e6
 					},
 					{
 						"$ref": "#/components/schemas/ResultError_string_"
 					}
 				]
 			},
-<<<<<<< HEAD
 			"ExperimentV2": {
 				"properties": {
 					"id": {
@@ -5352,39 +5303,15 @@
 					"copied_original_prompt_version",
 					"input_keys",
 					"created_at"
-=======
-			"CreateEvaluatorParams": {
-				"properties": {
-					"scoring_type": {
-						"type": "string"
-					},
-					"llm_template": {},
-					"name": {
-						"type": "string"
-					}
-				},
-				"required": [
-					"scoring_type",
-					"llm_template",
-					"name"
->>>>>>> 90f271e6
-				],
-				"type": "object",
-				"additionalProperties": false
-			},
-<<<<<<< HEAD
+				],
+				"type": "object",
+				"additionalProperties": false
+			},
 			"ResultSuccess_ExperimentV2-Array_": {
 				"properties": {
 					"data": {
 						"items": {
 							"$ref": "#/components/schemas/ExperimentV2"
-=======
-			"ResultSuccess_EvaluatorResult-Array_": {
-				"properties": {
-					"data": {
-						"items": {
-							"$ref": "#/components/schemas/EvaluatorResult"
->>>>>>> 90f271e6
 						},
 						"type": "array"
 					},
@@ -5403,24 +5330,16 @@
 				"type": "object",
 				"additionalProperties": false
 			},
-<<<<<<< HEAD
 			"Result_ExperimentV2-Array.string_": {
 				"anyOf": [
 					{
 						"$ref": "#/components/schemas/ResultSuccess_ExperimentV2-Array_"
-=======
-			"Result_EvaluatorResult-Array.string_": {
-				"anyOf": [
-					{
-						"$ref": "#/components/schemas/ResultSuccess_EvaluatorResult-Array_"
->>>>>>> 90f271e6
 					},
 					{
 						"$ref": "#/components/schemas/ResultError_string_"
 					}
 				]
 			},
-<<<<<<< HEAD
 			"ExperimentV2Output": {
 				"properties": {
 					"id": {
@@ -5481,24 +5400,13 @@
 				"additionalProperties": false
 			},
 			"ExtendedExperimentData": {
-=======
-			"UpdateEvaluatorParams": {
-				"properties": {
-					"scoring_type": {
-						"type": "string"
-					},
-					"llm_template": {}
-				},
-				"type": "object",
-				"additionalProperties": false
-			},
-			"EvaluatorExperiment": {
->>>>>>> 90f271e6
-				"properties": {
-					"experiment_created_at": {
-						"type": "string"
-					},
-<<<<<<< HEAD
+				"properties": {
+					"id": {
+						"type": "string"
+					},
+					"name": {
+						"type": "string"
+					},
 					"original_prompt_version": {
 						"type": "string"
 					},
@@ -5546,17 +5454,12 @@
 							null
 						],
 						"nullable": true
-=======
-					"experiment_id": {
-						"type": "string"
->>>>>>> 90f271e6
-					}
-				},
-				"required": [
-					"experiment_created_at",
-					"experiment_id"
-				],
-<<<<<<< HEAD
+					}
+				},
+				"required": [
+					"data",
+					"error"
+				],
 				"type": "object",
 				"additionalProperties": false
 			},
@@ -5575,17 +5478,6 @@
 					"newHeliconeTemplate": {},
 					"isMajorVersion": {
 						"type": "boolean"
-=======
-				"type": "object"
-			},
-			"ResultSuccess_EvaluatorExperiment-Array_": {
-				"properties": {
-					"data": {
-						"items": {
-							"$ref": "#/components/schemas/EvaluatorExperiment"
-						},
-						"type": "array"
->>>>>>> 90f271e6
 					},
 					"metadata": {
 						"$ref": "#/components/schemas/Record_string.any_"
@@ -5607,21 +5499,7 @@
 				"type": "object",
 				"additionalProperties": false
 			},
-<<<<<<< HEAD
 			"ExperimentV2PromptVersion": {
-=======
-			"Result_EvaluatorExperiment-Array.string_": {
-				"anyOf": [
-					{
-						"$ref": "#/components/schemas/ResultSuccess_EvaluatorExperiment-Array_"
-					},
-					{
-						"$ref": "#/components/schemas/ResultError_string_"
-					}
-				]
-			},
-			"ResultSuccess__experimentId-string__": {
->>>>>>> 90f271e6
 				"properties": {
 					"created_at": {
 						"type": "string",
@@ -6078,7 +5956,6 @@
 					}
 				]
 			},
-<<<<<<< HEAD
 			"CreateExperimentTableParams": {
 				"properties": {
 					"datasetId": {
@@ -6238,21 +6115,6 @@
 					},
 					"name": {
 						"type": "string"
-=======
-			"ResponseObj": {
-				"properties": {
-					"body": {},
-					"createdAt": {
-						"type": "string"
-					},
-					"completionTokens": {
-						"type": "number",
-						"format": "double"
-					},
-					"promptTokens": {
-						"type": "number",
-						"format": "double"
->>>>>>> 90f271e6
 					},
 					"experimentId": {
 						"type": "string"
@@ -6508,7 +6370,6 @@
 				"type": "object",
 				"description": "Construct a type with a set of properties K of type T"
 			},
-<<<<<<< HEAD
 			"ResultSuccess__runsCount-number--scores-Record_string.Score___": {
 				"properties": {
 					"data": {
@@ -6524,94 +6385,6 @@
 						"required": [
 							"scores",
 							"runsCount"
-=======
-			"FilterLeafSubset_experiment_": {
-				"$ref": "#/components/schemas/Pick_FilterLeaf.experiment_"
-			},
-			"ExperimentFilterNode": {
-				"anyOf": [
-					{
-						"$ref": "#/components/schemas/FilterLeafSubset_experiment_"
-					},
-					{
-						"$ref": "#/components/schemas/ExperimentFilterBranch"
-					},
-					{
-						"type": "string",
-						"enum": [
-							"all"
-						]
-					}
-				]
-			},
-			"ExperimentFilterBranch": {
-				"properties": {
-					"right": {
-						"$ref": "#/components/schemas/ExperimentFilterNode"
-					},
-					"operator": {
-						"type": "string",
-						"enum": [
-							"or",
-							"and"
-						]
-					},
-					"left": {
-						"$ref": "#/components/schemas/ExperimentFilterNode"
-					}
-				},
-				"required": [
-					"right",
-					"operator",
-					"left"
-				],
-				"type": "object"
-			},
-			"IncludeExperimentKeys": {
-				"properties": {
-					"inputs": {
-						"type": "boolean",
-						"enum": [
-							true
-						],
-						"nullable": false
-					},
-					"promptVersion": {
-						"type": "boolean",
-						"enum": [
-							true
-						],
-						"nullable": false
-					},
-					"responseBodies": {
-						"type": "boolean",
-						"enum": [
-							true
-						],
-						"nullable": false
-					},
-					"score": {
-						"type": "boolean",
-						"enum": [
-							true
-						],
-						"nullable": false
-					}
-				},
-				"type": "object",
-				"additionalProperties": false
-			},
-			"ResultSuccess__datasetId-string__": {
-				"properties": {
-					"data": {
-						"properties": {
-							"datasetId": {
-								"type": "string"
-							}
-						},
-						"required": [
-							"datasetId"
->>>>>>> 90f271e6
 						],
 						"type": "object"
 					},
@@ -6630,24 +6403,16 @@
 				"type": "object",
 				"additionalProperties": false
 			},
-<<<<<<< HEAD
 			"Result__runsCount-number--scores-Record_string.Score__.string_": {
 				"anyOf": [
 					{
 						"$ref": "#/components/schemas/ResultSuccess__runsCount-number--scores-Record_string.Score___"
-=======
-			"Result__datasetId-string_.string_": {
-				"anyOf": [
-					{
-						"$ref": "#/components/schemas/ResultSuccess__datasetId-string__"
->>>>>>> 90f271e6
 					},
 					{
 						"$ref": "#/components/schemas/ResultError_string_"
 					}
 				]
 			},
-<<<<<<< HEAD
 			"ResponseObj": {
 				"properties": {
 					"body": {},
@@ -6667,63 +6432,20 @@
 						"format": "double"
 					},
 					"model": {
-=======
-			"DatasetMetadata": {
-				"properties": {
-					"promptVersionId": {
-						"type": "string"
-					},
-					"inputRecordsIds": {
-						"items": {
-							"type": "string"
-						},
-						"type": "array"
-					}
-				},
-				"type": "object",
-				"additionalProperties": false
-			},
-			"NewDatasetParams": {
-				"properties": {
-					"datasetName": {
->>>>>>> 90f271e6
-						"type": "string"
-					},
-					"requestIds": {
-						"items": {
-							"type": "string"
-						},
-						"type": "array"
-					},
-					"datasetType": {
-						"type": "string",
-						"enum": [
-							"experiment",
-							"helicone"
-						]
-					},
-					"meta": {
-						"$ref": "#/components/schemas/DatasetMetadata"
-					}
-				},
-				"required": [
-<<<<<<< HEAD
+						"type": "string"
+					}
+				},
+				"required": [
 					"body",
 					"createdAt",
 					"completionTokens",
 					"promptTokens",
 					"delayMs",
 					"model"
-=======
-					"datasetName",
-					"requestIds",
-					"datasetType"
->>>>>>> 90f271e6
-				],
-				"type": "object",
-				"additionalProperties": false
-			},
-<<<<<<< HEAD
+				],
+				"type": "object",
+				"additionalProperties": false
+			},
 			"RequestObj": {
 				"properties": {
 					"id": {
@@ -6736,87 +6458,10 @@
 				"required": [
 					"id",
 					"provider"
-=======
-			"Pick_FilterLeaf.request-or-prompts_versions_": {
-				"properties": {
-					"request": {
-						"$ref": "#/components/schemas/Partial_RequestTableToOperators_"
-					},
-					"prompts_versions": {
-						"$ref": "#/components/schemas/Partial_PromptVersionsToOperators_"
-					}
-				},
-				"type": "object",
-				"description": "From T, pick a set of properties whose keys are in the union K"
-			},
-			"FilterLeafSubset_request-or-prompts_versions_": {
-				"$ref": "#/components/schemas/Pick_FilterLeaf.request-or-prompts_versions_"
-			},
-			"DatasetFilterNode": {
-				"anyOf": [
-					{
-						"$ref": "#/components/schemas/FilterLeafSubset_request-or-prompts_versions_"
-					},
-					{
-						"$ref": "#/components/schemas/DatasetFilterBranch"
-					},
-					{
-						"type": "string",
-						"enum": [
-							"all"
-						]
-					}
-				]
-			},
-			"DatasetFilterBranch": {
-				"properties": {
-					"right": {
-						"$ref": "#/components/schemas/DatasetFilterNode"
-					},
-					"operator": {
-						"type": "string",
-						"enum": [
-							"or",
-							"and"
-						]
-					},
-					"left": {
-						"$ref": "#/components/schemas/DatasetFilterNode"
-					}
-				},
-				"required": [
-					"right",
-					"operator",
-					"left"
-				],
-				"type": "object"
-			},
-			"RandomDatasetParams": {
-				"properties": {
-					"datasetName": {
-						"type": "string"
-					},
-					"filter": {
-						"$ref": "#/components/schemas/DatasetFilterNode"
-					},
-					"offset": {
-						"type": "number",
-						"format": "double"
-					},
-					"limit": {
-						"type": "number",
-						"format": "double"
-					}
-				},
-				"required": [
-					"datasetName",
-					"filter"
->>>>>>> 90f271e6
-				],
-				"type": "object",
-				"additionalProperties": false
-			},
-<<<<<<< HEAD
+				],
+				"type": "object",
+				"additionalProperties": false
+			},
 			"ExperimentDatasetRow": {
 				"properties": {
 					"rowId": {
@@ -6877,32 +6522,10 @@
 					"rowIndex",
 					"columnId",
 					"scores"
-=======
-			"DatasetResult": {
-				"properties": {
-					"id": {
-						"type": "string"
-					},
-					"name": {
-						"type": "string"
-					},
-					"created_at": {
-						"type": "string"
-					},
-					"meta": {
-						"$ref": "#/components/schemas/DatasetMetadata"
-					}
-				},
-				"required": [
-					"id",
-					"name",
-					"created_at"
->>>>>>> 90f271e6
-				],
-				"type": "object",
-				"additionalProperties": false
-			},
-<<<<<<< HEAD
+				],
+				"type": "object",
+				"additionalProperties": false
+			},
 			"ExperimentScores": {
 				"properties": {
 					"dataset": {
@@ -6910,13 +6533,6 @@
 							"scores": {
 								"$ref": "#/components/schemas/Record_string.Score_"
 							}
-=======
-			"ResultSuccess_DatasetResult-Array_": {
-				"properties": {
-					"data": {
-						"items": {
-							"$ref": "#/components/schemas/DatasetResult"
->>>>>>> 90f271e6
 						},
 						"required": [
 							"scores"
@@ -6947,55 +6563,7 @@
 				"type": "object",
 				"additionalProperties": false
 			},
-<<<<<<< HEAD
 			"Experiment": {
-=======
-			"Result_DatasetResult-Array.string_": {
-				"anyOf": [
-					{
-						"$ref": "#/components/schemas/ResultSuccess_DatasetResult-Array_"
-					},
-					{
-						"$ref": "#/components/schemas/ResultError_string_"
-					}
-				]
-			},
-			"ResultSuccess___-Array_": {
-				"properties": {
-					"data": {
-						"items": {
-							"properties": {},
-							"type": "object"
-						},
-						"type": "array"
-					},
-					"error": {
-						"type": "number",
-						"enum": [
-							null
-						],
-						"nullable": true
-					}
-				},
-				"required": [
-					"data",
-					"error"
-				],
-				"type": "object",
-				"additionalProperties": false
-			},
-			"Result___-Array.string_": {
-				"anyOf": [
-					{
-						"$ref": "#/components/schemas/ResultSuccess___-Array_"
-					},
-					{
-						"$ref": "#/components/schemas/ResultError_string_"
-					}
-				]
-			},
-			"HeliconeDatasetMetadata": {
->>>>>>> 90f271e6
 				"properties": {
 					"id": {
 						"type": "string"
@@ -13327,7 +12895,6 @@
 						"api_key": []
 					}
 				],
-<<<<<<< HEAD
 				"parameters": [
 					{
 						"in": "path",
@@ -13343,8 +12910,60 @@
 						"required": true,
 						"schema": {
 							"type": "string"
-=======
-				"parameters": []
+						}
+					}
+				]
+			}
+		},
+		"/v2/experiment/{experimentId}/{requestId}/{scoreKey}": {
+			"get": {
+				"operationId": "GetExperimentScore",
+				"responses": {
+					"200": {
+						"description": "Ok",
+						"content": {
+							"application/json": {
+								"schema": {
+									"$ref": "#/components/schemas/Result_ScoreV2-or-null.string_"
+								}
+							}
+						}
+					}
+				},
+				"tags": [
+					"Experiment"
+				],
+				"security": [
+					{
+						"api_key": []
+					}
+				],
+				"parameters": [
+					{
+						"in": "path",
+						"name": "experimentId",
+						"required": true,
+						"schema": {
+							"type": "string"
+						}
+					},
+					{
+						"in": "path",
+						"name": "requestId",
+						"required": true,
+						"schema": {
+							"type": "string"
+						}
+					},
+					{
+						"in": "path",
+						"name": "scoreKey",
+						"required": true,
+						"schema": {
+							"type": "string"
+						}
+					}
+				]
 			}
 		},
 		"/v1/evaluator": {
@@ -13378,81 +12997,14 @@
 							"schema": {
 								"$ref": "#/components/schemas/CreateEvaluatorParams"
 							}
->>>>>>> 90f271e6
-						}
-					}
-				]
+						}
+					}
+				}
 			}
 		},
-<<<<<<< HEAD
-		"/v2/experiment/{experimentId}/{requestId}/{scoreKey}": {
-			"get": {
-				"operationId": "GetExperimentScore",
-=======
 		"/v1/evaluator/{evaluatorId}": {
 			"get": {
 				"operationId": "GetEvaluator",
->>>>>>> 90f271e6
-				"responses": {
-					"200": {
-						"description": "Ok",
-						"content": {
-							"application/json": {
-								"schema": {
-<<<<<<< HEAD
-									"$ref": "#/components/schemas/Result_ScoreV2-or-null.string_"
-=======
-									"$ref": "#/components/schemas/Result_EvaluatorResult.string_"
->>>>>>> 90f271e6
-								}
-							}
-						}
-					}
-				},
-				"tags": [
-<<<<<<< HEAD
-					"Experiment"
-=======
-					"Evaluator"
->>>>>>> 90f271e6
-				],
-				"security": [
-					{
-						"api_key": []
-					}
-				],
-				"parameters": [
-<<<<<<< HEAD
-					{
-						"in": "path",
-						"name": "experimentId",
-						"required": true,
-						"schema": {
-							"type": "string"
-						}
-					},
-					{
-						"in": "path",
-						"name": "requestId",
-						"required": true,
-						"schema": {
-							"type": "string"
-						}
-					},
-					{
-						"in": "path",
-						"name": "scoreKey",
-						"required": true,
-						"schema": {
-							"type": "string"
-						}
-					}
-				]
-			}
-		},
-		"/v1/evaluator": {
-			"post": {
-				"operationId": "CreateEvaluator",
 				"responses": {
 					"200": {
 						"description": "Ok",
@@ -13473,23 +13025,7 @@
 						"api_key": []
 					}
 				],
-				"parameters": [],
-				"requestBody": {
-					"required": true,
-					"content": {
-						"application/json": {
-							"schema": {
-								"$ref": "#/components/schemas/CreateEvaluatorParams"
-							}
-						}
-					}
-				}
-			}
-		},
-		"/v1/evaluator/{evaluatorId}": {
-			"get": {
-				"operationId": "GetEvaluator",
-=======
+				"parameters": [
 					{
 						"in": "path",
 						"name": "evaluatorId",
@@ -13502,7 +13038,6 @@
 			},
 			"put": {
 				"operationId": "UpdateEvaluator",
->>>>>>> 90f271e6
 				"responses": {
 					"200": {
 						"description": "Ok",
@@ -13532,12 +13067,6 @@
 							"type": "string"
 						}
 					}
-<<<<<<< HEAD
-				]
-			},
-			"put": {
-				"operationId": "UpdateEvaluator",
-=======
 				],
 				"requestBody": {
 					"required": true,
@@ -13552,18 +13081,13 @@
 			},
 			"delete": {
 				"operationId": "DeleteEvaluator",
->>>>>>> 90f271e6
 				"responses": {
 					"200": {
 						"description": "Ok",
 						"content": {
 							"application/json": {
 								"schema": {
-<<<<<<< HEAD
-									"$ref": "#/components/schemas/Result_EvaluatorResult.string_"
-=======
 									"$ref": "#/components/schemas/Result_null.string_"
->>>>>>> 90f271e6
 								}
 							}
 						}
@@ -13586,40 +13110,19 @@
 							"type": "string"
 						}
 					}
-<<<<<<< HEAD
-				],
-				"requestBody": {
-					"required": true,
-					"content": {
-						"application/json": {
-							"schema": {
-								"$ref": "#/components/schemas/UpdateEvaluatorParams"
-							}
-						}
-					}
-				}
-			},
-			"delete": {
-				"operationId": "DeleteEvaluator",
-=======
 				]
 			}
 		},
 		"/v1/evaluator/query": {
 			"post": {
 				"operationId": "QueryEvaluators",
->>>>>>> 90f271e6
 				"responses": {
 					"200": {
 						"description": "Ok",
 						"content": {
 							"application/json": {
 								"schema": {
-<<<<<<< HEAD
-									"$ref": "#/components/schemas/Result_null.string_"
-=======
 									"$ref": "#/components/schemas/Result_EvaluatorResult-Array.string_"
->>>>>>> 90f271e6
 								}
 							}
 						}
@@ -13633,15 +13136,6 @@
 						"api_key": []
 					}
 				],
-<<<<<<< HEAD
-				"parameters": [
-					{
-						"in": "path",
-						"name": "evaluatorId",
-						"required": true,
-						"schema": {
-							"type": "string"
-=======
 				"parameters": [],
 				"requestBody": {
 					"required": true,
@@ -13651,67 +13145,9 @@
 								"properties": {},
 								"type": "object"
 							}
->>>>>>> 90f271e6
 						}
 					}
 				}
-			}
-		},
-<<<<<<< HEAD
-		"/v1/evaluator/query": {
-			"post": {
-				"operationId": "QueryEvaluators",
-=======
-		"/v1/evaluator/{evaluatorId}/experiments": {
-			"get": {
-				"operationId": "GetExperimentsForEvaluator",
->>>>>>> 90f271e6
-				"responses": {
-					"200": {
-						"description": "Ok",
-						"content": {
-							"application/json": {
-								"schema": {
-<<<<<<< HEAD
-									"$ref": "#/components/schemas/Result_EvaluatorResult-Array.string_"
-=======
-									"$ref": "#/components/schemas/Result_EvaluatorExperiment-Array.string_"
->>>>>>> 90f271e6
-								}
-							}
-						}
-					}
-				},
-				"tags": [
-					"Evaluator"
-				],
-				"security": [
-					{
-						"api_key": []
-					}
-				],
-<<<<<<< HEAD
-				"parameters": [],
-				"requestBody": {
-					"required": true,
-					"content": {
-						"application/json": {
-							"schema": {
-								"properties": {},
-								"type": "object"
-							}
-=======
-				"parameters": [
-					{
-						"in": "path",
-						"name": "evaluatorId",
-						"required": true,
-						"schema": {
-							"type": "string"
->>>>>>> 90f271e6
-						}
-					}
-				]
 			}
 		},
 		"/v1/evaluator/{evaluatorId}/experiments": {
@@ -14779,7 +14215,6 @@
 				},
 				"tags": [
 					"Dataset"
-<<<<<<< HEAD
 				],
 				"security": [
 					{
@@ -14857,15 +14292,12 @@
 				},
 				"tags": [
 					"Dataset"
-=======
->>>>>>> 90f271e6
-				],
-				"security": [
-					{
-						"api_key": []
-					}
-				],
-<<<<<<< HEAD
+				],
+				"security": [
+					{
+						"api_key": []
+					}
+				],
 				"parameters": [
 					{
 						"in": "path",
@@ -14906,35 +14338,13 @@
 		"/v1/experiment/dataset/{datasetId}/version/{promptVersionId}/row/new": {
 			"post": {
 				"operationId": "CreateDatasetRow",
-=======
-				"parameters": [],
-				"requestBody": {
-					"required": true,
-					"content": {
-						"application/json": {
-							"schema": {
-								"$ref": "#/components/schemas/RandomDatasetParams"
-							}
-						}
-					}
-				}
-			}
-		},
-		"/v1/experiment/dataset/query": {
-			"post": {
-				"operationId": "GetDatasets",
->>>>>>> 90f271e6
 				"responses": {
 					"200": {
 						"description": "Ok",
 						"content": {
 							"application/json": {
 								"schema": {
-<<<<<<< HEAD
 									"$ref": "#/components/schemas/Result_string.string_"
-=======
-									"$ref": "#/components/schemas/Result_DatasetResult-Array.string_"
->>>>>>> 90f271e6
 								}
 							}
 						}
@@ -14948,7 +14358,6 @@
 						"api_key": []
 					}
 				],
-<<<<<<< HEAD
 				"parameters": [
 					{
 						"in": "path",
@@ -14967,16 +14376,12 @@
 						}
 					}
 				],
-=======
-				"parameters": [],
->>>>>>> 90f271e6
 				"requestBody": {
 					"required": true,
 					"content": {
 						"application/json": {
 							"schema": {
 								"properties": {
-<<<<<<< HEAD
 									"sourceRequest": {
 										"type": "string"
 									},
@@ -14987,12 +14392,6 @@
 								"required": [
 									"inputs"
 								],
-=======
-									"promptVersionId": {
-										"type": "string"
-									}
-								},
->>>>>>> 90f271e6
 								"type": "object"
 							}
 						}
@@ -15000,171 +14399,6 @@
 				}
 			}
 		},
-<<<<<<< HEAD
-		"/v1/experiment/dataset/{datasetId}/inputs/query": {
-			"post": {
-				"operationId": "GetDataset",
-=======
-		"/v1/experiment/dataset/{datasetId}/row/insert": {
-			"post": {
-				"operationId": "InsertDatasetRow",
->>>>>>> 90f271e6
-				"responses": {
-					"200": {
-						"description": "Ok",
-						"content": {
-							"application/json": {
-								"schema": {
-<<<<<<< HEAD
-									"$ref": "#/components/schemas/Result_PromptInputRecord-Array.string_"
-=======
-									"$ref": "#/components/schemas/Result_string.string_"
->>>>>>> 90f271e6
-								}
-							}
-						}
-					}
-				},
-				"tags": [
-					"Dataset"
-				],
-				"security": [
-					{
-						"api_key": []
-					}
-				],
-				"parameters": [
-					{
-						"in": "path",
-						"name": "datasetId",
-						"required": true,
-						"schema": {
-							"type": "string"
-						}
-					}
-				],
-				"requestBody": {
-					"required": true,
-					"content": {
-						"application/json": {
-							"schema": {
-								"properties": {
-									"originalColumnId": {
-										"type": "string"
-									},
-									"inputs": {
-										"$ref": "#/components/schemas/Record_string.string_"
-									},
-									"inputRecordId": {
-										"type": "string"
-									}
-								},
-								"required": [
-									"inputs",
-									"inputRecordId"
-								],
-								"type": "object"
-							}
-						}
-					}
-				}
-			}
-		},
-<<<<<<< HEAD
-		"/v1/experiment/dataset/{datasetId}/mutate": {
-			"post": {
-				"operationId": "MutateDataset",
-=======
-		"/v1/experiment/dataset/{datasetId}/version/{promptVersionId}/row/new": {
-			"post": {
-				"operationId": "CreateDatasetRow",
->>>>>>> 90f271e6
-				"responses": {
-					"200": {
-						"description": "Ok",
-						"content": {
-							"application/json": {
-								"schema": {
-<<<<<<< HEAD
-									"$ref": "#/components/schemas/Result___-Array.string_"
-=======
-									"$ref": "#/components/schemas/Result_string.string_"
->>>>>>> 90f271e6
-								}
-							}
-						}
-					}
-				},
-				"tags": [
-					"Dataset"
-				],
-				"security": [
-					{
-						"api_key": []
-					}
-				],
-				"parameters": [
-					{
-						"in": "path",
-						"name": "datasetId",
-						"required": true,
-						"schema": {
-							"type": "string"
-						}
-					},
-					{
-						"in": "path",
-						"name": "promptVersionId",
-						"required": true,
-						"schema": {
-							"type": "string"
-						}
-					}
-				],
-				"requestBody": {
-					"required": true,
-					"content": {
-						"application/json": {
-							"schema": {
-								"properties": {
-<<<<<<< HEAD
-									"removeRequests": {
-										"items": {
-											"type": "string"
-										},
-										"type": "array"
-									},
-									"addRequests": {
-										"items": {
-											"type": "string"
-										},
-										"type": "array"
-									}
-								},
-								"required": [
-									"removeRequests",
-									"addRequests"
-=======
-									"sourceRequest": {
-										"type": "string"
-									},
-									"inputs": {
-										"$ref": "#/components/schemas/Record_string.string_"
-									}
-								},
-								"required": [
-									"inputs"
->>>>>>> 90f271e6
-								],
-								"type": "object"
-							}
-						}
-					}
-				}
-			}
-		},
-<<<<<<< HEAD
-=======
 		"/v1/experiment/dataset/{datasetId}/inputs/query": {
 			"post": {
 				"operationId": "GetDataset",
@@ -15254,7 +14488,6 @@
 				}
 			}
 		},
->>>>>>> 90f271e6
 		"/v1/helicone-dataset": {
 			"post": {
 				"operationId": "AddHeliconeDataset",
