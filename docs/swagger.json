{
	"openapi": "3.0.0",
	"components": {
		"examples": {},
		"headers": {},
		"parameters": {},
		"requestBodies": {},
		"responses": {},
		"schemas": {
			"Eval": {
				"properties": {
					"name": {
						"type": "string"
					},
					"averageScore": {
						"type": "number",
						"format": "double"
					},
					"minScore": {
						"type": "number",
						"format": "double"
					},
					"maxScore": {
						"type": "number",
						"format": "double"
					},
					"count": {
						"type": "number",
						"format": "double"
					},
					"overTime": {
						"items": {
							"properties": {
								"count": {
									"type": "number",
									"format": "double"
								},
								"date": {
									"type": "string"
								}
							},
							"required": [
								"count",
								"date"
							],
							"type": "object"
						},
						"type": "array"
					},
					"averageOverTime": {
						"items": {
							"properties": {
								"value": {
									"type": "number",
									"format": "double"
								},
								"date": {
									"type": "string"
								}
							},
							"required": [
								"value",
								"date"
							],
							"type": "object"
						},
						"type": "array"
					}
				},
				"required": [
					"name",
					"averageScore",
					"minScore",
					"maxScore",
					"count",
					"overTime",
					"averageOverTime"
				],
				"type": "object",
				"additionalProperties": false
			},
			"ResultSuccess_Eval-Array_": {
				"properties": {
					"data": {
						"items": {
							"$ref": "#/components/schemas/Eval"
						},
						"type": "array"
					},
					"error": {
						"type": "number",
						"enum": [
							null
						],
						"nullable": true
					}
				},
				"required": [
					"data",
					"error"
				],
				"type": "object",
				"additionalProperties": false
			},
			"ResultError_string_": {
				"properties": {
					"data": {
						"type": "number",
						"enum": [
							null
						],
						"nullable": true
					},
					"error": {
						"type": "string"
					}
				},
				"required": [
					"data",
					"error"
				],
				"type": "object",
				"additionalProperties": false
			},
			"Result_Eval-Array.string_": {
				"anyOf": [
					{
						"$ref": "#/components/schemas/ResultSuccess_Eval-Array_"
					},
					{
						"$ref": "#/components/schemas/ResultError_string_"
					}
				]
			},
			"Partial_NumberOperators_": {
				"properties": {
					"not-equals": {
						"type": "number",
						"format": "double"
					},
					"equals": {
						"type": "number",
						"format": "double"
					},
					"gte": {
						"type": "number",
						"format": "double"
					},
					"lte": {
						"type": "number",
						"format": "double"
					},
					"lt": {
						"type": "number",
						"format": "double"
					},
					"gt": {
						"type": "number",
						"format": "double"
					}
				},
				"type": "object",
				"description": "Make all properties in T optional"
			},
			"Partial_TimestampOperatorsTyped_": {
				"properties": {
					"gte": {
						"type": "string",
						"format": "date-time"
					},
					"lte": {
						"type": "string",
						"format": "date-time"
					},
					"lt": {
						"type": "string",
						"format": "date-time"
					},
					"gt": {
						"type": "string",
						"format": "date-time"
					}
				},
				"type": "object",
				"description": "Make all properties in T optional"
			},
			"Partial_TextOperators_": {
				"properties": {
					"not-equals": {
						"type": "string"
					},
					"equals": {
						"type": "string"
					},
					"like": {
						"type": "string"
					},
					"ilike": {
						"type": "string"
					},
					"contains": {
						"type": "string"
					},
					"not-contains": {
						"type": "string"
					}
				},
				"type": "object",
				"description": "Make all properties in T optional"
			},
			"Partial_BooleanOperators_": {
				"properties": {
					"equals": {
						"type": "boolean"
					}
				},
				"type": "object",
				"description": "Make all properties in T optional"
			},
			"Partial_VectorOperators_": {
				"properties": {
					"contains": {
						"type": "string"
					}
				},
				"type": "object",
				"description": "Make all properties in T optional"
			},
			"Partial_RequestResponseRMTToOperators_": {
				"properties": {
					"latency": {
						"$ref": "#/components/schemas/Partial_NumberOperators_"
					},
					"status": {
						"$ref": "#/components/schemas/Partial_NumberOperators_"
					},
					"request_created_at": {
						"$ref": "#/components/schemas/Partial_TimestampOperatorsTyped_"
					},
					"response_created_at": {
						"$ref": "#/components/schemas/Partial_TimestampOperatorsTyped_"
					},
					"model": {
						"$ref": "#/components/schemas/Partial_TextOperators_"
					},
					"user_id": {
						"$ref": "#/components/schemas/Partial_TextOperators_"
					},
					"organization_id": {
						"$ref": "#/components/schemas/Partial_TextOperators_"
					},
					"node_id": {
						"$ref": "#/components/schemas/Partial_TextOperators_"
					},
					"job_id": {
						"$ref": "#/components/schemas/Partial_TextOperators_"
					},
					"threat": {
						"$ref": "#/components/schemas/Partial_BooleanOperators_"
					},
					"request_id": {
						"$ref": "#/components/schemas/Partial_TextOperators_"
					},
					"prompt_tokens": {
						"$ref": "#/components/schemas/Partial_NumberOperators_"
					},
					"completion_tokens": {
						"$ref": "#/components/schemas/Partial_NumberOperators_"
					},
					"total_tokens": {
						"$ref": "#/components/schemas/Partial_NumberOperators_"
					},
					"target_url": {
						"$ref": "#/components/schemas/Partial_TextOperators_"
					},
					"properties": {
						"properties": {},
						"additionalProperties": {
							"$ref": "#/components/schemas/Partial_TextOperators_"
						},
						"type": "object"
					},
					"search_properties": {
						"properties": {},
						"additionalProperties": {
							"$ref": "#/components/schemas/Partial_TextOperators_"
						},
						"type": "object"
					},
					"scores": {
						"properties": {},
						"additionalProperties": {
							"$ref": "#/components/schemas/Partial_TextOperators_"
						},
						"type": "object"
					},
					"scores_column": {
						"$ref": "#/components/schemas/Partial_TextOperators_"
					},
					"request_body": {
						"$ref": "#/components/schemas/Partial_VectorOperators_"
					},
					"response_body": {
						"$ref": "#/components/schemas/Partial_VectorOperators_"
					}
				},
				"type": "object",
				"description": "Make all properties in T optional"
			},
			"Pick_FilterLeaf.request_response_rmt_": {
				"properties": {
					"request_response_rmt": {
						"$ref": "#/components/schemas/Partial_RequestResponseRMTToOperators_"
					}
				},
				"type": "object",
				"description": "From T, pick a set of properties whose keys are in the union K"
			},
			"FilterLeafSubset_request_response_rmt_": {
				"$ref": "#/components/schemas/Pick_FilterLeaf.request_response_rmt_"
			},
			"EvalFilterNode": {
				"anyOf": [
					{
						"$ref": "#/components/schemas/FilterLeafSubset_request_response_rmt_"
					},
					{
						"$ref": "#/components/schemas/EvalFilterBranch"
					},
					{
						"type": "string",
						"enum": [
							"all"
						]
					}
				]
			},
			"EvalFilterBranch": {
				"properties": {
					"right": {
						"$ref": "#/components/schemas/EvalFilterNode"
					},
					"operator": {
						"type": "string",
						"enum": [
							"or",
							"and"
						]
					},
					"left": {
						"$ref": "#/components/schemas/EvalFilterNode"
					}
				},
				"required": [
					"right",
					"operator",
					"left"
				],
				"type": "object"
			},
			"EvalQueryParams": {
				"properties": {
					"filter": {
						"$ref": "#/components/schemas/EvalFilterNode"
					},
					"timeFilter": {
						"properties": {
							"end": {
								"type": "string"
							},
							"start": {
								"type": "string"
							}
						},
						"required": [
							"end",
							"start"
						],
						"type": "object"
					},
					"offset": {
						"type": "number",
						"format": "double"
					},
					"limit": {
						"type": "number",
						"format": "double"
					}
				},
				"required": [
					"filter",
					"timeFilter"
				],
				"type": "object",
				"additionalProperties": false
			},
			"ResultSuccess_string-Array_": {
				"properties": {
					"data": {
						"items": {
							"type": "string"
						},
						"type": "array"
					},
					"error": {
						"type": "number",
						"enum": [
							null
						],
						"nullable": true
					}
				},
				"required": [
					"data",
					"error"
				],
				"type": "object",
				"additionalProperties": false
			},
			"Result_string-Array.string_": {
				"anyOf": [
					{
						"$ref": "#/components/schemas/ResultSuccess_string-Array_"
					},
					{
						"$ref": "#/components/schemas/ResultError_string_"
					}
				]
			},
			"ResultSuccess_null_": {
				"properties": {
					"data": {
						"type": "number",
						"enum": [
							null
						],
						"nullable": true
					},
					"error": {
						"type": "number",
						"enum": [
							null
						],
						"nullable": true
					}
				},
				"required": [
					"data",
					"error"
				],
				"type": "object",
				"additionalProperties": false
			},
			"Result_null.string_": {
				"anyOf": [
					{
						"$ref": "#/components/schemas/ResultSuccess_null_"
					},
					{
						"$ref": "#/components/schemas/ResultError_string_"
					}
				]
			},
			"ScoreDistribution": {
				"properties": {
					"name": {
						"type": "string"
					},
					"distribution": {
						"items": {
							"properties": {
								"value": {
									"type": "number",
									"format": "double"
								},
								"upper": {
									"type": "number",
									"format": "double"
								},
								"lower": {
									"type": "number",
									"format": "double"
								}
							},
							"required": [
								"value",
								"upper",
								"lower"
							],
							"type": "object"
						},
						"type": "array"
					}
				},
				"required": [
					"name",
					"distribution"
				],
				"type": "object",
				"additionalProperties": false
			},
			"ResultSuccess_ScoreDistribution-Array_": {
				"properties": {
					"data": {
						"items": {
							"$ref": "#/components/schemas/ScoreDistribution"
						},
						"type": "array"
					},
					"error": {
						"type": "number",
						"enum": [
							null
						],
						"nullable": true
					}
				},
				"required": [
					"data",
					"error"
				],
				"type": "object",
				"additionalProperties": false
			},
			"Result_ScoreDistribution-Array.string_": {
				"anyOf": [
					{
						"$ref": "#/components/schemas/ResultSuccess_ScoreDistribution-Array_"
					},
					{
						"$ref": "#/components/schemas/ResultError_string_"
					}
				]
			},
			"ResultSuccess_unknown_": {
				"properties": {
					"data": {},
					"error": {
						"type": "number",
						"enum": [
							null
						],
						"nullable": true
					}
				},
				"required": [
					"data",
					"error"
				],
				"type": "object",
				"additionalProperties": false
			},
			"ResultError_unknown_": {
				"properties": {
					"data": {
						"type": "number",
						"enum": [
							null
						],
						"nullable": true
					},
					"error": {}
				},
				"required": [
					"data",
					"error"
				],
				"type": "object",
				"additionalProperties": false
			},
			"Record_string.any_": {
				"properties": {},
				"additionalProperties": {},
				"type": "object",
				"description": "Construct a type with a set of properties K of type T"
			},
			"WebhookData": {
				"properties": {
					"destination": {
						"type": "string"
					},
					"config": {
						"$ref": "#/components/schemas/Record_string.any_"
					}
				},
				"required": [
					"destination",
					"config"
				],
				"type": "object",
				"additionalProperties": false
			},
			"ResultSuccess__id-string--created_at-string--destination-string--version-string--config-string--hmac_key-string_-Array_": {
				"properties": {
					"data": {
						"items": {
							"properties": {
								"hmac_key": {
									"type": "string"
								},
								"config": {
									"type": "string"
								},
								"version": {
									"type": "string"
								},
								"destination": {
									"type": "string"
								},
								"created_at": {
									"type": "string"
								},
								"id": {
									"type": "string"
								}
							},
							"required": [
								"hmac_key",
								"config",
								"version",
								"destination",
								"created_at",
								"id"
							],
							"type": "object"
						},
						"type": "array"
					},
					"error": {
						"type": "number",
						"enum": [
							null
						],
						"nullable": true
					}
				},
				"required": [
					"data",
					"error"
				],
				"type": "object",
				"additionalProperties": false
			},
			"Result__id-string--created_at-string--destination-string--version-string--config-string--hmac_key-string_-Array.string_": {
				"anyOf": [
					{
						"$ref": "#/components/schemas/ResultSuccess__id-string--created_at-string--destination-string--version-string--config-string--hmac_key-string_-Array_"
					},
					{
						"$ref": "#/components/schemas/ResultError_string_"
					}
				]
			},
			"ResultError_any_": {
				"properties": {
					"data": {
						"type": "number",
						"enum": [
							null
						],
						"nullable": true
					},
					"error": {}
				},
				"required": [
					"data",
					"error"
				],
				"type": "object",
				"additionalProperties": false
			},
			"ResultSuccess__id-string__": {
				"properties": {
					"data": {
						"properties": {
							"id": {
								"type": "string"
							}
						},
						"required": [
							"id"
						],
						"type": "object"
					},
					"error": {
						"type": "number",
						"enum": [
							null
						],
						"nullable": true
					}
				},
				"required": [
					"data",
					"error"
				],
				"type": "object",
				"additionalProperties": false
			},
			"Result__id-string_.string_": {
				"anyOf": [
					{
						"$ref": "#/components/schemas/ResultSuccess__id-string__"
					},
					{
						"$ref": "#/components/schemas/ResultError_string_"
					}
				]
			},
			"AddVaultKeyParams": {
				"properties": {
					"key": {
						"type": "string"
					},
					"provider": {
						"type": "string"
					},
					"name": {
						"type": "string"
					}
				},
				"required": [
					"key",
					"provider"
				],
				"type": "object",
				"additionalProperties": false
			},
			"DecryptedProviderKey": {
				"properties": {
					"provider_key_name": {
						"type": "string",
						"nullable": true
					},
					"provider_name": {
						"type": "string",
						"nullable": true
					},
					"provider_key": {
						"type": "string",
						"nullable": true
					},
					"org_id": {
						"type": "string",
						"nullable": true
					},
					"id": {
						"type": "string",
						"nullable": true
					}
				},
				"required": [
					"provider_key_name",
					"provider_name",
					"provider_key",
					"org_id",
					"id"
				],
				"type": "object"
			},
			"ResultSuccess_DecryptedProviderKey-Array_": {
				"properties": {
					"data": {
						"items": {
							"$ref": "#/components/schemas/DecryptedProviderKey"
						},
						"type": "array"
					},
					"error": {
						"type": "number",
						"enum": [
							null
						],
						"nullable": true
					}
				},
				"required": [
					"data",
					"error"
				],
				"type": "object",
				"additionalProperties": false
			},
			"Result_DecryptedProviderKey-Array.string_": {
				"anyOf": [
					{
						"$ref": "#/components/schemas/ResultSuccess_DecryptedProviderKey-Array_"
					},
					{
						"$ref": "#/components/schemas/ResultError_string_"
					}
				]
			},
			"ResultSuccess_DecryptedProviderKey_": {
				"properties": {
					"data": {
						"$ref": "#/components/schemas/DecryptedProviderKey"
					},
					"error": {
						"type": "number",
						"enum": [
							null
						],
						"nullable": true
					}
				},
				"required": [
					"data",
					"error"
				],
				"type": "object",
				"additionalProperties": false
			},
			"Result_DecryptedProviderKey.string_": {
				"anyOf": [
					{
						"$ref": "#/components/schemas/ResultSuccess_DecryptedProviderKey_"
					},
					{
						"$ref": "#/components/schemas/ResultError_string_"
					}
				]
			},
			"PromptsResult": {
				"properties": {
					"id": {
						"type": "string"
					},
					"user_defined_id": {
						"type": "string"
					},
					"description": {
						"type": "string"
					},
					"pretty_name": {
						"type": "string"
					},
					"created_at": {
						"type": "string"
					},
					"major_version": {
						"type": "number",
						"format": "double"
					},
					"metadata": {
						"$ref": "#/components/schemas/Record_string.any_"
					}
				},
				"required": [
					"id",
					"user_defined_id",
					"description",
					"pretty_name",
					"created_at",
					"major_version"
				],
				"type": "object",
				"additionalProperties": false
			},
			"ResultSuccess_PromptsResult-Array_": {
				"properties": {
					"data": {
						"items": {
							"$ref": "#/components/schemas/PromptsResult"
						},
						"type": "array"
					},
					"error": {
						"type": "number",
						"enum": [
							null
						],
						"nullable": true
					}
				},
				"required": [
					"data",
					"error"
				],
				"type": "object",
				"additionalProperties": false
			},
			"Result_PromptsResult-Array.string_": {
				"anyOf": [
					{
						"$ref": "#/components/schemas/ResultSuccess_PromptsResult-Array_"
					},
					{
						"$ref": "#/components/schemas/ResultError_string_"
					}
				]
			},
			"Partial_PromptToOperators_": {
				"properties": {
					"id": {
						"$ref": "#/components/schemas/Partial_TextOperators_"
					},
					"user_defined_id": {
						"$ref": "#/components/schemas/Partial_TextOperators_"
					}
				},
				"type": "object",
				"description": "Make all properties in T optional"
			},
			"Pick_FilterLeaf.prompt_v2_": {
				"properties": {
					"prompt_v2": {
						"$ref": "#/components/schemas/Partial_PromptToOperators_"
					}
				},
				"type": "object",
				"description": "From T, pick a set of properties whose keys are in the union K"
			},
			"FilterLeafSubset_prompt_v2_": {
				"$ref": "#/components/schemas/Pick_FilterLeaf.prompt_v2_"
			},
			"PromptsFilterNode": {
				"anyOf": [
					{
						"$ref": "#/components/schemas/FilterLeafSubset_prompt_v2_"
					},
					{
						"$ref": "#/components/schemas/PromptsFilterBranch"
					},
					{
						"type": "string",
						"enum": [
							"all"
						]
					}
				]
			},
			"PromptsFilterBranch": {
				"properties": {
					"right": {
						"$ref": "#/components/schemas/PromptsFilterNode"
					},
					"operator": {
						"type": "string",
						"enum": [
							"or",
							"and"
						]
					},
					"left": {
						"$ref": "#/components/schemas/PromptsFilterNode"
					}
				},
				"required": [
					"right",
					"operator",
					"left"
				],
				"type": "object"
			},
			"PromptsQueryParams": {
				"properties": {
					"filter": {
						"$ref": "#/components/schemas/PromptsFilterNode"
					}
				},
				"required": [
					"filter"
				],
				"type": "object",
				"additionalProperties": false
			},
			"PromptResult": {
				"properties": {
					"id": {
						"type": "string"
					},
					"user_defined_id": {
						"type": "string"
					},
					"description": {
						"type": "string"
					},
					"pretty_name": {
						"type": "string"
					},
					"major_version": {
						"type": "number",
						"format": "double"
					},
					"latest_version_id": {
						"type": "string"
					},
					"latest_model_used": {
						"type": "string"
					},
					"created_at": {
						"type": "string"
					},
					"last_used": {
						"type": "string"
					},
					"versions": {
						"items": {
							"type": "string"
						},
						"type": "array"
					},
					"metadata": {
						"$ref": "#/components/schemas/Record_string.any_"
					}
				},
				"required": [
					"id",
					"user_defined_id",
					"description",
					"pretty_name",
					"major_version",
					"latest_version_id",
					"latest_model_used",
					"created_at",
					"last_used",
					"versions"
				],
				"type": "object",
				"additionalProperties": false
			},
			"ResultSuccess_PromptResult_": {
				"properties": {
					"data": {
						"$ref": "#/components/schemas/PromptResult"
					},
					"error": {
						"type": "number",
						"enum": [
							null
						],
						"nullable": true
					}
				},
				"required": [
					"data",
					"error"
				],
				"type": "object",
				"additionalProperties": false
			},
			"Result_PromptResult.string_": {
				"anyOf": [
					{
						"$ref": "#/components/schemas/ResultSuccess_PromptResult_"
					},
					{
						"$ref": "#/components/schemas/ResultError_string_"
					}
				]
			},
			"PromptQueryParams": {
				"properties": {
					"timeFilter": {
						"properties": {
							"end": {
								"type": "string"
							},
							"start": {
								"type": "string"
							}
						},
						"required": [
							"end",
							"start"
						],
						"type": "object"
					}
				},
				"required": [
					"timeFilter"
				],
				"type": "object",
				"additionalProperties": false
			},
			"CreatePromptResponse": {
				"properties": {
					"id": {
						"type": "string"
					},
					"prompt_version_id": {
						"type": "string"
					}
				},
				"required": [
					"id",
					"prompt_version_id"
				],
				"type": "object",
				"additionalProperties": false
			},
			"ResultSuccess_CreatePromptResponse_": {
				"properties": {
					"data": {
						"$ref": "#/components/schemas/CreatePromptResponse"
					},
					"error": {
						"type": "number",
						"enum": [
							null
						],
						"nullable": true
					}
				},
				"required": [
					"data",
					"error"
				],
				"type": "object",
				"additionalProperties": false
			},
			"Result_CreatePromptResponse.string_": {
				"anyOf": [
					{
						"$ref": "#/components/schemas/ResultSuccess_CreatePromptResponse_"
					},
					{
						"$ref": "#/components/schemas/ResultError_string_"
					}
				]
			},
			"PromptVersionResult": {
				"properties": {
					"id": {
						"type": "string"
					},
					"minor_version": {
						"type": "number",
						"format": "double"
					},
					"major_version": {
						"type": "number",
						"format": "double"
					},
					"prompt_v2": {
						"type": "string"
					},
					"model": {
						"type": "string"
					},
					"helicone_template": {
						"type": "string"
					},
					"created_at": {
						"type": "string"
					},
					"metadata": {
						"$ref": "#/components/schemas/Record_string.any_"
					},
					"parent_prompt_version": {
						"type": "string",
						"nullable": true
					},
					"experiment_id": {
						"type": "string",
						"nullable": true
					}
				},
				"required": [
					"id",
					"minor_version",
					"major_version",
					"prompt_v2",
					"model",
					"helicone_template",
					"created_at",
					"metadata"
				],
				"type": "object",
				"additionalProperties": false
			},
			"ResultSuccess_PromptVersionResult_": {
				"properties": {
					"data": {
						"$ref": "#/components/schemas/PromptVersionResult"
					},
					"error": {
						"type": "number",
						"enum": [
							null
						],
						"nullable": true
					}
				},
				"required": [
					"data",
					"error"
				],
				"type": "object",
				"additionalProperties": false
			},
			"Result_PromptVersionResult.string_": {
				"anyOf": [
					{
						"$ref": "#/components/schemas/ResultSuccess_PromptVersionResult_"
					},
					{
						"$ref": "#/components/schemas/ResultError_string_"
					}
				]
			},
			"PromptCreateSubversionParams": {
				"properties": {
					"newHeliconeTemplate": {},
					"isMajorVersion": {
						"type": "boolean"
					},
					"metadata": {
						"$ref": "#/components/schemas/Record_string.any_"
					},
					"experimentId": {
						"type": "string"
					},
					"bumpForMajorPromptVersionId": {
						"type": "string"
					}
				},
				"required": [
					"newHeliconeTemplate"
				],
				"type": "object",
				"additionalProperties": false
			},
			"Record_string.string_": {
				"properties": {},
				"additionalProperties": {
					"type": "string"
				},
				"type": "object",
				"description": "Construct a type with a set of properties K of type T"
			},
			"PromptInputRecord": {
				"properties": {
					"id": {
						"type": "string"
					},
					"inputs": {
						"$ref": "#/components/schemas/Record_string.string_"
					},
					"dataset_row_id": {
						"type": "string"
					},
					"source_request": {
						"type": "string"
					},
					"prompt_version": {
						"type": "string"
					},
					"created_at": {
						"type": "string"
					},
					"response_body": {
						"type": "string"
					},
					"request_body": {
						"type": "string"
					},
					"auto_prompt_inputs": {
						"items": {},
						"type": "array"
					}
				},
				"required": [
					"id",
					"inputs",
					"source_request",
					"prompt_version",
					"created_at",
					"auto_prompt_inputs"
				],
				"type": "object",
				"additionalProperties": false
			},
			"ResultSuccess_PromptInputRecord-Array_": {
				"properties": {
					"data": {
						"items": {
							"$ref": "#/components/schemas/PromptInputRecord"
						},
						"type": "array"
					},
					"error": {
						"type": "number",
						"enum": [
							null
						],
						"nullable": true
					}
				},
				"required": [
					"data",
					"error"
				],
				"type": "object",
				"additionalProperties": false
			},
			"Result_PromptInputRecord-Array.string_": {
				"anyOf": [
					{
						"$ref": "#/components/schemas/ResultSuccess_PromptInputRecord-Array_"
					},
					{
						"$ref": "#/components/schemas/ResultError_string_"
					}
				]
			},
			"ResultSuccess__id-string--created_at-string--num_hypotheses-number--dataset-string--meta-Record_string.any__-Array_": {
				"properties": {
					"data": {
						"items": {
							"properties": {
								"meta": {
									"$ref": "#/components/schemas/Record_string.any_"
								},
								"dataset": {
									"type": "string"
								},
								"num_hypotheses": {
									"type": "number",
									"format": "double"
								},
								"created_at": {
									"type": "string"
								},
								"id": {
									"type": "string"
								}
							},
							"required": [
								"meta",
								"dataset",
								"num_hypotheses",
								"created_at",
								"id"
							],
							"type": "object"
						},
						"type": "array"
					},
					"error": {
						"type": "number",
						"enum": [
							null
						],
						"nullable": true
					}
				},
				"required": [
					"data",
					"error"
				],
				"type": "object",
				"additionalProperties": false
			},
			"Result__id-string--created_at-string--num_hypotheses-number--dataset-string--meta-Record_string.any__-Array.string_": {
				"anyOf": [
					{
						"$ref": "#/components/schemas/ResultSuccess__id-string--created_at-string--num_hypotheses-number--dataset-string--meta-Record_string.any__-Array_"
					},
					{
						"$ref": "#/components/schemas/ResultError_string_"
					}
				]
			},
			"ResultSuccess_PromptVersionResult-Array_": {
				"properties": {
					"data": {
						"items": {
							"$ref": "#/components/schemas/PromptVersionResult"
						},
						"type": "array"
					},
					"error": {
						"type": "number",
						"enum": [
							null
						],
						"nullable": true
					}
				},
				"required": [
					"data",
					"error"
				],
				"type": "object",
				"additionalProperties": false
			},
			"Result_PromptVersionResult-Array.string_": {
				"anyOf": [
					{
						"$ref": "#/components/schemas/ResultSuccess_PromptVersionResult-Array_"
					},
					{
						"$ref": "#/components/schemas/ResultError_string_"
					}
				]
			},
			"Partial_PromptVersionsToOperators_": {
				"properties": {
					"minor_version": {
						"$ref": "#/components/schemas/Partial_NumberOperators_"
					},
					"major_version": {
						"$ref": "#/components/schemas/Partial_NumberOperators_"
					},
					"id": {
						"$ref": "#/components/schemas/Partial_TextOperators_"
					},
					"prompt_v2": {
						"$ref": "#/components/schemas/Partial_TextOperators_"
					}
				},
				"type": "object",
				"description": "Make all properties in T optional"
			},
			"Pick_FilterLeaf.prompts_versions_": {
				"properties": {
					"prompts_versions": {
						"$ref": "#/components/schemas/Partial_PromptVersionsToOperators_"
					}
				},
				"type": "object",
				"description": "From T, pick a set of properties whose keys are in the union K"
			},
			"FilterLeafSubset_prompts_versions_": {
				"$ref": "#/components/schemas/Pick_FilterLeaf.prompts_versions_"
			},
			"PromptVersionsFilterNode": {
				"anyOf": [
					{
						"$ref": "#/components/schemas/FilterLeafSubset_prompts_versions_"
					},
					{
						"$ref": "#/components/schemas/PromptVersionsFilterBranch"
					},
					{
						"type": "string",
						"enum": [
							"all"
						]
					}
				]
			},
			"PromptVersionsFilterBranch": {
				"properties": {
					"right": {
						"$ref": "#/components/schemas/PromptVersionsFilterNode"
					},
					"operator": {
						"type": "string",
						"enum": [
							"or",
							"and"
						]
					},
					"left": {
						"$ref": "#/components/schemas/PromptVersionsFilterNode"
					}
				},
				"required": [
					"right",
					"operator",
					"left"
				],
				"type": "object"
			},
			"PromptVersionsQueryParams": {
				"properties": {
					"filter": {
						"$ref": "#/components/schemas/PromptVersionsFilterNode"
					},
					"includeExperimentVersions": {
						"type": "boolean"
					}
				},
				"type": "object",
				"additionalProperties": false
			},
			"PromptVersionResultCompiled": {
				"properties": {
					"id": {
						"type": "string"
					},
					"minor_version": {
						"type": "number",
						"format": "double"
					},
					"major_version": {
						"type": "number",
						"format": "double"
					},
					"prompt_v2": {
						"type": "string"
					},
					"model": {
						"type": "string"
					},
					"prompt_compiled": {}
				},
				"required": [
					"id",
					"minor_version",
					"major_version",
					"prompt_v2",
					"model",
					"prompt_compiled"
				],
				"type": "object",
				"additionalProperties": false
			},
			"ResultSuccess_PromptVersionResultCompiled_": {
				"properties": {
					"data": {
						"$ref": "#/components/schemas/PromptVersionResultCompiled"
					},
					"error": {
						"type": "number",
						"enum": [
							null
						],
						"nullable": true
					}
				},
				"required": [
					"data",
					"error"
				],
				"type": "object",
				"additionalProperties": false
			},
			"Result_PromptVersionResultCompiled.string_": {
				"anyOf": [
					{
						"$ref": "#/components/schemas/ResultSuccess_PromptVersionResultCompiled_"
					},
					{
						"$ref": "#/components/schemas/ResultError_string_"
					}
				]
			},
			"PromptVersiosQueryParamsCompiled": {
				"properties": {
					"filter": {
						"$ref": "#/components/schemas/PromptVersionsFilterNode"
					},
					"includeExperimentVersions": {
						"type": "boolean"
					},
					"inputs": {
						"$ref": "#/components/schemas/Record_string.string_"
					}
				},
				"required": [
					"inputs"
				],
				"type": "object",
				"additionalProperties": false
			},
			"PromptVersionResultFilled": {
				"properties": {
					"id": {
						"type": "string"
					},
					"minor_version": {
						"type": "number",
						"format": "double"
					},
					"major_version": {
						"type": "number",
						"format": "double"
					},
					"prompt_v2": {
						"type": "string"
					},
					"model": {
						"type": "string"
					},
					"filled_helicone_template": {}
				},
				"required": [
					"id",
					"minor_version",
					"major_version",
					"prompt_v2",
					"model",
					"filled_helicone_template"
				],
				"type": "object",
				"additionalProperties": false
			},
			"ResultSuccess_PromptVersionResultFilled_": {
				"properties": {
					"data": {
						"$ref": "#/components/schemas/PromptVersionResultFilled"
					},
					"error": {
						"type": "number",
						"enum": [
							null
						],
						"nullable": true
					}
				},
				"required": [
					"data",
					"error"
				],
				"type": "object",
				"additionalProperties": false
			},
			"Result_PromptVersionResultFilled.string_": {
				"anyOf": [
					{
						"$ref": "#/components/schemas/ResultSuccess_PromptVersionResultFilled_"
					},
					{
						"$ref": "#/components/schemas/ResultError_string_"
					}
				]
			},
			"ResultSuccess__organization_id-string--name-string--flags-string-Array_-Array_": {
				"properties": {
					"data": {
						"items": {
							"properties": {
								"flags": {
									"items": {
										"type": "string"
									},
									"type": "array"
								},
								"name": {
									"type": "string"
								},
								"organization_id": {
									"type": "string"
								}
							},
							"required": [
								"flags",
								"name",
								"organization_id"
							],
							"type": "object"
						},
						"type": "array"
					},
					"error": {
						"type": "number",
						"enum": [
							null
						],
						"nullable": true
					}
				},
				"required": [
					"data",
					"error"
				],
				"type": "object",
				"additionalProperties": false
			},
			"Result__organization_id-string--name-string--flags-string-Array_-Array.string_": {
				"anyOf": [
					{
						"$ref": "#/components/schemas/ResultSuccess__organization_id-string--name-string--flags-string-Array_-Array_"
					},
					{
						"$ref": "#/components/schemas/ResultError_string_"
					}
				]
			},
			"KafkaSettings": {
				"properties": {
					"miniBatchSize": {
						"type": "number",
						"format": "double"
					}
				},
				"required": [
					"miniBatchSize"
				],
				"type": "object",
				"additionalProperties": false
			},
			"AzureExperiment": {
				"properties": {
					"azureBaseUri": {
						"type": "string"
					},
					"azureApiVersion": {
						"type": "string"
					},
					"azureDeploymentName": {
						"type": "string"
					},
					"azureApiKey": {
						"type": "string"
					}
				},
				"required": [
					"azureBaseUri",
					"azureApiVersion",
					"azureDeploymentName",
					"azureApiKey"
				],
				"type": "object",
				"additionalProperties": false
			},
			"ApiKey": {
				"properties": {
					"apiKey": {
						"type": "string"
					}
				},
				"required": [
					"apiKey"
				],
				"type": "object",
				"additionalProperties": false
			},
			"Setting": {
				"anyOf": [
					{
						"$ref": "#/components/schemas/KafkaSettings"
					},
					{
						"$ref": "#/components/schemas/AzureExperiment"
					},
					{
						"$ref": "#/components/schemas/ApiKey"
					}
				]
			},
			"SettingName": {
				"type": "string",
				"enum": [
					"kafka:dlq",
					"kafka:log",
					"kafka:score",
					"kafka:dlq:score",
					"kafka:dlq:eu",
					"kafka:log:eu",
					"kafka:orgs-to-dlq",
					"azure:experiment",
					"openai:apiKey",
					"anthropic:apiKey"
				],
				"nullable": false
			},
			"url.URL": {
				"type": "string",
				"description": "The URL interface represents an object providing static methods used for creating object URLs.\n\n[MDN Reference](https://developer.mozilla.org/docs/Web/API/URL)\n`URL` class is a global reference for `import { URL } from 'node:url'`\nhttps://nodejs.org/api/url.html#the-whatwg-url-api"
			},
			"ResultSuccess__experimentId-string__": {
				"properties": {
					"data": {
						"properties": {
							"experimentId": {
								"type": "string"
							}
						},
						"required": [
							"experimentId"
						],
						"type": "object"
					},
					"error": {
						"type": "number",
						"enum": [
							null
						],
						"nullable": true
					}
				},
				"required": [
					"data",
					"error"
				],
				"type": "object",
				"additionalProperties": false
			},
			"Result__experimentId-string_.string_": {
				"anyOf": [
					{
						"$ref": "#/components/schemas/ResultSuccess__experimentId-string__"
					},
					{
						"$ref": "#/components/schemas/ResultError_string_"
					}
				]
			},
			"ExperimentV2": {
				"properties": {
					"id": {
						"type": "string"
					},
					"name": {
						"type": "string"
					},
					"original_prompt_version": {
						"type": "string"
					},
					"copied_original_prompt_version": {
						"type": "string",
						"nullable": true
					},
					"input_keys": {
						"items": {
							"type": "string"
						},
						"type": "array",
						"nullable": true
					},
					"created_at": {
						"type": "string"
					}
				},
				"required": [
					"id",
					"name",
					"original_prompt_version",
					"copied_original_prompt_version",
					"input_keys",
					"created_at"
				],
				"type": "object",
				"additionalProperties": false
			},
			"ResultSuccess_ExperimentV2-Array_": {
				"properties": {
					"data": {
						"items": {
							"$ref": "#/components/schemas/ExperimentV2"
						},
						"type": "array"
					},
					"error": {
						"type": "number",
						"enum": [
							null
						],
						"nullable": true
					}
				},
				"required": [
					"data",
					"error"
				],
				"type": "object",
				"additionalProperties": false
			},
			"Result_ExperimentV2-Array.string_": {
				"anyOf": [
					{
						"$ref": "#/components/schemas/ResultSuccess_ExperimentV2-Array_"
					},
					{
						"$ref": "#/components/schemas/ResultError_string_"
					}
				]
			},
			"ExperimentV2Output": {
				"properties": {
					"id": {
						"type": "string"
					},
					"request_id": {
						"type": "string"
					},
					"is_original": {
						"type": "boolean"
					},
					"prompt_version_id": {
						"type": "string"
					},
					"created_at": {
						"type": "string"
					},
					"input_record_id": {
						"type": "string"
					}
				},
				"required": [
					"id",
					"request_id",
					"is_original",
					"prompt_version_id",
					"created_at",
					"input_record_id"
				],
				"type": "object",
				"additionalProperties": false
			},
			"ExperimentV2Row": {
				"properties": {
					"id": {
						"type": "string"
					},
					"inputs": {
						"$ref": "#/components/schemas/Record_string.string_"
					},
					"prompt_version": {
						"type": "string"
					},
					"requests": {
						"items": {
							"$ref": "#/components/schemas/ExperimentV2Output"
						},
						"type": "array"
					}
				},
				"required": [
					"id",
					"inputs",
					"prompt_version",
					"requests"
				],
				"type": "object",
				"additionalProperties": false
			},
			"ExtendedExperimentData": {
				"properties": {
					"id": {
						"type": "string"
					},
					"name": {
						"type": "string"
					},
					"original_prompt_version": {
						"type": "string"
					},
					"copied_original_prompt_version": {
						"type": "string",
						"nullable": true
					},
					"input_keys": {
						"items": {
							"type": "string"
						},
						"type": "array",
						"nullable": true
					},
					"created_at": {
						"type": "string"
					},
					"rows": {
						"items": {
							"$ref": "#/components/schemas/ExperimentV2Row"
						},
						"type": "array"
					}
				},
				"required": [
					"id",
					"name",
					"original_prompt_version",
					"copied_original_prompt_version",
					"input_keys",
					"created_at",
					"rows"
				],
				"type": "object",
				"additionalProperties": false
			},
			"ResultSuccess_ExtendedExperimentData_": {
				"properties": {
					"data": {
						"$ref": "#/components/schemas/ExtendedExperimentData"
					},
					"error": {
						"type": "number",
						"enum": [
							null
						],
						"nullable": true
					}
				},
				"required": [
					"data",
					"error"
				],
				"type": "object",
				"additionalProperties": false
			},
			"Result_ExtendedExperimentData.string_": {
				"anyOf": [
					{
						"$ref": "#/components/schemas/ResultSuccess_ExtendedExperimentData_"
					},
					{
						"$ref": "#/components/schemas/ResultError_string_"
					}
				]
			},
			"CreateNewPromptVersionForExperimentParams": {
				"properties": {
					"newHeliconeTemplate": {},
					"isMajorVersion": {
						"type": "boolean"
					},
					"metadata": {
						"$ref": "#/components/schemas/Record_string.any_"
					},
					"experimentId": {
						"type": "string"
					},
					"bumpForMajorPromptVersionId": {
						"type": "string"
					},
					"parentPromptVersionId": {
						"type": "string"
					}
				},
				"required": [
					"newHeliconeTemplate",
					"parentPromptVersionId"
				],
				"type": "object",
				"additionalProperties": false
			},
			"Json": {
				"anyOf": [
					{
						"type": "string"
					},
					{
						"type": "number",
						"format": "double"
					},
					{
						"type": "boolean"
					},
					{
						"properties": {},
						"additionalProperties": {
							"$ref": "#/components/schemas/Json"
						},
						"type": "object"
					},
					{
						"items": {
							"$ref": "#/components/schemas/Json"
						},
						"type": "array"
					}
				],
				"nullable": true
			},
			"ExperimentV2PromptVersion": {
				"properties": {
					"created_at": {
						"type": "string",
						"nullable": true
					},
					"experiment_id": {
						"type": "string",
						"nullable": true
					},
					"helicone_template": {
						"allOf": [
							{
								"$ref": "#/components/schemas/Json"
							}
						],
						"nullable": true
					},
					"id": {
						"type": "string"
					},
					"major_version": {
						"type": "number",
						"format": "double"
					},
					"metadata": {
						"allOf": [
							{
								"$ref": "#/components/schemas/Json"
							}
						],
						"nullable": true
					},
					"minor_version": {
						"type": "number",
						"format": "double"
					},
					"model": {
						"type": "string",
						"nullable": true
					},
					"organization": {
						"type": "string"
					},
					"prompt_v2": {
						"type": "string"
					},
					"soft_delete": {
						"type": "boolean",
						"nullable": true
					}
				},
				"required": [
					"created_at",
					"experiment_id",
					"helicone_template",
					"id",
					"major_version",
					"metadata",
					"minor_version",
					"model",
					"organization",
					"prompt_v2",
					"soft_delete"
				],
				"type": "object",
				"additionalProperties": false
			},
			"ResultSuccess_ExperimentV2PromptVersion-Array_": {
				"properties": {
					"data": {
						"items": {
							"$ref": "#/components/schemas/ExperimentV2PromptVersion"
						},
						"type": "array"
					},
					"error": {
						"type": "number",
						"enum": [
							null
						],
						"nullable": true
					}
				},
				"required": [
					"data",
					"error"
				],
				"type": "object",
				"additionalProperties": false
			},
			"Result_ExperimentV2PromptVersion-Array.string_": {
				"anyOf": [
					{
						"$ref": "#/components/schemas/ResultSuccess_ExperimentV2PromptVersion-Array_"
					},
					{
						"$ref": "#/components/schemas/ResultError_string_"
					}
				]
			},
			"ResultSuccess_string_": {
				"properties": {
					"data": {
						"type": "string"
					},
					"error": {
						"type": "number",
						"enum": [
							null
						],
						"nullable": true
					}
				},
				"required": [
					"data",
					"error"
				],
				"type": "object",
				"additionalProperties": false
			},
			"Result_string.string_": {
				"anyOf": [
					{
						"$ref": "#/components/schemas/ResultSuccess_string_"
					},
					{
						"$ref": "#/components/schemas/ResultError_string_"
					}
				]
			},
			"EvaluatorResult": {
				"properties": {
					"id": {
						"type": "string"
					},
					"created_at": {
						"type": "string"
					},
					"scoring_type": {
						"type": "string"
					},
					"llm_template": {},
					"organization_id": {
						"type": "string"
					},
					"updated_at": {
						"type": "string"
					},
					"name": {
						"type": "string"
					}
				},
				"required": [
					"id",
					"created_at",
					"scoring_type",
					"llm_template",
					"organization_id",
					"updated_at",
					"name"
				],
				"type": "object",
				"additionalProperties": false
			},
			"ResultSuccess_EvaluatorResult-Array_": {
				"properties": {
					"data": {
						"items": {
							"$ref": "#/components/schemas/EvaluatorResult"
						},
						"type": "array"
					},
					"error": {
						"type": "number",
						"enum": [
							null
						],
						"nullable": true
					}
				},
				"required": [
					"data",
					"error"
				],
				"type": "object",
				"additionalProperties": false
			},
			"Result_EvaluatorResult-Array.string_": {
				"anyOf": [
					{
						"$ref": "#/components/schemas/ResultSuccess_EvaluatorResult-Array_"
					},
					{
						"$ref": "#/components/schemas/ResultError_string_"
					}
				]
			},
			"ResultSuccess_boolean_": {
				"properties": {
					"data": {
						"type": "boolean"
					},
					"error": {
						"type": "number",
						"enum": [
							null
						],
						"nullable": true
					}
				},
				"required": [
					"data",
					"error"
				],
				"type": "object",
				"additionalProperties": false
			},
			"Result_boolean.string_": {
				"anyOf": [
					{
						"$ref": "#/components/schemas/ResultSuccess_boolean_"
					},
					{
						"$ref": "#/components/schemas/ResultError_string_"
					}
				]
			},
			"ScoreV2": {
				"properties": {
					"valueType": {
						"type": "string"
					},
					"value": {
						"anyOf": [
							{
								"type": "number",
								"format": "double"
							},
							{
								"type": "string",
								"format": "date-time"
							},
							{
								"type": "string"
							}
						]
					},
					"max": {
						"type": "number",
						"format": "double"
					},
					"min": {
						"type": "number",
						"format": "double"
					}
				},
				"required": [
					"valueType",
					"value",
					"max",
					"min"
				],
				"type": "object",
				"additionalProperties": false
			},
			"Record_string.ScoreV2_": {
				"properties": {},
				"additionalProperties": {
					"$ref": "#/components/schemas/ScoreV2"
				},
				"type": "object",
				"description": "Construct a type with a set of properties K of type T"
			},
			"ResultSuccess_Record_string.ScoreV2__": {
				"properties": {
					"data": {
						"$ref": "#/components/schemas/Record_string.ScoreV2_"
					},
					"error": {
						"type": "number",
						"enum": [
							null
						],
						"nullable": true
					}
				},
				"required": [
					"data",
					"error"
				],
				"type": "object",
				"additionalProperties": false
			},
			"Result_Record_string.ScoreV2_.string_": {
				"anyOf": [
					{
						"$ref": "#/components/schemas/ResultSuccess_Record_string.ScoreV2__"
					},
					{
						"$ref": "#/components/schemas/ResultError_string_"
					}
				]
			},
			"ResultSuccess_ScoreV2-or-null_": {
				"properties": {
					"data": {
						"allOf": [
							{
								"$ref": "#/components/schemas/ScoreV2"
							}
						],
						"nullable": true
					},
					"error": {
						"type": "number",
						"enum": [
							null
						],
						"nullable": true
					}
				},
				"required": [
					"data",
					"error"
				],
				"type": "object",
				"additionalProperties": false
			},
			"Result_ScoreV2-or-null.string_": {
				"anyOf": [
					{
						"$ref": "#/components/schemas/ResultSuccess_ScoreV2-or-null_"
					},
					{
						"$ref": "#/components/schemas/ResultError_string_"
					}
				]
			},
			"ResultSuccess_EvaluatorResult_": {
				"properties": {
					"data": {
						"$ref": "#/components/schemas/EvaluatorResult"
					},
					"error": {
						"type": "number",
						"enum": [
							null
						],
						"nullable": true
					}
				},
				"required": [
					"data",
					"error"
				],
				"type": "object",
				"additionalProperties": false
			},
			"Result_EvaluatorResult.string_": {
				"anyOf": [
					{
						"$ref": "#/components/schemas/ResultSuccess_EvaluatorResult_"
					},
					{
						"$ref": "#/components/schemas/ResultError_string_"
					}
				]
			},
			"CreateEvaluatorParams": {
				"properties": {
					"scoring_type": {
						"type": "string"
					},
					"llm_template": {},
					"name": {
						"type": "string"
					}
				},
				"required": [
					"scoring_type",
					"llm_template",
					"name"
				],
				"type": "object",
				"additionalProperties": false
			},
			"UpdateEvaluatorParams": {
				"properties": {
					"scoring_type": {
						"type": "string"
					},
					"llm_template": {}
				},
				"type": "object",
				"additionalProperties": false
			},
			"EvaluatorExperiment": {
				"properties": {
					"experiment_name": {
						"type": "string"
					},
					"experiment_created_at": {
						"type": "string"
					},
					"experiment_id": {
						"type": "string"
					}
				},
				"required": [
					"experiment_name",
					"experiment_created_at",
					"experiment_id"
				],
				"type": "object"
			},
			"ResultSuccess_EvaluatorExperiment-Array_": {
				"properties": {
					"data": {
						"items": {
							"$ref": "#/components/schemas/EvaluatorExperiment"
						},
						"type": "array"
					},
					"error": {
						"type": "number",
						"enum": [
							null
						],
						"nullable": true
					}
				},
				"required": [
					"data",
					"error"
				],
				"type": "object",
				"additionalProperties": false
			},
			"Result_EvaluatorExperiment-Array.string_": {
				"anyOf": [
					{
						"$ref": "#/components/schemas/ResultSuccess_EvaluatorExperiment-Array_"
					},
					{
						"$ref": "#/components/schemas/ResultError_string_"
					}
				]
			},
			"OnlineEvaluatorByEvaluatorId": {
				"properties": {
					"config": {},
					"id": {
						"type": "string"
					}
				},
				"required": [
					"config",
					"id"
				],
				"type": "object"
			},
			"ResultSuccess_OnlineEvaluatorByEvaluatorId-Array_": {
				"properties": {
					"data": {
						"items": {
							"$ref": "#/components/schemas/OnlineEvaluatorByEvaluatorId"
						},
						"type": "array"
					},
					"error": {
						"type": "number",
						"enum": [
							null
						],
						"nullable": true
					}
				},
				"required": [
					"data",
					"error"
				],
				"type": "object",
				"additionalProperties": false
			},
			"Result_OnlineEvaluatorByEvaluatorId-Array.string_": {
				"anyOf": [
					{
						"$ref": "#/components/schemas/ResultSuccess_OnlineEvaluatorByEvaluatorId-Array_"
					},
					{
						"$ref": "#/components/schemas/ResultError_string_"
					}
				]
			},
			"CreateOnlineEvaluatorParams": {
				"properties": {
					"config": {
						"$ref": "#/components/schemas/Record_string.any_"
					}
				},
				"required": [
					"config"
				],
				"type": "object"
			},
			"OTELTrace": {
				"properties": {
					"resourceSpans": {
						"items": {
							"properties": {
								"scopeSpans": {
									"items": {
										"properties": {
											"spans": {
												"items": {
													"properties": {
														"droppedLinksCount": {
															"type": "number",
															"format": "double"
														},
														"links": {
															"items": {},
															"type": "array"
														},
														"status": {
															"properties": {
																"code": {
																	"type": "number",
																	"format": "double"
																}
															},
															"required": [
																"code"
															],
															"type": "object"
														},
														"droppedEventsCount": {
															"type": "number",
															"format": "double"
														},
														"events": {
															"items": {},
															"type": "array"
														},
														"droppedAttributesCount": {
															"type": "number",
															"format": "double"
														},
														"attributes": {
															"items": {
																"properties": {
																	"value": {
																		"properties": {
																			"intValue": {
																				"type": "number",
																				"format": "double"
																			},
																			"stringValue": {
																				"type": "string"
																			}
																		},
																		"type": "object"
																	},
																	"key": {
																		"type": "string"
																	}
																},
																"required": [
																	"value",
																	"key"
																],
																"type": "object"
															},
															"type": "array"
														},
														"endTimeUnixNano": {
															"type": "string"
														},
														"startTimeUnixNano": {
															"type": "string"
														},
														"kind": {
															"type": "number",
															"format": "double"
														},
														"name": {
															"type": "string"
														},
														"spanId": {
															"type": "string"
														},
														"traceId": {
															"type": "string"
														}
													},
													"required": [
														"droppedLinksCount",
														"links",
														"status",
														"droppedEventsCount",
														"events",
														"droppedAttributesCount",
														"attributes",
														"endTimeUnixNano",
														"startTimeUnixNano",
														"kind",
														"name",
														"spanId",
														"traceId"
													],
													"type": "object"
												},
												"type": "array"
											},
											"scope": {
												"properties": {
													"version": {
														"type": "string"
													},
													"name": {
														"type": "string"
													}
												},
												"required": [
													"version",
													"name"
												],
												"type": "object"
											}
										},
										"required": [
											"spans",
											"scope"
										],
										"type": "object"
									},
									"type": "array"
								},
								"resource": {
									"properties": {
										"droppedAttributesCount": {
											"type": "number",
											"format": "double"
										},
										"attributes": {
											"items": {
												"properties": {
													"value": {
														"properties": {
															"arrayValue": {
																"properties": {
																	"values": {
																		"items": {
																			"properties": {
																				"stringValue": {
																					"type": "string"
																				}
																			},
																			"required": [
																				"stringValue"
																			],
																			"type": "object"
																		},
																		"type": "array"
																	}
																},
																"required": [
																	"values"
																],
																"type": "object"
															},
															"intValue": {
																"type": "number",
																"format": "double"
															},
															"stringValue": {
																"type": "string"
															}
														},
														"type": "object"
													},
													"key": {
														"type": "string"
													}
												},
												"required": [
													"value",
													"key"
												],
												"type": "object"
											},
											"type": "array"
										}
									},
									"required": [
										"droppedAttributesCount",
										"attributes"
									],
									"type": "object"
								}
							},
							"required": [
								"scopeSpans",
								"resource"
							],
							"type": "object"
						},
						"type": "array"
					}
				},
				"required": [
					"resourceSpans"
				],
				"type": "object"
			},
			"HeliconeMeta": {
				"properties": {
					"heliconeManualAccessKey": {
						"type": "string"
					},
					"lytixHost": {
						"type": "string"
					},
					"lytixKey": {
						"type": "string"
					},
					"posthogHost": {
						"type": "string"
					},
					"posthogApiKey": {
						"type": "string"
					},
					"webhookEnabled": {
						"type": "boolean"
					},
					"omitResponseLog": {
						"type": "boolean"
					},
					"omitRequestLog": {
						"type": "boolean"
					},
					"modelOverride": {
						"type": "string"
					}
				},
				"required": [
					"webhookEnabled",
					"omitResponseLog",
					"omitRequestLog"
				],
				"type": "object"
			},
			"ProviderName": {
				"type": "string",
				"enum": [
					"OPENAI",
					"ANTHROPIC",
					"AZURE",
					"LOCAL",
					"HELICONE",
					"AMDBARTEK",
					"ANYSCALE",
					"CLOUDFLARE",
					"2YFV",
					"TOGETHER",
					"LEMONFOX",
					"FIREWORKS",
					"PERPLEXITY",
					"GOOGLE",
					"OPENROUTER",
					"WISDOMINANUTSHELL",
					"GROQ",
					"COHERE",
					"MISTRAL",
					"DEEPINFRA",
					"QSTASH",
					"FIRECRAWL",
					"AWS"
				]
			},
			"Provider": {
				"anyOf": [
					{
						"$ref": "#/components/schemas/ProviderName"
					},
					{
						"type": "string"
					},
					{
						"type": "string",
						"enum": [
							"CUSTOM"
						]
					}
				]
			},
			"TemplateWithInputs": {
				"description": "Parses a string containing custom JSX-like tags and extracts information to produce two outputs:\n1. A version of the string with all JSX tags removed, leaving only the text content.\n2. An object representing a template with self-closing JSX tags and a separate mapping of keys to their\n   corresponding text content.\n\nThe function specifically targets `<helicone-prompt-input>` tags, which include a `key` attribute and enclosed text content.\nThese tags are transformed or removed based on the desired output structure. The process involves regular expressions\nto match and manipulate the input string to produce the outputs.\n\nParameters:\n- input: A string containing the text and JSX-like tags to be parsed.\n\nReturns:\nAn object with two properties:\n1. stringWithoutJSXTags: A string where all `<helicone-prompt-input>` tags are removed, and only their text content remains.\n2. templateWithInputs: An object containing:\n   - template: A version of the input string where `<helicone-prompt-input>` tags are replaced with self-closing versions,\n     preserving the `key` attributes but removing the text content.\n   - inputs: An object mapping the `key` attributes to their corresponding text content, effectively extracting\n     the data from the original tags.\n\nExample Usage:\n```ts\nconst input = `\nThe scene is <helicone-prompt-input key=\"scene\" >Harry Potter</helicone-prompt-input>.\n<helicone-prompt-input key=\"name\" >justin</helicone-prompt-input>  test`;\n\nconst expectedOutput = parseJSXString(input);\nconsole.log(expectedOutput);\n```\nThe function is useful for preprocessing strings with embedded custom JSX-like tags, extracting useful data,\nand preparing templates for further processing or rendering. It demonstrates a practical application of regular\nexpressions for text manipulation in TypeScript, specifically tailored to a custom JSX-like syntax.",
				"properties": {
					"template": {
						"additionalProperties": false,
						"type": "object"
					},
					"inputs": {
						"properties": {},
						"additionalProperties": {
							"type": "string"
						},
						"type": "object"
					},
					"autoInputs": {
						"items": {},
						"type": "array"
					}
				},
				"required": [
					"template",
					"inputs",
					"autoInputs"
				],
				"type": "object",
				"additionalProperties": false
			},
			"Log": {
				"properties": {
					"response": {
						"properties": {
							"delayMs": {
								"type": "number",
								"format": "double"
							},
							"responseCreatedAt": {
								"type": "string",
								"format": "date-time"
							},
							"timeToFirstToken": {
								"type": "number",
								"format": "double"
							},
							"bodySize": {
								"type": "number",
								"format": "double"
							},
							"status": {
								"type": "number",
								"format": "double"
							},
							"id": {
								"type": "string"
							}
						},
						"required": [
							"delayMs",
							"responseCreatedAt",
							"bodySize",
							"status",
							"id"
						],
						"type": "object"
					},
					"request": {
						"properties": {
							"experimentRowIndex": {
								"type": "string"
							},
							"experimentColumnId": {
								"type": "string"
							},
							"heliconeTemplate": {
								"$ref": "#/components/schemas/TemplateWithInputs"
							},
							"isStream": {
								"type": "boolean"
							},
							"requestCreatedAt": {
								"type": "string",
								"format": "date-time"
							},
							"countryCode": {
								"type": "string"
							},
							"threat": {
								"type": "boolean"
							},
							"path": {
								"type": "string"
							},
							"bodySize": {
								"type": "number",
								"format": "double"
							},
							"provider": {
								"$ref": "#/components/schemas/Provider"
							},
							"targetUrl": {
								"type": "string"
							},
							"heliconeProxyKeyId": {
								"type": "string"
							},
							"heliconeApiKeyId": {
								"type": "number",
								"format": "double"
							},
							"properties": {
								"$ref": "#/components/schemas/Record_string.string_"
							},
							"promptVersion": {
								"type": "string"
							},
							"promptId": {
								"type": "string"
							},
							"userId": {
								"type": "string"
							},
							"id": {
								"type": "string"
							}
						},
						"required": [
							"isStream",
							"requestCreatedAt",
							"path",
							"bodySize",
							"provider",
							"targetUrl",
							"properties",
							"userId",
							"id"
						],
						"type": "object"
					}
				},
				"required": [
					"response",
					"request"
				],
				"type": "object"
			},
			"Message": {
				"properties": {
					"log": {
						"$ref": "#/components/schemas/Log"
					},
					"heliconeMeta": {
						"$ref": "#/components/schemas/HeliconeMeta"
					},
					"authorization": {
						"type": "string"
					}
				},
				"required": [
					"log",
					"heliconeMeta",
					"authorization"
				],
				"type": "object"
			},
			"KeyPermissions": {
				"type": "string",
				"enum": [
					"w",
					"rw"
				]
			},
			"GenerateHashQueryParams": {
				"properties": {
					"apiKey": {
						"type": "string"
					},
					"userId": {
						"type": "string"
					},
					"keyName": {
						"type": "string"
					},
					"permissions": {
						"$ref": "#/components/schemas/KeyPermissions"
					}
				},
				"required": [
					"apiKey",
					"userId",
					"keyName",
					"permissions"
				],
				"type": "object",
				"additionalProperties": false
			},
			"FineTuneResult": {
				"anyOf": [
					{
						"properties": {
							"error": {
								"type": "string"
							}
						},
						"required": [
							"error"
						],
						"type": "object"
					},
					{
						"properties": {
							"data": {
								"properties": {
									"url": {
										"type": "string"
									},
									"fineTuneJob": {
										"type": "string"
									}
								},
								"required": [
									"url",
									"fineTuneJob"
								],
								"type": "object"
							},
							"success": {
								"type": "boolean"
							}
						},
						"required": [
							"data",
							"success"
						],
						"type": "object"
					}
				]
			},
			"FineTuneBodyParams": {
				"properties": {
					"providerKeyId": {
						"type": "string"
					}
				},
				"required": [
					"providerKeyId"
				],
				"type": "object",
				"additionalProperties": false
			},
			"FineTuneBody": {
				"properties": {
					"providerKeyId": {
						"type": "string"
					}
				},
				"required": [
					"providerKeyId"
				],
				"type": "object",
				"additionalProperties": false
			},
			"ChatCompletionTokenLogprob.TopLogprob": {
				"properties": {
					"token": {
						"type": "string",
						"description": "The token."
					},
					"bytes": {
						"items": {
							"type": "number",
							"format": "double"
						},
						"type": "array",
						"nullable": true,
						"description": "A list of integers representing the UTF-8 bytes representation of the token.\nUseful in instances where characters are represented by multiple tokens and\ntheir byte representations must be combined to generate the correct text\nrepresentation. Can be `null` if there is no bytes representation for the token."
					},
					"logprob": {
						"type": "number",
						"format": "double",
						"description": "The log probability of this token, if it is within the top 20 most likely\ntokens. Otherwise, the value `-9999.0` is used to signify that the token is very\nunlikely."
					}
				},
				"required": [
					"token",
					"bytes",
					"logprob"
				],
				"type": "object",
				"additionalProperties": false
			},
			"ChatCompletionTokenLogprob": {
				"properties": {
					"token": {
						"type": "string",
						"description": "The token."
					},
					"bytes": {
						"items": {
							"type": "number",
							"format": "double"
						},
						"type": "array",
						"nullable": true,
						"description": "A list of integers representing the UTF-8 bytes representation of the token.\nUseful in instances where characters are represented by multiple tokens and\ntheir byte representations must be combined to generate the correct text\nrepresentation. Can be `null` if there is no bytes representation for the token."
					},
					"logprob": {
						"type": "number",
						"format": "double",
						"description": "The log probability of this token, if it is within the top 20 most likely\ntokens. Otherwise, the value `-9999.0` is used to signify that the token is very\nunlikely."
					},
					"top_logprobs": {
						"items": {
							"$ref": "#/components/schemas/ChatCompletionTokenLogprob.TopLogprob"
						},
						"type": "array",
						"description": "List of the most likely tokens and their log probability, at this token\nposition. In rare cases, there may be fewer than the number of requested\n`top_logprobs` returned."
					}
				},
				"required": [
					"token",
					"bytes",
					"logprob",
					"top_logprobs"
				],
				"type": "object",
				"additionalProperties": false
			},
			"ChatCompletion.Choice.Logprobs": {
				"description": "Log probability information for the choice.",
				"properties": {
					"content": {
						"items": {
							"$ref": "#/components/schemas/ChatCompletionTokenLogprob"
						},
						"type": "array",
						"nullable": true,
						"description": "A list of message content tokens with log probability information."
					},
					"refusal": {
						"items": {
							"$ref": "#/components/schemas/ChatCompletionTokenLogprob"
						},
						"type": "array",
						"nullable": true,
						"description": "A list of message refusal tokens with log probability information."
					}
				},
				"required": [
					"content",
					"refusal"
				],
				"type": "object",
				"additionalProperties": false
			},
			"ChatCompletionAudio": {
				"description": "If the audio output modality is requested, this object contains data about the\naudio response from the model.\n[Learn more](https://platform.openai.com/docs/guides/audio).",
				"properties": {
					"id": {
						"type": "string",
						"description": "Unique identifier for this audio response."
					},
					"data": {
						"type": "string",
						"description": "Base64 encoded audio bytes generated by the model, in the format specified in\nthe request."
					},
					"expires_at": {
						"type": "number",
						"format": "double",
						"description": "The Unix timestamp (in seconds) for when this audio response will no longer be\naccessible on the server for use in multi-turn conversations."
					},
					"transcript": {
						"type": "string",
						"description": "Transcript of the audio generated by the model."
					}
				},
				"required": [
					"id",
					"data",
					"expires_at",
					"transcript"
				],
				"type": "object",
				"additionalProperties": false
			},
			"ChatCompletionMessage.FunctionCall": {
				"properties": {
					"arguments": {
						"type": "string",
						"description": "The arguments to call the function with, as generated by the model in JSON\nformat. Note that the model does not always generate valid JSON, and may\nhallucinate parameters not defined by your function schema. Validate the\narguments in your code before calling your function."
					},
					"name": {
						"type": "string",
						"description": "The name of the function to call."
					}
				},
				"required": [
					"arguments",
					"name"
				],
				"type": "object",
				"additionalProperties": false,
				"deprecated": true
			},
			"ChatCompletionMessageToolCall.Function": {
				"description": "The function that the model called.",
				"properties": {
					"arguments": {
						"type": "string",
						"description": "The arguments to call the function with, as generated by the model in JSON\nformat. Note that the model does not always generate valid JSON, and may\nhallucinate parameters not defined by your function schema. Validate the\narguments in your code before calling your function."
					},
					"name": {
						"type": "string",
						"description": "The name of the function to call."
					}
				},
				"required": [
					"arguments",
					"name"
				],
				"type": "object",
				"additionalProperties": false
			},
			"ChatCompletionMessageToolCall": {
				"properties": {
					"id": {
						"type": "string",
						"description": "The ID of the tool call."
					},
					"function": {
						"$ref": "#/components/schemas/ChatCompletionMessageToolCall.Function",
						"description": "The function that the model called."
					},
					"type": {
						"type": "string",
						"enum": [
							"function"
						],
						"nullable": false,
						"description": "The type of the tool. Currently, only `function` is supported."
					}
				},
				"required": [
					"id",
					"function",
					"type"
				],
				"type": "object",
				"additionalProperties": false
			},
			"ChatCompletionMessage": {
				"description": "A chat completion message generated by the model.",
				"properties": {
					"content": {
						"type": "string",
						"nullable": true,
						"description": "The contents of the message."
					},
					"refusal": {
						"type": "string",
						"nullable": true,
						"description": "The refusal message generated by the model."
					},
					"role": {
						"type": "string",
						"enum": [
							"assistant"
						],
						"nullable": false,
						"description": "The role of the author of this message."
					},
					"audio": {
						"allOf": [
							{
								"$ref": "#/components/schemas/ChatCompletionAudio"
							}
						],
						"nullable": true,
						"description": "If the audio output modality is requested, this object contains data about the\naudio response from the model.\n[Learn more](https://platform.openai.com/docs/guides/audio)."
					},
					"function_call": {
						"allOf": [
							{
								"$ref": "#/components/schemas/ChatCompletionMessage.FunctionCall"
							}
						],
						"nullable": true,
						"deprecated": true
					},
					"tool_calls": {
						"items": {
							"$ref": "#/components/schemas/ChatCompletionMessageToolCall"
						},
						"type": "array",
						"description": "The tool calls generated by the model, such as function calls."
					}
				},
				"required": [
					"content",
					"refusal",
					"role"
				],
				"type": "object",
				"additionalProperties": false
			},
			"ChatCompletion.Choice": {
				"properties": {
					"finish_reason": {
						"type": "string",
						"enum": [
							"stop",
							"length",
							"tool_calls",
							"content_filter",
							"function_call"
						],
						"description": "The reason the model stopped generating tokens. This will be `stop` if the model\nhit a natural stop point or a provided stop sequence, `length` if the maximum\nnumber of tokens specified in the request was reached, `content_filter` if\ncontent was omitted due to a flag from our content filters, `tool_calls` if the\nmodel called a tool, or `function_call` (deprecated) if the model called a\nfunction."
					},
					"index": {
						"type": "number",
						"format": "double",
						"description": "The index of the choice in the list of choices."
					},
					"logprobs": {
						"allOf": [
							{
								"$ref": "#/components/schemas/ChatCompletion.Choice.Logprobs"
							}
						],
						"nullable": true,
						"description": "Log probability information for the choice."
					},
					"message": {
						"$ref": "#/components/schemas/ChatCompletionMessage",
						"description": "A chat completion message generated by the model."
					}
				},
				"required": [
					"finish_reason",
					"index",
					"logprobs",
					"message"
				],
				"type": "object",
				"additionalProperties": false
			},
			"CompletionUsage.CompletionTokensDetails": {
				"description": "Breakdown of tokens used in a completion.",
				"properties": {
					"audio_tokens": {
						"type": "number",
						"format": "double",
						"description": "Audio input tokens generated by the model."
					},
					"reasoning_tokens": {
						"type": "number",
						"format": "double",
						"description": "Tokens generated by the model for reasoning."
					}
				},
				"type": "object",
				"additionalProperties": false
			},
			"CompletionUsage.PromptTokensDetails": {
				"description": "Breakdown of tokens used in the prompt.",
				"properties": {
					"audio_tokens": {
						"type": "number",
						"format": "double",
						"description": "Audio input tokens present in the prompt."
					},
					"cached_tokens": {
						"type": "number",
						"format": "double",
						"description": "Cached tokens present in the prompt."
					}
				},
				"type": "object",
				"additionalProperties": false
			},
			"CompletionUsage": {
				"description": "Usage statistics for the completion request.",
				"properties": {
					"completion_tokens": {
						"type": "number",
						"format": "double",
						"description": "Number of tokens in the generated completion."
					},
					"prompt_tokens": {
						"type": "number",
						"format": "double",
						"description": "Number of tokens in the prompt."
					},
					"total_tokens": {
						"type": "number",
						"format": "double",
						"description": "Total number of tokens used in the request (prompt + completion)."
					},
					"completion_tokens_details": {
						"$ref": "#/components/schemas/CompletionUsage.CompletionTokensDetails",
						"description": "Breakdown of tokens used in a completion."
					},
					"prompt_tokens_details": {
						"$ref": "#/components/schemas/CompletionUsage.PromptTokensDetails",
						"description": "Breakdown of tokens used in the prompt."
					}
				},
				"required": [
					"completion_tokens",
					"prompt_tokens",
					"total_tokens"
				],
				"type": "object",
				"additionalProperties": false
			},
			"ChatCompletion": {
				"description": "Represents a chat completion response returned by model, based on the provided\ninput.",
				"properties": {
					"id": {
						"type": "string",
						"description": "A unique identifier for the chat completion."
					},
					"choices": {
						"items": {
							"$ref": "#/components/schemas/ChatCompletion.Choice"
						},
						"type": "array",
						"description": "A list of chat completion choices. Can be more than one if `n` is greater\nthan 1."
					},
					"created": {
						"type": "number",
						"format": "double",
						"description": "The Unix timestamp (in seconds) of when the chat completion was created."
					},
					"model": {
						"type": "string",
						"description": "The model used for the chat completion."
					},
					"object": {
						"type": "string",
						"enum": [
							"chat.completion"
						],
						"nullable": false,
						"description": "The object type, which is always `chat.completion`."
					},
					"service_tier": {
						"type": "string",
						"enum": [
							"scale",
							"default",
							null
						],
						"nullable": true,
						"description": "The service tier used for processing the request. This field is only included if\nthe `service_tier` parameter is specified in the request."
					},
					"system_fingerprint": {
						"type": "string",
						"description": "This fingerprint represents the backend configuration that the model runs with.\n\nCan be used in conjunction with the `seed` request parameter to understand when\nbackend changes have been made that might impact determinism."
					},
					"usage": {
						"$ref": "#/components/schemas/CompletionUsage",
						"description": "Usage statistics for the completion request."
					}
				},
				"required": [
					"id",
					"choices",
					"created",
					"model",
					"object"
				],
				"type": "object",
				"additionalProperties": false
			},
			"ResultSuccess_ChatCompletion_": {
				"properties": {
					"data": {
						"$ref": "#/components/schemas/ChatCompletion"
					},
					"error": {
						"type": "number",
						"enum": [
							null
						],
						"nullable": true
					}
				},
				"required": [
					"data",
					"error"
				],
				"type": "object",
				"additionalProperties": false
			},
			"Result_ChatCompletion.string_": {
				"anyOf": [
					{
						"$ref": "#/components/schemas/ResultSuccess_ChatCompletion_"
					},
					{
						"$ref": "#/components/schemas/ResultError_string_"
					}
				]
			},
			"ChatCompletionContentPartText": {
				"description": "Learn about\n[text inputs](https://platform.openai.com/docs/guides/text-generation).",
				"properties": {
					"text": {
						"type": "string",
						"description": "The text content."
					},
					"type": {
						"type": "string",
						"enum": [
							"text"
						],
						"nullable": false,
						"description": "The type of the content part."
					}
				},
				"required": [
					"text",
					"type"
				],
				"type": "object",
				"additionalProperties": false
			},
			"ChatCompletionSystemMessageParam": {
				"properties": {
					"content": {
						"anyOf": [
							{
								"type": "string"
							},
							{
								"items": {
									"$ref": "#/components/schemas/ChatCompletionContentPartText"
								},
								"type": "array"
							}
						],
						"description": "The contents of the system message."
					},
					"role": {
						"type": "string",
						"enum": [
							"system"
						],
						"nullable": false,
						"description": "The role of the messages author, in this case `system`."
					},
					"name": {
						"type": "string",
						"description": "An optional name for the participant. Provides the model information to\ndifferentiate between participants of the same role."
					}
				},
				"required": [
					"content",
					"role"
				],
				"type": "object",
				"additionalProperties": false
			},
			"ChatCompletionContentPartImage.ImageURL": {
				"properties": {
					"url": {
						"type": "string",
						"description": "Either a URL of the image or the base64 encoded image data."
					},
					"detail": {
						"type": "string",
						"enum": [
							"auto",
							"low",
							"high"
						],
						"description": "Specifies the detail level of the image. Learn more in the\n[Vision guide](https://platform.openai.com/docs/guides/vision/low-or-high-fidelity-image-understanding)."
					}
				},
				"required": [
					"url"
				],
				"type": "object",
				"additionalProperties": false
			},
			"ChatCompletionContentPartImage": {
				"description": "Learn about [image inputs](https://platform.openai.com/docs/guides/vision).",
				"properties": {
					"image_url": {
						"$ref": "#/components/schemas/ChatCompletionContentPartImage.ImageURL"
					},
					"type": {
						"type": "string",
						"enum": [
							"image_url"
						],
						"nullable": false,
						"description": "The type of the content part."
					}
				},
				"required": [
					"image_url",
					"type"
				],
				"type": "object",
				"additionalProperties": false
			},
			"ChatCompletionContentPartInputAudio.InputAudio": {
				"properties": {
					"data": {
						"type": "string",
						"description": "Base64 encoded audio data."
					},
					"format": {
						"type": "string",
						"enum": [
							"wav",
							"mp3"
						],
						"description": "The format of the encoded audio data. Currently supports \"wav\" and \"mp3\"."
					}
				},
				"required": [
					"data",
					"format"
				],
				"type": "object",
				"additionalProperties": false
			},
			"ChatCompletionContentPartInputAudio": {
				"description": "Learn about [audio inputs](https://platform.openai.com/docs/guides/audio).",
				"properties": {
					"input_audio": {
						"$ref": "#/components/schemas/ChatCompletionContentPartInputAudio.InputAudio"
					},
					"type": {
						"type": "string",
						"enum": [
							"input_audio"
						],
						"nullable": false,
						"description": "The type of the content part. Always `input_audio`."
					}
				},
				"required": [
					"input_audio",
					"type"
				],
				"type": "object",
				"additionalProperties": false
			},
			"ChatCompletionContentPart": {
				"anyOf": [
					{
						"$ref": "#/components/schemas/ChatCompletionContentPartText"
					},
					{
						"$ref": "#/components/schemas/ChatCompletionContentPartImage"
					},
					{
						"$ref": "#/components/schemas/ChatCompletionContentPartInputAudio"
					}
				],
				"description": "Learn about\n[text inputs](https://platform.openai.com/docs/guides/text-generation)."
			},
			"ChatCompletionUserMessageParam": {
				"properties": {
					"content": {
						"anyOf": [
							{
								"type": "string"
							},
							{
								"items": {
									"$ref": "#/components/schemas/ChatCompletionContentPart"
								},
								"type": "array"
							}
						],
						"description": "The contents of the user message."
					},
					"role": {
						"type": "string",
						"enum": [
							"user"
						],
						"nullable": false,
						"description": "The role of the messages author, in this case `user`."
					},
					"name": {
						"type": "string",
						"description": "An optional name for the participant. Provides the model information to\ndifferentiate between participants of the same role."
					}
				},
				"required": [
					"content",
					"role"
				],
				"type": "object",
				"additionalProperties": false
			},
			"ChatCompletionAssistantMessageParam.Audio": {
				"description": "Data about a previous audio response from the model.\n[Learn more](https://platform.openai.com/docs/guides/audio).",
				"properties": {
					"id": {
						"type": "string",
						"description": "Unique identifier for a previous audio response from the model."
					}
				},
				"required": [
					"id"
				],
				"type": "object",
				"additionalProperties": false
			},
			"ChatCompletionContentPartRefusal": {
				"properties": {
					"refusal": {
						"type": "string",
						"description": "The refusal message generated by the model."
					},
					"type": {
						"type": "string",
						"enum": [
							"refusal"
						],
						"nullable": false,
						"description": "The type of the content part."
					}
				},
				"required": [
					"refusal",
					"type"
				],
				"type": "object",
				"additionalProperties": false
			},
			"ChatCompletionAssistantMessageParam.FunctionCall": {
				"properties": {
					"arguments": {
						"type": "string",
						"description": "The arguments to call the function with, as generated by the model in JSON\nformat. Note that the model does not always generate valid JSON, and may\nhallucinate parameters not defined by your function schema. Validate the\narguments in your code before calling your function."
					},
					"name": {
						"type": "string",
						"description": "The name of the function to call."
					}
				},
				"required": [
					"arguments",
					"name"
				],
				"type": "object",
				"additionalProperties": false,
				"deprecated": true
			},
			"ChatCompletionAssistantMessageParam": {
				"properties": {
					"role": {
						"type": "string",
						"enum": [
							"assistant"
						],
						"nullable": false,
						"description": "The role of the messages author, in this case `assistant`."
					},
					"audio": {
						"allOf": [
							{
								"$ref": "#/components/schemas/ChatCompletionAssistantMessageParam.Audio"
							}
						],
						"nullable": true,
						"description": "Data about a previous audio response from the model.\n[Learn more](https://platform.openai.com/docs/guides/audio)."
					},
					"content": {
						"anyOf": [
							{
								"type": "string"
							},
							{
								"items": {
									"anyOf": [
										{
											"$ref": "#/components/schemas/ChatCompletionContentPartText"
										},
										{
											"$ref": "#/components/schemas/ChatCompletionContentPartRefusal"
										}
									]
								},
								"type": "array"
							}
						],
						"nullable": true,
						"description": "The contents of the assistant message. Required unless `tool_calls` or\n`function_call` is specified."
					},
					"function_call": {
						"allOf": [
							{
								"$ref": "#/components/schemas/ChatCompletionAssistantMessageParam.FunctionCall"
							}
						],
						"nullable": true,
						"deprecated": true
					},
					"name": {
						"type": "string",
						"description": "An optional name for the participant. Provides the model information to\ndifferentiate between participants of the same role."
					},
					"refusal": {
						"type": "string",
						"nullable": true,
						"description": "The refusal message by the assistant."
					},
					"tool_calls": {
						"items": {
							"$ref": "#/components/schemas/ChatCompletionMessageToolCall"
						},
						"type": "array",
						"description": "The tool calls generated by the model, such as function calls."
					}
				},
				"required": [
					"role"
				],
				"type": "object",
				"additionalProperties": false
			},
			"ChatCompletionToolMessageParam": {
				"properties": {
					"content": {
						"anyOf": [
							{
								"type": "string"
							},
							{
								"items": {
									"$ref": "#/components/schemas/ChatCompletionContentPartText"
								},
								"type": "array"
							}
						],
						"description": "The contents of the tool message."
					},
					"role": {
						"type": "string",
						"enum": [
							"tool"
						],
						"nullable": false,
						"description": "The role of the messages author, in this case `tool`."
					},
					"tool_call_id": {
						"type": "string",
						"description": "Tool call that this message is responding to."
					}
				},
				"required": [
					"content",
					"role",
					"tool_call_id"
				],
				"type": "object",
				"additionalProperties": false
			},
			"ChatCompletionFunctionMessageParam": {
				"properties": {
					"content": {
						"type": "string",
						"nullable": true,
						"description": "The contents of the function message."
					},
					"name": {
						"type": "string",
						"description": "The name of the function to call."
					},
					"role": {
						"type": "string",
						"enum": [
							"function"
						],
						"nullable": false,
						"description": "The role of the messages author, in this case `function`."
					}
				},
				"required": [
					"content",
					"name",
					"role"
				],
				"type": "object",
				"additionalProperties": false,
				"deprecated": true
			},
			"ChatCompletionMessageParam": {
				"anyOf": [
					{
						"$ref": "#/components/schemas/ChatCompletionSystemMessageParam"
					},
					{
						"$ref": "#/components/schemas/ChatCompletionUserMessageParam"
					},
					{
						"$ref": "#/components/schemas/ChatCompletionAssistantMessageParam"
					},
					{
						"$ref": "#/components/schemas/ChatCompletionToolMessageParam"
					},
					{
						"$ref": "#/components/schemas/ChatCompletionFunctionMessageParam"
					}
				]
			},
			"Record_string.unknown_": {
				"properties": {},
				"additionalProperties": {},
				"type": "object",
				"description": "Construct a type with a set of properties K of type T"
			},
			"FunctionParameters": {
				"$ref": "#/components/schemas/Record_string.unknown_",
				"description": "The parameters the functions accepts, described as a JSON Schema object. See the\n[guide](https://platform.openai.com/docs/guides/function-calling) for examples,\nand the\n[JSON Schema reference](https://json-schema.org/understanding-json-schema/) for\ndocumentation about the format.\n\nOmitting `parameters` defines a function with an empty parameter list."
			},
			"FunctionDefinition": {
				"properties": {
					"name": {
						"type": "string",
						"description": "The name of the function to be called. Must be a-z, A-Z, 0-9, or contain\nunderscores and dashes, with a maximum length of 64."
					},
					"description": {
						"type": "string",
						"description": "A description of what the function does, used by the model to choose when and\nhow to call the function."
					},
					"parameters": {
						"$ref": "#/components/schemas/FunctionParameters",
						"description": "The parameters the functions accepts, described as a JSON Schema object. See the\n[guide](https://platform.openai.com/docs/guides/function-calling) for examples,\nand the\n[JSON Schema reference](https://json-schema.org/understanding-json-schema/) for\ndocumentation about the format.\n\nOmitting `parameters` defines a function with an empty parameter list."
					},
					"strict": {
						"type": "boolean",
						"nullable": true,
						"description": "Whether to enable strict schema adherence when generating the function call. If\nset to true, the model will follow the exact schema defined in the `parameters`\nfield. Only a subset of JSON Schema is supported when `strict` is `true`. Learn\nmore about Structured Outputs in the\n[function calling guide](docs/guides/function-calling)."
					}
				},
				"required": [
					"name"
				],
				"type": "object",
				"additionalProperties": false
			},
			"ChatCompletionTool": {
				"properties": {
					"function": {
						"$ref": "#/components/schemas/FunctionDefinition"
					},
					"type": {
						"type": "string",
						"enum": [
							"function"
						],
						"nullable": false,
						"description": "The type of the tool. Currently, only `function` is supported."
					}
				},
				"required": [
					"function",
					"type"
				],
				"type": "object",
				"additionalProperties": false
			},
			"ChatCompletionNamedToolChoice.Function": {
				"properties": {
					"name": {
						"type": "string",
						"description": "The name of the function to call."
					}
				},
				"required": [
					"name"
				],
				"type": "object",
				"additionalProperties": false
			},
			"ChatCompletionNamedToolChoice": {
				"description": "Specifies a tool the model should use. Use to force the model to call a specific\nfunction.",
				"properties": {
					"function": {
						"$ref": "#/components/schemas/ChatCompletionNamedToolChoice.Function"
					},
					"type": {
						"type": "string",
						"enum": [
							"function"
						],
						"nullable": false,
						"description": "The type of the tool. Currently, only `function` is supported."
					}
				},
				"required": [
					"function",
					"type"
				],
				"type": "object",
				"additionalProperties": false
			},
			"ChatCompletionToolChoiceOption": {
				"anyOf": [
					{
						"$ref": "#/components/schemas/ChatCompletionNamedToolChoice"
					},
					{
						"type": "string",
						"enum": [
							"none",
							"auto",
							"required"
						]
					}
				],
				"description": "Controls which (if any) tool is called by the model. `none` means the model will\nnot call any tool and instead generates a message. `auto` means the model can\npick between generating a message or calling one or more tools. `required` means\nthe model must call one or more tools. Specifying a particular tool via\n`{\"type\": \"function\", \"function\": {\"name\": \"my_function\"}}` forces the model to\ncall that tool.\n\n`none` is the default when no tools are present. `auto` is the default if tools\nare present."
			},
			"AlertResponse": {
				"properties": {
					"alerts": {
						"items": {
							"properties": {
								"updated_at": {
									"type": "string",
									"nullable": true
								},
								"time_window": {
									"type": "number",
									"format": "double"
								},
								"time_block_duration": {
									"type": "number",
									"format": "double"
								},
								"threshold": {
									"type": "number",
									"format": "double"
								},
								"status": {
									"type": "string"
								},
								"soft_delete": {
									"type": "boolean"
								},
								"slack_channels": {
									"items": {
										"type": "string"
									},
									"type": "array"
								},
								"org_id": {
									"type": "string"
								},
								"name": {
									"type": "string"
								},
								"minimum_request_count": {
									"type": "number",
									"format": "double",
									"nullable": true
								},
								"metric": {
									"type": "string"
								},
								"id": {
									"type": "string"
								},
								"emails": {
									"items": {
										"type": "string"
									},
									"type": "array"
								},
								"created_at": {
									"type": "string",
									"nullable": true
								}
							},
							"required": [
								"updated_at",
								"time_window",
								"time_block_duration",
								"threshold",
								"status",
								"soft_delete",
								"slack_channels",
								"org_id",
								"name",
								"minimum_request_count",
								"metric",
								"id",
								"emails",
								"created_at"
							],
							"type": "object"
						},
						"type": "array"
					},
					"history": {
						"items": {
							"properties": {
								"updated_at": {
									"type": "string",
									"nullable": true
								},
								"triggered_value": {
									"type": "string"
								},
								"status": {
									"type": "string"
								},
								"soft_delete": {
									"type": "boolean"
								},
								"org_id": {
									"type": "string"
								},
								"id": {
									"type": "string"
								},
								"created_at": {
									"type": "string",
									"nullable": true
								},
								"alert_start_time": {
									"type": "string"
								},
								"alert_name": {
									"type": "string"
								},
								"alert_metric": {
									"type": "string"
								},
								"alert_id": {
									"type": "string"
								},
								"alert_end_time": {
									"type": "string",
									"nullable": true
								}
							},
							"required": [
								"updated_at",
								"triggered_value",
								"status",
								"soft_delete",
								"org_id",
								"id",
								"created_at",
								"alert_start_time",
								"alert_name",
								"alert_metric",
								"alert_id",
								"alert_end_time"
							],
							"type": "object"
						},
						"type": "array"
					}
				},
				"required": [
					"alerts",
					"history"
				],
				"type": "object",
				"additionalProperties": false
			},
			"ResultSuccess_AlertResponse_": {
				"properties": {
					"data": {
						"$ref": "#/components/schemas/AlertResponse"
					},
					"error": {
						"type": "number",
						"enum": [
							null
						],
						"nullable": true
					}
				},
				"required": [
					"data",
					"error"
				],
				"type": "object",
				"additionalProperties": false
			},
			"Result_AlertResponse.string_": {
				"anyOf": [
					{
						"$ref": "#/components/schemas/ResultSuccess_AlertResponse_"
					},
					{
						"$ref": "#/components/schemas/ResultError_string_"
					}
				]
			},
			"AlertRequest": {
				"properties": {
					"name": {
						"type": "string"
					},
					"metric": {
						"type": "string"
					},
					"threshold": {
						"type": "number",
						"format": "double"
					},
					"time_window": {
						"type": "string"
					},
					"emails": {
						"items": {
							"type": "string"
						},
						"type": "array"
					},
					"slack_channels": {
						"items": {
							"type": "string"
						},
						"type": "array"
					},
					"minimum_request_count": {
						"type": "number",
						"format": "double"
					}
				},
				"required": [
					"name",
					"metric",
					"threshold",
					"time_window",
					"emails",
					"slack_channels"
				],
				"type": "object",
				"additionalProperties": false
			},
			"Property": {
				"properties": {
					"property": {
						"type": "string"
					}
				},
				"required": [
					"property"
				],
				"type": "object",
				"additionalProperties": false
			},
			"ResultSuccess_Property-Array_": {
				"properties": {
					"data": {
						"items": {
							"$ref": "#/components/schemas/Property"
						},
						"type": "array"
					},
					"error": {
						"type": "number",
						"enum": [
							null
						],
						"nullable": true
					}
				},
				"required": [
					"data",
					"error"
				],
				"type": "object",
				"additionalProperties": false
			},
			"Result_Property-Array.string_": {
				"anyOf": [
					{
						"$ref": "#/components/schemas/ResultSuccess_Property-Array_"
					},
					{
						"$ref": "#/components/schemas/ResultError_string_"
					}
				]
			},
			"IntegrationCreateParams": {
				"properties": {
					"integration_name": {
						"type": "string"
					},
					"settings": {
						"$ref": "#/components/schemas/Json"
					},
					"active": {
						"type": "boolean"
					}
				},
				"required": [
					"integration_name"
				],
				"type": "object",
				"additionalProperties": false
			},
			"Integration": {
				"properties": {
					"integration_name": {
						"type": "string"
					},
					"settings": {
						"$ref": "#/components/schemas/Json"
					},
					"active": {
						"type": "boolean"
					},
					"id": {
						"type": "string"
					}
				},
				"required": [
					"id"
				],
				"type": "object",
				"additionalProperties": false
			},
			"ResultSuccess_Array_Integration__": {
				"properties": {
					"data": {
						"items": {
							"$ref": "#/components/schemas/Integration"
						},
						"type": "array"
					},
					"error": {
						"type": "number",
						"enum": [
							null
						],
						"nullable": true
					}
				},
				"required": [
					"data",
					"error"
				],
				"type": "object",
				"additionalProperties": false
			},
			"Result_Array_Integration_.string_": {
				"anyOf": [
					{
						"$ref": "#/components/schemas/ResultSuccess_Array_Integration__"
					},
					{
						"$ref": "#/components/schemas/ResultError_string_"
					}
				]
			},
			"IntegrationUpdateParams": {
				"properties": {
					"integration_name": {
						"type": "string"
					},
					"settings": {
						"$ref": "#/components/schemas/Json"
					},
					"active": {
						"type": "boolean"
					}
				},
				"type": "object",
				"additionalProperties": false
			},
			"ResultSuccess_Integration_": {
				"properties": {
					"data": {
						"$ref": "#/components/schemas/Integration"
					},
					"error": {
						"type": "number",
						"enum": [
							null
						],
						"nullable": true
					}
				},
				"required": [
					"data",
					"error"
				],
				"type": "object",
				"additionalProperties": false
			},
			"Result_Integration.string_": {
				"anyOf": [
					{
						"$ref": "#/components/schemas/ResultSuccess_Integration_"
					},
					{
						"$ref": "#/components/schemas/ResultError_string_"
					}
				]
			},
			"ResultSuccess_Array__id-string--name-string___": {
				"properties": {
					"data": {
						"items": {
							"properties": {
								"name": {
									"type": "string"
								},
								"id": {
									"type": "string"
								}
							},
							"required": [
								"name",
								"id"
							],
							"type": "object"
						},
						"type": "array"
					},
					"error": {
						"type": "number",
						"enum": [
							null
						],
						"nullable": true
					}
				},
				"required": [
					"data",
					"error"
				],
				"type": "object",
				"additionalProperties": false
			},
			"Result_Array__id-string--name-string__.string_": {
				"anyOf": [
					{
						"$ref": "#/components/schemas/ResultSuccess_Array__id-string--name-string___"
					},
					{
						"$ref": "#/components/schemas/ResultError_string_"
					}
				]
			},
			"ResultSuccess__datasetId-string__": {
				"properties": {
					"data": {
						"properties": {
							"datasetId": {
								"type": "string"
							}
						},
						"required": [
							"datasetId"
						],
						"type": "object"
					},
					"error": {
						"type": "number",
						"enum": [
							null
						],
						"nullable": true
					}
				},
				"required": [
					"data",
					"error"
				],
				"type": "object",
				"additionalProperties": false
			},
			"Result__datasetId-string_.string_": {
				"anyOf": [
					{
						"$ref": "#/components/schemas/ResultSuccess__datasetId-string__"
					},
					{
						"$ref": "#/components/schemas/ResultError_string_"
					}
				]
			},
			"DatasetMetadata": {
				"properties": {
					"promptVersionId": {
						"type": "string"
					},
					"inputRecordsIds": {
						"items": {
							"type": "string"
						},
						"type": "array"
					}
				},
				"type": "object",
				"additionalProperties": false
			},
			"NewDatasetParams": {
				"properties": {
					"datasetName": {
						"type": "string"
					},
					"requestIds": {
						"items": {
							"type": "string"
						},
						"type": "array"
					},
					"datasetType": {
						"type": "string",
						"enum": [
							"experiment",
							"helicone"
						]
					},
					"meta": {
						"$ref": "#/components/schemas/DatasetMetadata"
					}
				},
				"required": [
					"datasetName",
					"requestIds",
					"datasetType"
				],
				"type": "object",
				"additionalProperties": false
			},
			"Partial_TimestampOperators_": {
				"properties": {
					"gte": {
						"type": "string"
					},
					"lte": {
						"type": "string"
					},
					"lt": {
						"type": "string"
					},
					"gt": {
						"type": "string"
					}
				},
				"type": "object",
				"description": "Make all properties in T optional"
			},
			"Partial_RequestTableToOperators_": {
				"properties": {
					"prompt": {
						"$ref": "#/components/schemas/Partial_TextOperators_"
					},
					"created_at": {
						"$ref": "#/components/schemas/Partial_TimestampOperators_"
					},
					"user_id": {
						"$ref": "#/components/schemas/Partial_TextOperators_"
					},
					"auth_hash": {
						"$ref": "#/components/schemas/Partial_TextOperators_"
					},
					"org_id": {
						"$ref": "#/components/schemas/Partial_TextOperators_"
					},
					"id": {
						"$ref": "#/components/schemas/Partial_TextOperators_"
					},
					"node_id": {
						"$ref": "#/components/schemas/Partial_TextOperators_"
					},
					"model": {
						"$ref": "#/components/schemas/Partial_TextOperators_"
					},
					"modelOverride": {
						"$ref": "#/components/schemas/Partial_TextOperators_"
					},
					"path": {
						"$ref": "#/components/schemas/Partial_TextOperators_"
					},
					"prompt_id": {
						"$ref": "#/components/schemas/Partial_TextOperators_"
					}
				},
				"type": "object",
				"description": "Make all properties in T optional"
			},
			"Pick_FilterLeaf.request-or-prompts_versions_": {
				"properties": {
					"request": {
						"$ref": "#/components/schemas/Partial_RequestTableToOperators_"
					},
					"prompts_versions": {
						"$ref": "#/components/schemas/Partial_PromptVersionsToOperators_"
					}
				},
				"type": "object",
				"description": "From T, pick a set of properties whose keys are in the union K"
			},
			"FilterLeafSubset_request-or-prompts_versions_": {
				"$ref": "#/components/schemas/Pick_FilterLeaf.request-or-prompts_versions_"
			},
			"DatasetFilterNode": {
				"anyOf": [
					{
						"$ref": "#/components/schemas/FilterLeafSubset_request-or-prompts_versions_"
					},
					{
						"$ref": "#/components/schemas/DatasetFilterBranch"
					},
					{
						"type": "string",
						"enum": [
							"all"
						]
					}
				]
			},
			"DatasetFilterBranch": {
				"properties": {
					"right": {
						"$ref": "#/components/schemas/DatasetFilterNode"
					},
					"operator": {
						"type": "string",
						"enum": [
							"or",
							"and"
						]
					},
					"left": {
						"$ref": "#/components/schemas/DatasetFilterNode"
					}
				},
				"required": [
					"right",
					"operator",
					"left"
				],
				"type": "object"
			},
			"RandomDatasetParams": {
				"properties": {
					"datasetName": {
						"type": "string"
					},
					"filter": {
						"$ref": "#/components/schemas/DatasetFilterNode"
					},
					"offset": {
						"type": "number",
						"format": "double"
					},
					"limit": {
						"type": "number",
						"format": "double"
					}
				},
				"required": [
					"datasetName",
					"filter"
				],
				"type": "object",
				"additionalProperties": false
			},
			"DatasetResult": {
				"properties": {
					"id": {
						"type": "string"
					},
					"name": {
						"type": "string"
					},
					"created_at": {
						"type": "string"
					},
					"meta": {
						"$ref": "#/components/schemas/DatasetMetadata"
					}
				},
				"required": [
					"id",
					"name",
					"created_at"
				],
				"type": "object",
				"additionalProperties": false
			},
			"ResultSuccess_DatasetResult-Array_": {
				"properties": {
					"data": {
						"items": {
							"$ref": "#/components/schemas/DatasetResult"
						},
						"type": "array"
					},
					"error": {
						"type": "number",
						"enum": [
							null
						],
						"nullable": true
					}
				},
				"required": [
					"data",
					"error"
				],
				"type": "object",
				"additionalProperties": false
			},
			"Result_DatasetResult-Array.string_": {
				"anyOf": [
					{
						"$ref": "#/components/schemas/ResultSuccess_DatasetResult-Array_"
					},
					{
						"$ref": "#/components/schemas/ResultError_string_"
					}
				]
			},
			"ResultSuccess___-Array_": {
				"properties": {
					"data": {
						"items": {
							"properties": {},
							"type": "object"
						},
						"type": "array"
					},
					"error": {
						"type": "number",
						"enum": [
							null
						],
						"nullable": true
					}
				},
				"required": [
					"data",
					"error"
				],
				"type": "object",
				"additionalProperties": false
			},
			"Result___-Array.string_": {
				"anyOf": [
					{
						"$ref": "#/components/schemas/ResultSuccess___-Array_"
					},
					{
						"$ref": "#/components/schemas/ResultError_string_"
					}
				]
			},
			"ResultSuccess__tableId-string--experimentId-string__": {
				"properties": {
					"data": {
						"properties": {
							"experimentId": {
								"type": "string"
							},
							"tableId": {
								"type": "string"
							}
						},
						"required": [
							"experimentId",
							"tableId"
						],
						"type": "object"
					},
					"error": {
						"type": "number",
						"enum": [
							null
						],
						"nullable": true
					}
				},
				"required": [
					"data",
					"error"
				],
				"type": "object",
				"additionalProperties": false
			},
			"Result__tableId-string--experimentId-string_.string_": {
				"anyOf": [
					{
						"$ref": "#/components/schemas/ResultSuccess__tableId-string--experimentId-string__"
					},
					{
						"$ref": "#/components/schemas/ResultError_string_"
					}
				]
			},
			"CreateExperimentTableParams": {
				"properties": {
					"datasetId": {
						"type": "string"
					},
					"experimentMetadata": {
						"$ref": "#/components/schemas/Record_string.any_"
					},
					"promptVersionId": {
						"type": "string"
					},
					"newHeliconeTemplate": {
						"type": "string"
					},
					"isMajorVersion": {
						"type": "boolean"
					},
					"promptSubversionMetadata": {
						"$ref": "#/components/schemas/Record_string.any_"
					},
					"experimentTableMetadata": {
						"$ref": "#/components/schemas/Record_string.any_"
					}
				},
				"required": [
					"datasetId",
					"experimentMetadata",
					"promptVersionId",
					"newHeliconeTemplate",
					"isMajorVersion",
					"promptSubversionMetadata"
				],
				"type": "object",
				"additionalProperties": false
			},
			"ExperimentTableColumn": {
				"properties": {
					"id": {
						"type": "string"
					},
					"columnName": {
						"type": "string"
					},
					"columnType": {
						"type": "string"
					},
					"hypothesisId": {
						"type": "string"
					},
					"cells": {
						"items": {
							"properties": {
								"metadata": {
									"$ref": "#/components/schemas/Record_string.any_"
								},
								"value": {
									"type": "string",
									"nullable": true
								},
								"requestId": {
									"type": "string"
								},
								"rowIndex": {
									"type": "number",
									"format": "double"
								},
								"id": {
									"type": "string"
								}
							},
							"required": [
								"value",
								"rowIndex",
								"id"
							],
							"type": "object"
						},
						"type": "array"
					},
					"metadata": {
						"$ref": "#/components/schemas/Record_string.any_"
					}
				},
				"required": [
					"id",
					"columnName",
					"columnType",
					"cells"
				],
				"type": "object",
				"additionalProperties": false
			},
			"ExperimentTable": {
				"properties": {
					"id": {
						"type": "string"
					},
					"name": {
						"type": "string"
					},
					"experimentId": {
						"type": "string"
					},
					"columns": {
						"items": {
							"$ref": "#/components/schemas/ExperimentTableColumn"
						},
						"type": "array"
					},
					"metadata": {
						"$ref": "#/components/schemas/Record_string.any_"
					}
				},
				"required": [
					"id",
					"name",
					"experimentId",
					"columns"
				],
				"type": "object",
				"additionalProperties": false
			},
			"ResultSuccess_ExperimentTable_": {
				"properties": {
					"data": {
						"$ref": "#/components/schemas/ExperimentTable"
					},
					"error": {
						"type": "number",
						"enum": [
							null
						],
						"nullable": true
					}
				},
				"required": [
					"data",
					"error"
				],
				"type": "object",
				"additionalProperties": false
			},
			"Result_ExperimentTable.string_": {
				"anyOf": [
					{
						"$ref": "#/components/schemas/ResultSuccess_ExperimentTable_"
					},
					{
						"$ref": "#/components/schemas/ResultError_string_"
					}
				]
			},
			"ExperimentTableSimplified": {
				"properties": {
					"id": {
						"type": "string"
					},
					"name": {
						"type": "string"
					},
					"experimentId": {
						"type": "string"
					},
					"createdAt": {
						"type": "string"
					},
					"metadata": {},
					"columns": {
						"items": {
							"properties": {
								"columnType": {
									"type": "string"
								},
								"columnName": {
									"type": "string"
								},
								"id": {
									"type": "string"
								}
							},
							"required": [
								"columnType",
								"columnName",
								"id"
							],
							"type": "object"
						},
						"type": "array"
					}
				},
				"required": [
					"id",
					"name",
					"experimentId",
					"createdAt",
					"columns"
				],
				"type": "object",
				"additionalProperties": false
			},
			"ResultSuccess_ExperimentTableSimplified_": {
				"properties": {
					"data": {
						"$ref": "#/components/schemas/ExperimentTableSimplified"
					},
					"error": {
						"type": "number",
						"enum": [
							null
						],
						"nullable": true
					}
				},
				"required": [
					"data",
					"error"
				],
				"type": "object",
				"additionalProperties": false
			},
			"Result_ExperimentTableSimplified.string_": {
				"anyOf": [
					{
						"$ref": "#/components/schemas/ResultSuccess_ExperimentTableSimplified_"
					},
					{
						"$ref": "#/components/schemas/ResultError_string_"
					}
				]
			},
			"ResultSuccess_ExperimentTableSimplified-Array_": {
				"properties": {
					"data": {
						"items": {
							"$ref": "#/components/schemas/ExperimentTableSimplified"
						},
						"type": "array"
					},
					"error": {
						"type": "number",
						"enum": [
							null
						],
						"nullable": true
					}
				},
				"required": [
					"data",
					"error"
				],
				"type": "object",
				"additionalProperties": false
			},
			"Result_ExperimentTableSimplified-Array.string_": {
				"anyOf": [
					{
						"$ref": "#/components/schemas/ResultSuccess_ExperimentTableSimplified-Array_"
					},
					{
						"$ref": "#/components/schemas/ResultError_string_"
					}
				]
			},
			"PostgrestError": {
				"description": "Error format\n\n{@link https://postgrest.org/en/stable/api.html?highlight=options#errors-and-http-status-codes}",
				"properties": {
					"name": {
						"type": "string"
					},
					"message": {
						"type": "string"
					},
					"stack": {
						"type": "string"
					},
					"details": {
						"type": "string"
					},
					"hint": {
						"type": "string"
					},
					"code": {
						"type": "string"
					}
				},
				"required": [
					"name",
					"message",
					"details",
					"hint",
					"code"
				],
				"type": "object",
				"additionalProperties": false
			},
			"ResultError_PostgrestError_": {
				"properties": {
					"data": {
						"type": "number",
						"enum": [
							null
						],
						"nullable": true
					},
					"error": {
						"$ref": "#/components/schemas/PostgrestError"
					}
				},
				"required": [
					"data",
					"error"
				],
				"type": "object",
				"additionalProperties": false
			},
			"NewExperimentParams": {
				"properties": {
					"datasetId": {
						"type": "string"
					},
					"promptVersion": {
						"type": "string"
					},
					"model": {
						"type": "string"
					},
					"providerKeyId": {
						"type": "string"
					},
					"meta": {}
				},
				"required": [
					"datasetId",
					"promptVersion",
					"model",
					"providerKeyId"
				],
				"type": "object",
				"additionalProperties": false
			},
			"ResultSuccess__hypothesisId-string__": {
				"properties": {
					"data": {
						"properties": {
							"hypothesisId": {
								"type": "string"
							}
						},
						"required": [
							"hypothesisId"
						],
						"type": "object"
					},
					"error": {
						"type": "number",
						"enum": [
							null
						],
						"nullable": true
					}
				},
				"required": [
					"data",
					"error"
				],
				"type": "object",
				"additionalProperties": false
			},
			"Result__hypothesisId-string_.string_": {
				"anyOf": [
					{
						"$ref": "#/components/schemas/ResultSuccess__hypothesisId-string__"
					},
					{
						"$ref": "#/components/schemas/ResultError_string_"
					}
				]
			},
			"Score": {
				"properties": {
					"valueType": {
						"type": "string"
					},
					"value": {
						"anyOf": [
							{
								"type": "number",
								"format": "double"
							},
							{
								"type": "string",
								"format": "date-time"
							},
							{
								"type": "string"
							}
						]
					}
				},
				"required": [
					"valueType",
					"value"
				],
				"type": "object",
				"additionalProperties": false
			},
			"Record_string.Score_": {
				"properties": {},
				"additionalProperties": {
					"$ref": "#/components/schemas/Score"
				},
				"type": "object",
				"description": "Construct a type with a set of properties K of type T"
			},
			"ResultSuccess__runsCount-number--scores-Record_string.Score___": {
				"properties": {
					"data": {
						"properties": {
							"scores": {
								"$ref": "#/components/schemas/Record_string.Score_"
							},
							"runsCount": {
								"type": "number",
								"format": "double"
							}
						},
						"required": [
							"scores",
							"runsCount"
						],
						"type": "object"
					},
					"error": {
						"type": "number",
						"enum": [
							null
						],
						"nullable": true
					}
				},
				"required": [
					"data",
					"error"
				],
				"type": "object",
				"additionalProperties": false
			},
			"Result__runsCount-number--scores-Record_string.Score__.string_": {
				"anyOf": [
					{
						"$ref": "#/components/schemas/ResultSuccess__runsCount-number--scores-Record_string.Score___"
					},
					{
						"$ref": "#/components/schemas/ResultError_string_"
					}
				]
			},
<<<<<<< HEAD
			"ResponseObj": {
				"properties": {
					"body": {},
					"createdAt": {
						"type": "string"
					},
					"completionTokens": {
						"type": "number",
						"format": "double"
					},
					"promptTokens": {
						"type": "number",
						"format": "double"
					},
					"delayMs": {
						"type": "number",
						"format": "double"
					},
					"model": {
						"type": "string"
					}
				},
				"required": [
					"body",
					"createdAt",
					"completionTokens",
					"promptTokens",
					"delayMs",
					"model"
				],
				"type": "object",
				"additionalProperties": false
			},
			"RequestObj": {
				"properties": {
					"id": {
						"type": "string"
					},
					"provider": {
						"type": "string"
					}
				},
				"required": [
					"id",
					"provider"
				],
				"type": "object",
				"additionalProperties": false
			},
			"ExperimentDatasetRow": {
				"properties": {
					"rowId": {
						"type": "string"
					},
					"inputRecord": {
						"properties": {
							"request": {
								"$ref": "#/components/schemas/RequestObj"
							},
							"response": {
								"$ref": "#/components/schemas/ResponseObj"
							},
							"autoInputs": {
								"items": {
									"$ref": "#/components/schemas/Record_string.string_"
								},
								"type": "array"
							},
							"inputs": {
								"$ref": "#/components/schemas/Record_string.string_"
							},
							"requestPath": {
								"type": "string"
							},
							"requestId": {
								"type": "string"
							},
							"id": {
								"type": "string"
							}
						},
						"required": [
							"request",
							"response",
							"autoInputs",
							"inputs",
							"requestPath",
							"requestId",
							"id"
						],
						"type": "object"
					},
					"rowIndex": {
						"type": "number",
						"format": "double"
					},
					"columnId": {
						"type": "string"
					},
					"scores": {
						"$ref": "#/components/schemas/Record_string.Score_"
					}
				},
				"required": [
					"rowId",
					"inputRecord",
					"rowIndex",
					"columnId",
					"scores"
				],
				"type": "object",
				"additionalProperties": false
			},
			"ExperimentScores": {
=======
			"ResultSuccess__experimentId-string__": {
>>>>>>> 4945191f
				"properties": {
					"dataset": {
						"properties": {
							"scores": {
								"$ref": "#/components/schemas/Record_string.Score_"
							}
						},
						"required": [
							"scores"
						],
						"type": "object"
					},
					"hypothesis": {
						"properties": {
							"scores": {
								"$ref": "#/components/schemas/Record_string.Score_"
							},
							"runsCount": {
								"type": "number",
								"format": "double"
							}
						},
						"required": [
							"scores",
							"runsCount"
						],
						"type": "object"
					}
				},
				"required": [
					"dataset",
					"hypothesis"
				],
				"type": "object",
				"additionalProperties": false
			},
			"Experiment": {
				"properties": {
					"id": {
						"type": "string"
					},
					"organization": {
						"type": "string"
					},
					"dataset": {
						"properties": {
							"rows": {
								"items": {
									"$ref": "#/components/schemas/ExperimentDatasetRow"
								},
								"type": "array"
							},
							"name": {
								"type": "string"
							},
							"id": {
								"type": "string"
							}
						},
						"required": [
							"rows",
							"name",
							"id"
						],
						"type": "object"
					},
					"meta": {},
					"createdAt": {
						"type": "string"
					},
					"hypotheses": {
						"items": {
							"properties": {
								"runs": {
									"items": {
										"properties": {
											"request": {
												"$ref": "#/components/schemas/RequestObj"
											},
											"scores": {
												"$ref": "#/components/schemas/Record_string.Score_"
											},
											"response": {
												"$ref": "#/components/schemas/ResponseObj"
											},
											"resultRequestId": {
												"type": "string"
											},
											"datasetRowId": {
												"type": "string"
											}
										},
										"required": [
											"scores",
											"resultRequestId",
											"datasetRowId"
										],
										"type": "object"
									},
									"type": "array"
								},
								"providerKey": {
									"type": "string"
								},
								"createdAt": {
									"type": "string"
								},
								"status": {
									"type": "string"
								},
								"model": {
									"type": "string"
								},
								"parentPromptVersion": {
									"properties": {
										"template": {}
									},
									"required": [
										"template"
									],
									"type": "object"
								},
								"promptVersion": {
									"properties": {
										"template": {}
									},
									"required": [
										"template"
									],
									"type": "object"
								},
								"promptVersionId": {
									"type": "string"
								},
								"id": {
									"type": "string"
								}
							},
							"required": [
								"runs",
								"providerKey",
								"createdAt",
								"status",
								"model",
								"promptVersionId",
								"id"
							],
							"type": "object"
						},
						"type": "array"
					},
					"scores": {
						"allOf": [
							{
								"$ref": "#/components/schemas/ExperimentScores"
							}
						],
						"nullable": true
					},
					"tableId": {
						"type": "string",
						"nullable": true
					}
				},
				"required": [
					"id",
					"organization",
					"dataset",
					"meta",
					"createdAt",
					"hypotheses",
					"scores",
					"tableId"
				],
				"type": "object",
				"additionalProperties": false
			},
			"ResultSuccess_Experiment-Array_": {
				"properties": {
					"data": {
						"items": {
							"$ref": "#/components/schemas/Experiment"
						},
						"type": "array"
					},
					"error": {
						"type": "number",
						"enum": [
							null
						],
						"nullable": true
					}
				},
				"required": [
					"data",
					"error"
				],
				"type": "object",
				"additionalProperties": false
			},
			"Result_Experiment-Array.string_": {
				"anyOf": [
					{
						"$ref": "#/components/schemas/ResultSuccess_Experiment-Array_"
					},
					{
						"$ref": "#/components/schemas/ResultError_string_"
					}
				]
			},
			"Partial_ExperimentToOperators_": {
				"properties": {
					"id": {
						"$ref": "#/components/schemas/Partial_TextOperators_"
					},
					"prompt_v2": {
						"$ref": "#/components/schemas/Partial_TextOperators_"
					}
				},
				"type": "object",
				"description": "Make all properties in T optional"
			},
			"Pick_FilterLeaf.experiment_": {
				"properties": {
					"experiment": {
						"$ref": "#/components/schemas/Partial_ExperimentToOperators_"
					}
				},
				"type": "object",
				"description": "From T, pick a set of properties whose keys are in the union K"
			},
			"FilterLeafSubset_experiment_": {
				"$ref": "#/components/schemas/Pick_FilterLeaf.experiment_"
			},
			"ExperimentFilterNode": {
				"anyOf": [
					{
						"$ref": "#/components/schemas/FilterLeafSubset_experiment_"
					},
					{
						"$ref": "#/components/schemas/ExperimentFilterBranch"
					},
					{
						"type": "string",
						"enum": [
							"all"
						]
					}
				]
			},
			"ExperimentFilterBranch": {
				"properties": {
					"right": {
						"$ref": "#/components/schemas/ExperimentFilterNode"
					},
					"operator": {
						"type": "string",
						"enum": [
							"or",
							"and"
						]
					},
					"left": {
						"$ref": "#/components/schemas/ExperimentFilterNode"
					}
				},
				"required": [
					"right",
					"operator",
					"left"
				],
				"type": "object"
			},
			"IncludeExperimentKeys": {
				"properties": {
					"inputs": {
						"type": "boolean",
						"enum": [
							true
						],
						"nullable": false
					},
					"promptVersion": {
						"type": "boolean",
						"enum": [
							true
						],
						"nullable": false
					},
					"responseBodies": {
						"type": "boolean",
						"enum": [
							true
						],
						"nullable": false
					},
					"score": {
						"type": "boolean",
						"enum": [
							true
						],
						"nullable": false
					}
				},
				"type": "object",
				"additionalProperties": false
			},
			"HeliconeDatasetMetadata": {
				"properties": {
					"promptVersionId": {
						"type": "string"
					},
					"inputRecordsIds": {
						"items": {
							"type": "string"
						},
						"type": "array"
					},
					"auto_prompt_inputs": {
						"items": {},
						"type": "array"
					}
				},
<<<<<<< HEAD
=======
				"required": [
					"id",
					"inputs",
					"prompt_version",
					"requests",
					"auto_prompt_inputs"
				],
>>>>>>> 4945191f
				"type": "object",
				"additionalProperties": false
			},
			"NewHeliconeDatasetParams": {
				"properties": {
					"datasetName": {
						"type": "string"
					},
					"requestIds": {
						"items": {
							"type": "string"
						},
						"type": "array"
					},
					"meta": {
						"$ref": "#/components/schemas/HeliconeDatasetMetadata"
					}
				},
				"required": [
					"datasetName",
					"requestIds"
				],
				"type": "object",
				"additionalProperties": false
			},
			"MutateParams": {
				"properties": {
					"addRequests": {
						"items": {
							"type": "string"
						},
						"type": "array"
					},
					"removeRequests": {
						"items": {
							"type": "string"
						},
						"type": "array"
					}
				},
				"required": [
					"addRequests",
					"removeRequests"
				],
				"type": "object",
				"additionalProperties": false
			},
			"HeliconeDatasetRow": {
				"properties": {
					"id": {
						"type": "string"
					},
					"origin_request_id": {
						"type": "string"
					},
					"dataset_id": {
						"type": "string"
					},
					"created_at": {
						"type": "string"
					},
					"signed_url": {
						"$ref": "#/components/schemas/Result_string.string_"
					}
				},
				"required": [
					"id",
					"origin_request_id",
					"dataset_id",
					"created_at",
					"signed_url"
				],
				"type": "object",
				"additionalProperties": false
			},
			"ResultSuccess_HeliconeDatasetRow-Array_": {
				"properties": {
					"data": {
						"items": {
							"$ref": "#/components/schemas/HeliconeDatasetRow"
						},
						"type": "array"
					},
					"error": {
						"type": "number",
						"enum": [
							null
						],
						"nullable": true
					}
				},
				"required": [
					"data",
					"error"
				],
				"type": "object",
				"additionalProperties": false
			},
			"Result_HeliconeDatasetRow-Array.string_": {
				"anyOf": [
					{
						"$ref": "#/components/schemas/ResultSuccess_HeliconeDatasetRow-Array_"
					},
					{
						"$ref": "#/components/schemas/ResultError_string_"
					}
				]
			},
			"ResultSuccess_number_": {
				"properties": {
					"data": {
						"type": "number",
						"format": "double"
					},
					"error": {
						"type": "number",
						"enum": [
							null
						],
						"nullable": true
					}
				},
				"required": [
					"data",
					"error"
				],
				"type": "object",
				"additionalProperties": false
			},
			"Result_number.string_": {
				"anyOf": [
					{
						"$ref": "#/components/schemas/ResultSuccess_number_"
					},
					{
						"$ref": "#/components/schemas/ResultError_string_"
					}
				]
			},
			"HeliconeDataset": {
				"properties": {
					"created_at": {
						"type": "string",
						"nullable": true
					},
					"dataset_type": {
						"type": "string"
					},
					"id": {
						"type": "string"
					},
					"meta": {
						"allOf": [
							{
								"$ref": "#/components/schemas/Json"
							}
						],
						"nullable": true
					},
					"name": {
						"type": "string",
						"nullable": true
					},
					"organization": {
						"type": "string"
					},
					"requests_count": {
						"type": "number",
						"format": "double"
					}
				},
				"required": [
					"created_at",
					"dataset_type",
					"id",
					"meta",
					"name",
					"organization",
					"requests_count"
				],
				"type": "object",
				"additionalProperties": false
			},
			"ResultSuccess_HeliconeDataset-Array_": {
				"properties": {
					"data": {
						"items": {
							"$ref": "#/components/schemas/HeliconeDataset"
						},
						"type": "array"
					},
					"error": {
						"type": "number",
						"enum": [
							null
						],
						"nullable": true
					}
				},
				"required": [
					"data",
					"error"
				],
				"type": "object",
				"additionalProperties": false
			},
			"Result_HeliconeDataset-Array.string_": {
				"anyOf": [
					{
						"$ref": "#/components/schemas/ResultSuccess_HeliconeDataset-Array_"
					},
					{
						"$ref": "#/components/schemas/ResultError_string_"
					}
				]
			},
<<<<<<< HEAD
			"ResultSuccess_any_": {
=======
			"EvaluatorResult": {
				"properties": {
					"id": {
						"type": "string"
					},
					"created_at": {
						"type": "string"
					},
					"scoring_type": {
						"type": "string"
					},
					"llm_template": {},
					"organization_id": {
						"type": "string"
					},
					"updated_at": {
						"type": "string"
					},
					"name": {
						"type": "string"
					}
				},
				"required": [
					"id",
					"created_at",
					"scoring_type",
					"llm_template",
					"organization_id",
					"updated_at",
					"name"
				],
				"type": "object",
				"additionalProperties": false
			},
			"ResultSuccess_EvaluatorResult-Array_": {
				"properties": {
					"data": {
						"items": {
							"$ref": "#/components/schemas/EvaluatorResult"
						},
						"type": "array"
					},
					"error": {
						"type": "number",
						"enum": [
							null
						],
						"nullable": true
					}
				},
				"required": [
					"data",
					"error"
				],
				"type": "object",
				"additionalProperties": false
			},
			"Result_EvaluatorResult-Array.string_": {
				"anyOf": [
					{
						"$ref": "#/components/schemas/ResultSuccess_EvaluatorResult-Array_"
					},
					{
						"$ref": "#/components/schemas/ResultError_string_"
					}
				]
			},
			"ResultSuccess_boolean_": {
>>>>>>> 4945191f
				"properties": {
					"data": {},
					"error": {
						"type": "number",
						"enum": [
							null
						],
						"nullable": true
					}
				},
				"required": [
					"data",
					"error"
				],
				"type": "object",
				"additionalProperties": false
			},
			"TotalValuesForAllOfTime": {
				"properties": {
					"total_cost": {
						"type": "number",
						"format": "double"
					},
					"total_tokens": {
						"type": "number",
						"format": "double"
					},
					"total_requests": {
						"type": "number",
						"format": "double"
					}
				},
				"required": [
					"total_cost",
					"total_tokens",
					"total_requests"
				],
				"type": "object"
			},
			"ResultSuccess_TotalValuesForAllOfTime_": {
				"properties": {
					"data": {
						"$ref": "#/components/schemas/TotalValuesForAllOfTime"
					},
					"error": {
						"type": "number",
						"enum": [
							null
						],
						"nullable": true
					}
				},
				"required": [
					"data",
					"error"
				],
				"type": "object",
				"additionalProperties": false
			},
			"Result_TotalValuesForAllOfTime.string_": {
				"anyOf": [
					{
						"$ref": "#/components/schemas/ResultSuccess_TotalValuesForAllOfTime_"
					},
					{
						"$ref": "#/components/schemas/ResultError_string_"
					}
				]
			},
			"ModelUsageOverTime": {
				"properties": {
					"tokens": {
						"type": "number",
						"format": "double"
					},
					"date": {
						"type": "string"
					},
					"model": {
						"type": "string"
					}
				},
				"required": [
					"tokens",
					"date",
					"model"
				],
				"type": "object"
			},
<<<<<<< HEAD
			"ResultSuccess_ModelUsageOverTime-Array_": {
				"properties": {
					"data": {
						"items": {
							"$ref": "#/components/schemas/ModelUsageOverTime"
						},
						"type": "array"
=======
			"ResultSuccess_EvaluatorResult_": {
				"properties": {
					"data": {
						"$ref": "#/components/schemas/EvaluatorResult"
>>>>>>> 4945191f
					},
					"error": {
						"type": "number",
						"enum": [
							null
						],
						"nullable": true
					}
				},
				"required": [
					"data",
					"error"
				],
				"type": "object",
				"additionalProperties": false
			},
<<<<<<< HEAD
			"Result_ModelUsageOverTime-Array.string_": {
				"anyOf": [
					{
						"$ref": "#/components/schemas/ResultSuccess_ModelUsageOverTime-Array_"
=======
			"Result_EvaluatorResult.string_": {
				"anyOf": [
					{
						"$ref": "#/components/schemas/ResultSuccess_EvaluatorResult_"
>>>>>>> 4945191f
					},
					{
						"$ref": "#/components/schemas/ResultError_string_"
					}
				]
			},
<<<<<<< HEAD
			"ProviderUsageOverTime": {
				"properties": {
					"tokens": {
						"type": "number",
						"format": "double"
					},
					"date": {
						"type": "string"
					},
					"provider": {
						"type": "string"
					}
				},
				"required": [
					"tokens",
					"date",
					"provider"
				],
				"type": "object"
			},
			"ResultSuccess_ProviderUsageOverTime-Array_": {
				"properties": {
					"data": {
						"items": {
							"$ref": "#/components/schemas/ProviderUsageOverTime"
						},
						"type": "array"
					},
					"error": {
						"type": "number",
						"enum": [
							null
						],
						"nullable": true
					}
				},
				"required": [
					"data",
					"error"
=======
			"CreateEvaluatorParams": {
				"properties": {
					"scoring_type": {
						"type": "string"
					},
					"llm_template": {},
					"name": {
						"type": "string"
					}
				},
				"required": [
					"scoring_type",
					"llm_template",
					"name"
>>>>>>> 4945191f
				],
				"type": "object",
				"additionalProperties": false
			},
<<<<<<< HEAD
			"Result_ProviderUsageOverTime-Array.string_": {
				"anyOf": [
					{
						"$ref": "#/components/schemas/ResultSuccess_ProviderUsageOverTime-Array_"
					},
					{
						"$ref": "#/components/schemas/ResultError_string_"
					}
				]
			},
			"TimeSpan": {
				"type": "string",
				"enum": [
					"7d",
					"1m",
					"3m"
				],
				"description": "*\nFUTURE HELICONE DEVS ALL THE ROUTES HERE ARE CACHE UNAUTHENTICATED!! PLEASE DO NOT USE THE AUTH PARAM"
			},
			"ModelName": {
				"type": "string",
				"enum": [
					"gpt-3.5",
					"gpt-4o",
					"gpt-4o-mini",
					"gpt-4",
					"gpt-4-turbo",
					"claude-3-opus",
					"claude-3-sonnet",
					"claude-3-haiku",
					"claude-2",
					"open-mixtral",
					"Llama",
					"dall-e",
					"text-moderation",
					"text-embedding",
					"anthropic/claude-3.5-sonnet"
				]
			},
			"OpenStatsProviderName": {
				"type": "string",
				"enum": [
					"OPENAI",
					"ANTHROPIC",
					"OPENROUTER",
					"MISTRAL",
					"META"
				]
			},
			"DataIsBeautifulRequestBody": {
				"properties": {
					"provider": {
						"$ref": "#/components/schemas/OpenStatsProviderName"
					},
					"models": {
						"items": {
							"$ref": "#/components/schemas/ModelName"
						},
						"type": "array"
					},
					"timespan": {
						"$ref": "#/components/schemas/TimeSpan"
					}
				},
				"required": [
					"timespan"
				],
				"type": "object"
			},
			"TTFTvsPromptLength": {
				"properties": {
					"prompt_length": {
						"type": "number",
						"format": "double"
					},
					"ttft_normalized_p75": {
						"type": "number",
						"format": "double"
					},
					"ttft_normalized_p99": {
						"type": "number",
						"format": "double"
					},
					"ttft_normalized": {
						"type": "number",
						"format": "double"
					},
					"ttft_p75": {
						"type": "number",
						"format": "double"
					},
					"ttft_p99": {
						"type": "number",
						"format": "double"
					},
					"ttft": {
						"type": "number",
						"format": "double"
					}
				},
				"required": [
					"prompt_length",
					"ttft_normalized_p75",
					"ttft_normalized_p99",
					"ttft_normalized",
					"ttft_p75",
					"ttft_p99",
					"ttft"
				],
				"type": "object"
			},
			"ResultSuccess_TTFTvsPromptLength-Array_": {
				"properties": {
					"data": {
						"items": {
							"$ref": "#/components/schemas/TTFTvsPromptLength"
						},
						"type": "array"
					},
					"error": {
						"type": "number",
						"enum": [
							null
						],
						"nullable": true
=======
			"UpdateEvaluatorParams": {
				"properties": {
					"scoring_type": {
						"type": "string"
					},
					"llm_template": {}
				},
				"type": "object",
				"additionalProperties": false
			},
			"EvaluatorExperiment": {
				"properties": {
					"experiment_created_at": {
						"type": "string"
					},
					"experiment_id": {
						"type": "string"
>>>>>>> 4945191f
					}
				},
				"required": [
					"experiment_created_at",
					"experiment_id"
				],
<<<<<<< HEAD
				"type": "object",
				"additionalProperties": false
			},
			"Result_TTFTvsPromptLength-Array.string_": {
				"anyOf": [
					{
						"$ref": "#/components/schemas/ResultSuccess_TTFTvsPromptLength-Array_"
					},
					{
						"$ref": "#/components/schemas/ResultError_string_"
					}
				]
			},
			"ModelBreakdown": {
				"properties": {
					"percent": {
=======
				"type": "object"
			},
			"ResultSuccess_EvaluatorExperiment-Array_": {
				"properties": {
					"data": {
						"items": {
							"$ref": "#/components/schemas/EvaluatorExperiment"
						},
						"type": "array"
					},
					"error": {
>>>>>>> 4945191f
						"type": "number",
						"format": "double"
					},
					"matched_model": {
						"type": "string"
					}
				},
				"required": [
					"percent",
					"matched_model"
				],
<<<<<<< HEAD
				"type": "object"
=======
				"type": "object",
				"additionalProperties": false
			},
			"Result_EvaluatorExperiment-Array.string_": {
				"anyOf": [
					{
						"$ref": "#/components/schemas/ResultSuccess_EvaluatorExperiment-Array_"
					},
					{
						"$ref": "#/components/schemas/ResultError_string_"
					}
				]
>>>>>>> 4945191f
			},
			"ResultSuccess_ModelBreakdown-Array_": {
				"properties": {
					"data": {
						"items": {
							"$ref": "#/components/schemas/ModelBreakdown"
						},
						"type": "array"
					},
					"error": {
						"type": "number",
						"enum": [
							null
						],
						"nullable": true
					}
				},
				"required": [
					"data",
					"error"
				],
				"type": "object",
				"additionalProperties": false
			},
			"Result_ModelBreakdown-Array.string_": {
				"anyOf": [
					{
						"$ref": "#/components/schemas/ResultSuccess_ModelBreakdown-Array_"
					},
					{
						"$ref": "#/components/schemas/ResultError_string_"
					}
				]
			},
			"ModelCost": {
				"properties": {
					"percent": {
						"type": "number",
						"format": "double"
					},
					"matched_model": {
						"type": "string"
					}
				},
				"required": [
					"percent",
					"matched_model"
				],
				"type": "object"
			},
			"ResultSuccess_ModelCost-Array_": {
				"properties": {
					"data": {
						"items": {
							"$ref": "#/components/schemas/ModelCost"
						},
						"type": "array"
					},
					"error": {
						"type": "number",
						"enum": [
							null
						],
						"nullable": true
					}
				},
				"required": [
					"data",
					"error"
				],
				"type": "object",
				"additionalProperties": false
			},
			"Result_ModelCost-Array.string_": {
				"anyOf": [
					{
						"$ref": "#/components/schemas/ResultSuccess_ModelCost-Array_"
					},
					{
						"$ref": "#/components/schemas/ResultError_string_"
					}
				]
			},
			"ProviderBreakdown": {
				"properties": {
					"percent": {
						"type": "number",
						"format": "double"
					},
					"provider": {
						"type": "string"
					}
				},
				"required": [
					"percent",
					"provider"
				],
				"type": "object"
			},
			"ResultSuccess_ProviderBreakdown-Array_": {
				"properties": {
					"data": {
						"items": {
							"$ref": "#/components/schemas/ProviderBreakdown"
						},
						"type": "array"
					},
					"error": {
						"type": "number",
						"enum": [
							null
						],
						"nullable": true
					}
				},
				"required": [
					"data",
					"error"
				],
				"type": "object",
				"additionalProperties": false
			},
			"Result_ProviderBreakdown-Array.string_": {
				"anyOf": [
					{
						"$ref": "#/components/schemas/ResultSuccess_ProviderBreakdown-Array_"
					},
					{
						"$ref": "#/components/schemas/ResultError_string_"
					}
				]
			},
			"ModelBreakdownOverTime": {
				"allOf": [
					{
						"properties": {
							"date": {
								"type": "string"
							}
						},
						"required": [
							"date"
						],
						"type": "object"
					},
					{
						"$ref": "#/components/schemas/ModelBreakdown"
					}
				]
			},
			"ResultSuccess_ModelBreakdownOverTime-Array_": {
				"properties": {
					"data": {
						"items": {
							"$ref": "#/components/schemas/ModelBreakdownOverTime"
						},
						"type": "array"
					},
					"error": {
						"type": "number",
						"enum": [
							null
						],
						"nullable": true
					}
				},
				"required": [
					"data",
					"error"
				],
				"type": "object",
				"additionalProperties": false
			},
			"Result_ModelBreakdownOverTime-Array.string_": {
				"anyOf": [
					{
						"$ref": "#/components/schemas/ResultSuccess_ModelBreakdownOverTime-Array_"
					},
					{
						"$ref": "#/components/schemas/ResultError_string_"
					}
				]
			},
			"CustomerUsage": {
				"properties": {
					"id": {
						"type": "string"
					},
					"name": {
						"type": "string"
					},
					"cost": {
						"type": "number",
						"format": "double"
					},
					"count": {
						"type": "number",
						"format": "double"
					},
					"prompt_tokens": {
						"type": "number",
						"format": "double"
					},
					"completion_tokens": {
						"type": "number",
						"format": "double"
					}
				},
				"required": [
					"id",
					"name",
					"cost",
					"count",
					"prompt_tokens",
					"completion_tokens"
				],
				"type": "object",
				"additionalProperties": false
			},
			"Customer": {
				"properties": {
					"id": {
						"type": "string"
					},
					"name": {
						"type": "string"
					}
				},
				"required": [
					"id",
					"name"
				],
				"type": "object",
				"additionalProperties": false
			},
			"UpgradeToProRequest": {
				"properties": {
					"addons": {
						"properties": {
							"prompts": {
								"type": "boolean"
							},
							"alerts": {
								"type": "boolean"
							}
						},
						"type": "object"
					}
				},
				"type": "object",
				"additionalProperties": false
			},
			"ExperimentUsage": {
				"properties": {
					"model": {
						"type": "string"
					},
					"provider": {
						"type": "string"
					},
					"prompt_tokens": {
						"type": "number",
						"format": "double"
					},
					"completion_tokens": {
						"type": "number",
						"format": "double"
					},
					"total_count": {
						"type": "number",
						"format": "double"
					},
					"amount": {
						"type": "number",
						"format": "double"
					},
					"description": {
						"type": "string"
					},
					"totalCost": {
						"properties": {
							"prompt_token": {
								"type": "number",
								"format": "double"
							},
							"completion_token": {
								"type": "number",
								"format": "double"
							}
						},
						"required": [
							"prompt_token",
							"completion_token"
						],
						"type": "object"
					}
				},
				"required": [
					"model",
					"provider",
					"prompt_tokens",
					"completion_tokens",
					"total_count",
					"amount",
					"description",
					"totalCost"
				],
				"type": "object",
				"additionalProperties": false
			},
			"NewOrganizationParams": {
				"properties": {
					"tier": {
						"type": "string",
						"nullable": true
					},
					"subscription_status": {
						"type": "string",
						"nullable": true
					},
					"stripe_subscription_item_id": {
						"type": "string",
						"nullable": true
					},
					"stripe_subscription_id": {
						"type": "string",
						"nullable": true
					},
					"stripe_metadata": {
						"$ref": "#/components/schemas/Json"
					},
					"stripe_customer_id": {
						"type": "string",
						"nullable": true
					},
					"soft_delete": {
						"type": "boolean"
					},
					"size": {
						"type": "string",
						"nullable": true
					},
					"reseller_id": {
						"type": "string",
						"nullable": true
					},
					"request_limit": {
						"type": "number",
						"format": "double",
						"nullable": true
					},
					"referral": {
						"type": "string",
						"nullable": true
					},
					"percent_to_log": {
						"type": "number",
						"format": "double",
						"nullable": true
					},
					"owner": {
						"type": "string"
					},
					"organization_type": {
						"type": "string"
					},
					"org_provider_key": {
						"type": "string",
						"nullable": true
					},
					"name": {
						"type": "string"
					},
					"logo_path": {
						"type": "string",
						"nullable": true
					},
					"limits": {
						"allOf": [
							{
								"$ref": "#/components/schemas/Json"
							}
						],
						"nullable": true
					},
					"is_personal": {
						"type": "boolean"
					},
					"id": {
						"type": "string"
					},
					"icon": {
						"type": "string"
					},
					"has_onboarded": {
						"type": "boolean"
					},
					"domain": {
						"type": "string",
						"nullable": true
					},
					"created_at": {
						"type": "string",
						"nullable": true
					},
					"color": {
						"type": "string"
					}
				},
				"required": [
					"owner",
					"name"
				],
				"type": "object"
			},
			"Pick_NewOrganizationParams.name-or-color-or-icon-or-org_provider_key-or-limits-or-reseller_id-or-organization_type_": {
				"properties": {
					"name": {
						"type": "string"
					},
					"color": {
						"type": "string"
					},
					"icon": {
						"type": "string"
					},
					"limits": {
						"$ref": "#/components/schemas/Json"
					},
					"org_provider_key": {
						"type": "string"
					},
					"organization_type": {
						"type": "string"
					},
					"reseller_id": {
						"type": "string"
					}
				},
				"required": [
					"name"
				],
				"type": "object",
				"description": "From T, pick a set of properties whose keys are in the union K"
			},
			"UpdateOrganizationParams": {
				"allOf": [
					{
						"$ref": "#/components/schemas/Pick_NewOrganizationParams.name-or-color-or-icon-or-org_provider_key-or-limits-or-reseller_id-or-organization_type_"
					},
					{
						"properties": {
							"variant": {
								"type": "string"
							}
						},
						"type": "object"
					}
				]
			},
			"UIFilterRowTree": {
				"anyOf": [
					{
						"$ref": "#/components/schemas/UIFilterRowNode"
					},
					{
						"$ref": "#/components/schemas/FilterRow"
					}
				]
			},
			"UIFilterRowNode": {
				"properties": {
					"operator": {
						"type": "string",
						"enum": [
							"and",
							"or"
						]
					},
					"rows": {
						"items": {
							"$ref": "#/components/schemas/UIFilterRowTree"
						},
						"type": "array"
					}
				},
				"required": [
					"operator",
					"rows"
				],
				"type": "object",
				"additionalProperties": false
			},
			"FilterRow": {
				"properties": {
					"value": {
						"type": "string"
					},
					"operatorIdx": {
						"type": "number",
						"format": "double"
					},
					"filterMapIdx": {
						"type": "number",
						"format": "double"
					}
				},
				"required": [
					"value",
					"operatorIdx",
					"filterMapIdx"
				],
				"type": "object"
			},
			"OrganizationFilter": {
				"properties": {
					"softDelete": {
						"type": "boolean"
					},
					"createdAt": {
						"type": "string"
					},
					"filter": {
						"items": {
							"$ref": "#/components/schemas/UIFilterRowTree"
						},
						"type": "array"
					},
					"name": {
						"type": "string"
					},
					"id": {
						"type": "string"
					}
				},
				"required": [
					"softDelete",
					"filter",
					"name",
					"id"
				],
				"type": "object"
			},
			"OrganizationLayout": {
				"properties": {
					"filters": {
						"items": {
							"$ref": "#/components/schemas/OrganizationFilter"
						},
						"type": "array"
					},
					"type": {
						"type": "string"
					},
					"organization_id": {
						"type": "string"
					},
					"id": {
						"type": "string"
					}
				},
				"required": [
					"filters",
					"type",
					"organization_id",
					"id"
				],
				"type": "object"
			},
			"ResultSuccess_OrganizationLayout_": {
				"properties": {
					"data": {
						"$ref": "#/components/schemas/OrganizationLayout"
					},
					"error": {
						"type": "number",
						"enum": [
							null
						],
						"nullable": true
					}
				},
				"required": [
					"data",
					"error"
				],
				"type": "object",
				"additionalProperties": false
			},
			"Result_OrganizationLayout.string_": {
				"anyOf": [
					{
						"$ref": "#/components/schemas/ResultSuccess_OrganizationLayout_"
					},
					{
						"$ref": "#/components/schemas/ResultError_string_"
					}
				]
			},
			"OrganizationMember": {
				"properties": {
					"org_role": {
						"type": "string"
					},
					"member": {
						"type": "string"
					},
					"email": {
						"type": "string"
					}
				},
				"required": [
					"org_role",
					"member",
					"email"
				],
				"type": "object"
			},
			"ResultSuccess_OrganizationMember-Array_": {
				"properties": {
					"data": {
						"items": {
							"$ref": "#/components/schemas/OrganizationMember"
						},
						"type": "array"
					},
					"error": {
						"type": "number",
						"enum": [
							null
						],
						"nullable": true
					}
				},
				"required": [
					"data",
					"error"
				],
				"type": "object",
				"additionalProperties": false
			},
			"Result_OrganizationMember-Array.string_": {
				"anyOf": [
					{
						"$ref": "#/components/schemas/ResultSuccess_OrganizationMember-Array_"
					},
					{
						"$ref": "#/components/schemas/ResultError_string_"
					}
				]
			},
			"OrganizationOwner": {
				"properties": {
					"tier": {
						"type": "string"
					},
					"email": {
						"type": "string"
					}
				},
				"required": [
					"tier",
					"email"
				],
				"type": "object"
			},
			"ResultSuccess_OrganizationOwner-Array_": {
				"properties": {
					"data": {
						"items": {
							"$ref": "#/components/schemas/OrganizationOwner"
						},
						"type": "array"
					},
					"error": {
						"type": "number",
						"enum": [
							null
						],
<<<<<<< HEAD
						"nullable": true
					}
				},
=======
						"nullable": false
					},
					"promptVersion": {
						"type": "boolean",
						"enum": [
							true
						],
						"nullable": false
					},
					"responseBodies": {
						"type": "boolean",
						"enum": [
							true
						],
						"nullable": false
					},
					"score": {
						"type": "boolean",
						"enum": [
							true
						],
						"nullable": false
					}
				},
				"type": "object",
				"additionalProperties": false
			},
			"ResultSuccess__datasetId-string__": {
				"properties": {
					"data": {
						"properties": {
							"datasetId": {
								"type": "string"
							}
						},
						"required": [
							"datasetId"
						],
						"type": "object"
					},
					"error": {
						"type": "number",
						"enum": [
							null
						],
						"nullable": true
					}
				},
				"required": [
					"data",
					"error"
				],
				"type": "object",
				"additionalProperties": false
			},
			"Result__datasetId-string_.string_": {
				"anyOf": [
					{
						"$ref": "#/components/schemas/ResultSuccess__datasetId-string__"
					},
					{
						"$ref": "#/components/schemas/ResultError_string_"
					}
				]
			},
			"DatasetMetadata": {
				"properties": {
					"promptVersionId": {
						"type": "string"
					},
					"inputRecordsIds": {
						"items": {
							"type": "string"
						},
						"type": "array"
					}
				},
				"type": "object",
				"additionalProperties": false
			},
			"NewDatasetParams": {
				"properties": {
					"datasetName": {
						"type": "string"
					},
					"requestIds": {
						"items": {
							"type": "string"
						},
						"type": "array"
					},
					"datasetType": {
						"type": "string",
						"enum": [
							"experiment",
							"helicone"
						]
					},
					"meta": {
						"$ref": "#/components/schemas/DatasetMetadata"
					}
				},
				"required": [
					"datasetName",
					"requestIds",
					"datasetType"
				],
				"type": "object",
				"additionalProperties": false
			},
			"Pick_FilterLeaf.request-or-prompts_versions_": {
				"properties": {
					"request": {
						"$ref": "#/components/schemas/Partial_RequestTableToOperators_"
					},
					"prompts_versions": {
						"$ref": "#/components/schemas/Partial_PromptVersionsToOperators_"
					}
				},
				"type": "object",
				"description": "From T, pick a set of properties whose keys are in the union K"
			},
			"FilterLeafSubset_request-or-prompts_versions_": {
				"$ref": "#/components/schemas/Pick_FilterLeaf.request-or-prompts_versions_"
			},
			"DatasetFilterNode": {
				"anyOf": [
					{
						"$ref": "#/components/schemas/FilterLeafSubset_request-or-prompts_versions_"
					},
					{
						"$ref": "#/components/schemas/DatasetFilterBranch"
					},
					{
						"type": "string",
						"enum": [
							"all"
						]
					}
				]
			},
			"DatasetFilterBranch": {
				"properties": {
					"right": {
						"$ref": "#/components/schemas/DatasetFilterNode"
					},
					"operator": {
						"type": "string",
						"enum": [
							"or",
							"and"
						]
					},
					"left": {
						"$ref": "#/components/schemas/DatasetFilterNode"
					}
				},
				"required": [
					"right",
					"operator",
					"left"
				],
				"type": "object"
			},
			"RandomDatasetParams": {
				"properties": {
					"datasetName": {
						"type": "string"
					},
					"filter": {
						"$ref": "#/components/schemas/DatasetFilterNode"
					},
					"offset": {
						"type": "number",
						"format": "double"
					},
					"limit": {
						"type": "number",
						"format": "double"
					}
				},
				"required": [
					"datasetName",
					"filter"
				],
				"type": "object",
				"additionalProperties": false
			},
			"DatasetResult": {
				"properties": {
					"id": {
						"type": "string"
					},
					"name": {
						"type": "string"
					},
					"created_at": {
						"type": "string"
					},
					"meta": {
						"$ref": "#/components/schemas/DatasetMetadata"
					}
				},
				"required": [
					"id",
					"name",
					"created_at"
				],
				"type": "object",
				"additionalProperties": false
			},
			"ResultSuccess_DatasetResult-Array_": {
				"properties": {
					"data": {
						"items": {
							"$ref": "#/components/schemas/DatasetResult"
						},
						"type": "array"
					},
					"error": {
						"type": "number",
						"enum": [
							null
						],
						"nullable": true
					}
				},
				"required": [
					"data",
					"error"
				],
				"type": "object",
				"additionalProperties": false
			},
			"Result_DatasetResult-Array.string_": {
				"anyOf": [
					{
						"$ref": "#/components/schemas/ResultSuccess_DatasetResult-Array_"
					},
					{
						"$ref": "#/components/schemas/ResultError_string_"
					}
				]
			},
			"ResultSuccess___-Array_": {
				"properties": {
					"data": {
						"items": {
							"properties": {},
							"type": "object"
						},
						"type": "array"
					},
					"error": {
						"type": "number",
						"enum": [
							null
						],
						"nullable": true
					}
				},
>>>>>>> 4945191f
				"required": [
					"data",
					"error"
				],
<<<<<<< HEAD
=======
				"type": "object",
				"additionalProperties": false
			},
			"Result___-Array.string_": {
				"anyOf": [
					{
						"$ref": "#/components/schemas/ResultSuccess___-Array_"
					},
					{
						"$ref": "#/components/schemas/ResultError_string_"
					}
				]
			},
			"HeliconeDatasetMetadata": {
				"properties": {
					"promptVersionId": {
						"type": "string"
					},
					"inputRecordsIds": {
						"items": {
							"type": "string"
						},
						"type": "array"
					}
				},
				"type": "object",
				"additionalProperties": false
			},
			"NewHeliconeDatasetParams": {
				"properties": {
					"datasetName": {
						"type": "string"
					},
					"requestIds": {
						"items": {
							"type": "string"
						},
						"type": "array"
					},
					"meta": {
						"$ref": "#/components/schemas/HeliconeDatasetMetadata"
					}
				},
				"required": [
					"datasetName",
					"requestIds"
				],
				"type": "object",
				"additionalProperties": false
			},
			"MutateParams": {
				"properties": {
					"addRequests": {
						"items": {
							"type": "string"
						},
						"type": "array"
					},
					"removeRequests": {
						"items": {
							"type": "string"
						},
						"type": "array"
					}
				},
				"required": [
					"addRequests",
					"removeRequests"
				],
>>>>>>> 4945191f
				"type": "object",
				"additionalProperties": false
			},
			"Result_OrganizationOwner-Array.string_": {
				"anyOf": [
					{
						"$ref": "#/components/schemas/ResultSuccess_OrganizationOwner-Array_"
					},
					{
						"$ref": "#/components/schemas/ResultError_string_"
					}
				]
			},
			"ResultSuccess__score_key-string--score_sum-number--created_at_trunc-string_-Array_": {
				"properties": {
					"data": {
						"items": {
							"properties": {
								"created_at_trunc": {
									"type": "string"
								},
								"score_sum": {
									"type": "number",
									"format": "double"
								},
								"score_key": {
									"type": "string"
								}
							},
							"required": [
								"created_at_trunc",
								"score_sum",
								"score_key"
							],
							"type": "object"
						},
						"type": "array"
					},
					"error": {
						"type": "number",
						"enum": [
							null
						],
						"nullable": true
					}
				},
				"required": [
					"data",
					"error"
				],
				"type": "object",
				"additionalProperties": false
			},
			"Result__score_key-string--score_sum-number--created_at_trunc-string_-Array.string_": {
				"anyOf": [
					{
						"$ref": "#/components/schemas/ResultSuccess__score_key-string--score_sum-number--created_at_trunc-string_-Array_"
					},
					{
						"$ref": "#/components/schemas/ResultError_string_"
					}
				]
			},
			"RequestClickhouseFilterNode": {
				"anyOf": [
					{
						"$ref": "#/components/schemas/FilterLeafSubset_request_response_rmt_"
					},
					{
						"$ref": "#/components/schemas/RequestClickhouseFilterBranch"
					},
					{
						"type": "string",
						"enum": [
							"all"
						]
					}
				]
			},
			"RequestClickhouseFilterBranch": {
				"properties": {
					"right": {
						"$ref": "#/components/schemas/RequestClickhouseFilterNode"
					},
					"operator": {
						"type": "string",
						"enum": [
							"or",
							"and"
						]
					},
					"left": {
						"$ref": "#/components/schemas/RequestClickhouseFilterNode"
					}
				},
				"required": [
					"right",
					"operator",
					"left"
				],
				"type": "object"
			},
			"TimeIncrement": {
				"type": "string",
				"enum": [
					"min",
					"hour",
					"day",
					"week",
					"month",
					"year"
				]
			},
			"DataOverTimeRequest": {
				"properties": {
					"timeFilter": {
						"properties": {
							"end": {
								"type": "string"
							},
							"start": {
								"type": "string"
							}
						},
						"required": [
							"end",
							"start"
						],
						"type": "object"
					},
					"userFilter": {
						"$ref": "#/components/schemas/RequestClickhouseFilterNode"
					},
					"dbIncrement": {
						"$ref": "#/components/schemas/TimeIncrement"
					},
					"timeZoneDifference": {
						"type": "number",
						"format": "double"
					}
				},
				"required": [
					"timeFilter",
					"userFilter",
					"dbIncrement",
					"timeZoneDifference"
				],
				"type": "object",
				"additionalProperties": false
			},
			"MetricsData": {
				"properties": {
					"totalRequests": {
						"type": "number",
						"format": "double"
					},
					"requestCountPrevious24h": {
						"type": "number",
						"format": "double"
					},
					"requestVolumeChange": {
						"type": "number",
						"format": "double"
					},
					"errorRate24h": {
						"type": "number",
						"format": "double"
					},
					"errorRatePrevious24h": {
						"type": "number",
						"format": "double"
					},
					"errorRateChange": {
						"type": "number",
						"format": "double"
					},
					"averageLatency": {
						"type": "number",
						"format": "double"
					},
					"averageLatencyPerToken": {
						"type": "number",
						"format": "double"
					},
					"latencyChange": {
						"type": "number",
						"format": "double"
					},
					"latencyPerTokenChange": {
						"type": "number",
						"format": "double"
					},
					"recentRequestCount": {
						"type": "number",
						"format": "double"
					},
					"recentErrorCount": {
						"type": "number",
						"format": "double"
					}
				},
				"required": [
					"totalRequests",
					"requestCountPrevious24h",
					"requestVolumeChange",
					"errorRate24h",
					"errorRatePrevious24h",
					"errorRateChange",
					"averageLatency",
					"averageLatencyPerToken",
					"latencyChange",
					"latencyPerTokenChange",
					"recentRequestCount",
					"recentErrorCount"
				],
				"type": "object",
				"additionalProperties": false
			},
			"TimeSeriesDataPoint": {
				"properties": {
					"timestamp": {
						"type": "string",
						"format": "date-time"
					},
					"errorCount": {
						"type": "number",
						"format": "double"
					},
					"requestCount": {
						"type": "number",
						"format": "double"
					},
					"averageLatency": {
						"type": "number",
						"format": "double"
					},
					"averageLatencyPerCompletionToken": {
						"type": "number",
						"format": "double"
					}
				},
				"required": [
					"timestamp",
					"errorCount",
					"requestCount",
					"averageLatency",
					"averageLatencyPerCompletionToken"
				],
				"type": "object",
				"additionalProperties": false
			},
			"ProviderMetrics": {
				"properties": {
					"providerName": {
						"type": "string"
					},
					"metrics": {
						"allOf": [
							{
								"$ref": "#/components/schemas/MetricsData"
							},
							{
								"properties": {
									"timeSeriesData": {
										"items": {
											"$ref": "#/components/schemas/TimeSeriesDataPoint"
										},
										"type": "array"
									}
								},
								"required": [
									"timeSeriesData"
								],
								"type": "object"
							}
						]
					}
				},
				"required": [
					"providerName",
					"metrics"
				],
				"type": "object",
				"additionalProperties": false
			},
			"ResultSuccess_ProviderMetrics-Array_": {
				"properties": {
					"data": {
						"items": {
							"$ref": "#/components/schemas/ProviderMetrics"
						},
						"type": "array"
					},
					"error": {
						"type": "number",
						"enum": [
							null
						],
						"nullable": true
					}
				},
				"required": [
					"data",
					"error"
				],
				"type": "object",
				"additionalProperties": false
			},
			"Result_ProviderMetrics-Array.string_": {
				"anyOf": [
					{
						"$ref": "#/components/schemas/ResultSuccess_ProviderMetrics-Array_"
					},
					{
						"$ref": "#/components/schemas/ResultError_string_"
					}
				]
			},
			"ResultSuccess_ProviderMetrics_": {
				"properties": {
					"data": {
						"$ref": "#/components/schemas/ProviderMetrics"
					},
					"error": {
						"type": "number",
						"enum": [
							null
						],
						"nullable": true
					}
				},
				"required": [
					"data",
					"error"
				],
				"type": "object",
				"additionalProperties": false
			},
			"Result_ProviderMetrics.string_": {
				"anyOf": [
					{
						"$ref": "#/components/schemas/ResultSuccess_ProviderMetrics_"
					},
					{
						"$ref": "#/components/schemas/ResultError_string_"
					}
				]
			},
			"TimeFrame": {
				"type": "string",
				"enum": [
					"24h",
					"7d",
					"30d"
				]
			},
			"MetricStats": {
				"properties": {
					"p99": {
						"type": "number",
						"format": "double"
					},
					"p95": {
						"type": "number",
						"format": "double"
					},
					"p90": {
						"type": "number",
						"format": "double"
					},
					"max": {
						"type": "number",
						"format": "double"
					},
					"min": {
						"type": "number",
						"format": "double"
					},
					"median": {
						"type": "number",
						"format": "double"
					},
					"average": {
						"type": "number",
						"format": "double"
					}
				},
				"required": [
					"p99",
					"p95",
					"p90",
					"max",
					"min",
					"median",
					"average"
				],
				"type": "object"
			},
			"TokenMetricStats": {
				"allOf": [
					{
						"$ref": "#/components/schemas/MetricStats"
					},
					{
						"properties": {
							"medianPer1000Tokens": {
								"type": "number",
								"format": "double"
							}
						},
						"required": [
							"medianPer1000Tokens"
						],
						"type": "object"
					}
				]
			},
			"TimeSeriesMetric": {
				"properties": {
					"value": {
						"type": "number",
						"format": "double"
					},
					"timestamp": {
						"type": "string"
					}
				},
				"required": [
					"value",
					"timestamp"
				],
				"type": "object"
			},
			"Model": {
				"properties": {
					"timeSeriesData": {
						"properties": {
							"errorRate": {
								"items": {
									"$ref": "#/components/schemas/TimeSeriesMetric"
								},
								"type": "array"
							},
							"successRate": {
								"items": {
									"$ref": "#/components/schemas/TimeSeriesMetric"
								},
								"type": "array"
							},
							"ttft": {
								"items": {
									"$ref": "#/components/schemas/TimeSeriesMetric"
								},
								"type": "array"
							},
							"latency": {
								"items": {
									"$ref": "#/components/schemas/TimeSeriesMetric"
								},
								"type": "array"
							}
						},
						"required": [
							"errorRate",
							"successRate",
							"ttft",
							"latency"
						],
						"type": "object"
					},
					"requestStatus": {
						"properties": {
							"errorRate": {
								"type": "number",
								"format": "double"
							},
							"successRate": {
								"type": "number",
								"format": "double"
							}
						},
						"required": [
							"errorRate",
							"successRate"
						],
						"type": "object"
					},
					"geographicTtft": {
						"items": {
							"properties": {
								"median": {
									"type": "number",
									"format": "double"
								},
								"countryCode": {
									"type": "string"
								}
							},
							"required": [
								"median",
								"countryCode"
							],
							"type": "object"
						},
						"type": "array"
					},
					"geographicLatency": {
						"items": {
							"properties": {
								"median": {
									"type": "number",
									"format": "double"
								},
								"countryCode": {
									"type": "string"
								}
							},
							"required": [
								"median",
								"countryCode"
							],
							"type": "object"
						},
						"type": "array"
					},
					"feedback": {
						"properties": {
							"negativePercentage": {
								"type": "number",
								"format": "double"
							},
							"positivePercentage": {
								"type": "number",
								"format": "double"
							}
						},
						"required": [
							"negativePercentage",
							"positivePercentage"
						],
						"type": "object"
					},
					"costs": {
						"properties": {
							"completion_token": {
								"type": "number",
								"format": "double"
							},
							"prompt_token": {
								"type": "number",
								"format": "double"
							}
						},
						"required": [
							"completion_token",
							"prompt_token"
						],
						"type": "object"
					},
					"ttft": {
						"$ref": "#/components/schemas/MetricStats"
					},
					"latency": {
						"$ref": "#/components/schemas/TokenMetricStats"
					},
					"provider": {
						"type": "string"
					},
					"model": {
						"type": "string"
					}
				},
				"required": [
					"timeSeriesData",
					"requestStatus",
					"geographicTtft",
					"geographicLatency",
					"feedback",
					"costs",
					"ttft",
					"latency",
					"provider",
					"model"
				],
				"type": "object"
			},
			"ResultSuccess_Model-Array_": {
				"properties": {
					"data": {
						"items": {
							"$ref": "#/components/schemas/Model"
						},
						"type": "array"
					},
					"error": {
						"type": "number",
						"enum": [
							null
						],
						"nullable": true
					}
				},
				"required": [
					"data",
					"error"
				],
				"type": "object",
				"additionalProperties": false
			},
			"Result_Model-Array.string_": {
				"anyOf": [
					{
						"$ref": "#/components/schemas/ResultSuccess_Model-Array_"
					},
					{
						"$ref": "#/components/schemas/ResultError_string_"
					}
				]
			},
			"ModelsToCompare": {
				"properties": {
					"provider": {
						"type": "string"
					},
					"names": {
						"items": {
							"type": "string"
						},
						"type": "array"
					},
					"parent": {
						"type": "string"
					}
				},
				"required": [
					"provider",
					"names",
					"parent"
				],
				"type": "object"
			},
			"LlmType": {
				"type": "string",
				"enum": [
					"chat",
					"completion"
				]
			},
			"FunctionCall": {
				"properties": {
					"name": {
						"type": "string"
					},
					"arguments": {
						"additionalProperties": false,
						"type": "object"
					}
				},
				"type": "object",
				"additionalProperties": false
			},
			"ChatMessage": {
				"properties": {
					"role": {
						"type": "string"
					},
					"content": {
						"type": "string"
					},
					"function_call": {
						"$ref": "#/components/schemas/FunctionCall"
					}
				},
				"type": "object",
				"additionalProperties": false
			},
			"Request": {
				"properties": {
					"llm_type": {
						"$ref": "#/components/schemas/LlmType"
					},
					"model": {
						"type": "string"
					},
					"provider": {
						"type": "string"
					},
					"prompt": {
						"type": "string",
						"nullable": true
					},
					"max_tokens": {
						"type": "number",
						"format": "double",
						"nullable": true
					},
					"temperature": {
						"type": "number",
						"format": "double",
						"nullable": true
					},
					"top_p": {
						"type": "number",
						"format": "double",
						"nullable": true
					},
					"n": {
						"type": "number",
						"format": "double",
						"nullable": true
					},
					"stream": {
						"type": "boolean",
						"nullable": true
					},
					"stop": {
						"type": "string",
						"nullable": true
					},
					"presence_penalty": {
						"type": "number",
						"format": "double",
						"nullable": true
					},
					"frequency_penalty": {
						"type": "number",
						"format": "double",
						"nullable": true
					},
					"logprobs": {
						"type": "number",
						"format": "double",
						"nullable": true
					},
					"best_of": {
						"type": "number",
						"format": "double",
						"nullable": true
					},
					"logit_bias": {
						"additionalProperties": false,
						"type": "object",
						"nullable": true
					},
					"user": {
						"type": "string",
						"nullable": true
					},
					"messages": {
						"items": {
							"$ref": "#/components/schemas/ChatMessage"
						},
						"type": "array",
						"nullable": true
					},
					"tooLarge": {
						"type": "boolean"
					},
					"heliconeMessage": {
						"type": "string"
					}
				},
				"type": "object",
				"additionalProperties": false
			},
			"Record_number.string_": {
				"properties": {},
				"additionalProperties": {
					"type": "string"
				},
				"type": "object",
				"description": "Construct a type with a set of properties K of type T"
			},
			"ErrorInfo": {
				"properties": {
					"code": {
						"type": "string",
						"nullable": true
					},
					"message": {
						"type": "string",
						"nullable": true
					}
				},
				"type": "object",
				"additionalProperties": false
			},
			"Response": {
				"properties": {
					"completions": {
						"allOf": [
							{
								"$ref": "#/components/schemas/Record_number.string_"
							}
						],
						"nullable": true
					},
					"message": {
						"allOf": [
							{
								"$ref": "#/components/schemas/ChatMessage"
							}
						],
						"nullable": true
					},
					"error": {
						"allOf": [
							{
								"$ref": "#/components/schemas/ErrorInfo"
							}
						],
						"nullable": true
					},
					"model": {
						"type": "string",
						"nullable": true
					},
					"tooLarge": {
						"type": "boolean"
					},
					"heliconeMessage": {
						"type": "string"
					}
				},
				"type": "object",
				"additionalProperties": false
			},
			"LlmSchema": {
				"properties": {
					"request": {
						"$ref": "#/components/schemas/Request"
					},
					"response": {
						"allOf": [
							{
								"$ref": "#/components/schemas/Response"
							}
						],
						"nullable": true
					}
				},
				"required": [
					"request"
				],
				"type": "object",
				"additionalProperties": false
			},
			"Record_string.number_": {
				"properties": {},
				"additionalProperties": {
					"type": "number",
					"format": "double"
				},
				"type": "object",
				"description": "Construct a type with a set of properties K of type T"
			},
			"HeliconeRequest": {
				"properties": {
					"response_id": {
						"type": "string",
						"nullable": true,
						"example": "Happy"
					},
					"response_created_at": {
						"type": "string",
						"nullable": true
					},
					"response_body": {},
					"response_status": {
						"type": "number",
						"format": "double"
					},
					"response_model": {
						"type": "string",
						"nullable": true
					},
					"request_id": {
						"type": "string"
					},
					"request_created_at": {
						"type": "string"
					},
					"request_body": {},
					"request_path": {
						"type": "string"
					},
					"request_user_id": {
						"type": "string",
						"nullable": true
					},
					"request_properties": {
						"allOf": [
							{
								"$ref": "#/components/schemas/Record_string.string_"
							}
						],
						"nullable": true
					},
					"request_model": {
						"type": "string",
						"nullable": true
					},
					"model_override": {
						"type": "string",
						"nullable": true
					},
					"helicone_user": {
						"type": "string",
						"nullable": true
					},
					"provider": {
						"$ref": "#/components/schemas/Provider"
					},
					"delay_ms": {
						"type": "number",
						"format": "double",
						"nullable": true
					},
					"time_to_first_token": {
						"type": "number",
						"format": "double",
						"nullable": true
					},
					"total_tokens": {
						"type": "number",
						"format": "double",
						"nullable": true
					},
					"prompt_tokens": {
						"type": "number",
						"format": "double",
						"nullable": true
					},
					"completion_tokens": {
						"type": "number",
						"format": "double",
						"nullable": true
					},
					"prompt_id": {
						"type": "string",
						"nullable": true
					},
					"feedback_created_at": {
						"type": "string",
						"nullable": true
					},
					"feedback_id": {
						"type": "string",
						"nullable": true
					},
					"feedback_rating": {
						"type": "boolean",
						"nullable": true
					},
					"signed_body_url": {
						"type": "string",
						"nullable": true
					},
					"llmSchema": {
						"allOf": [
							{
								"$ref": "#/components/schemas/LlmSchema"
							}
						],
						"nullable": true
					},
					"country_code": {
						"type": "string",
						"nullable": true
					},
					"asset_ids": {
						"items": {
							"type": "string"
						},
						"type": "array",
						"nullable": true
					},
					"asset_urls": {
						"allOf": [
							{
								"$ref": "#/components/schemas/Record_string.string_"
							}
						],
						"nullable": true
					},
					"scores": {
						"allOf": [
							{
								"$ref": "#/components/schemas/Record_string.number_"
							}
						],
						"nullable": true
					},
					"costUSD": {
						"type": "number",
						"format": "double",
						"nullable": true
					},
					"properties": {
						"$ref": "#/components/schemas/Record_string.string_"
					},
					"assets": {
						"items": {
							"type": "string"
						},
						"type": "array"
					},
					"target_url": {
						"type": "string"
					}
				},
				"required": [
					"response_id",
					"response_created_at",
					"response_status",
					"response_model",
					"request_id",
					"request_created_at",
					"request_body",
					"request_path",
					"request_user_id",
					"request_properties",
					"request_model",
					"model_override",
					"helicone_user",
					"provider",
					"delay_ms",
					"time_to_first_token",
					"total_tokens",
					"prompt_tokens",
					"completion_tokens",
					"prompt_id",
					"llmSchema",
					"country_code",
					"asset_ids",
					"asset_urls",
					"scores",
					"properties",
					"assets",
					"target_url"
				],
				"type": "object",
				"additionalProperties": false
			},
			"ResultSuccess_HeliconeRequest-Array_": {
				"properties": {
					"data": {
						"items": {
							"$ref": "#/components/schemas/HeliconeRequest"
						},
						"type": "array"
					},
					"error": {
						"type": "number",
						"enum": [
							null
						],
						"nullable": true
					}
				},
				"required": [
					"data",
					"error"
				],
				"type": "object",
				"additionalProperties": false
			},
			"Result_HeliconeRequest-Array.string_": {
				"anyOf": [
					{
						"$ref": "#/components/schemas/ResultSuccess_HeliconeRequest-Array_"
					},
					{
						"$ref": "#/components/schemas/ResultError_string_"
					}
				]
			},
			"Partial_ResponseTableToOperators_": {
				"properties": {
					"body_tokens": {
						"$ref": "#/components/schemas/Partial_NumberOperators_"
					},
					"body_model": {
						"$ref": "#/components/schemas/Partial_TextOperators_"
					},
					"body_completion": {
						"$ref": "#/components/schemas/Partial_TextOperators_"
					},
					"status": {
						"$ref": "#/components/schemas/Partial_NumberOperators_"
					},
					"model": {
						"$ref": "#/components/schemas/Partial_TextOperators_"
					}
				},
				"type": "object",
				"description": "Make all properties in T optional"
			},
			"Partial_FeedbackTableToOperators_": {
				"properties": {
					"id": {
						"$ref": "#/components/schemas/Partial_NumberOperators_"
					},
					"created_at": {
						"$ref": "#/components/schemas/Partial_TimestampOperators_"
					},
					"rating": {
						"$ref": "#/components/schemas/Partial_BooleanOperators_"
					},
					"response_id": {
						"$ref": "#/components/schemas/Partial_TextOperators_"
					}
				},
				"type": "object",
				"description": "Make all properties in T optional"
			},
			"Partial_RequestResponseSearchToOperators_": {
				"properties": {
					"request_body_vector": {
						"$ref": "#/components/schemas/Partial_VectorOperators_"
					},
					"response_body_vector": {
						"$ref": "#/components/schemas/Partial_VectorOperators_"
					}
				},
				"type": "object",
				"description": "Make all properties in T optional"
			},
			"Partial_SessionsRequestResponseRMTToOperators_": {
				"properties": {
					"total_cost": {
						"$ref": "#/components/schemas/Partial_NumberOperators_"
					},
					"total_tokens": {
						"$ref": "#/components/schemas/Partial_NumberOperators_"
					}
				},
				"type": "object",
				"description": "Make all properties in T optional"
			},
			"Partial_CacheHitsTableToOperators_": {
				"properties": {
					"organization_id": {
						"$ref": "#/components/schemas/Partial_TextOperators_"
					},
					"request_id": {
						"$ref": "#/components/schemas/Partial_TextOperators_"
					},
					"latency": {
						"$ref": "#/components/schemas/Partial_NumberOperators_"
					},
					"completion_tokens": {
						"$ref": "#/components/schemas/Partial_NumberOperators_"
					},
					"prompt_tokens": {
						"$ref": "#/components/schemas/Partial_NumberOperators_"
					},
					"created_at": {
						"$ref": "#/components/schemas/Partial_TimestampOperatorsTyped_"
					}
				},
				"type": "object",
				"description": "Make all properties in T optional"
			},
			"Pick_FilterLeaf.feedback-or-request-or-response-or-properties-or-values-or-request_response_search-or-cache_hits-or-request_response_rmt-or-sessions_request_response_rmt_": {
				"properties": {
					"request_response_rmt": {
						"$ref": "#/components/schemas/Partial_RequestResponseRMTToOperators_"
					},
					"response": {
						"$ref": "#/components/schemas/Partial_ResponseTableToOperators_"
					},
					"request": {
						"$ref": "#/components/schemas/Partial_RequestTableToOperators_"
					},
					"feedback": {
						"$ref": "#/components/schemas/Partial_FeedbackTableToOperators_"
					},
					"request_response_search": {
						"$ref": "#/components/schemas/Partial_RequestResponseSearchToOperators_"
					},
					"sessions_request_response_rmt": {
						"$ref": "#/components/schemas/Partial_SessionsRequestResponseRMTToOperators_"
					},
					"cache_hits": {
						"$ref": "#/components/schemas/Partial_CacheHitsTableToOperators_"
					},
					"properties": {
						"properties": {},
						"additionalProperties": {
							"$ref": "#/components/schemas/Partial_TextOperators_"
						},
						"type": "object"
					},
					"values": {
						"properties": {},
						"additionalProperties": {
							"$ref": "#/components/schemas/Partial_TextOperators_"
						},
						"type": "object"
					}
				},
				"type": "object",
				"description": "From T, pick a set of properties whose keys are in the union K"
			},
			"FilterLeafSubset_feedback-or-request-or-response-or-properties-or-values-or-request_response_search-or-cache_hits-or-request_response_rmt-or-sessions_request_response_rmt_": {
				"$ref": "#/components/schemas/Pick_FilterLeaf.feedback-or-request-or-response-or-properties-or-values-or-request_response_search-or-cache_hits-or-request_response_rmt-or-sessions_request_response_rmt_"
			},
			"RequestFilterNode": {
				"anyOf": [
					{
						"$ref": "#/components/schemas/FilterLeafSubset_feedback-or-request-or-response-or-properties-or-values-or-request_response_search-or-cache_hits-or-request_response_rmt-or-sessions_request_response_rmt_"
					},
					{
						"$ref": "#/components/schemas/RequestFilterBranch"
					},
					{
						"type": "string",
						"enum": [
							"all"
						]
					}
				]
			},
			"RequestFilterBranch": {
				"properties": {
					"right": {
						"$ref": "#/components/schemas/RequestFilterNode"
					},
					"operator": {
						"type": "string",
						"enum": [
							"or",
							"and"
						]
					},
					"left": {
						"$ref": "#/components/schemas/RequestFilterNode"
					}
				},
				"required": [
					"right",
					"operator",
					"left"
				],
				"type": "object"
			},
			"SortDirection": {
				"type": "string",
				"enum": [
					"asc",
					"desc"
				]
			},
			"SortLeafRequest": {
				"properties": {
					"random": {
						"type": "boolean",
						"enum": [
							true
						],
						"nullable": false
					},
					"created_at": {
						"$ref": "#/components/schemas/SortDirection"
					},
					"cache_created_at": {
						"$ref": "#/components/schemas/SortDirection"
					},
					"latency": {
						"$ref": "#/components/schemas/SortDirection"
					},
					"last_active": {
						"$ref": "#/components/schemas/SortDirection"
					},
					"total_tokens": {
						"$ref": "#/components/schemas/SortDirection"
					},
					"completion_tokens": {
						"$ref": "#/components/schemas/SortDirection"
					},
					"prompt_tokens": {
						"$ref": "#/components/schemas/SortDirection"
					},
					"user_id": {
						"$ref": "#/components/schemas/SortDirection"
					},
					"body_model": {
						"$ref": "#/components/schemas/SortDirection"
					},
					"is_cached": {
						"$ref": "#/components/schemas/SortDirection"
					},
					"request_prompt": {
						"$ref": "#/components/schemas/SortDirection"
					},
					"response_text": {
						"$ref": "#/components/schemas/SortDirection"
					},
					"properties": {
						"properties": {},
						"additionalProperties": {
							"$ref": "#/components/schemas/SortDirection"
						},
						"type": "object"
					},
					"values": {
						"properties": {},
						"additionalProperties": {
							"$ref": "#/components/schemas/SortDirection"
						},
						"type": "object"
					}
				},
				"type": "object",
				"additionalProperties": false
			},
			"RequestQueryParams": {
				"properties": {
					"filter": {
						"$ref": "#/components/schemas/RequestFilterNode"
					},
					"offset": {
						"type": "number",
						"format": "double"
					},
					"limit": {
						"type": "number",
						"format": "double"
					},
					"sort": {
						"$ref": "#/components/schemas/SortLeafRequest"
					},
					"isCached": {
						"type": "boolean"
					},
					"includeInputs": {
						"type": "boolean"
					},
					"isPartOfExperiment": {
						"type": "boolean"
					},
					"isScored": {
						"type": "boolean"
					}
				},
				"required": [
					"filter"
				],
				"type": "object",
				"additionalProperties": false
			},
			"ResultSuccess_HeliconeRequest_": {
				"properties": {
					"data": {
						"$ref": "#/components/schemas/HeliconeRequest"
					},
					"error": {
						"type": "number",
						"enum": [
							null
						],
						"nullable": true
					}
				},
				"required": [
					"data",
					"error"
				],
				"type": "object",
				"additionalProperties": false
			},
			"Result_HeliconeRequest.string_": {
				"anyOf": [
					{
						"$ref": "#/components/schemas/ResultSuccess_HeliconeRequest_"
					},
					{
						"$ref": "#/components/schemas/ResultError_string_"
					}
				]
			},
			"HeliconeRequestAsset": {
				"properties": {
					"assetUrl": {
						"type": "string"
					}
				},
				"required": [
					"assetUrl"
				],
				"type": "object",
				"additionalProperties": false
			},
			"ResultSuccess_HeliconeRequestAsset_": {
				"properties": {
					"data": {
						"$ref": "#/components/schemas/HeliconeRequestAsset"
					},
					"error": {
						"type": "number",
						"enum": [
							null
						],
						"nullable": true
					}
				},
				"required": [
					"data",
					"error"
				],
				"type": "object",
				"additionalProperties": false
			},
			"Result_HeliconeRequestAsset.string_": {
				"anyOf": [
					{
						"$ref": "#/components/schemas/ResultSuccess_HeliconeRequestAsset_"
					},
					{
						"$ref": "#/components/schemas/ResultError_string_"
					}
				]
			},
			"Record_string.number-or-boolean-or-undefined_": {
				"properties": {},
				"additionalProperties": {
					"anyOf": [
						{
							"type": "number",
							"format": "double"
						},
						{
							"type": "boolean"
						}
					]
				},
				"type": "object",
				"description": "Construct a type with a set of properties K of type T"
			},
			"Scores": {
				"$ref": "#/components/schemas/Record_string.number-or-boolean-or-undefined_"
			},
			"ScoreRequest": {
				"properties": {
					"scores": {
						"$ref": "#/components/schemas/Scores"
					}
				},
				"required": [
					"scores"
				],
				"type": "object",
				"additionalProperties": false
			},
			"SessionResult": {
				"properties": {
					"created_at": {
						"type": "string"
					},
					"latest_request_created_at": {
						"type": "string"
					},
					"session_id": {
						"type": "string"
					},
					"session_name": {
						"type": "string"
					},
					"total_cost": {
						"type": "number",
						"format": "double"
					},
					"total_requests": {
						"type": "number",
						"format": "double"
					},
					"prompt_tokens": {
						"type": "number",
						"format": "double"
					},
					"completion_tokens": {
						"type": "number",
						"format": "double"
					},
					"total_tokens": {
						"type": "number",
						"format": "double"
					}
				},
				"required": [
					"created_at",
					"latest_request_created_at",
					"session_id",
					"session_name",
					"total_cost",
					"total_requests",
					"prompt_tokens",
					"completion_tokens",
					"total_tokens"
				],
				"type": "object",
				"additionalProperties": false
			},
			"ResultSuccess_SessionResult-Array_": {
				"properties": {
					"data": {
						"items": {
							"$ref": "#/components/schemas/SessionResult"
						},
						"type": "array"
					},
					"error": {
						"type": "number",
						"enum": [
							null
						],
						"nullable": true
					}
				},
				"required": [
					"data",
					"error"
				],
				"type": "object",
				"additionalProperties": false
			},
			"Result_SessionResult-Array.string_": {
				"anyOf": [
					{
						"$ref": "#/components/schemas/ResultSuccess_SessionResult-Array_"
					},
					{
						"$ref": "#/components/schemas/ResultError_string_"
					}
				]
			},
			"SessionQueryParams": {
				"properties": {
					"search": {
						"type": "string"
					},
					"timeFilter": {
						"properties": {
							"endTimeUnixMs": {
								"type": "number",
								"format": "double"
							},
							"startTimeUnixMs": {
								"type": "number",
								"format": "double"
							}
						},
						"required": [
							"endTimeUnixMs",
							"startTimeUnixMs"
						],
						"type": "object"
					},
					"nameEquals": {
						"type": "string"
					},
					"timezoneDifference": {
						"type": "number",
						"format": "double"
					},
					"filter": {
						"$ref": "#/components/schemas/RequestFilterNode"
					}
				},
				"required": [
					"search",
					"timeFilter",
					"timezoneDifference",
					"filter"
				],
				"type": "object",
				"additionalProperties": false
			},
			"SessionNameResult": {
				"properties": {
					"name": {
						"type": "string"
					},
					"created_at": {
						"type": "string"
					},
					"total_cost": {
						"type": "number",
						"format": "double"
					},
					"last_used": {
						"type": "string"
					},
					"first_used": {
						"type": "string"
					},
					"session_count": {
						"type": "number",
						"format": "double"
					}
				},
				"required": [
					"name",
					"created_at",
					"total_cost",
					"last_used",
					"first_used",
					"session_count"
				],
				"type": "object",
				"additionalProperties": false
			},
			"ResultSuccess_SessionNameResult-Array_": {
				"properties": {
					"data": {
						"items": {
							"$ref": "#/components/schemas/SessionNameResult"
						},
						"type": "array"
					},
					"error": {
						"type": "number",
						"enum": [
							null
						],
						"nullable": true
					}
				},
				"required": [
					"data",
					"error"
				],
				"type": "object",
				"additionalProperties": false
			},
			"Result_SessionNameResult-Array.string_": {
				"anyOf": [
					{
						"$ref": "#/components/schemas/ResultSuccess_SessionNameResult-Array_"
					},
					{
						"$ref": "#/components/schemas/ResultError_string_"
					}
				]
			},
			"SessionNameQueryParams": {
				"properties": {
					"nameContains": {
						"type": "string"
					},
					"timezoneDifference": {
						"type": "number",
						"format": "double"
					},
					"pSize": {
						"type": "string",
						"enum": [
							"p50",
							"p75",
							"p95",
							"p99",
							"p99.9"
						]
					},
					"useInterquartile": {
						"type": "boolean"
					}
				},
				"required": [
					"nameContains",
					"timezoneDifference"
				],
				"type": "object",
				"additionalProperties": false
			},
			"HistogramRow": {
				"properties": {
					"range_start": {
						"type": "string"
					},
					"range_end": {
						"type": "string"
					},
					"value": {
						"type": "number",
						"format": "double"
					}
				},
				"required": [
					"range_start",
					"range_end",
					"value"
				],
				"type": "object",
				"additionalProperties": false
			},
			"SessionMetrics": {
				"properties": {
					"session_count": {
						"items": {
							"$ref": "#/components/schemas/HistogramRow"
						},
						"type": "array"
					},
					"session_duration": {
						"items": {
							"$ref": "#/components/schemas/HistogramRow"
						},
						"type": "array"
					},
					"session_cost": {
						"items": {
							"$ref": "#/components/schemas/HistogramRow"
						},
						"type": "array"
					}
				},
				"required": [
					"session_count",
					"session_duration",
					"session_cost"
				],
				"type": "object",
				"additionalProperties": false
			},
			"ResultSuccess_SessionMetrics_": {
				"properties": {
					"data": {
						"$ref": "#/components/schemas/SessionMetrics"
					},
					"error": {
						"type": "number",
						"enum": [
							null
						],
						"nullable": true
					}
				},
				"required": [
					"data",
					"error"
				],
				"type": "object",
				"additionalProperties": false
			},
			"Result_SessionMetrics.string_": {
				"anyOf": [
					{
						"$ref": "#/components/schemas/ResultSuccess_SessionMetrics_"
					},
					{
						"$ref": "#/components/schemas/ResultError_string_"
					}
				]
			},
			"UserMetricsResult": {
				"properties": {
					"user_id": {
						"type": "string"
					},
					"active_for": {
						"type": "number",
						"format": "double"
					},
					"first_active": {
						"type": "string"
					},
					"last_active": {
						"type": "string"
					},
					"total_requests": {
						"type": "number",
						"format": "double"
					},
					"average_requests_per_day_active": {
						"type": "number",
						"format": "double"
					},
					"average_tokens_per_request": {
						"type": "number",
						"format": "double"
					},
					"total_completion_tokens": {
						"type": "number",
						"format": "double"
					},
					"total_prompt_tokens": {
						"type": "number",
						"format": "double"
					},
					"cost": {
						"type": "number",
						"format": "double"
					}
				},
				"required": [
					"user_id",
					"active_for",
					"first_active",
					"last_active",
					"total_requests",
					"average_requests_per_day_active",
					"average_tokens_per_request",
					"total_completion_tokens",
					"total_prompt_tokens",
					"cost"
				],
				"type": "object",
				"additionalProperties": false
			},
			"ResultSuccess_UserMetricsResult-Array_": {
				"properties": {
					"data": {
						"items": {
							"$ref": "#/components/schemas/UserMetricsResult"
						},
						"type": "array"
					},
					"error": {
						"type": "number",
						"enum": [
							null
						],
						"nullable": true
					}
				},
				"required": [
					"data",
					"error"
				],
				"type": "object",
				"additionalProperties": false
			},
			"Result_UserMetricsResult-Array.string_": {
				"anyOf": [
					{
						"$ref": "#/components/schemas/ResultSuccess_UserMetricsResult-Array_"
					},
					{
						"$ref": "#/components/schemas/ResultError_string_"
					}
				]
			},
			"Partial_UserMetricsToOperators_": {
				"properties": {
					"user_id": {
						"$ref": "#/components/schemas/Partial_TextOperators_"
					},
					"last_active": {
						"$ref": "#/components/schemas/Partial_TimestampOperators_"
					},
					"total_requests": {
						"$ref": "#/components/schemas/Partial_NumberOperators_"
					},
					"active_for": {
						"$ref": "#/components/schemas/Partial_NumberOperators_"
					},
					"average_requests_per_day_active": {
						"$ref": "#/components/schemas/Partial_NumberOperators_"
					},
					"average_tokens_per_request": {
						"$ref": "#/components/schemas/Partial_NumberOperators_"
					},
					"total_completion_tokens": {
						"$ref": "#/components/schemas/Partial_NumberOperators_"
					},
					"total_prompt_tokens": {
						"$ref": "#/components/schemas/Partial_NumberOperators_"
					},
					"cost": {
						"$ref": "#/components/schemas/Partial_NumberOperators_"
					}
				},
				"type": "object",
				"description": "Make all properties in T optional"
			},
			"Pick_FilterLeaf.user_metrics-or-request_response_rmt_": {
				"properties": {
					"request_response_rmt": {
						"$ref": "#/components/schemas/Partial_RequestResponseRMTToOperators_"
					},
					"user_metrics": {
						"$ref": "#/components/schemas/Partial_UserMetricsToOperators_"
					}
				},
				"type": "object",
				"description": "From T, pick a set of properties whose keys are in the union K"
			},
			"FilterLeafSubset_user_metrics-or-request_response_rmt_": {
				"$ref": "#/components/schemas/Pick_FilterLeaf.user_metrics-or-request_response_rmt_"
			},
			"UserFilterNode": {
				"anyOf": [
					{
						"$ref": "#/components/schemas/FilterLeafSubset_user_metrics-or-request_response_rmt_"
					},
					{
						"$ref": "#/components/schemas/UserFilterBranch"
					},
					{
						"type": "string",
						"enum": [
							"all"
						]
					}
				]
			},
			"UserFilterBranch": {
				"properties": {
					"right": {
						"$ref": "#/components/schemas/UserFilterNode"
					},
					"operator": {
						"type": "string",
						"enum": [
							"or",
							"and"
						]
					},
					"left": {
						"$ref": "#/components/schemas/UserFilterNode"
					}
				},
				"required": [
					"right",
					"operator",
					"left"
				],
				"type": "object"
			},
			"UserMetricsQueryParams": {
				"properties": {
					"filter": {
						"$ref": "#/components/schemas/UserFilterNode"
					},
					"offset": {
						"type": "number",
						"format": "double"
					},
					"limit": {
						"type": "number",
						"format": "double"
					},
					"timeFilter": {
						"properties": {
							"endTimeUnixSeconds": {
								"type": "number",
								"format": "double"
							},
							"startTimeUnixSeconds": {
								"type": "number",
								"format": "double"
							}
						},
						"required": [
							"endTimeUnixSeconds",
							"startTimeUnixSeconds"
						],
						"type": "object"
					},
					"timeZoneDifferenceMinutes": {
						"type": "number",
						"format": "double"
					}
				},
				"required": [
					"filter",
					"offset",
					"limit"
				],
				"type": "object",
				"additionalProperties": false
			},
			"ResultSuccess__count-number--prompt_tokens-number--completion_tokens-number--user_id-string--cost_usd-number_-Array_": {
				"properties": {
					"data": {
						"items": {
							"properties": {
								"cost_usd": {
									"type": "number",
									"format": "double"
								},
								"user_id": {
									"type": "string"
								},
								"completion_tokens": {
									"type": "number",
									"format": "double"
								},
								"prompt_tokens": {
									"type": "number",
									"format": "double"
								},
								"count": {
									"type": "number",
									"format": "double"
								}
							},
							"required": [
								"cost_usd",
								"user_id",
								"completion_tokens",
								"prompt_tokens",
								"count"
							],
							"type": "object"
						},
						"type": "array"
					},
					"error": {
						"type": "number",
						"enum": [
							null
						],
						"nullable": true
					}
				},
				"required": [
					"data",
					"error"
				],
				"type": "object",
				"additionalProperties": false
			},
			"Result__count-number--prompt_tokens-number--completion_tokens-number--user_id-string--cost_usd-number_-Array.string_": {
				"anyOf": [
					{
						"$ref": "#/components/schemas/ResultSuccess__count-number--prompt_tokens-number--completion_tokens-number--user_id-string--cost_usd-number_-Array_"
					},
					{
						"$ref": "#/components/schemas/ResultError_string_"
					}
				]
			},
			"UserQueryParams": {
				"properties": {
					"userIds": {
						"items": {
							"type": "string"
						},
						"type": "array"
					},
					"timeFilter": {
						"properties": {
							"endTimeUnixSeconds": {
								"type": "number",
								"format": "double"
							},
							"startTimeUnixSeconds": {
								"type": "number",
								"format": "double"
							}
						},
						"required": [
							"endTimeUnixSeconds",
							"startTimeUnixSeconds"
						],
						"type": "object"
					}
				},
				"type": "object",
				"additionalProperties": false
			}
		},
		"securitySchemes": {
			"api_key": {
				"type": "apiKey",
				"name": "authorization",
				"in": "header"
			}
		}
	},
	"info": {
		"title": "helicone-api",
		"version": "1.0.0",
		"license": {
			"name": "MIT"
		},
		"contact": {}
	},
	"paths": {
		"/v1/evals/query": {
			"post": {
				"operationId": "QueryEvals",
				"responses": {
					"200": {
						"description": "Ok",
						"content": {
							"application/json": {
								"schema": {
									"$ref": "#/components/schemas/Result_Eval-Array.string_"
								}
							}
						}
					}
				},
				"tags": [
					"Evals"
				],
				"security": [
					{
						"api_key": []
					}
				],
				"parameters": [],
				"requestBody": {
					"required": true,
					"content": {
						"application/json": {
							"schema": {
								"$ref": "#/components/schemas/EvalQueryParams"
							}
						}
					}
				}
			}
		},
		"/v1/evals/scores": {
			"get": {
				"operationId": "GetEvalScores",
				"responses": {
					"200": {
						"description": "Ok",
						"content": {
							"application/json": {
								"schema": {
									"$ref": "#/components/schemas/Result_string-Array.string_"
								}
							}
						}
					}
				},
				"tags": [
					"Evals"
				],
				"security": [
					{
						"api_key": []
					}
				],
				"parameters": []
			}
		},
		"/v1/evals/{requestId}": {
			"post": {
				"operationId": "AddEval",
				"responses": {
					"200": {
						"description": "Ok",
						"content": {
							"application/json": {
								"schema": {
									"$ref": "#/components/schemas/Result_null.string_"
								}
							}
						}
					}
				},
				"tags": [
					"Evals"
				],
				"security": [
					{
						"api_key": []
					}
				],
				"parameters": [
					{
						"in": "path",
						"name": "requestId",
						"required": true,
						"schema": {
							"type": "string"
						}
					}
				],
				"requestBody": {
					"required": true,
					"content": {
						"application/json": {
							"schema": {
								"properties": {
									"score": {
										"type": "number",
										"format": "double"
									},
									"name": {
										"type": "string"
									}
								},
								"required": [
									"score",
									"name"
								],
								"type": "object"
							}
						}
					}
				}
			}
		},
		"/v1/evals/score-distributions/query": {
			"post": {
				"operationId": "QueryScoreDistributions",
				"responses": {
					"200": {
						"description": "Ok",
						"content": {
							"application/json": {
								"schema": {
									"$ref": "#/components/schemas/Result_ScoreDistribution-Array.string_"
								}
							}
						}
					}
				},
				"tags": [
					"Evals"
				],
				"security": [
					{
						"api_key": []
					}
				],
				"parameters": [],
				"requestBody": {
					"required": true,
					"content": {
						"application/json": {
							"schema": {
								"$ref": "#/components/schemas/EvalQueryParams"
							}
						}
					}
				}
			}
		},
		"/v1/webhooks": {
			"post": {
				"operationId": "NewWebhook",
				"responses": {
					"200": {
						"description": "Ok",
						"content": {
							"application/json": {
								"schema": {
									"anyOf": [
										{
											"$ref": "#/components/schemas/ResultSuccess_unknown_"
										},
										{
											"$ref": "#/components/schemas/ResultError_unknown_"
										}
									]
								}
							}
						}
					}
				},
				"tags": [
					"Webhooks"
				],
				"security": [
					{
						"api_key": []
					}
				],
				"parameters": [],
				"requestBody": {
					"required": true,
					"content": {
						"application/json": {
							"schema": {
								"$ref": "#/components/schemas/WebhookData"
							}
						}
					}
				}
			},
			"get": {
				"operationId": "GetWebhooks",
				"responses": {
					"200": {
						"description": "Ok",
						"content": {
							"application/json": {
								"schema": {
									"$ref": "#/components/schemas/Result__id-string--created_at-string--destination-string--version-string--config-string--hmac_key-string_-Array.string_"
								}
							}
						}
					}
				},
				"tags": [
					"Webhooks"
				],
				"security": [
					{
						"api_key": []
					}
				],
				"parameters": []
			}
		},
		"/v1/webhooks/{webhookId}": {
			"delete": {
				"operationId": "DeleteWebhook",
				"responses": {
					"200": {
						"description": "Ok",
						"content": {
							"application/json": {
								"schema": {
									"$ref": "#/components/schemas/Result_null.string_"
								}
							}
						}
					}
				},
				"tags": [
					"Webhooks"
				],
				"security": [
					{
						"api_key": []
					}
				],
				"parameters": [
					{
						"in": "path",
						"name": "webhookId",
						"required": true,
						"schema": {
							"type": "string"
						}
					}
				]
			}
		},
		"/v1/public/waitlist/experiments": {
			"post": {
				"operationId": "AddToWaitlist",
				"responses": {
					"200": {
						"description": "Ok",
						"content": {
							"application/json": {
								"schema": {
									"anyOf": [
										{
											"$ref": "#/components/schemas/ResultSuccess_unknown_"
										},
										{
											"$ref": "#/components/schemas/ResultError_any_"
										}
									]
								}
							}
						}
					}
				},
				"tags": [
					"Waitlist"
				],
				"security": [],
				"parameters": [],
				"requestBody": {
					"required": true,
					"content": {
						"application/json": {
							"schema": {
								"properties": {
									"email": {
										"type": "string"
									}
								},
								"required": [
									"email"
								],
								"type": "object"
							}
						}
					}
				}
			}
		},
		"/v1/vault/add": {
			"post": {
				"operationId": "AddKey",
				"responses": {
					"200": {
						"description": "Ok",
						"content": {
							"application/json": {
								"schema": {
									"$ref": "#/components/schemas/Result__id-string_.string_"
								}
							}
						}
					}
				},
				"tags": [
					"Vault"
				],
				"security": [
					{
						"api_key": []
					}
				],
				"parameters": [],
				"requestBody": {
					"required": true,
					"content": {
						"application/json": {
							"schema": {
								"$ref": "#/components/schemas/AddVaultKeyParams"
							}
						}
					}
				}
			}
		},
		"/v1/vault/keys": {
			"get": {
				"operationId": "GetKeys",
				"responses": {
					"200": {
						"description": "Ok",
						"content": {
							"application/json": {
								"schema": {
									"$ref": "#/components/schemas/Result_DecryptedProviderKey-Array.string_"
								}
							}
						}
					}
				},
				"tags": [
					"Vault"
				],
				"security": [
					{
						"api_key": []
					}
				],
				"parameters": []
			}
		},
		"/v1/vault/key/{providerKeyId}": {
			"get": {
				"operationId": "GetKeyById",
				"responses": {
					"200": {
						"description": "Ok",
						"content": {
							"application/json": {
								"schema": {
									"$ref": "#/components/schemas/Result_DecryptedProviderKey.string_"
								}
							}
						}
					}
				},
				"tags": [
					"Vault"
				],
				"security": [
					{
						"api_key": []
					}
				],
				"parameters": [
					{
						"in": "path",
						"name": "providerKeyId",
						"required": true,
						"schema": {
							"type": "string"
						}
					}
				]
			}
		},
		"/v1/vault/update/{id}": {
			"patch": {
				"operationId": "UpdateKey",
				"responses": {
					"200": {
						"description": "Ok",
						"content": {
							"application/json": {
								"schema": {
									"$ref": "#/components/schemas/Result_null.string_"
								}
							}
						}
					}
				},
				"tags": [
					"Vault"
				],
				"security": [
					{
						"api_key": []
					}
				],
				"parameters": [
					{
						"in": "path",
						"name": "id",
						"required": true,
						"schema": {
							"type": "string"
						}
					}
				],
				"requestBody": {
					"required": true,
					"content": {
						"application/json": {
							"schema": {
								"properties": {
									"active": {
										"type": "boolean"
									},
									"name": {
										"type": "string"
									},
									"key": {
										"type": "string"
									}
								},
								"type": "object"
							}
						}
					}
				}
			}
		},
		"/v1/prompt/query": {
			"post": {
				"operationId": "GetPrompts",
				"responses": {
					"200": {
						"description": "Ok",
						"content": {
							"application/json": {
								"schema": {
									"$ref": "#/components/schemas/Result_PromptsResult-Array.string_"
								}
							}
						}
					}
				},
				"tags": [
					"Prompt"
				],
				"security": [
					{
						"api_key": []
					}
				],
				"parameters": [],
				"requestBody": {
					"required": true,
					"content": {
						"application/json": {
							"schema": {
								"$ref": "#/components/schemas/PromptsQueryParams"
							}
						}
					}
				}
			}
		},
		"/v1/prompt/{promptId}/query": {
			"post": {
				"operationId": "GetPrompt",
				"responses": {
					"200": {
						"description": "Ok",
						"content": {
							"application/json": {
								"schema": {
									"$ref": "#/components/schemas/Result_PromptResult.string_"
								}
							}
						}
					}
				},
				"tags": [
					"Prompt"
				],
				"security": [
					{
						"api_key": []
					}
				],
				"parameters": [
					{
						"in": "path",
						"name": "promptId",
						"required": true,
						"schema": {
							"type": "string"
						}
					}
				],
				"requestBody": {
					"required": true,
					"content": {
						"application/json": {
							"schema": {
								"$ref": "#/components/schemas/PromptQueryParams"
							}
						}
					}
				}
			}
		},
		"/v1/prompt/{promptId}": {
			"delete": {
				"operationId": "DeletePrompt",
				"responses": {
					"204": {
						"description": "No content"
					}
				},
				"tags": [
					"Prompt"
				],
				"security": [
					{
						"api_key": []
					}
				],
				"parameters": [
					{
						"in": "path",
						"name": "promptId",
						"required": true,
						"schema": {
							"type": "string"
						}
					}
				]
			}
		},
		"/v1/prompt/create": {
			"post": {
				"operationId": "CreatePrompt",
				"responses": {
					"200": {
						"description": "Ok",
						"content": {
							"application/json": {
								"schema": {
									"$ref": "#/components/schemas/Result_CreatePromptResponse.string_"
								}
							}
						}
					}
				},
				"tags": [
					"Prompt"
				],
				"security": [
					{
						"api_key": []
					}
				],
				"parameters": [],
				"requestBody": {
					"required": true,
					"content": {
						"application/json": {
							"schema": {
								"properties": {
									"metadata": {
										"$ref": "#/components/schemas/Record_string.any_"
									},
									"prompt": {
										"properties": {
											"messages": {
												"items": {},
												"type": "array"
											},
											"model": {
												"type": "string"
											}
										},
										"required": [
											"messages",
											"model"
										],
										"type": "object"
									},
									"userDefinedId": {
										"type": "string"
									}
								},
								"required": [
									"metadata",
									"prompt",
									"userDefinedId"
								],
								"type": "object"
							}
						}
					}
				}
			}
		},
		"/v1/prompt/version/{promptVersionId}/subversion": {
			"post": {
				"operationId": "CreateSubversion",
				"responses": {
					"200": {
						"description": "Ok",
						"content": {
							"application/json": {
								"schema": {
									"$ref": "#/components/schemas/Result_PromptVersionResult.string_"
								}
							}
						}
					}
				},
				"tags": [
					"Prompt"
				],
				"security": [
					{
						"api_key": []
					}
				],
				"parameters": [
					{
						"in": "path",
						"name": "promptVersionId",
						"required": true,
						"schema": {
							"type": "string"
						}
					}
				],
				"requestBody": {
					"required": true,
					"content": {
						"application/json": {
							"schema": {
								"$ref": "#/components/schemas/PromptCreateSubversionParams"
							}
						}
					}
				}
			}
		},
		"/v1/prompt/version/{promptVersionId}/promote": {
			"post": {
				"operationId": "PromotePromptVersionToProduction",
				"responses": {
					"200": {
						"description": "Ok",
						"content": {
							"application/json": {
								"schema": {
									"$ref": "#/components/schemas/Result_PromptVersionResult.string_"
								}
							}
						}
					}
				},
				"tags": [
					"Prompt"
				],
				"security": [
					{
						"api_key": []
					}
				],
				"parameters": [
					{
						"in": "path",
						"name": "promptVersionId",
						"required": true,
						"schema": {
							"type": "string"
						}
					}
				],
				"requestBody": {
					"required": true,
					"content": {
						"application/json": {
							"schema": {
								"properties": {
									"previousProductionVersionId": {
										"type": "string"
									}
								},
								"required": [
									"previousProductionVersionId"
								],
								"type": "object"
							}
						}
					}
				}
			}
		},
		"/v1/prompt/version/{promptVersionId}/inputs/query": {
			"post": {
				"operationId": "GetInputs",
				"responses": {
					"200": {
						"description": "Ok",
						"content": {
							"application/json": {
								"schema": {
									"$ref": "#/components/schemas/Result_PromptInputRecord-Array.string_"
								}
							}
						}
					}
				},
				"tags": [
					"Prompt"
				],
				"security": [
					{
						"api_key": []
					}
				],
				"parameters": [
					{
						"in": "path",
						"name": "promptVersionId",
						"required": true,
						"schema": {
							"type": "string"
						}
					}
				],
				"requestBody": {
					"required": true,
					"content": {
						"application/json": {
							"schema": {
								"properties": {
									"random": {
										"type": "boolean"
									},
									"limit": {
										"type": "number",
										"format": "double"
									}
								},
								"required": [
									"limit"
								],
								"type": "object"
							}
						}
					}
				}
			}
		},
		"/v1/prompt/{promptId}/experiments": {
			"get": {
				"operationId": "GetPromptExperiments",
				"responses": {
					"200": {
						"description": "Ok",
						"content": {
							"application/json": {
								"schema": {
									"$ref": "#/components/schemas/Result__id-string--created_at-string--num_hypotheses-number--dataset-string--meta-Record_string.any__-Array.string_"
								}
							}
						}
					}
				},
				"tags": [
					"Prompt"
				],
				"security": [
					{
						"api_key": []
					}
				],
				"parameters": [
					{
						"in": "path",
						"name": "promptId",
						"required": true,
						"schema": {
							"type": "string"
						}
					}
				]
			}
		},
		"/v1/prompt/{promptId}/versions/query": {
			"post": {
				"operationId": "GetPromptVersions",
				"responses": {
					"200": {
						"description": "Ok",
						"content": {
							"application/json": {
								"schema": {
									"$ref": "#/components/schemas/Result_PromptVersionResult-Array.string_"
								}
							}
						}
					}
				},
				"tags": [
					"Prompt"
				],
				"security": [
					{
						"api_key": []
					}
				],
				"parameters": [
					{
						"in": "path",
						"name": "promptId",
						"required": true,
						"schema": {
							"type": "string"
						}
					}
				],
				"requestBody": {
					"required": true,
					"content": {
						"application/json": {
							"schema": {
								"$ref": "#/components/schemas/PromptVersionsQueryParams"
							}
						}
					}
				}
			}
		},
		"/v1/prompt/version/{promptVersionId}": {
			"get": {
				"operationId": "GetPromptVersion",
				"responses": {
					"200": {
						"description": "Ok",
						"content": {
							"application/json": {
								"schema": {
									"$ref": "#/components/schemas/Result_PromptVersionResult.string_"
								}
							}
						}
					}
				},
				"tags": [
					"Prompt"
				],
				"security": [
					{
						"api_key": []
					}
				],
				"parameters": [
					{
						"in": "path",
						"name": "promptVersionId",
						"required": true,
						"schema": {
							"type": "string"
						}
					}
				]
			},
			"delete": {
				"operationId": "DeletePromptVersion",
				"responses": {
					"200": {
						"description": "Ok",
						"content": {
							"application/json": {
								"schema": {
									"$ref": "#/components/schemas/Result_null.string_"
								}
							}
						}
					}
				},
				"tags": [
					"Prompt"
				],
				"security": [
					{
						"api_key": []
					}
				],
				"parameters": [
					{
						"in": "path",
						"name": "promptVersionId",
						"required": true,
						"schema": {
							"type": "string"
						}
					}
				]
			}
		},
		"/v1/prompt/{user_defined_id}/compile": {
			"post": {
				"operationId": "GetPromptVersionsCompiled",
				"responses": {
					"200": {
						"description": "Ok",
						"content": {
							"application/json": {
								"schema": {
									"$ref": "#/components/schemas/Result_PromptVersionResultCompiled.string_"
								}
							}
						}
					}
				},
				"tags": [
					"Prompt"
				],
				"security": [
					{
						"api_key": []
					}
				],
				"parameters": [
					{
						"in": "path",
						"name": "user_defined_id",
						"required": true,
						"schema": {
							"type": "string"
						}
					}
				],
				"requestBody": {
					"required": true,
					"content": {
						"application/json": {
							"schema": {
								"$ref": "#/components/schemas/PromptVersiosQueryParamsCompiled"
							}
						}
					}
				}
			}
		},
		"/v1/prompt/{user_defined_id}/template": {
			"post": {
				"operationId": "GetPromptVersionTemplates",
				"responses": {
					"200": {
						"description": "Ok",
						"content": {
							"application/json": {
								"schema": {
									"$ref": "#/components/schemas/Result_PromptVersionResultFilled.string_"
								}
							}
						}
					}
				},
				"tags": [
					"Prompt"
				],
				"security": [
					{
						"api_key": []
					}
				],
				"parameters": [
					{
						"in": "path",
						"name": "user_defined_id",
						"required": true,
						"schema": {
							"type": "string"
						}
					}
				],
				"requestBody": {
					"required": true,
					"content": {
						"application/json": {
							"schema": {
								"$ref": "#/components/schemas/PromptVersiosQueryParamsCompiled"
							}
						}
					}
				}
			}
		},
		"/v1/admin/feature-flags": {
			"post": {
				"operationId": "UpdateFeatureFlags",
				"responses": {
					"204": {
						"description": "No content"
					}
				},
				"tags": [
					"Admin"
				],
				"security": [
					{
						"api_key": []
					}
				],
				"parameters": [],
				"requestBody": {
					"required": true,
					"content": {
						"application/json": {
							"schema": {
								"properties": {
									"orgId": {
										"type": "string"
									},
									"flag": {
										"type": "string"
									}
								},
								"required": [
									"orgId",
									"flag"
								],
								"type": "object"
							}
						}
					}
				}
			},
			"delete": {
				"operationId": "DeleteFeatureFlag",
				"responses": {
					"204": {
						"description": "No content"
					}
				},
				"tags": [
					"Admin"
				],
				"security": [
					{
						"api_key": []
					}
				],
				"parameters": [],
				"requestBody": {
					"required": true,
					"content": {
						"application/json": {
							"schema": {
								"properties": {
									"orgId": {
										"type": "string"
									},
									"flag": {
										"type": "string"
									}
								},
								"required": [
									"orgId",
									"flag"
								],
								"type": "object"
							}
						}
					}
				}
			}
		},
		"/v1/admin/feature-flags/query": {
			"post": {
				"operationId": "GetFeatureFlags",
				"responses": {
					"200": {
						"description": "Ok",
						"content": {
							"application/json": {
								"schema": {
									"$ref": "#/components/schemas/Result__organization_id-string--name-string--flags-string-Array_-Array.string_"
								}
							}
						}
					}
				},
				"tags": [
					"Admin"
				],
				"security": [
					{
						"api_key": []
					}
				],
				"parameters": []
			}
		},
		"/v1/admin/orgs/top-usage": {
			"post": {
				"operationId": "GetTopOrgsByUsage",
				"responses": {
					"200": {
						"description": "Ok",
						"content": {
							"application/json": {
								"schema": {
									"properties": {
										"organizations": {
											"items": {
												"properties": {
													"usage": {
														"properties": {
															"all_time_count": {
																"type": "number",
																"format": "double"
															},
															"monthly_usage": {
																"items": {
																	"properties": {
																		"requestCount": {
																			"type": "number",
																			"format": "double"
																		},
																		"month": {
																			"type": "string"
																		}
																	},
																	"required": [
																		"requestCount",
																		"month"
																	],
																	"type": "object"
																},
																"type": "array"
															},
															"requests_last_30_days": {
																"type": "number",
																"format": "double"
															},
															"total_requests": {
																"type": "number",
																"format": "double"
															}
														},
														"required": [
															"all_time_count",
															"monthly_usage",
															"requests_last_30_days",
															"total_requests"
														],
														"type": "object"
													},
													"organization": {
														"properties": {
															"members": {
																"items": {
																	"properties": {
																		"last_sign_in_at": {
																			"type": "string",
																			"nullable": true
																		},
																		"role": {
																			"type": "string"
																		},
																		"name": {
																			"type": "string"
																		},
																		"email": {
																			"type": "string"
																		},
																		"id": {
																			"type": "string"
																		}
																	},
																	"required": [
																		"last_sign_in_at",
																		"role",
																		"name",
																		"email",
																		"id"
																	],
																	"type": "object"
																},
																"type": "array"
															},
															"subscription_status": {
																"type": "string",
																"nullable": true
															},
															"stripe_subscription_id": {
																"type": "string",
																"nullable": true
															},
															"stripe_customer_id": {
																"type": "string",
																"nullable": true
															},
															"tier": {
																"type": "string"
															},
															"owner": {
																"type": "string"
															},
															"created_at": {
																"type": "string"
															},
															"name": {
																"type": "string"
															},
															"id": {
																"type": "string"
															}
														},
														"required": [
															"members",
															"subscription_status",
															"stripe_subscription_id",
															"stripe_customer_id",
															"tier",
															"owner",
															"created_at",
															"name",
															"id"
														],
														"type": "object"
													}
												},
												"required": [
													"usage",
													"organization"
												],
												"type": "object"
											},
											"type": "array"
										}
									},
									"required": [
										"organizations"
									],
									"type": "object"
								}
							}
						}
					}
				},
				"tags": [
					"Admin"
				],
				"security": [
					{
						"api_key": []
					}
				],
				"parameters": [],
				"requestBody": {
					"required": true,
					"content": {
						"application/json": {
							"schema": {
								"properties": {
									"minRequests": {
										"type": "number",
										"format": "double"
									},
									"limit": {
										"type": "number",
										"format": "double"
									}
								},
								"required": [
									"minRequests",
									"limit"
								],
								"type": "object"
							}
						}
					}
				}
			}
		},
		"/v1/admin/orgs/top": {
			"post": {
				"operationId": "GetTopOrgs",
				"responses": {
					"200": {
						"description": "Ok",
						"content": {
							"application/json": {
								"schema": {
									"items": {
										"properties": {
											"ct": {
												"type": "number",
												"format": "double"
											},
											"organization_id": {
												"type": "string"
											},
											"members": {
												"items": {
													"properties": {
														"last_active": {
															"type": "string"
														},
														"role": {
															"type": "string"
														},
														"email": {
															"type": "string"
														},
														"id": {
															"type": "string"
														}
													},
													"required": [
														"last_active",
														"role",
														"email",
														"id"
													],
													"type": "object"
												},
												"type": "array"
											},
											"name": {
												"type": "string"
											},
											"owner_last_login": {
												"type": "string"
											},
											"owner_email": {
												"type": "string"
											},
											"tier": {
												"type": "string"
											},
											"id": {
												"type": "string"
											},
											"overTime": {
												"items": {
													"properties": {
														"organization_id": {
															"type": "string"
														},
														"dt": {
															"type": "string"
														},
														"count": {
															"type": "number",
															"format": "double"
														}
													},
													"required": [
														"organization_id",
														"dt",
														"count"
													],
													"type": "object"
												},
												"type": "array"
											}
										},
										"required": [
											"ct",
											"organization_id",
											"members",
											"name",
											"owner_last_login",
											"owner_email",
											"tier",
											"id",
											"overTime"
										],
										"type": "object"
									},
									"type": "array"
								}
							}
						}
					}
				},
				"tags": [
					"Admin"
				],
				"security": [
					{
						"api_key": []
					}
				],
				"parameters": [],
				"requestBody": {
					"required": true,
					"content": {
						"application/json": {
							"schema": {
								"properties": {
									"emailContains": {
										"items": {
											"type": "string"
										},
										"type": "array"
									},
									"orgsNameContains": {
										"items": {
											"type": "string"
										},
										"type": "array"
									},
									"orgsId": {
										"items": {
											"type": "string"
										},
										"type": "array"
									},
									"tier": {
										"type": "string",
										"enum": [
											"all",
											"pro",
											"free",
											"growth",
											"enterprise"
										]
									},
									"endDate": {
										"type": "string"
									},
									"startDate": {
										"type": "string"
									}
								},
								"required": [
									"tier",
									"endDate",
									"startDate"
								],
								"type": "object"
							}
						}
					}
				}
			}
		},
		"/v1/admin/admins/query": {
			"get": {
				"operationId": "GetAdmins",
				"responses": {
					"200": {
						"description": "Ok",
						"content": {
							"application/json": {
								"schema": {
									"items": {
										"properties": {
											"user_id": {
												"type": "string",
												"nullable": true
											},
											"user_email": {
												"type": "string",
												"nullable": true
											},
											"id": {
												"type": "number",
												"format": "double"
											},
											"created_at": {
												"type": "string"
											}
										},
										"required": [
											"user_id",
											"user_email",
											"id",
											"created_at"
										],
										"type": "object"
									},
									"type": "array"
								}
							}
						}
					}
				},
				"tags": [
					"Admin"
				],
				"security": [
					{
						"api_key": []
					}
				],
				"parameters": []
			}
		},
		"/v1/admin/whodis": {
			"post": {
				"operationId": "Whodis",
				"responses": {
					"200": {
						"description": "Ok",
						"content": {
							"application/json": {
								"schema": {
									"properties": {
										"organizations": {
											"items": {
												"properties": {
													"usage": {
														"properties": {
															"all_time_count": {
																"type": "number",
																"format": "double"
															},
															"monthly_usage": {
																"items": {
																	"properties": {
																		"requestCount": {
																			"type": "number",
																			"format": "double"
																		},
																		"month": {
																			"type": "string"
																		}
																	},
																	"required": [
																		"requestCount",
																		"month"
																	],
																	"type": "object"
																},
																"type": "array"
															},
															"requests_last_30_days": {
																"type": "number",
																"format": "double"
															},
															"total_requests": {
																"type": "number",
																"format": "double"
															}
														},
														"required": [
															"all_time_count",
															"monthly_usage",
															"requests_last_30_days",
															"total_requests"
														],
														"type": "object"
													},
													"organization": {
														"properties": {
															"members": {
																"items": {
																	"properties": {
																		"last_sign_in_at": {
																			"type": "string",
																			"nullable": true
																		},
																		"role": {
																			"type": "string"
																		},
																		"name": {
																			"type": "string"
																		},
																		"email": {
																			"type": "string"
																		},
																		"id": {
																			"type": "string"
																		}
																	},
																	"required": [
																		"last_sign_in_at",
																		"role",
																		"name",
																		"email",
																		"id"
																	],
																	"type": "object"
																},
																"type": "array"
															},
															"subscription_status": {
																"type": "string",
																"nullable": true
															},
															"stripe_subscription_id": {
																"type": "string",
																"nullable": true
															},
															"stripe_customer_id": {
																"type": "string",
																"nullable": true
															},
															"tier": {
																"type": "string"
															},
															"owner": {
																"type": "string"
															},
															"created_at": {
																"type": "string"
															},
															"name": {
																"type": "string"
															},
															"id": {
																"type": "string"
															}
														},
														"required": [
															"members",
															"subscription_status",
															"stripe_subscription_id",
															"stripe_customer_id",
															"tier",
															"owner",
															"created_at",
															"name",
															"id"
														],
														"type": "object"
													}
												},
												"required": [
													"usage",
													"organization"
												],
												"type": "object"
											},
											"type": "array"
										}
									},
									"required": [
										"organizations"
									],
									"type": "object"
								}
							}
						}
					}
				},
				"tags": [
					"Admin"
				],
				"security": [
					{
						"api_key": []
					}
				],
				"parameters": [],
				"requestBody": {
					"required": true,
					"content": {
						"application/json": {
							"schema": {
								"properties": {
									"email": {
										"type": "string"
									},
									"userId": {
										"type": "string"
									},
									"organizationId": {
										"type": "string"
									}
								},
								"type": "object"
							}
						}
					}
				}
			}
		},
		"/v1/admin/settings/{name}": {
			"get": {
				"operationId": "GetSetting",
				"responses": {
					"200": {
						"description": "Ok",
						"content": {
							"application/json": {
								"schema": {
									"$ref": "#/components/schemas/Setting"
								}
							}
						}
					}
				},
				"tags": [
					"Admin"
				],
				"security": [
					{
						"api_key": []
					}
				],
				"parameters": [
					{
						"in": "path",
						"name": "name",
						"required": true,
						"schema": {
							"$ref": "#/components/schemas/SettingName"
						}
					}
				]
			}
		},
		"/v1/admin/azure/run-test": {
			"post": {
				"operationId": "AzureTest",
				"responses": {
					"200": {
						"description": "Ok",
						"content": {
							"application/json": {
								"schema": {
									"properties": {
										"fetchParams": {
											"properties": {
												"body": {
													"type": "string"
												},
												"headers": {
													"properties": {},
													"additionalProperties": {
														"type": "string"
													},
													"type": "object"
												},
												"url": {
													"$ref": "#/components/schemas/url.URL"
												}
											},
											"required": [
												"body",
												"headers",
												"url"
											],
											"type": "object"
										},
										"resultText": {
											"type": "string"
										}
									},
									"required": [
										"fetchParams",
										"resultText"
									],
									"type": "object"
								}
							}
						}
					}
				},
				"tags": [
					"Admin"
				],
				"security": [
					{
						"api_key": []
					}
				],
				"parameters": [],
				"requestBody": {
					"required": true,
					"content": {
						"application/json": {
							"schema": {
								"properties": {
									"requestBody": {}
								},
								"required": [
									"requestBody"
								],
								"type": "object"
							}
						}
					}
				}
			}
		},
		"/v1/admin/settings": {
			"post": {
				"operationId": "UpdateSetting",
				"responses": {
					"204": {
						"description": "No content"
					}
				},
				"tags": [
					"Admin"
				],
				"security": [
					{
						"api_key": []
					}
				],
				"parameters": [],
				"requestBody": {
					"required": true,
					"content": {
						"application/json": {
							"schema": {
								"properties": {
									"settings": {
										"$ref": "#/components/schemas/Setting"
									},
									"name": {
										"$ref": "#/components/schemas/SettingName"
									}
								},
								"required": [
									"settings",
									"name"
								],
								"type": "object"
							}
						}
					}
				}
			}
		},
		"/v1/admin/orgs/query": {
			"post": {
				"operationId": "FindAllOrgs",
				"responses": {
					"200": {
						"description": "Ok",
						"content": {
							"application/json": {
								"schema": {
									"properties": {
										"orgs": {
											"items": {
												"properties": {
													"id": {
														"type": "string"
													},
													"name": {
														"type": "string"
													}
												},
												"required": [
													"id",
													"name"
												],
												"type": "object"
											},
											"type": "array"
										}
									},
									"required": [
										"orgs"
									],
									"type": "object"
								}
							}
						}
					}
				},
				"tags": [
					"Admin"
				],
				"security": [
					{
						"api_key": []
					}
				],
				"parameters": [],
				"requestBody": {
					"required": true,
					"content": {
						"application/json": {
							"schema": {
								"properties": {
									"orgName": {
										"type": "string"
									}
								},
								"required": [
									"orgName"
								],
								"type": "object"
							}
						}
					}
				}
			}
		},
		"/v1/admin/orgs/over-time/query": {
			"post": {
				"operationId": "NewOrgsOverTime",
				"responses": {
					"200": {
						"description": "Ok",
						"content": {
							"application/json": {
								"schema": {
									"properties": {
										"usersOverTime": {
											"items": {
												"properties": {
													"day": {
														"type": "string"
													},
													"count": {
														"type": "string"
													}
												},
												"required": [
													"day",
													"count"
												],
												"type": "object"
											},
											"type": "array"
										},
										"newUsersOvertime": {
											"items": {
												"properties": {
													"day": {
														"type": "string"
													},
													"count": {
														"type": "string"
													}
												},
												"required": [
													"day",
													"count"
												],
												"type": "object"
											},
											"type": "array"
										},
										"newOrgsOvertime": {
											"items": {
												"properties": {
													"day": {
														"type": "string"
													},
													"count": {
														"type": "string"
													}
												},
												"required": [
													"day",
													"count"
												],
												"type": "object"
											},
											"type": "array"
										}
									},
									"required": [
										"usersOverTime",
										"newUsersOvertime",
										"newOrgsOvertime"
									],
									"type": "object"
								}
							}
						}
					}
				},
				"tags": [
					"Admin"
				],
				"security": [
					{
						"api_key": []
					}
				],
				"parameters": [],
				"requestBody": {
					"required": true,
					"content": {
						"application/json": {
							"schema": {
								"properties": {
									"groupBy": {
										"type": "string",
										"enum": [
											"hour",
											"day",
											"week",
											"month"
										]
									},
									"timeFilter": {
										"type": "string",
										"enum": [
											"1 days",
											"7 days",
											"1 month",
											"3 months",
											"6 months",
											"12 months",
											"24 months"
										]
									}
								},
								"required": [
									"groupBy",
									"timeFilter"
								],
								"type": "object"
							}
						}
					}
				}
			}
		},
		"/v1/admin/admins/org/query": {
			"post": {
				"operationId": "AddAdminsToOrg",
				"responses": {
					"204": {
						"description": "No content"
					}
				},
				"tags": [
					"Admin"
				],
				"security": [
					{
						"api_key": []
					}
				],
				"parameters": [],
				"requestBody": {
					"required": true,
					"content": {
						"application/json": {
							"schema": {
								"properties": {
									"adminIds": {
										"items": {
											"type": "string"
										},
										"type": "array"
									},
									"orgId": {
										"type": "string"
									}
								},
								"required": [
									"adminIds",
									"orgId"
								],
								"type": "object"
							}
						}
					}
				}
			}
		},
		"/v1/admin/alert_banners": {
			"post": {
				"operationId": "CreateAlertBanner",
				"responses": {
					"204": {
						"description": "No content"
					}
				},
				"tags": [
					"Admin"
				],
				"security": [
					{
						"api_key": []
					}
				],
				"parameters": [],
				"requestBody": {
					"required": true,
					"content": {
						"application/json": {
							"schema": {
								"properties": {
									"message": {
										"type": "string"
									},
									"title": {
										"type": "string"
									}
								},
								"required": [
									"message",
									"title"
								],
								"type": "object"
							}
						}
					}
				}
			},
			"patch": {
				"operationId": "UpdateAlertBanner",
				"responses": {
					"204": {
						"description": "No content"
					}
				},
				"tags": [
					"Admin"
				],
				"security": [
					{
						"api_key": []
					}
				],
				"parameters": [],
				"requestBody": {
					"required": true,
					"content": {
						"application/json": {
							"schema": {
								"properties": {
									"active": {
										"type": "boolean"
									},
									"id": {
										"type": "number",
										"format": "double"
									}
								},
								"required": [
									"active",
									"id"
								],
								"type": "object"
							}
						}
					}
				}
			}
		},
		"/v2/experiment/new": {
			"post": {
				"operationId": "CreateNewExperiment",
				"responses": {
					"200": {
						"description": "Ok",
						"content": {
							"application/json": {
								"schema": {
									"$ref": "#/components/schemas/Result__experimentId-string_.string_"
								}
							}
						}
					}
				},
				"tags": [
					"Experiment"
				],
				"security": [
					{
						"api_key": []
					}
				],
				"parameters": [],
				"requestBody": {
					"required": true,
					"content": {
						"application/json": {
							"schema": {
								"properties": {
									"originalPromptVersion": {
										"type": "string"
									},
									"name": {
										"type": "string"
									}
								},
								"required": [
									"originalPromptVersion",
									"name"
								],
								"type": "object"
							}
						}
					}
				}
			}
		},
		"/v2/experiment": {
			"get": {
				"operationId": "GetExperiments",
				"responses": {
					"200": {
						"description": "Ok",
						"content": {
							"application/json": {
								"schema": {
									"$ref": "#/components/schemas/Result_ExperimentV2-Array.string_"
								}
							}
						}
					}
				},
				"tags": [
					"Experiment"
				],
				"security": [
					{
						"api_key": []
					}
				],
				"parameters": []
			}
		},
		"/v2/experiment/{experimentId}": {
			"get": {
				"operationId": "GetExperimentById",
				"responses": {
					"200": {
						"description": "Ok",
						"content": {
							"application/json": {
								"schema": {
									"$ref": "#/components/schemas/Result_ExtendedExperimentData.string_"
								}
							}
						}
					}
				},
				"tags": [
					"Experiment"
				],
				"security": [
					{
						"api_key": []
					}
				],
				"parameters": [
					{
						"in": "path",
						"name": "experimentId",
						"required": true,
						"schema": {
							"type": "string"
						}
					}
				]
			}
		},
		"/v2/experiment/{experimentId}/prompt-version": {
			"post": {
				"operationId": "CreateNewPromptVersionForExperiment",
				"responses": {
					"200": {
						"description": "Ok",
						"content": {
							"application/json": {
								"schema": {
									"$ref": "#/components/schemas/Result_PromptVersionResult.string_"
								}
							}
						}
					}
				},
				"tags": [
					"Experiment"
				],
				"security": [
					{
						"api_key": []
					}
				],
				"parameters": [
					{
						"in": "path",
						"name": "experimentId",
						"required": true,
						"schema": {
							"type": "string"
						}
					}
				],
				"requestBody": {
					"required": true,
					"content": {
						"application/json": {
							"schema": {
								"$ref": "#/components/schemas/CreateNewPromptVersionForExperimentParams"
							}
						}
					}
				}
			}
		},
		"/v2/experiment/{experimentId}/prompt-versions": {
			"get": {
				"operationId": "GetPromptVersionsForExperiment",
				"responses": {
					"200": {
						"description": "Ok",
						"content": {
							"application/json": {
								"schema": {
									"$ref": "#/components/schemas/Result_ExperimentV2PromptVersion-Array.string_"
								}
							}
						}
					}
				},
				"tags": [
					"Experiment"
				],
				"security": [
					{
						"api_key": []
					}
				],
				"parameters": [
					{
						"in": "path",
						"name": "experimentId",
						"required": true,
						"schema": {
							"type": "string"
						}
					}
				]
			}
		},
		"/v2/experiment/{experimentId}/input-keys": {
			"get": {
				"operationId": "GetInputKeysForExperiment",
				"responses": {
					"200": {
						"description": "Ok",
						"content": {
							"application/json": {
								"schema": {
									"$ref": "#/components/schemas/Result_string-Array.string_"
								}
							}
						}
					}
				},
				"tags": [
					"Experiment"
				],
				"security": [
					{
						"api_key": []
					}
				],
				"parameters": [
					{
						"in": "path",
						"name": "experimentId",
						"required": true,
						"schema": {
							"type": "string"
						}
					}
				]
			}
		},
		"/v2/experiment/{experimentId}/add-manual-row": {
			"post": {
				"operationId": "AddManualRowToExperiment",
				"responses": {
					"200": {
						"description": "Ok",
						"content": {
							"application/json": {
								"schema": {
									"$ref": "#/components/schemas/Result_string.string_"
								}
							}
						}
					}
				},
				"tags": [
					"Experiment"
				],
				"security": [
					{
						"api_key": []
					}
				],
				"parameters": [
					{
						"in": "path",
						"name": "experimentId",
						"required": true,
						"schema": {
							"type": "string"
						}
					}
				],
				"requestBody": {
					"required": true,
					"content": {
						"application/json": {
							"schema": {
								"properties": {
									"inputs": {
										"$ref": "#/components/schemas/Record_string.string_"
									}
								},
								"required": [
									"inputs"
								],
								"type": "object"
							}
						}
					}
				}
			}
		},
		"/v2/experiment/{experimentId}/row/insert/batch": {
			"post": {
				"operationId": "CreateExperimentTableRowBatch",
				"responses": {
					"200": {
						"description": "Ok",
						"content": {
							"application/json": {
								"schema": {
									"$ref": "#/components/schemas/Result_null.string_"
								}
							}
						}
					}
				},
				"tags": [
					"Experiment"
				],
				"security": [
					{
						"api_key": []
					}
				],
				"parameters": [
					{
						"in": "path",
						"name": "experimentId",
						"required": true,
						"schema": {
							"type": "string"
						}
					}
				],
				"requestBody": {
					"required": true,
					"content": {
						"application/json": {
							"schema": {
								"properties": {
									"rows": {
										"items": {
											"properties": {
												"inputs": {
													"$ref": "#/components/schemas/Record_string.string_"
												},
												"inputRecordId": {
													"type": "string"
												}
											},
											"required": [
												"inputs",
												"inputRecordId"
											],
											"type": "object"
										},
										"type": "array"
									}
								},
								"required": [
									"rows"
								],
								"type": "object"
							}
						}
					}
				}
			}
		},
		"/v2/experiment/{experimentId}/row/update": {
			"post": {
				"operationId": "UpdateExperimentTableRow",
				"responses": {
					"200": {
						"description": "Ok",
						"content": {
							"application/json": {
								"schema": {
									"$ref": "#/components/schemas/Result_null.string_"
								}
							}
						}
					}
				},
				"tags": [
					"Experiment"
				],
				"security": [
					{
						"api_key": []
					}
				],
				"parameters": [
					{
						"in": "path",
						"name": "experimentId",
						"required": true,
						"schema": {
							"type": "string"
						}
					}
				],
				"requestBody": {
					"required": true,
					"content": {
						"application/json": {
							"schema": {
								"properties": {
									"inputs": {
										"$ref": "#/components/schemas/Record_string.string_"
									},
									"inputRecordId": {
										"type": "string"
									}
								},
								"required": [
									"inputs",
									"inputRecordId"
								],
								"type": "object"
							}
						}
					}
				}
			}
		},
		"/v2/experiment/{experimentId}/run-hypothesis": {
			"post": {
				"operationId": "RunHypothesis",
				"responses": {
					"200": {
						"description": "Ok",
						"content": {
							"application/json": {
								"schema": {
									"$ref": "#/components/schemas/Result_string.string_"
								}
							}
						}
					}
				},
				"tags": [
					"Experiment"
				],
				"security": [
					{
						"api_key": []
					}
				],
				"parameters": [
					{
						"in": "path",
						"name": "experimentId",
						"required": true,
						"schema": {
							"type": "string"
						}
					}
				],
				"requestBody": {
					"required": true,
					"content": {
						"application/json": {
							"schema": {
								"properties": {
									"inputRecordId": {
										"type": "string"
									},
									"promptVersionId": {
										"type": "string"
									}
								},
								"required": [
									"inputRecordId",
									"promptVersionId"
								],
								"type": "object"
							}
						}
					}
				}
			}
		},
		"/v2/experiment/{experimentId}/evaluators": {
			"get": {
				"operationId": "GetExperimentEvaluators",
				"responses": {
					"200": {
						"description": "Ok",
						"content": {
							"application/json": {
								"schema": {
									"$ref": "#/components/schemas/Result_EvaluatorResult-Array.string_"
								}
							}
						}
					}
				},
				"tags": [
					"Experiment"
				],
				"security": [
					{
						"api_key": []
					}
				],
				"parameters": [
					{
						"in": "path",
						"name": "experimentId",
						"required": true,
						"schema": {
							"type": "string"
						}
					}
				]
			},
			"post": {
				"operationId": "CreateExperimentEvaluator",
				"responses": {
					"200": {
						"description": "Ok",
						"content": {
							"application/json": {
								"schema": {
									"$ref": "#/components/schemas/Result_null.string_"
								}
							}
						}
					}
				},
				"tags": [
					"Experiment"
				],
				"security": [
					{
						"api_key": []
					}
				],
				"parameters": [
					{
						"in": "path",
						"name": "experimentId",
						"required": true,
						"schema": {
							"type": "string"
						}
					}
				],
				"requestBody": {
					"required": true,
					"content": {
						"application/json": {
							"schema": {
								"properties": {
									"evaluatorId": {
										"type": "string"
									}
								},
								"required": [
									"evaluatorId"
								],
								"type": "object"
							}
						}
					}
				}
			}
		},
		"/v2/experiment/{experimentId}/evaluators/{evaluatorId}": {
			"delete": {
				"operationId": "DeleteExperimentEvaluator",
				"responses": {
					"200": {
						"description": "Ok",
						"content": {
							"application/json": {
								"schema": {
									"$ref": "#/components/schemas/Result_null.string_"
								}
							}
						}
					}
				},
				"tags": [
					"Experiment"
				],
				"security": [
					{
						"api_key": []
					}
				],
				"parameters": [
					{
						"in": "path",
						"name": "experimentId",
						"required": true,
						"schema": {
							"type": "string"
						}
					},
					{
						"in": "path",
						"name": "evaluatorId",
						"required": true,
						"schema": {
							"type": "string"
						}
					}
				]
			}
		},
		"/v2/experiment/{experimentId}/evaluators/run": {
			"post": {
				"operationId": "RunExperimentEvaluators",
				"responses": {
					"200": {
						"description": "Ok",
						"content": {
							"application/json": {
								"schema": {
									"$ref": "#/components/schemas/Result_null.string_"
								}
							}
						}
					}
				},
				"tags": [
					"Experiment"
				],
				"security": [
					{
						"api_key": []
					}
				],
				"parameters": [
					{
						"in": "path",
						"name": "experimentId",
						"required": true,
						"schema": {
							"type": "string"
						}
					}
				]
			}
		},
		"/v2/experiment/{experimentId}/should-run-evaluators": {
			"get": {
				"operationId": "ShouldRunEvaluators",
				"responses": {
					"200": {
						"description": "Ok",
						"content": {
							"application/json": {
								"schema": {
									"$ref": "#/components/schemas/Result_boolean.string_"
								}
							}
						}
					}
				},
				"tags": [
					"Experiment"
				],
				"security": [
					{
						"api_key": []
					}
				],
				"parameters": [
					{
						"in": "path",
						"name": "experimentId",
						"required": true,
						"schema": {
							"type": "string"
						}
					}
				]
			}
		},
		"/v2/experiment/{experimentId}/{promptVersionId}/scores": {
			"get": {
				"operationId": "GetExperimentPromptVersionScores",
				"responses": {
					"200": {
						"description": "Ok",
						"content": {
							"application/json": {
								"schema": {
									"$ref": "#/components/schemas/Result_Record_string.ScoreV2_.string_"
								}
							}
						}
					}
				},
				"tags": [
					"Experiment"
				],
				"security": [
					{
						"api_key": []
					}
				],
				"parameters": [
					{
						"in": "path",
						"name": "experimentId",
						"required": true,
						"schema": {
							"type": "string"
						}
					},
					{
						"in": "path",
						"name": "promptVersionId",
						"required": true,
						"schema": {
							"type": "string"
						}
					}
				]
			}
		},
		"/v2/experiment/{experimentId}/{requestId}/{scoreKey}": {
			"get": {
				"operationId": "GetExperimentScore",
				"responses": {
					"200": {
						"description": "Ok",
						"content": {
							"application/json": {
								"schema": {
									"$ref": "#/components/schemas/Result_ScoreV2-or-null.string_"
								}
							}
						}
					}
				},
				"tags": [
					"Experiment"
				],
				"security": [
					{
						"api_key": []
					}
				],
				"parameters": [
					{
						"in": "path",
						"name": "experimentId",
						"required": true,
						"schema": {
							"type": "string"
						}
					},
					{
						"in": "path",
						"name": "requestId",
						"required": true,
						"schema": {
							"type": "string"
						}
					},
					{
						"in": "path",
						"name": "scoreKey",
						"required": true,
						"schema": {
							"type": "string"
						}
					}
				]
			}
		},
		"/v1/evaluator": {
			"post": {
				"operationId": "CreateEvaluator",
				"responses": {
					"200": {
						"description": "Ok",
						"content": {
							"application/json": {
								"schema": {
									"$ref": "#/components/schemas/Result_EvaluatorResult.string_"
								}
							}
						}
					}
				},
				"tags": [
					"Evaluator"
				],
				"security": [
					{
						"api_key": []
					}
				],
				"parameters": [],
				"requestBody": {
					"required": true,
					"content": {
						"application/json": {
							"schema": {
								"$ref": "#/components/schemas/CreateEvaluatorParams"
							}
						}
					}
				}
			}
		},
		"/v1/evaluator/{evaluatorId}": {
			"get": {
				"operationId": "GetEvaluator",
				"responses": {
					"200": {
						"description": "Ok",
						"content": {
							"application/json": {
								"schema": {
									"$ref": "#/components/schemas/Result_EvaluatorResult.string_"
								}
							}
						}
					}
				},
				"tags": [
					"Evaluator"
				],
				"security": [
					{
						"api_key": []
					}
				],
				"parameters": [
					{
						"in": "path",
						"name": "evaluatorId",
						"required": true,
						"schema": {
							"type": "string"
						}
					}
				]
			},
			"put": {
				"operationId": "UpdateEvaluator",
				"responses": {
					"200": {
						"description": "Ok",
						"content": {
							"application/json": {
								"schema": {
									"$ref": "#/components/schemas/Result_EvaluatorResult.string_"
								}
							}
						}
					}
				},
				"tags": [
					"Evaluator"
				],
				"security": [
					{
						"api_key": []
					}
				],
				"parameters": [
					{
						"in": "path",
						"name": "evaluatorId",
						"required": true,
						"schema": {
							"type": "string"
						}
					}
				],
				"requestBody": {
					"required": true,
					"content": {
						"application/json": {
							"schema": {
								"$ref": "#/components/schemas/UpdateEvaluatorParams"
							}
						}
					}
				}
			},
			"delete": {
				"operationId": "DeleteEvaluator",
				"responses": {
					"200": {
						"description": "Ok",
						"content": {
							"application/json": {
								"schema": {
									"$ref": "#/components/schemas/Result_null.string_"
								}
							}
						}
					}
				},
				"tags": [
					"Evaluator"
				],
				"security": [
					{
						"api_key": []
					}
				],
				"parameters": [
					{
						"in": "path",
						"name": "evaluatorId",
						"required": true,
						"schema": {
							"type": "string"
						}
					}
				]
			}
		},
		"/v1/evaluator/query": {
			"post": {
				"operationId": "QueryEvaluators",
				"responses": {
					"200": {
						"description": "Ok",
						"content": {
							"application/json": {
								"schema": {
									"$ref": "#/components/schemas/Result_EvaluatorResult-Array.string_"
								}
							}
						}
					}
				},
				"tags": [
					"Evaluator"
				],
				"security": [
					{
						"api_key": []
					}
				],
				"parameters": [],
				"requestBody": {
					"required": true,
					"content": {
						"application/json": {
							"schema": {
								"properties": {},
								"type": "object"
							}
						}
					}
				}
			}
		},
		"/v1/evaluator/{evaluatorId}/experiments": {
			"get": {
				"operationId": "GetExperimentsForEvaluator",
				"responses": {
					"200": {
						"description": "Ok",
						"content": {
							"application/json": {
								"schema": {
									"$ref": "#/components/schemas/Result_EvaluatorExperiment-Array.string_"
								}
							}
						}
					}
				},
				"tags": [
					"Evaluator"
				],
				"security": [
					{
						"api_key": []
					}
				],
				"parameters": [
					{
						"in": "path",
						"name": "evaluatorId",
						"required": true,
						"schema": {
							"type": "string"
						}
					}
				]
			}
		},
		"/v1/evaluator/{evaluatorId}/onlineEvaluators": {
			"get": {
				"operationId": "GetOnlineEvaluators",
				"responses": {
					"200": {
						"description": "Ok",
						"content": {
							"application/json": {
								"schema": {
									"$ref": "#/components/schemas/Result_OnlineEvaluatorByEvaluatorId-Array.string_"
								}
							}
						}
					}
				},
				"tags": [
					"Evaluator"
				],
				"security": [
					{
						"api_key": []
					}
				],
				"parameters": [
					{
						"in": "path",
						"name": "evaluatorId",
						"required": true,
						"schema": {
							"type": "string"
						}
					}
				]
			},
			"post": {
				"operationId": "CreateOnlineEvaluator",
				"responses": {
					"200": {
						"description": "Ok",
						"content": {
							"application/json": {
								"schema": {
									"$ref": "#/components/schemas/Result_null.string_"
								}
							}
						}
					}
				},
				"tags": [
					"Evaluator"
				],
				"security": [
					{
						"api_key": []
					}
				],
				"parameters": [
					{
						"in": "path",
						"name": "evaluatorId",
						"required": true,
						"schema": {
							"type": "string"
						}
					}
				],
				"requestBody": {
					"required": true,
					"content": {
						"application/json": {
							"schema": {
								"$ref": "#/components/schemas/CreateOnlineEvaluatorParams"
							}
						}
					}
				}
			}
		},
		"/v1/evaluator/{evaluatorId}/onlineEvaluators/{onlineEvaluatorId}": {
			"delete": {
				"operationId": "DeleteOnlineEvaluator",
				"responses": {
					"200": {
						"description": "Ok",
						"content": {
							"application/json": {
								"schema": {
									"$ref": "#/components/schemas/Result_null.string_"
								}
							}
						}
					}
				},
				"tags": [
					"Evaluator"
				],
				"security": [
					{
						"api_key": []
					}
				],
				"parameters": [
					{
						"in": "path",
						"name": "evaluatorId",
						"required": true,
						"schema": {
							"type": "string"
						}
					},
					{
						"in": "path",
						"name": "onlineEvaluatorId",
						"required": true,
						"schema": {
							"type": "string"
						}
					}
				]
			}
		},
		"/v1/trace/log": {
			"post": {
				"operationId": "LogTrace",
				"responses": {
					"204": {
						"description": "No content"
					}
				},
				"tags": [
					"Trace"
				],
				"security": [
					{
						"api_key": []
					}
				],
				"parameters": [],
				"requestBody": {
					"required": true,
					"content": {
						"application/json": {
							"schema": {
								"$ref": "#/components/schemas/OTELTrace"
							}
						}
					}
				}
			}
		},
		"/v1/trace/log-python": {
			"post": {
				"operationId": "LogPythonTrace",
				"responses": {
					"204": {
						"description": "No content"
					}
				},
				"tags": [
					"Trace"
				],
				"security": [
					{
						"api_key": []
					}
				],
				"parameters": [],
				"requestBody": {
					"required": true,
					"content": {
						"application/json": {
							"schema": {}
						}
					}
				}
			}
		},
		"/v1/log/request": {
			"post": {
				"operationId": "GetRequests",
				"responses": {
					"204": {
						"description": "No content"
					}
				},
				"tags": [
					"Log"
				],
				"security": [
					{
						"api_key": []
					}
				],
				"parameters": [],
				"requestBody": {
					"description": "Log message to log",
					"required": true,
					"content": {
						"application/json": {
							"schema": {
								"$ref": "#/components/schemas/Message",
								"description": "Log message to log"
							}
						}
					}
				}
			}
		},
		"/v1/key/generateHash": {
			"post": {
				"operationId": "GenerateHash",
				"responses": {
					"200": {
						"description": "Ok",
						"content": {
							"application/json": {
								"schema": {
									"properties": {
										"error": {
											"properties": {
												"details": {
													"type": "string"
												},
												"message": {
													"type": "string"
												}
											},
											"type": "object"
										},
										"success": {
											"type": "boolean"
										}
									},
									"type": "object"
								}
							}
						}
					}
				},
				"tags": [
					"Utils"
				],
				"security": [
					{
						"api_key": []
					}
				],
				"parameters": [],
				"requestBody": {
					"required": true,
					"content": {
						"application/json": {
							"schema": {
								"$ref": "#/components/schemas/GenerateHashQueryParams"
							}
						}
					}
				}
			}
		},
		"/v1/dataset/{datasetId}/fine-tune": {
			"post": {
				"operationId": "DatasetFineTune",
				"responses": {
					"200": {
						"description": "Ok",
						"content": {
							"application/json": {
								"schema": {
									"$ref": "#/components/schemas/FineTuneResult"
								}
							}
						}
					}
				},
				"tags": [
					"FineTune",
					"Dataset"
				],
				"security": [
					{
						"api_key": []
					}
				],
				"parameters": [
					{
						"in": "path",
						"name": "datasetId",
						"required": true,
						"schema": {
							"type": "string"
						}
					}
				],
				"requestBody": {
					"required": true,
					"content": {
						"application/json": {
							"schema": {
								"$ref": "#/components/schemas/FineTuneBodyParams"
							}
						}
					}
				}
			}
		},
		"/v1/fine-tune": {
			"post": {
				"operationId": "FineTune",
				"responses": {
					"200": {
						"description": "Ok",
						"content": {
							"application/json": {
								"schema": {
									"anyOf": [
										{
											"properties": {
												"error": {
													"type": "string"
												}
											},
											"required": [
												"error"
											],
											"type": "object"
										},
										{
											"properties": {
												"data": {
													"properties": {
														"url": {
															"type": "string"
														},
														"fineTuneJob": {
															"type": "string"
														}
													},
													"required": [
														"url",
														"fineTuneJob"
													],
													"type": "object"
												},
												"success": {
													"type": "boolean"
												}
											},
											"required": [
												"data",
												"success"
											],
											"type": "object"
										}
									]
								}
							}
						}
					}
				},
				"tags": [
					"FineTune"
				],
				"security": [
					{
						"api_key": []
					}
				],
				"parameters": [],
				"requestBody": {
					"required": true,
					"content": {
						"application/json": {
							"schema": {
								"$ref": "#/components/schemas/FineTuneBody"
							}
						}
					}
				}
			}
		},
		"/v1/fine-tune/{jobId}/stats": {
			"get": {
				"operationId": "FineTuneJobStats",
				"responses": {
					"200": {
						"description": "Ok",
						"content": {
							"application/json": {
								"schema": {
									"anyOf": [
										{
											"properties": {
												"error": {
													"type": "string"
												}
											},
											"required": [
												"error"
											],
											"type": "object"
										},
										{
											"properties": {
												"events": {},
												"job": {}
											},
											"required": [
												"events",
												"job"
											],
											"type": "object"
										}
									]
								}
							}
						}
					}
				},
				"tags": [
					"FineTune"
				],
				"security": [
					{
						"api_key": []
					}
				],
				"parameters": [
					{
						"in": "path",
						"name": "jobId",
						"required": true,
						"schema": {
							"type": "string"
						}
					}
				]
			}
		},
<<<<<<< HEAD
		"/v1/demo/completion": {
			"post": {
				"operationId": "DemoCompletion",
=======
		"/v1/integration/slack/settings": {
			"get": {
				"operationId": "GetSlackSettings",
				"responses": {
					"200": {
						"description": "Ok",
						"content": {
							"application/json": {
								"schema": {
									"$ref": "#/components/schemas/Result_Integration.string_"
								}
							}
						}
					}
				},
				"tags": [
					"Integration"
				],
				"security": [
					{
						"api_key": []
					}
				],
				"parameters": []
			}
		},
		"/v1/integration/slack/channels": {
			"get": {
				"operationId": "GetSlackChannels",
				"responses": {
					"200": {
						"description": "Ok",
						"content": {
							"application/json": {
								"schema": {
									"$ref": "#/components/schemas/Result_Array__id-string--name-string__.string_"
								}
							}
						}
					}
				},
				"tags": [
					"Integration"
				],
				"security": [
					{
						"api_key": []
					}
				],
				"parameters": []
			}
		},
		"/v2/experiment/new": {
			"post": {
				"operationId": "CreateNewExperiment",
>>>>>>> 4945191f
				"responses": {
					"200": {
						"description": "Ok",
						"content": {
							"application/json": {
								"schema": {
<<<<<<< HEAD
									"$ref": "#/components/schemas/Result_ChatCompletion.string_"
=======
									"$ref": "#/components/schemas/Result__experimentId-string_.string_"
>>>>>>> 4945191f
								}
							}
						}
					}
				},
				"tags": [
<<<<<<< HEAD
					"Demo",
					"Demo"
=======
					"Experiment"
>>>>>>> 4945191f
				],
				"security": [
					{
						"api_key": []
					}
				],
				"parameters": [],
				"requestBody": {
					"required": true,
					"content": {
						"application/json": {
							"schema": {
								"properties": {
<<<<<<< HEAD
									"cache_enabled": {
										"type": "boolean"
									},
									"max_tokens": {
										"type": "number",
										"format": "double"
									},
									"tool_choice": {
										"$ref": "#/components/schemas/ChatCompletionToolChoiceOption"
									},
									"tools": {
										"items": {
											"$ref": "#/components/schemas/ChatCompletionTool"
										},
										"type": "array"
									},
									"sessionPath": {
										"type": "string"
									},
									"sessionName": {
										"type": "string"
									},
									"sessionId": {
										"type": "string"
									},
									"userEmail": {
										"type": "string"
									},
									"promptId": {
										"type": "string"
									},
									"messages": {
										"items": {
											"$ref": "#/components/schemas/ChatCompletionMessageParam"
										},
										"type": "array"
									}
								},
								"required": [
									"promptId",
									"messages"
=======
									"originalPromptVersion": {
										"type": "string"
									},
									"name": {
										"type": "string"
									}
								},
								"required": [
									"originalPromptVersion",
									"name"
>>>>>>> 4945191f
								],
								"type": "object"
							}
						}
					}
				}
			}
		},
<<<<<<< HEAD
		"/v1/alert/query": {
			"get": {
				"operationId": "GetAlerts",
=======
		"/v2/experiment": {
			"get": {
				"operationId": "GetExperiments",
>>>>>>> 4945191f
				"responses": {
					"200": {
						"description": "Ok",
						"content": {
							"application/json": {
								"schema": {
<<<<<<< HEAD
									"$ref": "#/components/schemas/Result_AlertResponse.string_"
=======
									"$ref": "#/components/schemas/Result_ExperimentV2-Array.string_"
>>>>>>> 4945191f
								}
							}
						}
					}
				},
				"tags": [
<<<<<<< HEAD
					"Alert"
				],
				"security": [
					{
						"api_key": []
					}
				],
				"parameters": []
			}
		},
		"/v1/alert/create": {
			"post": {
				"operationId": "CreateAlert",
				"responses": {
					"200": {
						"description": "Ok",
						"content": {
							"application/json": {
								"schema": {
									"$ref": "#/components/schemas/Result_string.string_"
								}
							}
						}
					}
				},
				"tags": [
					"Alert"
				],
				"security": [
					{
						"api_key": []
					}
				],
				"parameters": [],
				"requestBody": {
					"required": true,
					"content": {
						"application/json": {
							"schema": {
								"$ref": "#/components/schemas/AlertRequest"
							}
						}
					}
				}
			}
		},
		"/v1/alert/{alertId}": {
			"delete": {
				"operationId": "DeleteAlert",
				"responses": {
					"200": {
						"description": "Ok",
						"content": {
							"application/json": {
								"schema": {
									"$ref": "#/components/schemas/Result_null.string_"
								}
							}
						}
					}
				},
				"tags": [
					"Alert"
				],
				"security": [
					{
						"api_key": []
					}
				],
				"parameters": [
					{
						"in": "path",
						"name": "alertId",
						"required": true,
						"schema": {
							"type": "string"
						}
					}
				]
			}
		},
		"/v1/property/query": {
			"post": {
				"operationId": "GetProperties",
				"responses": {
					"200": {
						"description": "Ok",
						"content": {
							"application/json": {
								"schema": {
									"$ref": "#/components/schemas/Result_Property-Array.string_"
								}
							}
						}
					}
				},
				"tags": [
					"Property"
				],
				"security": [
					{
						"api_key": []
					}
				],
				"parameters": [],
				"requestBody": {
					"required": true,
					"content": {
						"application/json": {
							"schema": {
								"properties": {},
								"type": "object"
							}
						}
					}
				}
			}
		},
		"/v1/integration": {
			"post": {
				"operationId": "CreateIntegration",
				"responses": {
					"200": {
						"description": "Ok",
						"content": {
							"application/json": {
								"schema": {
									"$ref": "#/components/schemas/Result__id-string_.string_"
								}
							}
						}
					}
				},
				"tags": [
					"Integration"
				],
				"security": [
					{
						"api_key": []
					}
				],
				"parameters": [],
				"requestBody": {
					"required": true,
					"content": {
						"application/json": {
							"schema": {
								"$ref": "#/components/schemas/IntegrationCreateParams"
							}
						}
					}
				}
			},
			"get": {
				"operationId": "GetIntegrations",
				"responses": {
					"200": {
						"description": "Ok",
						"content": {
							"application/json": {
								"schema": {
									"$ref": "#/components/schemas/Result_Array_Integration_.string_"
								}
							}
						}
					}
				},
				"tags": [
					"Integration"
				],
				"security": [
					{
						"api_key": []
					}
				],
				"parameters": []
			}
		},
		"/v1/integration/{integrationId}": {
			"post": {
				"operationId": "UpdateIntegration",
				"responses": {
					"200": {
						"description": "Ok",
						"content": {
							"application/json": {
								"schema": {
									"$ref": "#/components/schemas/Result_null.string_"
								}
							}
						}
					}
				},
				"tags": [
					"Integration"
=======
					"Experiment"
>>>>>>> 4945191f
				],
				"security": [
					{
						"api_key": []
					}
				],
				"parameters": [
					{
						"in": "path",
						"name": "integrationId",
						"required": true,
						"schema": {
							"type": "string"
						}
					}
				],
				"requestBody": {
					"required": true,
					"content": {
						"application/json": {
							"schema": {
								"$ref": "#/components/schemas/IntegrationUpdateParams"
							}
						}
					}
				}
			},
			"get": {
				"operationId": "GetIntegration",
				"responses": {
					"200": {
						"description": "Ok",
						"content": {
							"application/json": {
								"schema": {
									"$ref": "#/components/schemas/Result_Integration.string_"
								}
							}
						}
					}
				},
				"tags": [
					"Integration"
				],
				"security": [
					{
						"api_key": []
					}
				],
				"parameters": [
					{
						"in": "path",
						"name": "integrationId",
						"required": true,
						"schema": {
							"type": "string"
						}
					}
				]
			}
		},
		"/v1/integration/type/{type}": {
			"get": {
				"operationId": "GetIntegrationByType",
				"responses": {
					"200": {
						"description": "Ok",
						"content": {
							"application/json": {
								"schema": {
									"$ref": "#/components/schemas/Result_Integration.string_"
								}
							}
						}
					}
				},
				"tags": [
					"Integration"
				],
				"security": [
					{
						"api_key": []
					}
				],
				"parameters": [
					{
						"in": "path",
						"name": "type",
						"required": true,
						"schema": {
							"type": "string"
						}
					}
				]
			}
		},
		"/v1/integration/slack/settings": {
			"get": {
				"operationId": "GetSlackSettings",
				"responses": {
					"200": {
						"description": "Ok",
						"content": {
							"application/json": {
								"schema": {
									"$ref": "#/components/schemas/Result_Integration.string_"
								}
							}
						}
					}
				},
				"tags": [
					"Integration"
				],
				"security": [
					{
						"api_key": []
					}
				],
				"parameters": []
			}
		},
		"/v1/integration/slack/channels": {
			"get": {
				"operationId": "GetSlackChannels",
				"responses": {
					"200": {
						"description": "Ok",
						"content": {
							"application/json": {
								"schema": {
									"$ref": "#/components/schemas/Result_Array__id-string--name-string__.string_"
								}
							}
						}
					}
				},
				"tags": [
					"Integration"
				],
				"security": [
					{
						"api_key": []
					}
				],
				"parameters": []
			}
		},
		"/v1/experiment/dataset": {
			"post": {
				"operationId": "AddDataset",
				"responses": {
					"200": {
						"description": "Ok",
						"content": {
							"application/json": {
								"schema": {
									"$ref": "#/components/schemas/Result__datasetId-string_.string_"
								}
							}
						}
					}
				},
				"tags": [
					"Dataset"
				],
				"security": [
					{
						"api_key": []
					}
				],
				"parameters": [],
				"requestBody": {
					"required": true,
					"content": {
						"application/json": {
							"schema": {
								"$ref": "#/components/schemas/NewDatasetParams"
							}
						}
					}
				}
			}
		},
		"/v1/experiment/dataset/random": {
			"post": {
				"operationId": "AddRandomDataset",
				"responses": {
					"200": {
						"description": "Ok",
						"content": {
							"application/json": {
								"schema": {
									"$ref": "#/components/schemas/Result__datasetId-string_.string_"
								}
							}
						}
					}
				},
				"tags": [
					"Dataset"
				],
				"security": [
					{
						"api_key": []
					}
				],
				"parameters": [],
				"requestBody": {
					"required": true,
					"content": {
						"application/json": {
							"schema": {
								"$ref": "#/components/schemas/RandomDatasetParams"
							}
						}
					}
				}
			}
		},
		"/v1/experiment/dataset/query": {
			"post": {
				"operationId": "GetDatasets",
				"responses": {
					"200": {
						"description": "Ok",
						"content": {
							"application/json": {
								"schema": {
									"$ref": "#/components/schemas/Result_DatasetResult-Array.string_"
								}
							}
						}
					}
				},
				"tags": [
					"Dataset"
				],
				"security": [
					{
						"api_key": []
					}
				],
				"parameters": [],
				"requestBody": {
					"required": true,
					"content": {
						"application/json": {
							"schema": {
								"properties": {
<<<<<<< HEAD
									"promptVersionId": {
										"type": "string"
=======
									"rows": {
										"items": {
											"properties": {
												"autoInputs": {
													"items": {},
													"type": "array"
												},
												"inputs": {
													"$ref": "#/components/schemas/Record_string.string_"
												},
												"inputRecordId": {
													"type": "string"
												}
											},
											"required": [
												"autoInputs",
												"inputs",
												"inputRecordId"
											],
											"type": "object"
										},
										"type": "array"
>>>>>>> 4945191f
									}
								},
								"type": "object"
							}
						}
					}
				}
			}
		},
		"/v1/experiment/dataset/{datasetId}/row/insert": {
			"post": {
				"operationId": "InsertDatasetRow",
				"responses": {
					"200": {
						"description": "Ok",
						"content": {
							"application/json": {
								"schema": {
									"$ref": "#/components/schemas/Result_string.string_"
								}
							}
						}
					}
				},
				"tags": [
					"Dataset"
				],
				"security": [
					{
						"api_key": []
					}
				],
				"parameters": [
					{
						"in": "path",
						"name": "datasetId",
						"required": true,
						"schema": {
							"type": "string"
						}
					}
				],
				"requestBody": {
					"required": true,
					"content": {
						"application/json": {
							"schema": {
								"properties": {
									"originalColumnId": {
										"type": "string"
									},
									"inputs": {
										"$ref": "#/components/schemas/Record_string.string_"
									},
									"inputRecordId": {
										"type": "string"
									}
								},
								"required": [
									"inputs",
									"inputRecordId"
								],
								"type": "object"
							}
						}
					}
				}
			}
		},
		"/v1/experiment/dataset/{datasetId}/version/{promptVersionId}/row/new": {
			"post": {
				"operationId": "CreateDatasetRow",
				"responses": {
					"200": {
						"description": "Ok",
						"content": {
							"application/json": {
								"schema": {
									"$ref": "#/components/schemas/Result_string.string_"
								}
							}
						}
					}
				},
				"tags": [
					"Dataset"
				],
				"security": [
					{
						"api_key": []
					}
				],
				"parameters": [
					{
						"in": "path",
						"name": "datasetId",
						"required": true,
						"schema": {
							"type": "string"
						}
					},
					{
						"in": "path",
						"name": "promptVersionId",
						"required": true,
						"schema": {
							"type": "string"
						}
					}
				],
				"requestBody": {
					"required": true,
					"content": {
						"application/json": {
							"schema": {
								"properties": {
									"sourceRequest": {
										"type": "string"
									},
									"inputs": {
										"$ref": "#/components/schemas/Record_string.string_"
									}
								},
								"required": [
									"inputs"
								],
								"type": "object"
							}
						}
					}
				}
			}
		},
		"/v1/experiment/dataset/{datasetId}/inputs/query": {
			"post": {
				"operationId": "GetDataset",
				"responses": {
					"200": {
						"description": "Ok",
						"content": {
							"application/json": {
								"schema": {
									"$ref": "#/components/schemas/Result_PromptInputRecord-Array.string_"
								}
							}
						}
					}
				},
				"tags": [
					"Dataset"
				],
				"security": [
					{
						"api_key": []
					}
				],
				"parameters": [
					{
						"in": "path",
						"name": "datasetId",
						"required": true,
						"schema": {
							"type": "string"
						}
					}
				]
			}
		},
		"/v1/experiment/dataset/{datasetId}/mutate": {
			"post": {
				"operationId": "MutateDataset",
				"responses": {
					"200": {
						"description": "Ok",
						"content": {
							"application/json": {
								"schema": {
									"$ref": "#/components/schemas/Result___-Array.string_"
								}
							}
						}
					}
				},
				"tags": [
					"Dataset"
				],
				"security": [
					{
						"api_key": []
					}
				],
				"parameters": [],
				"requestBody": {
					"required": true,
					"content": {
						"application/json": {
							"schema": {
								"properties": {
									"removeRequests": {
										"items": {
											"type": "string"
										},
										"type": "array"
									},
									"addRequests": {
										"items": {
											"type": "string"
										},
										"type": "array"
									}
								},
								"required": [
									"removeRequests",
									"addRequests"
								],
								"type": "object"
							}
						}
					}
				}
			}
		},
		"/v1/experiment/new-empty": {
			"post": {
				"operationId": "CreateNewEmptyExperiment",
				"responses": {
					"200": {
						"description": "Ok",
						"content": {
							"application/json": {
								"schema": {
									"$ref": "#/components/schemas/Result__experimentId-string_.string_"
								}
							}
						}
					}
				},
				"tags": [
					"Experiment"
				],
				"security": [
					{
						"api_key": []
					}
				],
				"parameters": [],
				"requestBody": {
					"required": true,
					"content": {
						"application/json": {
							"schema": {
								"properties": {
									"datasetId": {
										"type": "string"
									},
									"metadata": {
										"$ref": "#/components/schemas/Record_string.string_"
									}
								},
								"required": [
									"datasetId",
									"metadata"
								],
								"type": "object"
							}
						}
					}
				}
			}
		},
		"/v1/experiment/table/new": {
			"post": {
				"operationId": "CreateNewExperimentTable",
				"responses": {
					"200": {
						"description": "Ok",
						"content": {
							"application/json": {
								"schema": {
									"$ref": "#/components/schemas/Result__tableId-string--experimentId-string_.string_"
								}
							}
						}
					}
				},
				"tags": [
					"Experiment"
				],
				"security": [
					{
						"api_key": []
					}
				],
				"parameters": [],
				"requestBody": {
					"required": true,
					"content": {
						"application/json": {
							"schema": {
								"$ref": "#/components/schemas/CreateExperimentTableParams"
							}
						}
					}
				}
			}
		},
		"/v1/experiment/table/{experimentTableId}/query": {
			"post": {
				"operationId": "GetExperimentTableById",
				"responses": {
					"200": {
						"description": "Ok",
						"content": {
							"application/json": {
								"schema": {
									"$ref": "#/components/schemas/Result_ExperimentTable.string_"
								}
							}
						}
					}
				},
				"tags": [
					"Experiment"
				],
				"security": [
					{
						"api_key": []
					}
				],
				"parameters": [
					{
						"in": "path",
						"name": "experimentTableId",
						"required": true,
						"schema": {
							"type": "string"
						}
					}
				]
			}
		},
		"/v1/experiment/table/{experimentTableId}/metadata/query": {
			"post": {
				"operationId": "GetExperimentTableMetadata",
				"responses": {
					"200": {
						"description": "Ok",
						"content": {
							"application/json": {
								"schema": {
									"$ref": "#/components/schemas/Result_ExperimentTableSimplified.string_"
								}
							}
						}
					}
				},
				"tags": [
					"Experiment"
				],
				"security": [
					{
						"api_key": []
					}
				],
				"parameters": [
					{
						"in": "path",
						"name": "experimentTableId",
						"required": true,
						"schema": {
							"type": "string"
						}
					}
				]
			}
		},
<<<<<<< HEAD
		"/v1/experiment/tables/query": {
			"post": {
				"operationId": "GetExperimentTables",
=======
		"/v1/evaluator": {
			"post": {
				"operationId": "CreateEvaluator",
>>>>>>> 4945191f
				"responses": {
					"200": {
						"description": "Ok",
						"content": {
							"application/json": {
								"schema": {
<<<<<<< HEAD
									"$ref": "#/components/schemas/Result_ExperimentTableSimplified-Array.string_"
=======
									"$ref": "#/components/schemas/Result_EvaluatorResult.string_"
>>>>>>> 4945191f
								}
							}
						}
					}
				},
				"tags": [
<<<<<<< HEAD
					"Experiment"
=======
					"Evaluator"
>>>>>>> 4945191f
				],
				"security": [
					{
						"api_key": []
					}
				],
<<<<<<< HEAD
				"parameters": []
			}
		},
		"/v1/experiment/table/{experimentTableId}/cell": {
			"post": {
				"operationId": "CreateExperimentCell",
=======
				"parameters": [],
				"requestBody": {
					"required": true,
					"content": {
						"application/json": {
							"schema": {
								"$ref": "#/components/schemas/CreateEvaluatorParams"
							}
						}
					}
				}
			}
		},
		"/v1/evaluator/{evaluatorId}": {
			"get": {
				"operationId": "GetEvaluator",
>>>>>>> 4945191f
				"responses": {
					"200": {
						"description": "Ok",
						"content": {
							"application/json": {
								"schema": {
<<<<<<< HEAD
									"$ref": "#/components/schemas/Result_null.string_"
=======
									"$ref": "#/components/schemas/Result_EvaluatorResult.string_"
>>>>>>> 4945191f
								}
							}
						}
					}
				},
				"tags": [
<<<<<<< HEAD
					"Experiment"
=======
					"Evaluator"
>>>>>>> 4945191f
				],
				"security": [
					{
						"api_key": []
					}
				],
				"parameters": [
					{
						"in": "path",
<<<<<<< HEAD
						"name": "experimentTableId",
=======
						"name": "evaluatorId",
>>>>>>> 4945191f
						"required": true,
						"schema": {
							"type": "string"
						}
					}
<<<<<<< HEAD
				],
				"requestBody": {
					"required": true,
					"content": {
						"application/json": {
							"schema": {
								"properties": {
									"value": {
										"type": "string",
										"nullable": true
									},
									"rowIndex": {
										"type": "number",
										"format": "double"
									},
									"columnId": {
										"type": "string"
									}
								},
								"required": [
									"value",
									"rowIndex",
									"columnId"
								],
								"type": "object"
							}
						}
					}
				}
			},
			"patch": {
				"operationId": "UpdateExperimentCell",
=======
				]
			},
			"put": {
				"operationId": "UpdateEvaluator",
>>>>>>> 4945191f
				"responses": {
					"200": {
						"description": "Ok",
						"content": {
							"application/json": {
								"schema": {
<<<<<<< HEAD
									"$ref": "#/components/schemas/Result_null.string_"
=======
									"$ref": "#/components/schemas/Result_EvaluatorResult.string_"
>>>>>>> 4945191f
								}
							}
						}
					}
				},
				"tags": [
<<<<<<< HEAD
					"Experiment"
=======
					"Evaluator"
>>>>>>> 4945191f
				],
				"security": [
					{
						"api_key": []
					}
				],
				"parameters": [
					{
						"in": "path",
<<<<<<< HEAD
						"name": "experimentTableId",
=======
						"name": "evaluatorId",
>>>>>>> 4945191f
						"required": true,
						"schema": {
							"type": "string"
						}
					}
				],
				"requestBody": {
					"required": true,
					"content": {
						"application/json": {
							"schema": {
<<<<<<< HEAD
								"properties": {
									"updateInputs": {
										"type": "boolean"
									},
									"metadata": {
										"type": "string"
									},
									"value": {
										"type": "string"
									},
									"status": {
										"type": "string"
									},
									"cellId": {
										"type": "string"
									}
								},
								"required": [
									"cellId"
								],
								"type": "object"
							}
						}
					}
				}
			}
		},
		"/v1/experiment/table/{experimentTableId}/column": {
			"post": {
				"operationId": "CreateExperimentColumn",
=======
								"$ref": "#/components/schemas/UpdateEvaluatorParams"
							}
						}
					}
				}
			},
			"delete": {
				"operationId": "DeleteEvaluator",
>>>>>>> 4945191f
				"responses": {
					"200": {
						"description": "Ok",
						"content": {
							"application/json": {
								"schema": {
									"$ref": "#/components/schemas/Result_null.string_"
								}
							}
						}
					}
				},
				"tags": [
<<<<<<< HEAD
					"Experiment"
=======
					"Evaluator"
>>>>>>> 4945191f
				],
				"security": [
					{
						"api_key": []
					}
				],
				"parameters": [
					{
						"in": "path",
<<<<<<< HEAD
						"name": "experimentTableId",
=======
						"name": "evaluatorId",
>>>>>>> 4945191f
						"required": true,
						"schema": {
							"type": "string"
						}
					}
<<<<<<< HEAD
				],
				"requestBody": {
					"required": true,
					"content": {
						"application/json": {
							"schema": {
								"properties": {
									"inputKeys": {
										"items": {
											"type": "string"
										},
										"type": "array"
									},
									"promptVersionId": {
										"type": "string"
									},
									"hypothesisId": {
										"type": "string"
									},
									"columnType": {
										"type": "string"
									},
									"columnName": {
										"type": "string"
									}
								},
								"required": [
									"columnType",
									"columnName"
								],
								"type": "object"
							}
						}
					}
				}
			}
		},
		"/v1/experiment/table/{experimentTableId}/row/new": {
			"post": {
				"operationId": "CreateExperimentTableRow",
=======
				]
			}
		},
		"/v1/evaluator/query": {
			"post": {
				"operationId": "QueryEvaluators",
>>>>>>> 4945191f
				"responses": {
					"200": {
						"description": "Ok",
						"content": {
							"application/json": {
								"schema": {
<<<<<<< HEAD
									"$ref": "#/components/schemas/Result_null.string_"
=======
									"$ref": "#/components/schemas/Result_EvaluatorResult-Array.string_"
>>>>>>> 4945191f
								}
							}
						}
					}
				},
				"tags": [
<<<<<<< HEAD
					"Experiment"
=======
					"Evaluator"
>>>>>>> 4945191f
				],
				"security": [
					{
						"api_key": []
					}
				],
<<<<<<< HEAD
				"parameters": [
					{
						"in": "path",
						"name": "experimentTableId",
						"required": true,
						"schema": {
							"type": "string"
						}
					}
				],
=======
				"parameters": [],
>>>>>>> 4945191f
				"requestBody": {
					"required": true,
					"content": {
						"application/json": {
							"schema": {
<<<<<<< HEAD
								"properties": {
									"inputs": {
										"$ref": "#/components/schemas/Record_string.string_"
									},
									"sourceRequest": {
										"type": "string"
									},
									"promptVersionId": {
										"type": "string"
									}
								},
								"required": [
									"promptVersionId"
								],
=======
								"properties": {},
>>>>>>> 4945191f
								"type": "object"
							}
						}
					}
				}
			}
		},
<<<<<<< HEAD
		"/v1/experiment/table/{experimentTableId}/row/{rowIndex}": {
			"delete": {
				"operationId": "DeleteExperimentTableRow",
=======
		"/v1/evaluator/{evaluatorId}/experiments": {
			"get": {
				"operationId": "GetExperimentsForEvaluator",
>>>>>>> 4945191f
				"responses": {
					"200": {
						"description": "Ok",
						"content": {
							"application/json": {
								"schema": {
<<<<<<< HEAD
									"$ref": "#/components/schemas/Result_null.string_"
=======
									"$ref": "#/components/schemas/Result_EvaluatorExperiment-Array.string_"
>>>>>>> 4945191f
								}
							}
						}
					}
				},
				"tags": [
<<<<<<< HEAD
					"Experiment"
=======
					"Evaluator"
>>>>>>> 4945191f
				],
				"security": [
					{
						"api_key": []
					}
				],
				"parameters": [
					{
						"in": "path",
<<<<<<< HEAD
						"name": "experimentTableId",
=======
						"name": "evaluatorId",
>>>>>>> 4945191f
						"required": true,
						"schema": {
							"type": "string"
						}
					},
					{
						"in": "path",
						"name": "rowIndex",
						"required": true,
						"schema": {
							"format": "double",
							"type": "number"
						}
					}
				]
			}
		},
<<<<<<< HEAD
		"/v1/experiment/table/{experimentTableId}/row/insert/batch": {
			"post": {
				"operationId": "CreateExperimentTableRowWithCellsBatch",
				"responses": {
					"200": {
						"description": "Ok",
						"content": {
							"application/json": {
								"schema": {
									"$ref": "#/components/schemas/Result_null.string_"
								}
							}
						}
					}
				},
				"tags": [
					"Experiment"
				],
				"security": [
					{
						"api_key": []
					}
				],
				"parameters": [
					{
						"in": "path",
						"name": "experimentTableId",
						"required": true,
						"schema": {
							"type": "string"
						}
					}
				],
				"requestBody": {
					"required": true,
					"content": {
						"application/json": {
							"schema": {
								"properties": {
									"rows": {
										"items": {
											"properties": {
												"sourceRequest": {
													"type": "string"
												},
												"cells": {
													"items": {
														"properties": {
															"metadata": {},
															"value": {
																"type": "string",
																"nullable": true
															},
															"columnId": {
																"type": "string"
															}
														},
														"required": [
															"value",
															"columnId"
														],
														"type": "object"
													},
													"type": "array"
												},
												"datasetId": {
													"type": "string"
												},
												"inputs": {
													"$ref": "#/components/schemas/Record_string.string_"
												},
												"inputRecordId": {
													"type": "string"
												}
											},
											"required": [
												"cells",
												"datasetId",
												"inputs",
												"inputRecordId"
											],
											"type": "object"
										},
										"type": "array"
									}
								},
								"required": [
									"rows"
								],
								"type": "object"
							}
						}
					}
				}
			}
		},
		"/v1/experiment/update-meta": {
=======
		"/v1/experiment/new-empty": {
>>>>>>> 4945191f
			"post": {
				"operationId": "UpdateExperimentMeta",
				"responses": {
					"200": {
						"description": "Ok",
						"content": {
							"application/json": {
								"schema": {
									"anyOf": [
										{
											"$ref": "#/components/schemas/ResultSuccess_unknown_"
										},
										{
											"$ref": "#/components/schemas/ResultError_PostgrestError_"
										}
									]
								}
							}
						}
					}
				},
				"tags": [
					"Experiment"
				],
				"security": [
					{
						"api_key": []
					}
				],
				"parameters": [],
				"requestBody": {
					"required": true,
					"content": {
						"application/json": {
							"schema": {
								"properties": {
									"meta": {
										"$ref": "#/components/schemas/Record_string.string_"
									},
									"experimentId": {
										"type": "string"
									}
								},
								"required": [
									"meta",
									"experimentId"
								],
								"type": "object"
							}
						}
					}
				}
			}
		},
		"/v1/experiment": {
			"post": {
				"operationId": "CreateNewExperimentOld",
				"responses": {
					"200": {
						"description": "Ok",
						"content": {
							"application/json": {
								"schema": {
									"$ref": "#/components/schemas/Result__experimentId-string_.string_"
								}
							}
						}
					}
				},
				"tags": [
					"Experiment"
				],
				"security": [
					{
						"api_key": []
					}
				],
				"parameters": [],
				"requestBody": {
					"required": true,
					"content": {
						"application/json": {
							"schema": {
								"$ref": "#/components/schemas/NewExperimentParams"
							}
						}
					}
				}
			}
		},
		"/v1/experiment/hypothesis": {
			"post": {
				"operationId": "CreateNewExperimentHypothesis",
				"responses": {
					"200": {
						"description": "Ok",
						"content": {
							"application/json": {
								"schema": {
									"$ref": "#/components/schemas/Result__hypothesisId-string_.string_"
								}
							}
						}
					}
				},
				"tags": [
					"Experiment"
				],
				"security": [
					{
						"api_key": []
					}
				],
				"parameters": [],
				"requestBody": {
					"required": true,
					"content": {
						"application/json": {
							"schema": {
								"properties": {
									"status": {
										"type": "string",
										"enum": [
											"PENDING",
											"RUNNING",
											"COMPLETED",
											"FAILED"
										]
									},
									"providerKeyId": {
										"type": "string"
									},
									"promptVersion": {
										"type": "string"
									},
									"model": {
										"type": "string"
									},
									"experimentId": {
										"type": "string"
									}
								},
								"required": [
									"status",
									"providerKeyId",
									"promptVersion",
									"model",
									"experimentId"
								],
								"type": "object"
							}
						}
					}
				}
			}
		},
		"/v1/experiment/hypothesis/{hypothesisId}/scores/query": {
			"post": {
				"operationId": "GetExperimentHypothesisScores",
				"responses": {
					"200": {
						"description": "Ok",
						"content": {
							"application/json": {
								"schema": {
									"$ref": "#/components/schemas/Result__runsCount-number--scores-Record_string.Score__.string_"
								}
							}
						}
					}
				},
				"tags": [
					"Experiment"
				],
				"security": [
					{
						"api_key": []
					}
				],
				"parameters": [
					{
						"in": "path",
						"name": "hypothesisId",
						"required": true,
						"schema": {
							"type": "string"
						}
					}
				]
			}
		},
		"/v1/experiment/{experimentId}/evaluators": {
			"get": {
				"operationId": "GetExperimentEvaluators",
				"responses": {
					"200": {
						"description": "Ok",
						"content": {
							"application/json": {
								"schema": {
									"$ref": "#/components/schemas/Result_EvaluatorResult-Array.string_"
								}
							}
						}
					}
				},
				"tags": [
					"Experiment"
				],
				"security": [
					{
						"api_key": []
					}
				],
				"parameters": [
					{
						"in": "path",
						"name": "experimentId",
						"required": true,
						"schema": {
							"type": "string"
						}
					}
				]
			},
			"post": {
				"operationId": "CreateExperimentEvaluatorOld",
				"responses": {
					"200": {
						"description": "Ok",
						"content": {
							"application/json": {
								"schema": {
									"$ref": "#/components/schemas/Result_null.string_"
								}
							}
						}
					}
				},
				"tags": [
					"Experiment"
				],
				"security": [
					{
						"api_key": []
					}
				],
				"parameters": [
					{
						"in": "path",
						"name": "experimentId",
						"required": true,
						"schema": {
							"type": "string"
						}
					}
				],
				"requestBody": {
					"required": true,
					"content": {
						"application/json": {
							"schema": {
								"properties": {
									"evaluatorId": {
										"type": "string"
									}
								},
								"required": [
									"evaluatorId"
								],
								"type": "object"
							}
						}
					}
				}
			}
		},
		"/v1/experiment/{experimentId}/evaluators/run": {
			"post": {
				"operationId": "RunExperimentEvaluatorsOld",
				"responses": {
					"200": {
						"description": "Ok",
						"content": {
							"application/json": {
								"schema": {
									"$ref": "#/components/schemas/Result_null.string_"
								}
							}
						}
					}
				},
				"tags": [
					"Experiment"
				],
				"security": [
					{
						"api_key": []
					}
				],
				"parameters": [
					{
						"in": "path",
						"name": "experimentId",
						"required": true,
						"schema": {
							"type": "string"
						}
					}
				]
			}
		},
		"/v1/experiment/{experimentId}/evaluators/{evaluatorId}": {
			"delete": {
				"operationId": "DeleteExperimentEvaluatorOld",
				"responses": {
					"200": {
						"description": "Ok",
						"content": {
							"application/json": {
								"schema": {
									"$ref": "#/components/schemas/Result_null.string_"
								}
							}
						}
					}
				},
				"tags": [
					"Experiment"
				],
				"security": [
					{
						"api_key": []
					}
				],
				"parameters": [
					{
						"in": "path",
						"name": "experimentId",
						"required": true,
						"schema": {
							"type": "string"
						}
					},
					{
						"in": "path",
						"name": "evaluatorId",
						"required": true,
						"schema": {
							"type": "string"
						}
					}
				]
			}
		},
		"/v1/experiment/query": {
			"post": {
				"operationId": "GetExperimentsOld",
				"responses": {
					"200": {
						"description": "Ok",
						"content": {
							"application/json": {
								"schema": {
									"$ref": "#/components/schemas/Result_Experiment-Array.string_"
								}
							}
						}
					}
				},
				"tags": [
					"Experiment"
				],
				"security": [
					{
						"api_key": []
					}
				],
				"parameters": [],
				"requestBody": {
					"required": true,
					"content": {
						"application/json": {
							"schema": {
								"properties": {
									"include": {
										"$ref": "#/components/schemas/IncludeExperimentKeys"
									},
									"filter": {
										"$ref": "#/components/schemas/ExperimentFilterNode"
									}
								},
								"required": [
									"filter"
								],
								"type": "object"
							}
						}
					}
				}
			}
		},
		"/v1/helicone-dataset": {
			"post": {
				"operationId": "AddHeliconeDataset",
				"responses": {
					"200": {
						"description": "Ok",
						"content": {
							"application/json": {
								"schema": {
									"$ref": "#/components/schemas/Result__datasetId-string_.string_"
								}
							}
						}
					}
				},
				"tags": [
					"Dataset"
				],
				"security": [
					{
						"api_key": []
					}
				],
				"parameters": [],
				"requestBody": {
					"required": true,
					"content": {
						"application/json": {
							"schema": {
								"$ref": "#/components/schemas/NewHeliconeDatasetParams"
							}
						}
					}
				}
			}
		},
		"/v1/helicone-dataset/{datasetId}/mutate": {
			"post": {
				"operationId": "MutateHeliconeDataset",
				"responses": {
					"200": {
						"description": "Ok",
						"content": {
							"application/json": {
								"schema": {
									"$ref": "#/components/schemas/Result_null.string_"
								}
							}
						}
					}
				},
				"tags": [
					"Dataset"
				],
				"security": [
					{
						"api_key": []
					}
				],
				"parameters": [
					{
						"in": "path",
						"name": "datasetId",
						"required": true,
						"schema": {
							"type": "string"
						}
					}
				],
				"requestBody": {
					"required": true,
					"content": {
						"application/json": {
							"schema": {
								"$ref": "#/components/schemas/MutateParams"
							}
						}
					}
				}
			}
		},
		"/v1/helicone-dataset/{datasetId}/query": {
			"post": {
				"operationId": "QueryHeliconeDatasetRows",
				"responses": {
					"200": {
						"description": "Ok",
						"content": {
							"application/json": {
								"schema": {
									"$ref": "#/components/schemas/Result_HeliconeDatasetRow-Array.string_"
								}
							}
						}
					}
				},
				"tags": [
					"Dataset"
				],
				"security": [
					{
						"api_key": []
					}
				],
				"parameters": [
					{
						"in": "path",
						"name": "datasetId",
						"required": true,
						"schema": {
							"type": "string"
						}
					}
				],
				"requestBody": {
					"required": true,
					"content": {
						"application/json": {
							"schema": {
								"properties": {
									"limit": {
										"type": "number",
										"format": "double"
									},
									"offset": {
										"type": "number",
										"format": "double"
									}
								},
								"required": [
									"limit",
									"offset"
								],
								"type": "object"
							}
						}
					}
				}
			}
		},
		"/v1/helicone-dataset/{datasetId}/count": {
			"post": {
				"operationId": "CountHeliconeDatasetRows",
				"responses": {
					"200": {
						"description": "Ok",
						"content": {
							"application/json": {
								"schema": {
									"$ref": "#/components/schemas/Result_number.string_"
								}
							}
						}
					}
				},
				"tags": [
					"Dataset"
				],
				"security": [
					{
						"api_key": []
					}
				],
				"parameters": [
					{
						"in": "path",
						"name": "datasetId",
						"required": true,
						"schema": {
							"type": "string"
						}
					}
				]
			}
		},
		"/v1/helicone-dataset/query": {
			"post": {
				"operationId": "QueryHeliconeDataset",
				"responses": {
					"200": {
						"description": "Ok",
						"content": {
							"application/json": {
								"schema": {
									"$ref": "#/components/schemas/Result_HeliconeDataset-Array.string_"
								}
							}
						}
					}
				},
				"tags": [
					"Dataset"
				],
				"security": [
					{
						"api_key": []
					}
				],
				"parameters": [],
				"requestBody": {
					"required": true,
					"content": {
						"application/json": {
							"schema": {
								"properties": {
									"datasetIds": {
										"items": {
											"type": "string"
										},
										"type": "array"
									}
								},
								"type": "object"
							}
						}
					}
				}
			}
		},
		"/v1/helicone-dataset/{datasetId}/request/{requestId}": {
			"post": {
				"operationId": "UpdateHeliconeDatasetRequest",
				"responses": {
					"200": {
						"description": "Ok",
						"content": {
							"application/json": {
								"schema": {
									"anyOf": [
										{
											"$ref": "#/components/schemas/ResultError_unknown_"
										},
										{
											"$ref": "#/components/schemas/ResultSuccess_any_"
										}
									]
								}
							}
						}
					}
				},
				"tags": [
					"Dataset"
				],
				"security": [
					{
						"api_key": []
					}
				],
				"parameters": [
					{
						"in": "path",
						"name": "datasetId",
						"required": true,
						"schema": {
							"type": "string"
						}
					},
					{
						"in": "path",
						"name": "requestId",
						"required": true,
						"schema": {
							"type": "string"
						}
					}
				],
				"requestBody": {
					"required": true,
					"content": {
						"application/json": {
							"schema": {
								"properties": {
									"responseBody": {
										"$ref": "#/components/schemas/Json"
									},
									"requestBody": {
										"$ref": "#/components/schemas/Json"
									}
								},
								"required": [
									"responseBody",
									"requestBody"
								],
								"type": "object"
							}
						}
					}
				}
			}
		},
		"/v1/public/dataisbeautiful/total-values": {
			"post": {
				"operationId": "GetTotalValues",
				"responses": {
					"200": {
						"description": "Ok",
						"content": {
							"application/json": {
								"schema": {
									"$ref": "#/components/schemas/Result_TotalValuesForAllOfTime.string_"
								}
							}
						}
					}
				},
				"tags": [
					"DataIsBeautiful"
				],
				"security": [
					{
						"api_key": []
					}
				],
				"parameters": []
			}
		},
		"/v1/public/dataisbeautiful/model/usage/overtime": {
			"post": {
				"operationId": "GetModelUsageOverTime",
				"responses": {
					"200": {
						"description": "Ok",
						"content": {
							"application/json": {
								"schema": {
									"$ref": "#/components/schemas/Result_ModelUsageOverTime-Array.string_"
								}
							}
						}
					}
				},
				"tags": [
					"DataIsBeautiful"
				],
				"security": [
					{
						"api_key": []
					}
				],
				"parameters": []
			}
		},
		"/v1/public/dataisbeautiful/provider/usage/overtime": {
			"post": {
				"operationId": "GetProviderUsageOverTime",
				"responses": {
					"200": {
						"description": "Ok",
						"content": {
							"application/json": {
								"schema": {
									"$ref": "#/components/schemas/Result_ProviderUsageOverTime-Array.string_"
								}
							}
						}
					}
				},
				"tags": [
					"DataIsBeautiful"
				],
				"security": [
					{
						"api_key": []
					}
				],
				"parameters": []
			}
		},
		"/v1/public/dataisbeautiful/total-requests": {
			"post": {
				"operationId": "GetTotalRequests",
				"responses": {
					"200": {
						"description": "Ok",
						"content": {
							"application/json": {
								"schema": {
									"$ref": "#/components/schemas/Result_number.string_"
								}
							}
						}
					}
				},
				"tags": [
					"DataIsBeautiful"
				],
				"security": [
					{
						"api_key": []
					}
				],
				"parameters": [],
				"requestBody": {
					"required": true,
					"content": {
						"application/json": {
							"schema": {
								"$ref": "#/components/schemas/DataIsBeautifulRequestBody"
							}
						}
					}
				}
			}
		},
<<<<<<< HEAD
		"/v1/public/dataisbeautiful/ttft-vs-prompt-length": {
=======
		"/v1/experiment/dataset": {
			"post": {
				"operationId": "AddDataset",
				"responses": {
					"200": {
						"description": "Ok",
						"content": {
							"application/json": {
								"schema": {
									"$ref": "#/components/schemas/Result__datasetId-string_.string_"
								}
							}
						}
					}
				},
				"tags": [
					"Dataset"
				],
				"security": [
					{
						"api_key": []
					}
				],
				"parameters": [],
				"requestBody": {
					"required": true,
					"content": {
						"application/json": {
							"schema": {
								"$ref": "#/components/schemas/NewDatasetParams"
							}
						}
					}
				}
			}
		},
		"/v1/experiment/dataset/random": {
			"post": {
				"operationId": "AddRandomDataset",
				"responses": {
					"200": {
						"description": "Ok",
						"content": {
							"application/json": {
								"schema": {
									"$ref": "#/components/schemas/Result__datasetId-string_.string_"
								}
							}
						}
					}
				},
				"tags": [
					"Dataset"
				],
				"security": [
					{
						"api_key": []
					}
				],
				"parameters": [],
				"requestBody": {
					"required": true,
					"content": {
						"application/json": {
							"schema": {
								"$ref": "#/components/schemas/RandomDatasetParams"
							}
						}
					}
				}
			}
		},
		"/v1/experiment/dataset/query": {
			"post": {
				"operationId": "GetDatasets",
				"responses": {
					"200": {
						"description": "Ok",
						"content": {
							"application/json": {
								"schema": {
									"$ref": "#/components/schemas/Result_DatasetResult-Array.string_"
								}
							}
						}
					}
				},
				"tags": [
					"Dataset"
				],
				"security": [
					{
						"api_key": []
					}
				],
				"parameters": [],
				"requestBody": {
					"required": true,
					"content": {
						"application/json": {
							"schema": {
								"properties": {
									"promptVersionId": {
										"type": "string"
									}
								},
								"type": "object"
							}
						}
					}
				}
			}
		},
		"/v1/experiment/dataset/{datasetId}/row/insert": {
			"post": {
				"operationId": "InsertDatasetRow",
				"responses": {
					"200": {
						"description": "Ok",
						"content": {
							"application/json": {
								"schema": {
									"$ref": "#/components/schemas/Result_string.string_"
								}
							}
						}
					}
				},
				"tags": [
					"Dataset"
				],
				"security": [
					{
						"api_key": []
					}
				],
				"parameters": [
					{
						"in": "path",
						"name": "datasetId",
						"required": true,
						"schema": {
							"type": "string"
						}
					}
				],
				"requestBody": {
					"required": true,
					"content": {
						"application/json": {
							"schema": {
								"properties": {
									"originalColumnId": {
										"type": "string"
									},
									"inputs": {
										"$ref": "#/components/schemas/Record_string.string_"
									},
									"inputRecordId": {
										"type": "string"
									}
								},
								"required": [
									"inputs",
									"inputRecordId"
								],
								"type": "object"
							}
						}
					}
				}
			}
		},
		"/v1/experiment/dataset/{datasetId}/version/{promptVersionId}/row/new": {
			"post": {
				"operationId": "CreateDatasetRow",
				"responses": {
					"200": {
						"description": "Ok",
						"content": {
							"application/json": {
								"schema": {
									"$ref": "#/components/schemas/Result_string.string_"
								}
							}
						}
					}
				},
				"tags": [
					"Dataset"
				],
				"security": [
					{
						"api_key": []
					}
				],
				"parameters": [
					{
						"in": "path",
						"name": "datasetId",
						"required": true,
						"schema": {
							"type": "string"
						}
					},
					{
						"in": "path",
						"name": "promptVersionId",
						"required": true,
						"schema": {
							"type": "string"
						}
					}
				],
				"requestBody": {
					"required": true,
					"content": {
						"application/json": {
							"schema": {
								"properties": {
									"sourceRequest": {
										"type": "string"
									},
									"inputs": {
										"$ref": "#/components/schemas/Record_string.string_"
									}
								},
								"required": [
									"inputs"
								],
								"type": "object"
							}
						}
					}
				}
			}
		},
		"/v1/experiment/dataset/{datasetId}/inputs/query": {
			"post": {
				"operationId": "GetDataset",
				"responses": {
					"200": {
						"description": "Ok",
						"content": {
							"application/json": {
								"schema": {
									"$ref": "#/components/schemas/Result_PromptInputRecord-Array.string_"
								}
							}
						}
					}
				},
				"tags": [
					"Dataset"
				],
				"security": [
					{
						"api_key": []
					}
				],
				"parameters": [
					{
						"in": "path",
						"name": "datasetId",
						"required": true,
						"schema": {
							"type": "string"
						}
					}
				]
			}
		},
		"/v1/experiment/dataset/{datasetId}/mutate": {
			"post": {
				"operationId": "MutateDataset",
				"responses": {
					"200": {
						"description": "Ok",
						"content": {
							"application/json": {
								"schema": {
									"$ref": "#/components/schemas/Result___-Array.string_"
								}
							}
						}
					}
				},
				"tags": [
					"Dataset"
				],
				"security": [
					{
						"api_key": []
					}
				],
				"parameters": [],
				"requestBody": {
					"required": true,
					"content": {
						"application/json": {
							"schema": {
								"properties": {
									"removeRequests": {
										"items": {
											"type": "string"
										},
										"type": "array"
									},
									"addRequests": {
										"items": {
											"type": "string"
										},
										"type": "array"
									}
								},
								"required": [
									"removeRequests",
									"addRequests"
								],
								"type": "object"
							}
						}
					}
				}
			}
		},
		"/v1/helicone-dataset": {
>>>>>>> 4945191f
			"post": {
				"operationId": "GetTTFTvsPromptInputLength",
				"responses": {
					"200": {
						"description": "Ok",
						"content": {
							"application/json": {
								"schema": {
									"$ref": "#/components/schemas/Result_TTFTvsPromptLength-Array.string_"
								}
							}
						}
					}
				},
				"tags": [
					"DataIsBeautiful"
				],
				"security": [
					{
						"api_key": []
					}
				],
				"parameters": [],
				"requestBody": {
					"required": true,
					"content": {
						"application/json": {
							"schema": {
								"$ref": "#/components/schemas/DataIsBeautifulRequestBody"
							}
						}
					}
				}
			}
		},
		"/v1/public/dataisbeautiful/model/percentage": {
			"post": {
				"operationId": "GetModelPercentage",
				"responses": {
					"200": {
						"description": "Ok",
						"content": {
							"application/json": {
								"schema": {
									"$ref": "#/components/schemas/Result_ModelBreakdown-Array.string_"
								}
							}
						}
					}
				},
				"tags": [
					"DataIsBeautiful"
				],
				"security": [
					{
						"api_key": []
					}
				],
				"parameters": [],
				"requestBody": {
					"required": true,
					"content": {
						"application/json": {
							"schema": {
								"$ref": "#/components/schemas/DataIsBeautifulRequestBody"
							}
						}
					}
				}
			}
		},
		"/v1/public/dataisbeautiful/model/cost": {
			"post": {
				"operationId": "GetModelCost",
				"responses": {
					"200": {
						"description": "Ok",
						"content": {
							"application/json": {
								"schema": {
									"$ref": "#/components/schemas/Result_ModelCost-Array.string_"
								}
							}
						}
					}
				},
				"tags": [
					"DataIsBeautiful"
				],
				"security": [
					{
						"api_key": []
					}
				],
				"parameters": [],
				"requestBody": {
					"required": true,
					"content": {
						"application/json": {
							"schema": {
								"$ref": "#/components/schemas/DataIsBeautifulRequestBody"
							}
						}
					}
				}
			}
		},
		"/v1/public/dataisbeautiful/provider/percentage": {
			"post": {
				"operationId": "GetProviderPercentage",
				"responses": {
					"200": {
						"description": "Ok",
						"content": {
							"application/json": {
								"schema": {
									"$ref": "#/components/schemas/Result_ProviderBreakdown-Array.string_"
								}
							}
						}
					}
				},
				"tags": [
					"DataIsBeautiful"
				],
				"security": [
					{
						"api_key": []
					}
				],
				"parameters": [],
				"requestBody": {
					"required": true,
					"content": {
						"application/json": {
							"schema": {
								"$ref": "#/components/schemas/DataIsBeautifulRequestBody"
							}
						}
					}
				}
			}
		},
		"/v1/public/dataisbeautiful/model/percentage/overtime": {
			"post": {
				"operationId": "GetModelPercentageOverTime",
				"responses": {
					"200": {
						"description": "Ok",
						"content": {
							"application/json": {
								"schema": {
									"$ref": "#/components/schemas/Result_ModelBreakdownOverTime-Array.string_"
								}
							}
						}
					}
				},
				"tags": [
					"DataIsBeautiful"
				],
				"security": [
					{
						"api_key": []
					}
				],
				"parameters": [],
				"requestBody": {
					"required": true,
					"content": {
						"application/json": {
							"schema": {
								"$ref": "#/components/schemas/DataIsBeautifulRequestBody"
							}
						}
					}
				}
			}
		},
		"/v1/customer/{customerId}/usage/query": {
			"post": {
				"operationId": "GetCustomerUsage",
				"responses": {
					"200": {
						"description": "Ok",
						"content": {
							"application/json": {
								"schema": {
									"allOf": [
										{
											"$ref": "#/components/schemas/CustomerUsage"
										}
									],
									"nullable": true
								}
							}
						}
					}
				},
				"tags": [
					"Customer"
				],
				"security": [
					{
						"api_key": []
					}
				],
				"parameters": [
					{
						"in": "path",
						"name": "customerId",
						"required": true,
						"schema": {
							"type": "string"
						}
					}
				],
				"requestBody": {
					"required": true,
					"content": {
						"application/json": {
							"schema": {
								"properties": {},
								"type": "object"
							}
						}
					}
				}
			}
		},
		"/v1/customer/query": {
			"post": {
				"operationId": "GetCustomers",
				"responses": {
					"200": {
						"description": "Ok",
						"content": {
							"application/json": {
								"schema": {
									"items": {
										"$ref": "#/components/schemas/Customer"
									},
									"type": "array"
								}
							}
						}
					}
				},
				"tags": [
					"Customer"
				],
				"security": [
					{
						"api_key": []
					}
				],
				"parameters": [],
				"requestBody": {
					"required": true,
					"content": {
						"application/json": {
							"schema": {
								"properties": {},
								"type": "object"
							}
						}
					}
				}
			}
		},
		"/v1/stripe/subscription/free/usage": {
			"get": {
				"operationId": "GetFreeUsage",
				"responses": {
					"200": {
						"description": "Ok",
						"content": {
							"application/json": {
								"schema": {
									"type": "number",
									"format": "double"
								}
							}
						}
					}
				},
				"tags": [
					"Stripe"
				],
				"security": [
					{
						"api_key": []
					}
				],
				"parameters": []
			}
		},
		"/v1/stripe/subscription/new-customer/upgrade-to-pro": {
			"post": {
				"operationId": "UpgradeToPro",
				"responses": {
					"200": {
						"description": "Ok",
						"content": {
							"application/json": {
								"schema": {
									"type": "string"
								}
							}
						}
					}
				},
				"tags": [
					"Stripe"
				],
				"security": [
					{
						"api_key": []
					}
				],
				"parameters": [],
				"requestBody": {
					"required": true,
					"content": {
						"application/json": {
							"schema": {
								"$ref": "#/components/schemas/UpgradeToProRequest"
							}
						}
					}
				}
			}
		},
		"/v1/stripe/subscription/existing-customer/upgrade-to-pro": {
			"post": {
				"operationId": "UpgradeExistingCustomer",
				"responses": {
					"200": {
						"description": "Ok",
						"content": {
							"application/json": {
								"schema": {
									"type": "string"
								}
							}
						}
					}
				},
				"tags": [
					"Stripe"
				],
				"security": [
					{
						"api_key": []
					}
				],
				"parameters": [],
				"requestBody": {
					"required": true,
					"content": {
						"application/json": {
							"schema": {
								"$ref": "#/components/schemas/UpgradeToProRequest"
							}
						}
					}
				}
			}
		},
		"/v1/stripe/subscription/manage-subscription": {
			"post": {
				"operationId": "ManageSubscription",
				"responses": {
					"200": {
						"description": "Ok",
						"content": {
							"application/json": {
								"schema": {
									"type": "string"
								}
							}
						}
					}
				},
				"tags": [
					"Stripe"
				],
				"security": [
					{
						"api_key": []
					}
				],
				"parameters": []
			}
		},
		"/v1/stripe/subscription/undo-cancel-subscription": {
			"post": {
				"operationId": "UndoCancelSubscription",
				"responses": {
					"200": {
						"description": "Ok",
						"content": {
							"application/json": {
								"schema": {
									"type": "number",
									"enum": [
										null
									],
									"nullable": true
								}
							}
						}
					}
				},
				"tags": [
					"Stripe"
				],
				"security": [
					{
						"api_key": []
					}
				],
				"parameters": []
			}
		},
		"/v1/stripe/subscription/add-ons/{productType}": {
			"post": {
				"operationId": "AddOns",
				"responses": {
					"200": {
						"description": "Ok",
						"content": {
							"application/json": {
								"schema": {
									"type": "number",
									"enum": [
										null
									],
									"nullable": true
								}
							}
						}
					}
				},
				"tags": [
					"Stripe"
				],
				"security": [
					{
						"api_key": []
					}
				],
				"parameters": [
					{
						"in": "path",
						"name": "productType",
						"required": true,
						"schema": {
							"type": "string",
							"enum": [
								"alerts",
								"prompts"
							]
						}
					}
				]
			},
			"delete": {
				"operationId": "DeleteAddOns",
				"responses": {
					"200": {
						"description": "Ok",
						"content": {
							"application/json": {
								"schema": {
									"type": "number",
									"enum": [
										null
									],
									"nullable": true
								}
							}
						}
					}
				},
				"tags": [
					"Stripe"
				],
				"security": [
					{
						"api_key": []
					}
				],
				"parameters": [
					{
						"in": "path",
						"name": "productType",
						"required": true,
						"schema": {
							"type": "string",
							"enum": [
								"alerts",
								"prompts"
							]
						}
					}
				]
			}
		},
		"/v1/stripe/subscription/preview-invoice": {
			"get": {
				"operationId": "PreviewInvoice",
				"responses": {
					"200": {
						"description": "Ok",
						"content": {
							"application/json": {
								"schema": {
									"properties": {
										"experiments_usage": {
											"items": {
												"$ref": "#/components/schemas/ExperimentUsage"
											},
											"type": "array"
										},
										"total": {
											"type": "number",
											"format": "double"
										},
										"tax": {
											"type": "number",
											"format": "double",
											"nullable": true
										},
										"subtotal": {
											"type": "number",
											"format": "double"
										},
										"discount": {
											"properties": {
												"coupon": {
													"properties": {
														"amount_off": {
															"type": "number",
															"format": "double",
															"nullable": true
														},
														"percent_off": {
															"type": "number",
															"format": "double",
															"nullable": true
														},
														"name": {
															"type": "string",
															"nullable": true
														}
													},
													"required": [
														"amount_off",
														"percent_off",
														"name"
													],
													"type": "object"
												}
											},
											"required": [
												"coupon"
											],
											"type": "object",
											"nullable": true
										},
										"lines": {
											"properties": {
												"data": {
													"items": {
														"properties": {
															"description": {
																"type": "string",
																"nullable": true
															},
															"amount": {
																"type": "number",
																"format": "double",
																"nullable": true
															},
															"id": {
																"type": "string",
																"nullable": true
															}
														},
														"required": [
															"description",
															"amount",
															"id"
														],
														"type": "object"
													},
													"type": "array"
												}
											},
											"required": [
												"data"
											],
											"type": "object",
											"nullable": true
										},
										"next_payment_attempt": {
											"type": "number",
											"format": "double",
											"nullable": true
										},
										"currency": {
											"type": "string",
											"nullable": true
										}
									},
									"required": [
										"experiments_usage",
										"total",
										"tax",
										"subtotal",
										"discount",
										"lines",
										"next_payment_attempt",
										"currency"
									],
									"type": "object",
									"nullable": true
								}
							}
						}
					}
				},
				"tags": [
					"Stripe"
				],
				"security": [
					{
						"api_key": []
					}
				],
				"parameters": []
			}
		},
		"/v1/stripe/subscription/cancel-subscription": {
			"post": {
				"operationId": "CancelSubscription",
				"responses": {
					"200": {
						"description": "Ok",
						"content": {
							"application/json": {
								"schema": {
									"type": "number",
									"enum": [
										null
									],
									"nullable": true
								}
							}
						}
					}
				},
				"tags": [
					"Stripe"
				],
				"security": [
					{
						"api_key": []
					}
				],
				"parameters": []
			}
		},
		"/v1/stripe/subscription/migrate-to-pro": {
			"post": {
				"operationId": "MigrateToPro",
				"responses": {
					"204": {
						"description": "No content"
					}
				},
				"tags": [
					"Stripe"
				],
				"security": [
					{
						"api_key": []
					}
				],
				"parameters": []
			}
		},
		"/v1/stripe/subscription": {
			"get": {
				"operationId": "GetSubscription",
				"responses": {
					"200": {
						"description": "Ok",
						"content": {
							"application/json": {
								"schema": {
									"properties": {
										"items": {
											"items": {
												"properties": {
													"price": {
														"properties": {
															"product": {
																"properties": {
																	"name": {
																		"type": "string",
																		"nullable": true
																	}
																},
																"required": [
																	"name"
																],
																"type": "object",
																"nullable": true
															}
														},
														"required": [
															"product"
														],
														"type": "object"
													},
													"quantity": {
														"type": "number",
														"format": "double"
													}
												},
												"required": [
													"price"
												],
												"type": "object"
											},
											"type": "array"
										},
										"trial_end": {
											"type": "number",
											"format": "double",
											"nullable": true
										},
										"id": {
											"type": "string"
										},
										"current_period_start": {
											"type": "number",
											"format": "double"
										},
										"current_period_end": {
											"type": "number",
											"format": "double"
										},
										"cancel_at_period_end": {
											"type": "boolean"
										},
										"status": {
											"type": "string"
										}
									},
									"required": [
										"items",
										"trial_end",
										"id",
										"current_period_start",
										"current_period_end",
										"cancel_at_period_end",
										"status"
									],
									"type": "object",
									"nullable": true
								}
							}
						}
					}
				},
				"tags": [
					"Stripe"
				],
				"security": [
					{
						"api_key": []
					}
				],
				"parameters": []
			}
		},
		"/v1/stripe/webhook": {
			"post": {
				"operationId": "HandleStripeWebhook",
				"responses": {
					"204": {
						"description": "No content"
					}
				},
				"tags": [
					"Stripe"
				],
				"security": [
					{
						"api_key": []
					}
				],
				"parameters": [],
				"requestBody": {
					"required": true,
					"content": {
						"application/json": {
							"schema": {}
						}
					}
				}
			}
		},
		"/v1/organization/user/accept_terms": {
			"post": {
				"operationId": "AcceptTerms",
				"responses": {
					"200": {
						"description": "Ok",
						"content": {
							"application/json": {
								"schema": {
									"$ref": "#/components/schemas/Result_null.string_"
								}
							}
						}
					}
				},
				"tags": [
					"Organization"
				],
				"security": [
					{
						"api_key": []
					}
				],
				"parameters": []
			}
		},
		"/v1/organization/create": {
			"post": {
				"operationId": "CreateNewOrganization",
				"responses": {
					"200": {
						"description": "Ok",
						"content": {
							"application/json": {
								"schema": {
									"$ref": "#/components/schemas/Result_string.string_"
								}
							}
						}
					}
				},
				"tags": [
					"Organization"
				],
				"security": [
					{
						"api_key": []
					}
				],
				"parameters": [],
				"requestBody": {
					"required": true,
					"content": {
						"application/json": {
							"schema": {
								"$ref": "#/components/schemas/NewOrganizationParams"
							}
						}
					}
				}
			}
		},
		"/v1/organization/{organizationId}/update": {
			"post": {
				"operationId": "UpdateOrganization",
				"responses": {
					"200": {
						"description": "Ok",
						"content": {
							"application/json": {
								"schema": {
									"$ref": "#/components/schemas/Result_null.string_"
								}
							}
						}
					}
				},
				"tags": [
					"Organization"
				],
				"security": [
					{
						"api_key": []
					}
				],
				"parameters": [
					{
						"in": "path",
						"name": "organizationId",
						"required": true,
						"schema": {
							"type": "string"
						}
					}
				],
				"requestBody": {
					"required": true,
					"content": {
						"application/json": {
							"schema": {
								"$ref": "#/components/schemas/UpdateOrganizationParams"
							}
						}
					}
				}
			}
		},
		"/v1/organization/onboard": {
			"post": {
				"operationId": "OnboardOrganization",
				"responses": {
					"200": {
						"description": "Ok",
						"content": {
							"application/json": {
								"schema": {
									"$ref": "#/components/schemas/Result_null.string_"
								}
							}
						}
					}
				},
				"tags": [
					"Organization"
				],
				"security": [
					{
						"api_key": []
					}
				],
				"parameters": [],
				"requestBody": {
					"required": true,
					"content": {
						"application/json": {
							"schema": {
								"properties": {},
								"type": "object"
							}
						}
					}
				}
			}
		},
		"/v1/organization/{organizationId}/add_member": {
			"post": {
				"operationId": "AddMemberToOrganization",
				"responses": {
					"200": {
						"description": "Ok",
						"content": {
							"application/json": {
								"schema": {
									"$ref": "#/components/schemas/Result_null.string_"
								}
							}
						}
					}
				},
				"tags": [
					"Organization"
				],
				"security": [
					{
						"api_key": []
					}
				],
				"parameters": [
					{
						"in": "path",
						"name": "organizationId",
						"required": true,
						"schema": {
							"type": "string"
						}
					}
				],
				"requestBody": {
					"required": true,
					"content": {
						"application/json": {
							"schema": {
								"properties": {
									"email": {
										"type": "string"
									}
								},
								"required": [
									"email"
								],
								"type": "object"
							}
						}
					}
				}
			}
		},
		"/v1/organization/{organizationId}/create_filter": {
			"post": {
				"operationId": "CreateOrganizationFilter",
				"responses": {
					"200": {
						"description": "Ok",
						"content": {
							"application/json": {
								"schema": {
									"$ref": "#/components/schemas/Result_null.string_"
								}
							}
						}
					}
				},
				"tags": [
					"Organization"
				],
				"security": [
					{
						"api_key": []
					}
				],
				"parameters": [
					{
						"in": "path",
						"name": "organizationId",
						"required": true,
						"schema": {
							"type": "string"
						}
					}
				],
				"requestBody": {
					"required": true,
					"content": {
						"application/json": {
							"schema": {
								"properties": {
									"filterType": {
										"type": "string",
										"enum": [
											"dashboard",
											"requests"
										]
									},
									"filters": {
										"items": {
											"$ref": "#/components/schemas/OrganizationFilter"
										},
										"type": "array"
									}
								},
								"required": [
									"filterType",
									"filters"
								],
								"type": "object"
							}
						}
					}
				}
			}
		},
		"/v1/organization/{organizationId}/update_filter": {
			"post": {
				"operationId": "UpdateOrganizationFilter",
				"responses": {
					"200": {
						"description": "Ok",
						"content": {
							"application/json": {
								"schema": {
									"$ref": "#/components/schemas/Result_null.string_"
								}
							}
						}
					}
				},
				"tags": [
					"Organization"
				],
				"security": [
					{
						"api_key": []
					}
				],
				"parameters": [
					{
						"in": "path",
						"name": "organizationId",
						"required": true,
						"schema": {
							"type": "string"
						}
					}
				],
				"requestBody": {
					"required": true,
					"content": {
						"application/json": {
							"schema": {
								"properties": {
									"filterType": {
										"type": "string",
										"enum": [
											"dashboard",
											"requests"
										]
									},
									"filters": {
										"items": {
											"$ref": "#/components/schemas/OrganizationFilter"
										},
										"type": "array"
									}
								},
								"required": [
									"filterType",
									"filters"
								],
								"type": "object"
							}
						}
					}
				}
			}
		},
		"/v1/organization/delete": {
			"delete": {
				"operationId": "DeleteOrganization",
				"responses": {
					"200": {
						"description": "Ok",
						"content": {
							"application/json": {
								"schema": {
									"$ref": "#/components/schemas/Result_null.string_"
								}
							}
						}
					}
				},
				"tags": [
					"Organization"
				],
				"security": [
					{
						"api_key": []
					}
				],
				"parameters": []
			}
		},
		"/v1/organization/{organizationId}/layout": {
			"get": {
				"operationId": "GetOrganizationLayout",
				"responses": {
					"200": {
						"description": "Ok",
						"content": {
							"application/json": {
								"schema": {
									"$ref": "#/components/schemas/Result_OrganizationLayout.string_"
								}
							}
						}
					}
				},
				"tags": [
					"Organization"
				],
				"security": [
					{
						"api_key": []
					}
				],
				"parameters": [
					{
						"in": "path",
						"name": "organizationId",
						"required": true,
						"schema": {
							"type": "string"
						}
					},
					{
						"in": "query",
						"name": "filterType",
						"required": true,
						"schema": {
							"type": "string"
						}
					}
				]
			}
		},
		"/v1/organization/{organizationId}/members": {
			"get": {
				"operationId": "GetOrganizationMembers",
				"responses": {
					"200": {
						"description": "Ok",
						"content": {
							"application/json": {
								"schema": {
									"$ref": "#/components/schemas/Result_OrganizationMember-Array.string_"
								}
							}
						}
					}
				},
				"tags": [
					"Organization"
				],
				"security": [
					{
						"api_key": []
					}
				],
				"parameters": [
					{
						"in": "path",
						"name": "organizationId",
						"required": true,
						"schema": {
							"type": "string"
						}
					}
				]
			}
		},
		"/v1/organization/{organizationId}/update_member": {
			"post": {
				"operationId": "UpdateOrganizationMember",
				"responses": {
					"200": {
						"description": "Ok",
						"content": {
							"application/json": {
								"schema": {
									"$ref": "#/components/schemas/Result_null.string_"
								}
							}
						}
					}
				},
				"tags": [
					"Organization"
				],
				"security": [
					{
						"api_key": []
					}
				],
				"parameters": [
					{
						"in": "path",
						"name": "organizationId",
						"required": true,
						"schema": {
							"type": "string"
						}
					}
				],
				"requestBody": {
					"required": true,
					"content": {
						"application/json": {
							"schema": {
								"properties": {
									"memberId": {
										"type": "string"
									},
									"role": {
										"type": "string"
									}
								},
								"required": [
									"memberId",
									"role"
								],
								"type": "object"
							}
						}
					}
				}
			}
		},
		"/v1/organization/{organizationId}/owner": {
			"get": {
				"operationId": "GetOrganizationOwner",
				"responses": {
					"200": {
						"description": "Ok",
						"content": {
							"application/json": {
								"schema": {
									"$ref": "#/components/schemas/Result_OrganizationOwner-Array.string_"
								}
							}
						}
					}
				},
				"tags": [
					"Organization"
				],
				"security": [
					{
						"api_key": []
					}
				],
				"parameters": [
					{
						"in": "path",
						"name": "organizationId",
						"required": true,
						"schema": {
							"type": "string"
						}
					}
				]
			}
		},
		"/v1/organization/{organizationId}/remove_member": {
			"delete": {
				"operationId": "RemoveMemberFromOrganization",
				"responses": {
					"200": {
						"description": "Ok",
						"content": {
							"application/json": {
								"schema": {
									"$ref": "#/components/schemas/Result_null.string_"
								}
							}
						}
					}
				},
				"tags": [
					"Organization"
				],
				"security": [
					{
						"api_key": []
					}
				],
				"parameters": [
					{
						"in": "path",
						"name": "organizationId",
						"required": true,
						"schema": {
							"type": "string"
						}
					},
					{
						"in": "query",
						"name": "memberId",
						"required": true,
						"schema": {
							"type": "string"
						}
					}
				]
			}
		},
		"/v1/organization/setup-demo": {
			"post": {
				"operationId": "SetupDemo",
				"responses": {
					"200": {
						"description": "Ok",
						"content": {
							"application/json": {
								"schema": {
									"$ref": "#/components/schemas/Result_null.string_"
								}
							}
						}
					}
				},
				"tags": [
					"Organization"
				],
				"security": [
					{
						"api_key": []
					}
				],
				"parameters": []
			}
		},
		"/v1/dashboard/scores/query": {
			"post": {
				"operationId": "GetScoresOverTime",
				"responses": {
					"200": {
						"description": "Ok",
						"content": {
							"application/json": {
								"schema": {
									"$ref": "#/components/schemas/Result__score_key-string--score_sum-number--created_at_trunc-string_-Array.string_"
								},
								"examples": {
									"Example 1": {
										"value": {
											"userFilter": "all",
											"timeFilter": {
												"start": "2024-01-01",
												"end": "2024-01-31"
											},
											"dbIncrement": "day",
											"timeZoneDifference": 0
										}
									}
								}
							}
						}
					}
				},
				"tags": [
					"Dashboard"
				],
				"security": [
					{
						"api_key": []
					}
				],
				"parameters": [],
				"requestBody": {
					"required": true,
					"content": {
						"application/json": {
							"schema": {
								"$ref": "#/components/schemas/DataOverTimeRequest"
							}
						}
					}
				}
			}
		},
		"/v1/public/status/provider": {
			"get": {
				"operationId": "GetAllProviderStatus",
				"responses": {
					"200": {
						"description": "Ok",
						"content": {
							"application/json": {
								"schema": {
									"$ref": "#/components/schemas/Result_ProviderMetrics-Array.string_"
								}
							}
						}
					}
				},
				"tags": [
					"Status"
				],
				"security": [
					{
						"api_key": []
					}
				],
				"parameters": []
			}
		},
		"/v1/public/status/provider/{provider}": {
			"get": {
				"operationId": "GetProviderStatus",
				"responses": {
					"200": {
						"description": "Ok",
						"content": {
							"application/json": {
								"schema": {
									"$ref": "#/components/schemas/Result_ProviderMetrics.string_"
								}
							}
						}
					}
				},
				"tags": [
					"Status"
				],
				"security": [
					{
						"api_key": []
					}
				],
				"parameters": [
					{
						"in": "path",
						"name": "provider",
						"required": true,
						"schema": {
							"type": "string"
						}
					},
					{
						"in": "query",
						"name": "timeFrame",
						"required": true,
						"schema": {
							"$ref": "#/components/schemas/TimeFrame"
						}
					}
				]
			}
		},
		"/v1/public/compare/models": {
			"post": {
				"operationId": "GetModelComparison",
				"responses": {
					"200": {
						"description": "Ok",
						"content": {
							"application/json": {
								"schema": {
									"$ref": "#/components/schemas/Result_Model-Array.string_"
								}
							}
						}
					}
				},
				"tags": [
					"Comparison"
				],
				"security": [
					{
						"api_key": []
					}
				],
				"parameters": [],
				"requestBody": {
					"required": true,
					"content": {
						"application/json": {
							"schema": {
								"items": {
									"$ref": "#/components/schemas/ModelsToCompare"
								},
								"type": "array"
							}
						}
					}
				}
			}
		},
		"/v1/settings/query": {
			"get": {
				"operationId": "GetSettings",
				"responses": {
					"200": {
						"description": "Ok",
						"content": {
							"application/json": {
								"schema": {
									"properties": {
										"useAzureForExperiment": {
											"type": "boolean"
										}
									},
									"required": [
										"useAzureForExperiment"
									],
									"type": "object"
								}
							}
						}
					}
				},
				"tags": [
					"Settings"
				],
				"security": [
					{
						"api_key": []
					}
				],
				"parameters": []
			}
		},
		"/v1/request/query": {
			"post": {
				"operationId": "GetRequests",
				"responses": {
					"200": {
						"description": "Ok",
						"content": {
							"application/json": {
								"schema": {
									"$ref": "#/components/schemas/Result_HeliconeRequest-Array.string_"
								},
								"examples": {
									"Example 1": {
										"value": {
											"filter": "all",
											"isCached": false,
											"limit": 10,
											"offset": 0,
											"sort": {
												"created_at": "desc"
											},
											"isScored": false,
											"isPartOfExperiment": false
										}
									}
								}
							}
						}
					}
				},
				"tags": [
					"Request"
				],
				"security": [
					{
						"api_key": []
					}
				],
				"parameters": [],
				"requestBody": {
					"description": "Request query filters",
					"required": true,
					"content": {
						"application/json": {
							"schema": {
								"$ref": "#/components/schemas/RequestQueryParams",
								"description": "Request query filters"
							},
							"example": {
								"filter": "all",
								"isCached": false,
								"limit": 10,
								"offset": 0,
								"sort": {
									"created_at": "desc"
								},
								"isScored": false,
								"isPartOfExperiment": false
							}
						}
					}
				}
			}
		},
		"/v1/request/query-clickhouse": {
			"post": {
				"operationId": "GetRequestsClickhouse",
				"responses": {
					"200": {
						"description": "Ok",
						"content": {
							"application/json": {
								"schema": {
									"$ref": "#/components/schemas/Result_HeliconeRequest-Array.string_"
								},
								"examples": {
									"Example 1": {
										"value": {
											"filter": "all",
											"isCached": false,
											"limit": 10,
											"offset": 0,
											"sort": {
												"created_at": "desc"
											},
											"isScored": false,
											"isPartOfExperiment": false
										}
									}
								}
							}
						}
					}
				},
				"tags": [
					"Request"
				],
				"security": [
					{
						"api_key": []
					}
				],
				"parameters": [],
				"requestBody": {
					"description": "Request query filters",
					"required": true,
					"content": {
						"application/json": {
							"schema": {
								"$ref": "#/components/schemas/RequestQueryParams",
								"description": "Request query filters"
							},
							"example": {
								"filter": "all",
								"isCached": false,
								"limit": 10,
								"offset": 0,
								"sort": {
									"created_at": "desc"
								},
								"isScored": false,
								"isPartOfExperiment": false
							}
						}
					}
				}
			}
		},
		"/v1/request/{requestId}": {
			"get": {
				"operationId": "GetRequestById",
				"responses": {
					"200": {
						"description": "Ok",
						"content": {
							"application/json": {
								"schema": {
									"$ref": "#/components/schemas/Result_HeliconeRequest.string_"
								}
							}
						}
					}
				},
				"tags": [
					"Request"
				],
				"security": [
					{
						"api_key": []
					}
				],
				"parameters": [
					{
						"in": "path",
						"name": "requestId",
						"required": true,
						"schema": {
							"type": "string"
						}
					}
				]
			}
		},
		"/v1/request/query-ids": {
			"post": {
				"operationId": "GetRequestsByIds",
				"responses": {
					"200": {
						"description": "Ok",
						"content": {
							"application/json": {
								"schema": {
									"$ref": "#/components/schemas/Result_HeliconeRequest-Array.string_"
								}
							}
						}
					}
				},
				"tags": [
					"Request"
				],
				"security": [
					{
						"api_key": []
					}
				],
				"parameters": [],
				"requestBody": {
					"required": true,
					"content": {
						"application/json": {
							"schema": {
								"properties": {
									"requestIds": {
										"items": {
											"type": "string"
										},
										"type": "array"
									}
								},
								"required": [
									"requestIds"
								],
								"type": "object"
							}
						}
					}
				}
			}
		},
		"/v1/request/{requestId}/feedback": {
			"post": {
				"operationId": "FeedbackRequest",
				"responses": {
					"200": {
						"description": "Ok",
						"content": {
							"application/json": {
								"schema": {
									"$ref": "#/components/schemas/Result_null.string_"
								}
							}
						}
					}
				},
				"tags": [
					"Request"
				],
				"security": [
					{
						"api_key": []
					}
				],
				"parameters": [
					{
						"in": "path",
						"name": "requestId",
						"required": true,
						"schema": {
							"type": "string"
						}
					}
				],
				"requestBody": {
					"required": true,
					"content": {
						"application/json": {
							"schema": {
								"properties": {
									"rating": {
										"type": "boolean"
									}
								},
								"required": [
									"rating"
								],
								"type": "object"
							}
						}
					}
				}
			}
		},
		"/v1/request/{requestId}/property": {
			"put": {
				"operationId": "PutProperty",
				"responses": {
					"200": {
						"description": "Ok",
						"content": {
							"application/json": {
								"schema": {
									"$ref": "#/components/schemas/Result_null.string_"
								}
							}
						}
					}
				},
				"tags": [
					"Request"
				],
				"security": [
					{
						"api_key": []
					}
				],
				"parameters": [
					{
						"in": "path",
						"name": "requestId",
						"required": true,
						"schema": {
							"type": "string"
						}
					}
				],
				"requestBody": {
					"required": true,
					"content": {
						"application/json": {
							"schema": {
								"properties": {
									"value": {
										"type": "string"
									},
									"key": {
										"type": "string"
									}
								},
								"required": [
									"value",
									"key"
								],
								"type": "object"
							}
						}
					}
				}
			}
		},
		"/v1/request/{requestId}/assets/{assetId}": {
			"post": {
				"operationId": "GetRequestAssetById",
				"responses": {
					"200": {
						"description": "Ok",
						"content": {
							"application/json": {
								"schema": {
									"$ref": "#/components/schemas/Result_HeliconeRequestAsset.string_"
								}
							}
						}
					}
				},
				"tags": [
					"Request"
				],
				"security": [
					{
						"api_key": []
					}
				],
				"parameters": [
					{
						"in": "path",
						"name": "requestId",
						"required": true,
						"schema": {
							"type": "string"
						}
					},
					{
						"in": "path",
						"name": "assetId",
						"required": true,
						"schema": {
							"type": "string"
						}
					}
				]
			}
		},
		"/v1/request/{requestId}/score": {
			"post": {
				"operationId": "AddScores",
				"responses": {
					"200": {
						"description": "Ok",
						"content": {
							"application/json": {
								"schema": {
									"$ref": "#/components/schemas/Result_null.string_"
								}
							}
						}
					}
				},
				"tags": [
					"Request"
				],
				"security": [
					{
						"api_key": []
					}
				],
				"parameters": [
					{
						"in": "path",
						"name": "requestId",
						"required": true,
						"schema": {
							"type": "string"
						}
					}
				],
				"requestBody": {
					"required": true,
					"content": {
						"application/json": {
							"schema": {
								"$ref": "#/components/schemas/ScoreRequest"
							}
						}
					}
				}
			}
		},
		"/v1/session/query": {
			"post": {
				"operationId": "GetSessions",
				"responses": {
					"200": {
						"description": "Ok",
						"content": {
							"application/json": {
								"schema": {
									"$ref": "#/components/schemas/Result_SessionResult-Array.string_"
								}
							}
						}
					}
				},
				"tags": [
					"Session"
				],
				"security": [
					{
						"api_key": []
					}
				],
				"parameters": [],
				"requestBody": {
					"required": true,
					"content": {
						"application/json": {
							"schema": {
								"$ref": "#/components/schemas/SessionQueryParams"
							}
						}
					}
				}
			}
		},
		"/v1/session/name/query": {
			"post": {
				"operationId": "GetNames",
				"responses": {
					"200": {
						"description": "Ok",
						"content": {
							"application/json": {
								"schema": {
									"$ref": "#/components/schemas/Result_SessionNameResult-Array.string_"
								}
							}
						}
					}
				},
				"tags": [
					"Session"
				],
				"security": [
					{
						"api_key": []
					}
				],
				"parameters": [],
				"requestBody": {
					"required": true,
					"content": {
						"application/json": {
							"schema": {
								"$ref": "#/components/schemas/SessionNameQueryParams"
							}
						}
					}
				}
			}
		},
		"/v1/session/metrics/query": {
			"post": {
				"operationId": "GetMetrics",
				"responses": {
					"200": {
						"description": "Ok",
						"content": {
							"application/json": {
								"schema": {
									"$ref": "#/components/schemas/Result_SessionMetrics.string_"
								}
							}
						}
					}
				},
				"tags": [
					"Session"
				],
				"security": [
					{
						"api_key": []
					}
				],
				"parameters": [],
				"requestBody": {
					"required": true,
					"content": {
						"application/json": {
							"schema": {
								"$ref": "#/components/schemas/SessionNameQueryParams"
							}
						}
					}
				}
			}
		},
		"/v1/session/{sessionId}/feedback": {
			"post": {
				"operationId": "UpdateSessionFeedback",
				"responses": {
					"200": {
						"description": "Ok",
						"content": {
							"application/json": {
								"schema": {
									"$ref": "#/components/schemas/Result_null.string_"
								}
							}
						}
					}
				},
				"tags": [
					"Session"
				],
				"security": [
					{
						"api_key": []
					}
				],
				"parameters": [
					{
						"in": "path",
						"name": "sessionId",
						"required": true,
						"schema": {
							"type": "string"
						}
					}
				],
				"requestBody": {
					"required": true,
					"content": {
						"application/json": {
							"schema": {
								"properties": {
									"rating": {
										"type": "boolean"
									}
								},
								"required": [
									"rating"
								],
								"type": "object"
							}
						}
					}
				}
			}
		},
		"/v1/user/metrics/query": {
			"post": {
				"operationId": "GetUserMetrics",
				"responses": {
					"200": {
						"description": "Ok",
						"content": {
							"application/json": {
								"schema": {
									"$ref": "#/components/schemas/Result_UserMetricsResult-Array.string_"
								}
							}
						}
					}
				},
				"tags": [
					"User"
				],
				"security": [
					{
						"api_key": []
					}
				],
				"parameters": [],
				"requestBody": {
					"required": true,
					"content": {
						"application/json": {
							"schema": {
								"$ref": "#/components/schemas/UserMetricsQueryParams"
							}
						}
					}
				}
			}
		},
		"/v1/user/query": {
			"post": {
				"operationId": "GetUsers",
				"responses": {
					"200": {
						"description": "Ok",
						"content": {
							"application/json": {
								"schema": {
									"$ref": "#/components/schemas/Result__count-number--prompt_tokens-number--completion_tokens-number--user_id-string--cost_usd-number_-Array.string_"
								}
							}
						}
					}
				},
				"tags": [
					"User"
				],
				"security": [
					{
						"api_key": []
					}
				],
				"parameters": [],
				"requestBody": {
					"required": true,
					"content": {
						"application/json": {
							"schema": {
								"$ref": "#/components/schemas/UserQueryParams"
							}
						}
					}
				}
			}
		}
	},
	"servers": [
		{
			"url": "https://api.helicone.ai/"
		},
		{
			"url": "http://localhost:8585/"
		}
	]
}<|MERGE_RESOLUTION|>--- conflicted
+++ resolved
@@ -1909,13 +1909,18 @@
 							"$ref": "#/components/schemas/ExperimentV2Output"
 						},
 						"type": "array"
+					},
+					"auto_prompt_inputs": {
+						"items": {},
+						"type": "array"
 					}
 				},
 				"required": [
 					"id",
 					"inputs",
 					"prompt_version",
-					"requests"
+					"requests",
+					"auto_prompt_inputs"
 				],
 				"type": "object",
 				"additionalProperties": false
@@ -4496,314 +4501,6 @@
 					}
 				]
 			},
-			"ResultSuccess__datasetId-string__": {
-				"properties": {
-					"data": {
-						"properties": {
-							"datasetId": {
-								"type": "string"
-							}
-						},
-						"required": [
-							"datasetId"
-						],
-						"type": "object"
-					},
-					"error": {
-						"type": "number",
-						"enum": [
-							null
-						],
-						"nullable": true
-					}
-				},
-				"required": [
-					"data",
-					"error"
-				],
-				"type": "object",
-				"additionalProperties": false
-			},
-			"Result__datasetId-string_.string_": {
-				"anyOf": [
-					{
-						"$ref": "#/components/schemas/ResultSuccess__datasetId-string__"
-					},
-					{
-						"$ref": "#/components/schemas/ResultError_string_"
-					}
-				]
-			},
-			"DatasetMetadata": {
-				"properties": {
-					"promptVersionId": {
-						"type": "string"
-					},
-					"inputRecordsIds": {
-						"items": {
-							"type": "string"
-						},
-						"type": "array"
-					}
-				},
-				"type": "object",
-				"additionalProperties": false
-			},
-			"NewDatasetParams": {
-				"properties": {
-					"datasetName": {
-						"type": "string"
-					},
-					"requestIds": {
-						"items": {
-							"type": "string"
-						},
-						"type": "array"
-					},
-					"datasetType": {
-						"type": "string",
-						"enum": [
-							"experiment",
-							"helicone"
-						]
-					},
-					"meta": {
-						"$ref": "#/components/schemas/DatasetMetadata"
-					}
-				},
-				"required": [
-					"datasetName",
-					"requestIds",
-					"datasetType"
-				],
-				"type": "object",
-				"additionalProperties": false
-			},
-			"Partial_TimestampOperators_": {
-				"properties": {
-					"gte": {
-						"type": "string"
-					},
-					"lte": {
-						"type": "string"
-					},
-					"lt": {
-						"type": "string"
-					},
-					"gt": {
-						"type": "string"
-					}
-				},
-				"type": "object",
-				"description": "Make all properties in T optional"
-			},
-			"Partial_RequestTableToOperators_": {
-				"properties": {
-					"prompt": {
-						"$ref": "#/components/schemas/Partial_TextOperators_"
-					},
-					"created_at": {
-						"$ref": "#/components/schemas/Partial_TimestampOperators_"
-					},
-					"user_id": {
-						"$ref": "#/components/schemas/Partial_TextOperators_"
-					},
-					"auth_hash": {
-						"$ref": "#/components/schemas/Partial_TextOperators_"
-					},
-					"org_id": {
-						"$ref": "#/components/schemas/Partial_TextOperators_"
-					},
-					"id": {
-						"$ref": "#/components/schemas/Partial_TextOperators_"
-					},
-					"node_id": {
-						"$ref": "#/components/schemas/Partial_TextOperators_"
-					},
-					"model": {
-						"$ref": "#/components/schemas/Partial_TextOperators_"
-					},
-					"modelOverride": {
-						"$ref": "#/components/schemas/Partial_TextOperators_"
-					},
-					"path": {
-						"$ref": "#/components/schemas/Partial_TextOperators_"
-					},
-					"prompt_id": {
-						"$ref": "#/components/schemas/Partial_TextOperators_"
-					}
-				},
-				"type": "object",
-				"description": "Make all properties in T optional"
-			},
-			"Pick_FilterLeaf.request-or-prompts_versions_": {
-				"properties": {
-					"request": {
-						"$ref": "#/components/schemas/Partial_RequestTableToOperators_"
-					},
-					"prompts_versions": {
-						"$ref": "#/components/schemas/Partial_PromptVersionsToOperators_"
-					}
-				},
-				"type": "object",
-				"description": "From T, pick a set of properties whose keys are in the union K"
-			},
-			"FilterLeafSubset_request-or-prompts_versions_": {
-				"$ref": "#/components/schemas/Pick_FilterLeaf.request-or-prompts_versions_"
-			},
-			"DatasetFilterNode": {
-				"anyOf": [
-					{
-						"$ref": "#/components/schemas/FilterLeafSubset_request-or-prompts_versions_"
-					},
-					{
-						"$ref": "#/components/schemas/DatasetFilterBranch"
-					},
-					{
-						"type": "string",
-						"enum": [
-							"all"
-						]
-					}
-				]
-			},
-			"DatasetFilterBranch": {
-				"properties": {
-					"right": {
-						"$ref": "#/components/schemas/DatasetFilterNode"
-					},
-					"operator": {
-						"type": "string",
-						"enum": [
-							"or",
-							"and"
-						]
-					},
-					"left": {
-						"$ref": "#/components/schemas/DatasetFilterNode"
-					}
-				},
-				"required": [
-					"right",
-					"operator",
-					"left"
-				],
-				"type": "object"
-			},
-			"RandomDatasetParams": {
-				"properties": {
-					"datasetName": {
-						"type": "string"
-					},
-					"filter": {
-						"$ref": "#/components/schemas/DatasetFilterNode"
-					},
-					"offset": {
-						"type": "number",
-						"format": "double"
-					},
-					"limit": {
-						"type": "number",
-						"format": "double"
-					}
-				},
-				"required": [
-					"datasetName",
-					"filter"
-				],
-				"type": "object",
-				"additionalProperties": false
-			},
-			"DatasetResult": {
-				"properties": {
-					"id": {
-						"type": "string"
-					},
-					"name": {
-						"type": "string"
-					},
-					"created_at": {
-						"type": "string"
-					},
-					"meta": {
-						"$ref": "#/components/schemas/DatasetMetadata"
-					}
-				},
-				"required": [
-					"id",
-					"name",
-					"created_at"
-				],
-				"type": "object",
-				"additionalProperties": false
-			},
-			"ResultSuccess_DatasetResult-Array_": {
-				"properties": {
-					"data": {
-						"items": {
-							"$ref": "#/components/schemas/DatasetResult"
-						},
-						"type": "array"
-					},
-					"error": {
-						"type": "number",
-						"enum": [
-							null
-						],
-						"nullable": true
-					}
-				},
-				"required": [
-					"data",
-					"error"
-				],
-				"type": "object",
-				"additionalProperties": false
-			},
-			"Result_DatasetResult-Array.string_": {
-				"anyOf": [
-					{
-						"$ref": "#/components/schemas/ResultSuccess_DatasetResult-Array_"
-					},
-					{
-						"$ref": "#/components/schemas/ResultError_string_"
-					}
-				]
-			},
-			"ResultSuccess___-Array_": {
-				"properties": {
-					"data": {
-						"items": {
-							"properties": {},
-							"type": "object"
-						},
-						"type": "array"
-					},
-					"error": {
-						"type": "number",
-						"enum": [
-							null
-						],
-						"nullable": true
-					}
-				},
-				"required": [
-					"data",
-					"error"
-				],
-				"type": "object",
-				"additionalProperties": false
-			},
-			"Result___-Array.string_": {
-				"anyOf": [
-					{
-						"$ref": "#/components/schemas/ResultSuccess___-Array_"
-					},
-					{
-						"$ref": "#/components/schemas/ResultError_string_"
-					}
-				]
-			},
 			"ResultSuccess__tableId-string--experimentId-string__": {
 				"properties": {
 					"data": {
@@ -5303,7 +5000,6 @@
 					}
 				]
 			},
-<<<<<<< HEAD
 			"ResponseObj": {
 				"properties": {
 					"body": {},
@@ -5418,9 +5114,6 @@
 				"additionalProperties": false
 			},
 			"ExperimentScores": {
-=======
-			"ResultSuccess__experimentId-string__": {
->>>>>>> 4945191f
 				"properties": {
 					"dataset": {
 						"properties": {
@@ -5728,7 +5421,45 @@
 				"type": "object",
 				"additionalProperties": false
 			},
-			"HeliconeDatasetMetadata": {
+			"ResultSuccess__datasetId-string__": {
+				"properties": {
+					"data": {
+						"properties": {
+							"datasetId": {
+								"type": "string"
+							}
+						},
+						"required": [
+							"datasetId"
+						],
+						"type": "object"
+					},
+					"error": {
+						"type": "number",
+						"enum": [
+							null
+						],
+						"nullable": true
+					}
+				},
+				"required": [
+					"data",
+					"error"
+				],
+				"type": "object",
+				"additionalProperties": false
+			},
+			"Result__datasetId-string_.string_": {
+				"anyOf": [
+					{
+						"$ref": "#/components/schemas/ResultSuccess__datasetId-string__"
+					},
+					{
+						"$ref": "#/components/schemas/ResultError_string_"
+					}
+				]
+			},
+			"DatasetMetadata": {
 				"properties": {
 					"promptVersionId": {
 						"type": "string"
@@ -5738,22 +5469,278 @@
 							"type": "string"
 						},
 						"type": "array"
-					},
-					"auto_prompt_inputs": {
-						"items": {},
+					}
+				},
+				"type": "object",
+				"additionalProperties": false
+			},
+			"NewDatasetParams": {
+				"properties": {
+					"datasetName": {
+						"type": "string"
+					},
+					"requestIds": {
+						"items": {
+							"type": "string"
+						},
 						"type": "array"
-					}
-				},
-<<<<<<< HEAD
-=======
+					},
+					"datasetType": {
+						"type": "string",
+						"enum": [
+							"experiment",
+							"helicone"
+						]
+					},
+					"meta": {
+						"$ref": "#/components/schemas/DatasetMetadata"
+					}
+				},
+				"required": [
+					"datasetName",
+					"requestIds",
+					"datasetType"
+				],
+				"type": "object",
+				"additionalProperties": false
+			},
+			"Partial_TimestampOperators_": {
+				"properties": {
+					"gte": {
+						"type": "string"
+					},
+					"lte": {
+						"type": "string"
+					},
+					"lt": {
+						"type": "string"
+					},
+					"gt": {
+						"type": "string"
+					}
+				},
+				"type": "object",
+				"description": "Make all properties in T optional"
+			},
+			"Partial_RequestTableToOperators_": {
+				"properties": {
+					"prompt": {
+						"$ref": "#/components/schemas/Partial_TextOperators_"
+					},
+					"created_at": {
+						"$ref": "#/components/schemas/Partial_TimestampOperators_"
+					},
+					"user_id": {
+						"$ref": "#/components/schemas/Partial_TextOperators_"
+					},
+					"auth_hash": {
+						"$ref": "#/components/schemas/Partial_TextOperators_"
+					},
+					"org_id": {
+						"$ref": "#/components/schemas/Partial_TextOperators_"
+					},
+					"id": {
+						"$ref": "#/components/schemas/Partial_TextOperators_"
+					},
+					"node_id": {
+						"$ref": "#/components/schemas/Partial_TextOperators_"
+					},
+					"model": {
+						"$ref": "#/components/schemas/Partial_TextOperators_"
+					},
+					"modelOverride": {
+						"$ref": "#/components/schemas/Partial_TextOperators_"
+					},
+					"path": {
+						"$ref": "#/components/schemas/Partial_TextOperators_"
+					},
+					"prompt_id": {
+						"$ref": "#/components/schemas/Partial_TextOperators_"
+					}
+				},
+				"type": "object",
+				"description": "Make all properties in T optional"
+			},
+			"Pick_FilterLeaf.request-or-prompts_versions_": {
+				"properties": {
+					"request": {
+						"$ref": "#/components/schemas/Partial_RequestTableToOperators_"
+					},
+					"prompts_versions": {
+						"$ref": "#/components/schemas/Partial_PromptVersionsToOperators_"
+					}
+				},
+				"type": "object",
+				"description": "From T, pick a set of properties whose keys are in the union K"
+			},
+			"FilterLeafSubset_request-or-prompts_versions_": {
+				"$ref": "#/components/schemas/Pick_FilterLeaf.request-or-prompts_versions_"
+			},
+			"DatasetFilterNode": {
+				"anyOf": [
+					{
+						"$ref": "#/components/schemas/FilterLeafSubset_request-or-prompts_versions_"
+					},
+					{
+						"$ref": "#/components/schemas/DatasetFilterBranch"
+					},
+					{
+						"type": "string",
+						"enum": [
+							"all"
+						]
+					}
+				]
+			},
+			"DatasetFilterBranch": {
+				"properties": {
+					"right": {
+						"$ref": "#/components/schemas/DatasetFilterNode"
+					},
+					"operator": {
+						"type": "string",
+						"enum": [
+							"or",
+							"and"
+						]
+					},
+					"left": {
+						"$ref": "#/components/schemas/DatasetFilterNode"
+					}
+				},
+				"required": [
+					"right",
+					"operator",
+					"left"
+				],
+				"type": "object"
+			},
+			"RandomDatasetParams": {
+				"properties": {
+					"datasetName": {
+						"type": "string"
+					},
+					"filter": {
+						"$ref": "#/components/schemas/DatasetFilterNode"
+					},
+					"offset": {
+						"type": "number",
+						"format": "double"
+					},
+					"limit": {
+						"type": "number",
+						"format": "double"
+					}
+				},
+				"required": [
+					"datasetName",
+					"filter"
+				],
+				"type": "object",
+				"additionalProperties": false
+			},
+			"DatasetResult": {
+				"properties": {
+					"id": {
+						"type": "string"
+					},
+					"name": {
+						"type": "string"
+					},
+					"created_at": {
+						"type": "string"
+					},
+					"meta": {
+						"$ref": "#/components/schemas/DatasetMetadata"
+					}
+				},
 				"required": [
 					"id",
-					"inputs",
-					"prompt_version",
-					"requests",
-					"auto_prompt_inputs"
-				],
->>>>>>> 4945191f
+					"name",
+					"created_at"
+				],
+				"type": "object",
+				"additionalProperties": false
+			},
+			"ResultSuccess_DatasetResult-Array_": {
+				"properties": {
+					"data": {
+						"items": {
+							"$ref": "#/components/schemas/DatasetResult"
+						},
+						"type": "array"
+					},
+					"error": {
+						"type": "number",
+						"enum": [
+							null
+						],
+						"nullable": true
+					}
+				},
+				"required": [
+					"data",
+					"error"
+				],
+				"type": "object",
+				"additionalProperties": false
+			},
+			"Result_DatasetResult-Array.string_": {
+				"anyOf": [
+					{
+						"$ref": "#/components/schemas/ResultSuccess_DatasetResult-Array_"
+					},
+					{
+						"$ref": "#/components/schemas/ResultError_string_"
+					}
+				]
+			},
+			"ResultSuccess___-Array_": {
+				"properties": {
+					"data": {
+						"items": {
+							"properties": {},
+							"type": "object"
+						},
+						"type": "array"
+					},
+					"error": {
+						"type": "number",
+						"enum": [
+							null
+						],
+						"nullable": true
+					}
+				},
+				"required": [
+					"data",
+					"error"
+				],
+				"type": "object",
+				"additionalProperties": false
+			},
+			"Result___-Array.string_": {
+				"anyOf": [
+					{
+						"$ref": "#/components/schemas/ResultSuccess___-Array_"
+					},
+					{
+						"$ref": "#/components/schemas/ResultError_string_"
+					}
+				]
+			},
+			"HeliconeDatasetMetadata": {
+				"properties": {
+					"promptVersionId": {
+						"type": "string"
+					},
+					"inputRecordsIds": {
+						"items": {
+							"type": "string"
+						},
+						"type": "array"
+					}
+				},
 				"type": "object",
 				"additionalProperties": false
 			},
@@ -5970,51 +5957,9 @@
 					}
 				]
 			},
-<<<<<<< HEAD
 			"ResultSuccess_any_": {
-=======
-			"EvaluatorResult": {
-				"properties": {
-					"id": {
-						"type": "string"
-					},
-					"created_at": {
-						"type": "string"
-					},
-					"scoring_type": {
-						"type": "string"
-					},
-					"llm_template": {},
-					"organization_id": {
-						"type": "string"
-					},
-					"updated_at": {
-						"type": "string"
-					},
-					"name": {
-						"type": "string"
-					}
-				},
-				"required": [
-					"id",
-					"created_at",
-					"scoring_type",
-					"llm_template",
-					"organization_id",
-					"updated_at",
-					"name"
-				],
-				"type": "object",
-				"additionalProperties": false
-			},
-			"ResultSuccess_EvaluatorResult-Array_": {
-				"properties": {
-					"data": {
-						"items": {
-							"$ref": "#/components/schemas/EvaluatorResult"
-						},
-						"type": "array"
-					},
+				"properties": {
+					"data": {},
 					"error": {
 						"type": "number",
 						"enum": [
@@ -6030,20 +5975,33 @@
 				"type": "object",
 				"additionalProperties": false
 			},
-			"Result_EvaluatorResult-Array.string_": {
-				"anyOf": [
-					{
-						"$ref": "#/components/schemas/ResultSuccess_EvaluatorResult-Array_"
-					},
-					{
-						"$ref": "#/components/schemas/ResultError_string_"
-					}
-				]
-			},
-			"ResultSuccess_boolean_": {
->>>>>>> 4945191f
-				"properties": {
-					"data": {},
+			"TotalValuesForAllOfTime": {
+				"properties": {
+					"total_cost": {
+						"type": "number",
+						"format": "double"
+					},
+					"total_tokens": {
+						"type": "number",
+						"format": "double"
+					},
+					"total_requests": {
+						"type": "number",
+						"format": "double"
+					}
+				},
+				"required": [
+					"total_cost",
+					"total_tokens",
+					"total_requests"
+				],
+				"type": "object"
+			},
+			"ResultSuccess_TotalValuesForAllOfTime_": {
+				"properties": {
+					"data": {
+						"$ref": "#/components/schemas/TotalValuesForAllOfTime"
+					},
 					"error": {
 						"type": "number",
 						"enum": [
@@ -6059,48 +6017,6 @@
 				"type": "object",
 				"additionalProperties": false
 			},
-			"TotalValuesForAllOfTime": {
-				"properties": {
-					"total_cost": {
-						"type": "number",
-						"format": "double"
-					},
-					"total_tokens": {
-						"type": "number",
-						"format": "double"
-					},
-					"total_requests": {
-						"type": "number",
-						"format": "double"
-					}
-				},
-				"required": [
-					"total_cost",
-					"total_tokens",
-					"total_requests"
-				],
-				"type": "object"
-			},
-			"ResultSuccess_TotalValuesForAllOfTime_": {
-				"properties": {
-					"data": {
-						"$ref": "#/components/schemas/TotalValuesForAllOfTime"
-					},
-					"error": {
-						"type": "number",
-						"enum": [
-							null
-						],
-						"nullable": true
-					}
-				},
-				"required": [
-					"data",
-					"error"
-				],
-				"type": "object",
-				"additionalProperties": false
-			},
 			"Result_TotalValuesForAllOfTime.string_": {
 				"anyOf": [
 					{
@@ -6131,7 +6047,6 @@
 				],
 				"type": "object"
 			},
-<<<<<<< HEAD
 			"ResultSuccess_ModelUsageOverTime-Array_": {
 				"properties": {
 					"data": {
@@ -6139,12 +6054,6 @@
 							"$ref": "#/components/schemas/ModelUsageOverTime"
 						},
 						"type": "array"
-=======
-			"ResultSuccess_EvaluatorResult_": {
-				"properties": {
-					"data": {
-						"$ref": "#/components/schemas/EvaluatorResult"
->>>>>>> 4945191f
 					},
 					"error": {
 						"type": "number",
@@ -6161,24 +6070,16 @@
 				"type": "object",
 				"additionalProperties": false
 			},
-<<<<<<< HEAD
 			"Result_ModelUsageOverTime-Array.string_": {
 				"anyOf": [
 					{
 						"$ref": "#/components/schemas/ResultSuccess_ModelUsageOverTime-Array_"
-=======
-			"Result_EvaluatorResult.string_": {
-				"anyOf": [
-					{
-						"$ref": "#/components/schemas/ResultSuccess_EvaluatorResult_"
->>>>>>> 4945191f
 					},
 					{
 						"$ref": "#/components/schemas/ResultError_string_"
 					}
 				]
 			},
-<<<<<<< HEAD
 			"ProviderUsageOverTime": {
 				"properties": {
 					"tokens": {
@@ -6218,27 +6119,10 @@
 				"required": [
 					"data",
 					"error"
-=======
-			"CreateEvaluatorParams": {
-				"properties": {
-					"scoring_type": {
-						"type": "string"
-					},
-					"llm_template": {},
-					"name": {
-						"type": "string"
-					}
-				},
-				"required": [
-					"scoring_type",
-					"llm_template",
-					"name"
->>>>>>> 4945191f
-				],
-				"type": "object",
-				"additionalProperties": false
-			},
-<<<<<<< HEAD
+				],
+				"type": "object",
+				"additionalProperties": false
+			},
 			"Result_ProviderUsageOverTime-Array.string_": {
 				"anyOf": [
 					{
@@ -6364,32 +6248,12 @@
 							null
 						],
 						"nullable": true
-=======
-			"UpdateEvaluatorParams": {
-				"properties": {
-					"scoring_type": {
-						"type": "string"
-					},
-					"llm_template": {}
-				},
-				"type": "object",
-				"additionalProperties": false
-			},
-			"EvaluatorExperiment": {
-				"properties": {
-					"experiment_created_at": {
-						"type": "string"
-					},
-					"experiment_id": {
-						"type": "string"
->>>>>>> 4945191f
-					}
-				},
-				"required": [
-					"experiment_created_at",
-					"experiment_id"
-				],
-<<<<<<< HEAD
+					}
+				},
+				"required": [
+					"data",
+					"error"
+				],
 				"type": "object",
 				"additionalProperties": false
 			},
@@ -6406,19 +6270,6 @@
 			"ModelBreakdown": {
 				"properties": {
 					"percent": {
-=======
-				"type": "object"
-			},
-			"ResultSuccess_EvaluatorExperiment-Array_": {
-				"properties": {
-					"data": {
-						"items": {
-							"$ref": "#/components/schemas/EvaluatorExperiment"
-						},
-						"type": "array"
-					},
-					"error": {
->>>>>>> 4945191f
 						"type": "number",
 						"format": "double"
 					},
@@ -6430,22 +6281,7 @@
 					"percent",
 					"matched_model"
 				],
-<<<<<<< HEAD
 				"type": "object"
-=======
-				"type": "object",
-				"additionalProperties": false
-			},
-			"Result_EvaluatorExperiment-Array.string_": {
-				"anyOf": [
-					{
-						"$ref": "#/components/schemas/ResultSuccess_EvaluatorExperiment-Array_"
-					},
-					{
-						"$ref": "#/components/schemas/ResultError_string_"
-					}
-				]
->>>>>>> 4945191f
 			},
 			"ResultSuccess_ModelBreakdown-Array_": {
 				"properties": {
@@ -7125,56 +6961,6 @@
 						"enum": [
 							null
 						],
-<<<<<<< HEAD
-						"nullable": true
-					}
-				},
-=======
-						"nullable": false
-					},
-					"promptVersion": {
-						"type": "boolean",
-						"enum": [
-							true
-						],
-						"nullable": false
-					},
-					"responseBodies": {
-						"type": "boolean",
-						"enum": [
-							true
-						],
-						"nullable": false
-					},
-					"score": {
-						"type": "boolean",
-						"enum": [
-							true
-						],
-						"nullable": false
-					}
-				},
-				"type": "object",
-				"additionalProperties": false
-			},
-			"ResultSuccess__datasetId-string__": {
-				"properties": {
-					"data": {
-						"properties": {
-							"datasetId": {
-								"type": "string"
-							}
-						},
-						"required": [
-							"datasetId"
-						],
-						"type": "object"
-					},
-					"error": {
-						"type": "number",
-						"enum": [
-							null
-						],
 						"nullable": true
 					}
 				},
@@ -7182,292 +6968,6 @@
 					"data",
 					"error"
 				],
-				"type": "object",
-				"additionalProperties": false
-			},
-			"Result__datasetId-string_.string_": {
-				"anyOf": [
-					{
-						"$ref": "#/components/schemas/ResultSuccess__datasetId-string__"
-					},
-					{
-						"$ref": "#/components/schemas/ResultError_string_"
-					}
-				]
-			},
-			"DatasetMetadata": {
-				"properties": {
-					"promptVersionId": {
-						"type": "string"
-					},
-					"inputRecordsIds": {
-						"items": {
-							"type": "string"
-						},
-						"type": "array"
-					}
-				},
-				"type": "object",
-				"additionalProperties": false
-			},
-			"NewDatasetParams": {
-				"properties": {
-					"datasetName": {
-						"type": "string"
-					},
-					"requestIds": {
-						"items": {
-							"type": "string"
-						},
-						"type": "array"
-					},
-					"datasetType": {
-						"type": "string",
-						"enum": [
-							"experiment",
-							"helicone"
-						]
-					},
-					"meta": {
-						"$ref": "#/components/schemas/DatasetMetadata"
-					}
-				},
-				"required": [
-					"datasetName",
-					"requestIds",
-					"datasetType"
-				],
-				"type": "object",
-				"additionalProperties": false
-			},
-			"Pick_FilterLeaf.request-or-prompts_versions_": {
-				"properties": {
-					"request": {
-						"$ref": "#/components/schemas/Partial_RequestTableToOperators_"
-					},
-					"prompts_versions": {
-						"$ref": "#/components/schemas/Partial_PromptVersionsToOperators_"
-					}
-				},
-				"type": "object",
-				"description": "From T, pick a set of properties whose keys are in the union K"
-			},
-			"FilterLeafSubset_request-or-prompts_versions_": {
-				"$ref": "#/components/schemas/Pick_FilterLeaf.request-or-prompts_versions_"
-			},
-			"DatasetFilterNode": {
-				"anyOf": [
-					{
-						"$ref": "#/components/schemas/FilterLeafSubset_request-or-prompts_versions_"
-					},
-					{
-						"$ref": "#/components/schemas/DatasetFilterBranch"
-					},
-					{
-						"type": "string",
-						"enum": [
-							"all"
-						]
-					}
-				]
-			},
-			"DatasetFilterBranch": {
-				"properties": {
-					"right": {
-						"$ref": "#/components/schemas/DatasetFilterNode"
-					},
-					"operator": {
-						"type": "string",
-						"enum": [
-							"or",
-							"and"
-						]
-					},
-					"left": {
-						"$ref": "#/components/schemas/DatasetFilterNode"
-					}
-				},
-				"required": [
-					"right",
-					"operator",
-					"left"
-				],
-				"type": "object"
-			},
-			"RandomDatasetParams": {
-				"properties": {
-					"datasetName": {
-						"type": "string"
-					},
-					"filter": {
-						"$ref": "#/components/schemas/DatasetFilterNode"
-					},
-					"offset": {
-						"type": "number",
-						"format": "double"
-					},
-					"limit": {
-						"type": "number",
-						"format": "double"
-					}
-				},
-				"required": [
-					"datasetName",
-					"filter"
-				],
-				"type": "object",
-				"additionalProperties": false
-			},
-			"DatasetResult": {
-				"properties": {
-					"id": {
-						"type": "string"
-					},
-					"name": {
-						"type": "string"
-					},
-					"created_at": {
-						"type": "string"
-					},
-					"meta": {
-						"$ref": "#/components/schemas/DatasetMetadata"
-					}
-				},
-				"required": [
-					"id",
-					"name",
-					"created_at"
-				],
-				"type": "object",
-				"additionalProperties": false
-			},
-			"ResultSuccess_DatasetResult-Array_": {
-				"properties": {
-					"data": {
-						"items": {
-							"$ref": "#/components/schemas/DatasetResult"
-						},
-						"type": "array"
-					},
-					"error": {
-						"type": "number",
-						"enum": [
-							null
-						],
-						"nullable": true
-					}
-				},
-				"required": [
-					"data",
-					"error"
-				],
-				"type": "object",
-				"additionalProperties": false
-			},
-			"Result_DatasetResult-Array.string_": {
-				"anyOf": [
-					{
-						"$ref": "#/components/schemas/ResultSuccess_DatasetResult-Array_"
-					},
-					{
-						"$ref": "#/components/schemas/ResultError_string_"
-					}
-				]
-			},
-			"ResultSuccess___-Array_": {
-				"properties": {
-					"data": {
-						"items": {
-							"properties": {},
-							"type": "object"
-						},
-						"type": "array"
-					},
-					"error": {
-						"type": "number",
-						"enum": [
-							null
-						],
-						"nullable": true
-					}
-				},
->>>>>>> 4945191f
-				"required": [
-					"data",
-					"error"
-				],
-<<<<<<< HEAD
-=======
-				"type": "object",
-				"additionalProperties": false
-			},
-			"Result___-Array.string_": {
-				"anyOf": [
-					{
-						"$ref": "#/components/schemas/ResultSuccess___-Array_"
-					},
-					{
-						"$ref": "#/components/schemas/ResultError_string_"
-					}
-				]
-			},
-			"HeliconeDatasetMetadata": {
-				"properties": {
-					"promptVersionId": {
-						"type": "string"
-					},
-					"inputRecordsIds": {
-						"items": {
-							"type": "string"
-						},
-						"type": "array"
-					}
-				},
-				"type": "object",
-				"additionalProperties": false
-			},
-			"NewHeliconeDatasetParams": {
-				"properties": {
-					"datasetName": {
-						"type": "string"
-					},
-					"requestIds": {
-						"items": {
-							"type": "string"
-						},
-						"type": "array"
-					},
-					"meta": {
-						"$ref": "#/components/schemas/HeliconeDatasetMetadata"
-					}
-				},
-				"required": [
-					"datasetName",
-					"requestIds"
-				],
-				"type": "object",
-				"additionalProperties": false
-			},
-			"MutateParams": {
-				"properties": {
-					"addRequests": {
-						"items": {
-							"type": "string"
-						},
-						"type": "array"
-					},
-					"removeRequests": {
-						"items": {
-							"type": "string"
-						},
-						"type": "array"
-					}
-				},
-				"required": [
-					"addRequests",
-					"removeRequests"
-				],
->>>>>>> 4945191f
 				"type": "object",
 				"additionalProperties": false
 			},
@@ -12045,6 +11545,10 @@
 									"rows": {
 										"items": {
 											"properties": {
+												"autoInputs": {
+													"items": {},
+													"type": "array"
+												},
 												"inputs": {
 													"$ref": "#/components/schemas/Record_string.string_"
 												},
@@ -12053,6 +11557,7 @@
 												}
 											},
 											"required": [
+												"autoInputs",
 												"inputs",
 												"inputRecordId"
 											],
@@ -13136,90 +12641,24 @@
 				]
 			}
 		},
-<<<<<<< HEAD
 		"/v1/demo/completion": {
 			"post": {
 				"operationId": "DemoCompletion",
-=======
-		"/v1/integration/slack/settings": {
-			"get": {
-				"operationId": "GetSlackSettings",
 				"responses": {
 					"200": {
 						"description": "Ok",
 						"content": {
 							"application/json": {
 								"schema": {
-									"$ref": "#/components/schemas/Result_Integration.string_"
-								}
-							}
-						}
-					}
-				},
-				"tags": [
-					"Integration"
-				],
-				"security": [
-					{
-						"api_key": []
-					}
-				],
-				"parameters": []
-			}
-		},
-		"/v1/integration/slack/channels": {
-			"get": {
-				"operationId": "GetSlackChannels",
-				"responses": {
-					"200": {
-						"description": "Ok",
-						"content": {
-							"application/json": {
-								"schema": {
-									"$ref": "#/components/schemas/Result_Array__id-string--name-string__.string_"
-								}
-							}
-						}
-					}
-				},
-				"tags": [
-					"Integration"
-				],
-				"security": [
-					{
-						"api_key": []
-					}
-				],
-				"parameters": []
-			}
-		},
-		"/v2/experiment/new": {
-			"post": {
-				"operationId": "CreateNewExperiment",
->>>>>>> 4945191f
-				"responses": {
-					"200": {
-						"description": "Ok",
-						"content": {
-							"application/json": {
-								"schema": {
-<<<<<<< HEAD
 									"$ref": "#/components/schemas/Result_ChatCompletion.string_"
-=======
-									"$ref": "#/components/schemas/Result__experimentId-string_.string_"
->>>>>>> 4945191f
-								}
-							}
-						}
-					}
-				},
-				"tags": [
-<<<<<<< HEAD
+								}
+							}
+						}
+					}
+				},
+				"tags": [
 					"Demo",
 					"Demo"
-=======
-					"Experiment"
->>>>>>> 4945191f
 				],
 				"security": [
 					{
@@ -13233,7 +12672,6 @@
 						"application/json": {
 							"schema": {
 								"properties": {
-<<<<<<< HEAD
 									"cache_enabled": {
 										"type": "boolean"
 									},
@@ -13275,18 +12713,6 @@
 								"required": [
 									"promptId",
 									"messages"
-=======
-									"originalPromptVersion": {
-										"type": "string"
-									},
-									"name": {
-										"type": "string"
-									}
-								},
-								"required": [
-									"originalPromptVersion",
-									"name"
->>>>>>> 4945191f
 								],
 								"type": "object"
 							}
@@ -13295,33 +12721,22 @@
 				}
 			}
 		},
-<<<<<<< HEAD
 		"/v1/alert/query": {
 			"get": {
 				"operationId": "GetAlerts",
-=======
-		"/v2/experiment": {
-			"get": {
-				"operationId": "GetExperiments",
->>>>>>> 4945191f
 				"responses": {
 					"200": {
 						"description": "Ok",
 						"content": {
 							"application/json": {
 								"schema": {
-<<<<<<< HEAD
 									"$ref": "#/components/schemas/Result_AlertResponse.string_"
-=======
-									"$ref": "#/components/schemas/Result_ExperimentV2-Array.string_"
->>>>>>> 4945191f
-								}
-							}
-						}
-					}
-				},
-				"tags": [
-<<<<<<< HEAD
+								}
+							}
+						}
+					}
+				},
+				"tags": [
 					"Alert"
 				],
 				"security": [
@@ -13517,9 +12932,6 @@
 				},
 				"tags": [
 					"Integration"
-=======
-					"Experiment"
->>>>>>> 4945191f
 				],
 				"security": [
 					{
@@ -13666,357 +13078,6 @@
 					}
 				],
 				"parameters": []
-			}
-		},
-		"/v1/experiment/dataset": {
-			"post": {
-				"operationId": "AddDataset",
-				"responses": {
-					"200": {
-						"description": "Ok",
-						"content": {
-							"application/json": {
-								"schema": {
-									"$ref": "#/components/schemas/Result__datasetId-string_.string_"
-								}
-							}
-						}
-					}
-				},
-				"tags": [
-					"Dataset"
-				],
-				"security": [
-					{
-						"api_key": []
-					}
-				],
-				"parameters": [],
-				"requestBody": {
-					"required": true,
-					"content": {
-						"application/json": {
-							"schema": {
-								"$ref": "#/components/schemas/NewDatasetParams"
-							}
-						}
-					}
-				}
-			}
-		},
-		"/v1/experiment/dataset/random": {
-			"post": {
-				"operationId": "AddRandomDataset",
-				"responses": {
-					"200": {
-						"description": "Ok",
-						"content": {
-							"application/json": {
-								"schema": {
-									"$ref": "#/components/schemas/Result__datasetId-string_.string_"
-								}
-							}
-						}
-					}
-				},
-				"tags": [
-					"Dataset"
-				],
-				"security": [
-					{
-						"api_key": []
-					}
-				],
-				"parameters": [],
-				"requestBody": {
-					"required": true,
-					"content": {
-						"application/json": {
-							"schema": {
-								"$ref": "#/components/schemas/RandomDatasetParams"
-							}
-						}
-					}
-				}
-			}
-		},
-		"/v1/experiment/dataset/query": {
-			"post": {
-				"operationId": "GetDatasets",
-				"responses": {
-					"200": {
-						"description": "Ok",
-						"content": {
-							"application/json": {
-								"schema": {
-									"$ref": "#/components/schemas/Result_DatasetResult-Array.string_"
-								}
-							}
-						}
-					}
-				},
-				"tags": [
-					"Dataset"
-				],
-				"security": [
-					{
-						"api_key": []
-					}
-				],
-				"parameters": [],
-				"requestBody": {
-					"required": true,
-					"content": {
-						"application/json": {
-							"schema": {
-								"properties": {
-<<<<<<< HEAD
-									"promptVersionId": {
-										"type": "string"
-=======
-									"rows": {
-										"items": {
-											"properties": {
-												"autoInputs": {
-													"items": {},
-													"type": "array"
-												},
-												"inputs": {
-													"$ref": "#/components/schemas/Record_string.string_"
-												},
-												"inputRecordId": {
-													"type": "string"
-												}
-											},
-											"required": [
-												"autoInputs",
-												"inputs",
-												"inputRecordId"
-											],
-											"type": "object"
-										},
-										"type": "array"
->>>>>>> 4945191f
-									}
-								},
-								"type": "object"
-							}
-						}
-					}
-				}
-			}
-		},
-		"/v1/experiment/dataset/{datasetId}/row/insert": {
-			"post": {
-				"operationId": "InsertDatasetRow",
-				"responses": {
-					"200": {
-						"description": "Ok",
-						"content": {
-							"application/json": {
-								"schema": {
-									"$ref": "#/components/schemas/Result_string.string_"
-								}
-							}
-						}
-					}
-				},
-				"tags": [
-					"Dataset"
-				],
-				"security": [
-					{
-						"api_key": []
-					}
-				],
-				"parameters": [
-					{
-						"in": "path",
-						"name": "datasetId",
-						"required": true,
-						"schema": {
-							"type": "string"
-						}
-					}
-				],
-				"requestBody": {
-					"required": true,
-					"content": {
-						"application/json": {
-							"schema": {
-								"properties": {
-									"originalColumnId": {
-										"type": "string"
-									},
-									"inputs": {
-										"$ref": "#/components/schemas/Record_string.string_"
-									},
-									"inputRecordId": {
-										"type": "string"
-									}
-								},
-								"required": [
-									"inputs",
-									"inputRecordId"
-								],
-								"type": "object"
-							}
-						}
-					}
-				}
-			}
-		},
-		"/v1/experiment/dataset/{datasetId}/version/{promptVersionId}/row/new": {
-			"post": {
-				"operationId": "CreateDatasetRow",
-				"responses": {
-					"200": {
-						"description": "Ok",
-						"content": {
-							"application/json": {
-								"schema": {
-									"$ref": "#/components/schemas/Result_string.string_"
-								}
-							}
-						}
-					}
-				},
-				"tags": [
-					"Dataset"
-				],
-				"security": [
-					{
-						"api_key": []
-					}
-				],
-				"parameters": [
-					{
-						"in": "path",
-						"name": "datasetId",
-						"required": true,
-						"schema": {
-							"type": "string"
-						}
-					},
-					{
-						"in": "path",
-						"name": "promptVersionId",
-						"required": true,
-						"schema": {
-							"type": "string"
-						}
-					}
-				],
-				"requestBody": {
-					"required": true,
-					"content": {
-						"application/json": {
-							"schema": {
-								"properties": {
-									"sourceRequest": {
-										"type": "string"
-									},
-									"inputs": {
-										"$ref": "#/components/schemas/Record_string.string_"
-									}
-								},
-								"required": [
-									"inputs"
-								],
-								"type": "object"
-							}
-						}
-					}
-				}
-			}
-		},
-		"/v1/experiment/dataset/{datasetId}/inputs/query": {
-			"post": {
-				"operationId": "GetDataset",
-				"responses": {
-					"200": {
-						"description": "Ok",
-						"content": {
-							"application/json": {
-								"schema": {
-									"$ref": "#/components/schemas/Result_PromptInputRecord-Array.string_"
-								}
-							}
-						}
-					}
-				},
-				"tags": [
-					"Dataset"
-				],
-				"security": [
-					{
-						"api_key": []
-					}
-				],
-				"parameters": [
-					{
-						"in": "path",
-						"name": "datasetId",
-						"required": true,
-						"schema": {
-							"type": "string"
-						}
-					}
-				]
-			}
-		},
-		"/v1/experiment/dataset/{datasetId}/mutate": {
-			"post": {
-				"operationId": "MutateDataset",
-				"responses": {
-					"200": {
-						"description": "Ok",
-						"content": {
-							"application/json": {
-								"schema": {
-									"$ref": "#/components/schemas/Result___-Array.string_"
-								}
-							}
-						}
-					}
-				},
-				"tags": [
-					"Dataset"
-				],
-				"security": [
-					{
-						"api_key": []
-					}
-				],
-				"parameters": [],
-				"requestBody": {
-					"required": true,
-					"content": {
-						"application/json": {
-							"schema": {
-								"properties": {
-									"removeRequests": {
-										"items": {
-											"type": "string"
-										},
-										"type": "array"
-									},
-									"addRequests": {
-										"items": {
-											"type": "string"
-										},
-										"type": "array"
-									}
-								},
-								"required": [
-									"removeRequests",
-									"addRequests"
-								],
-								"type": "object"
-							}
-						}
-					}
-				}
 			}
 		},
 		"/v1/experiment/new-empty": {
@@ -14173,90 +13234,49 @@
 				]
 			}
 		},
-<<<<<<< HEAD
 		"/v1/experiment/tables/query": {
 			"post": {
 				"operationId": "GetExperimentTables",
-=======
-		"/v1/evaluator": {
-			"post": {
-				"operationId": "CreateEvaluator",
->>>>>>> 4945191f
 				"responses": {
 					"200": {
 						"description": "Ok",
 						"content": {
 							"application/json": {
 								"schema": {
-<<<<<<< HEAD
 									"$ref": "#/components/schemas/Result_ExperimentTableSimplified-Array.string_"
-=======
-									"$ref": "#/components/schemas/Result_EvaluatorResult.string_"
->>>>>>> 4945191f
-								}
-							}
-						}
-					}
-				},
-				"tags": [
-<<<<<<< HEAD
+								}
+							}
+						}
+					}
+				},
+				"tags": [
 					"Experiment"
-=======
-					"Evaluator"
->>>>>>> 4945191f
-				],
-				"security": [
-					{
-						"api_key": []
-					}
-				],
-<<<<<<< HEAD
+				],
+				"security": [
+					{
+						"api_key": []
+					}
+				],
 				"parameters": []
 			}
 		},
 		"/v1/experiment/table/{experimentTableId}/cell": {
 			"post": {
 				"operationId": "CreateExperimentCell",
-=======
-				"parameters": [],
-				"requestBody": {
-					"required": true,
-					"content": {
-						"application/json": {
-							"schema": {
-								"$ref": "#/components/schemas/CreateEvaluatorParams"
-							}
-						}
-					}
-				}
-			}
-		},
-		"/v1/evaluator/{evaluatorId}": {
-			"get": {
-				"operationId": "GetEvaluator",
->>>>>>> 4945191f
 				"responses": {
 					"200": {
 						"description": "Ok",
 						"content": {
 							"application/json": {
 								"schema": {
-<<<<<<< HEAD
 									"$ref": "#/components/schemas/Result_null.string_"
-=======
-									"$ref": "#/components/schemas/Result_EvaluatorResult.string_"
->>>>>>> 4945191f
-								}
-							}
-						}
-					}
-				},
-				"tags": [
-<<<<<<< HEAD
+								}
+							}
+						}
+					}
+				},
+				"tags": [
 					"Experiment"
-=======
-					"Evaluator"
->>>>>>> 4945191f
 				],
 				"security": [
 					{
@@ -14266,17 +13286,12 @@
 				"parameters": [
 					{
 						"in": "path",
-<<<<<<< HEAD
 						"name": "experimentTableId",
-=======
-						"name": "evaluatorId",
->>>>>>> 4945191f
 						"required": true,
 						"schema": {
 							"type": "string"
 						}
 					}
-<<<<<<< HEAD
 				],
 				"requestBody": {
 					"required": true,
@@ -14309,34 +13324,20 @@
 			},
 			"patch": {
 				"operationId": "UpdateExperimentCell",
-=======
-				]
-			},
-			"put": {
-				"operationId": "UpdateEvaluator",
->>>>>>> 4945191f
 				"responses": {
 					"200": {
 						"description": "Ok",
 						"content": {
 							"application/json": {
 								"schema": {
-<<<<<<< HEAD
 									"$ref": "#/components/schemas/Result_null.string_"
-=======
-									"$ref": "#/components/schemas/Result_EvaluatorResult.string_"
->>>>>>> 4945191f
-								}
-							}
-						}
-					}
-				},
-				"tags": [
-<<<<<<< HEAD
+								}
+							}
+						}
+					}
+				},
+				"tags": [
 					"Experiment"
-=======
-					"Evaluator"
->>>>>>> 4945191f
 				],
 				"security": [
 					{
@@ -14346,11 +13347,7 @@
 				"parameters": [
 					{
 						"in": "path",
-<<<<<<< HEAD
 						"name": "experimentTableId",
-=======
-						"name": "evaluatorId",
->>>>>>> 4945191f
 						"required": true,
 						"schema": {
 							"type": "string"
@@ -14362,7 +13359,6 @@
 					"content": {
 						"application/json": {
 							"schema": {
-<<<<<<< HEAD
 								"properties": {
 									"updateInputs": {
 										"type": "boolean"
@@ -14393,16 +13389,6 @@
 		"/v1/experiment/table/{experimentTableId}/column": {
 			"post": {
 				"operationId": "CreateExperimentColumn",
-=======
-								"$ref": "#/components/schemas/UpdateEvaluatorParams"
-							}
-						}
-					}
-				}
-			},
-			"delete": {
-				"operationId": "DeleteEvaluator",
->>>>>>> 4945191f
 				"responses": {
 					"200": {
 						"description": "Ok",
@@ -14416,11 +13402,7 @@
 					}
 				},
 				"tags": [
-<<<<<<< HEAD
 					"Experiment"
-=======
-					"Evaluator"
->>>>>>> 4945191f
 				],
 				"security": [
 					{
@@ -14430,17 +13412,12 @@
 				"parameters": [
 					{
 						"in": "path",
-<<<<<<< HEAD
 						"name": "experimentTableId",
-=======
-						"name": "evaluatorId",
->>>>>>> 4945191f
 						"required": true,
 						"schema": {
 							"type": "string"
 						}
 					}
-<<<<<<< HEAD
 				],
 				"requestBody": {
 					"required": true,
@@ -14481,43 +13458,26 @@
 		"/v1/experiment/table/{experimentTableId}/row/new": {
 			"post": {
 				"operationId": "CreateExperimentTableRow",
-=======
-				]
-			}
-		},
-		"/v1/evaluator/query": {
-			"post": {
-				"operationId": "QueryEvaluators",
->>>>>>> 4945191f
 				"responses": {
 					"200": {
 						"description": "Ok",
 						"content": {
 							"application/json": {
 								"schema": {
-<<<<<<< HEAD
 									"$ref": "#/components/schemas/Result_null.string_"
-=======
-									"$ref": "#/components/schemas/Result_EvaluatorResult-Array.string_"
->>>>>>> 4945191f
-								}
-							}
-						}
-					}
-				},
-				"tags": [
-<<<<<<< HEAD
+								}
+							}
+						}
+					}
+				},
+				"tags": [
 					"Experiment"
-=======
-					"Evaluator"
->>>>>>> 4945191f
-				],
-				"security": [
-					{
-						"api_key": []
-					}
-				],
-<<<<<<< HEAD
+				],
+				"security": [
+					{
+						"api_key": []
+					}
+				],
 				"parameters": [
 					{
 						"in": "path",
@@ -14528,15 +13488,11 @@
 						}
 					}
 				],
-=======
-				"parameters": [],
->>>>>>> 4945191f
 				"requestBody": {
 					"required": true,
 					"content": {
 						"application/json": {
 							"schema": {
-<<<<<<< HEAD
 								"properties": {
 									"inputs": {
 										"$ref": "#/components/schemas/Record_string.string_"
@@ -14551,9 +13507,6 @@
 								"required": [
 									"promptVersionId"
 								],
-=======
-								"properties": {},
->>>>>>> 4945191f
 								"type": "object"
 							}
 						}
@@ -14561,37 +13514,23 @@
 				}
 			}
 		},
-<<<<<<< HEAD
 		"/v1/experiment/table/{experimentTableId}/row/{rowIndex}": {
 			"delete": {
 				"operationId": "DeleteExperimentTableRow",
-=======
-		"/v1/evaluator/{evaluatorId}/experiments": {
-			"get": {
-				"operationId": "GetExperimentsForEvaluator",
->>>>>>> 4945191f
 				"responses": {
 					"200": {
 						"description": "Ok",
 						"content": {
 							"application/json": {
 								"schema": {
-<<<<<<< HEAD
 									"$ref": "#/components/schemas/Result_null.string_"
-=======
-									"$ref": "#/components/schemas/Result_EvaluatorExperiment-Array.string_"
->>>>>>> 4945191f
-								}
-							}
-						}
-					}
-				},
-				"tags": [
-<<<<<<< HEAD
+								}
+							}
+						}
+					}
+				},
+				"tags": [
 					"Experiment"
-=======
-					"Evaluator"
->>>>>>> 4945191f
 				],
 				"security": [
 					{
@@ -14601,11 +13540,7 @@
 				"parameters": [
 					{
 						"in": "path",
-<<<<<<< HEAD
 						"name": "experimentTableId",
-=======
-						"name": "evaluatorId",
->>>>>>> 4945191f
 						"required": true,
 						"schema": {
 							"type": "string"
@@ -14623,7 +13558,6 @@
 				]
 			}
 		},
-<<<<<<< HEAD
 		"/v1/experiment/table/{experimentTableId}/row/insert/batch": {
 			"post": {
 				"operationId": "CreateExperimentTableRowWithCellsBatch",
@@ -14721,9 +13655,6 @@
 			}
 		},
 		"/v1/experiment/update-meta": {
-=======
-		"/v1/experiment/new-empty": {
->>>>>>> 4945191f
 			"post": {
 				"operationId": "UpdateExperimentMeta",
 				"responses": {
@@ -15126,414 +14057,6 @@
 				}
 			}
 		},
-		"/v1/helicone-dataset": {
-			"post": {
-				"operationId": "AddHeliconeDataset",
-				"responses": {
-					"200": {
-						"description": "Ok",
-						"content": {
-							"application/json": {
-								"schema": {
-									"$ref": "#/components/schemas/Result__datasetId-string_.string_"
-								}
-							}
-						}
-					}
-				},
-				"tags": [
-					"Dataset"
-				],
-				"security": [
-					{
-						"api_key": []
-					}
-				],
-				"parameters": [],
-				"requestBody": {
-					"required": true,
-					"content": {
-						"application/json": {
-							"schema": {
-								"$ref": "#/components/schemas/NewHeliconeDatasetParams"
-							}
-						}
-					}
-				}
-			}
-		},
-		"/v1/helicone-dataset/{datasetId}/mutate": {
-			"post": {
-				"operationId": "MutateHeliconeDataset",
-				"responses": {
-					"200": {
-						"description": "Ok",
-						"content": {
-							"application/json": {
-								"schema": {
-									"$ref": "#/components/schemas/Result_null.string_"
-								}
-							}
-						}
-					}
-				},
-				"tags": [
-					"Dataset"
-				],
-				"security": [
-					{
-						"api_key": []
-					}
-				],
-				"parameters": [
-					{
-						"in": "path",
-						"name": "datasetId",
-						"required": true,
-						"schema": {
-							"type": "string"
-						}
-					}
-				],
-				"requestBody": {
-					"required": true,
-					"content": {
-						"application/json": {
-							"schema": {
-								"$ref": "#/components/schemas/MutateParams"
-							}
-						}
-					}
-				}
-			}
-		},
-		"/v1/helicone-dataset/{datasetId}/query": {
-			"post": {
-				"operationId": "QueryHeliconeDatasetRows",
-				"responses": {
-					"200": {
-						"description": "Ok",
-						"content": {
-							"application/json": {
-								"schema": {
-									"$ref": "#/components/schemas/Result_HeliconeDatasetRow-Array.string_"
-								}
-							}
-						}
-					}
-				},
-				"tags": [
-					"Dataset"
-				],
-				"security": [
-					{
-						"api_key": []
-					}
-				],
-				"parameters": [
-					{
-						"in": "path",
-						"name": "datasetId",
-						"required": true,
-						"schema": {
-							"type": "string"
-						}
-					}
-				],
-				"requestBody": {
-					"required": true,
-					"content": {
-						"application/json": {
-							"schema": {
-								"properties": {
-									"limit": {
-										"type": "number",
-										"format": "double"
-									},
-									"offset": {
-										"type": "number",
-										"format": "double"
-									}
-								},
-								"required": [
-									"limit",
-									"offset"
-								],
-								"type": "object"
-							}
-						}
-					}
-				}
-			}
-		},
-		"/v1/helicone-dataset/{datasetId}/count": {
-			"post": {
-				"operationId": "CountHeliconeDatasetRows",
-				"responses": {
-					"200": {
-						"description": "Ok",
-						"content": {
-							"application/json": {
-								"schema": {
-									"$ref": "#/components/schemas/Result_number.string_"
-								}
-							}
-						}
-					}
-				},
-				"tags": [
-					"Dataset"
-				],
-				"security": [
-					{
-						"api_key": []
-					}
-				],
-				"parameters": [
-					{
-						"in": "path",
-						"name": "datasetId",
-						"required": true,
-						"schema": {
-							"type": "string"
-						}
-					}
-				]
-			}
-		},
-		"/v1/helicone-dataset/query": {
-			"post": {
-				"operationId": "QueryHeliconeDataset",
-				"responses": {
-					"200": {
-						"description": "Ok",
-						"content": {
-							"application/json": {
-								"schema": {
-									"$ref": "#/components/schemas/Result_HeliconeDataset-Array.string_"
-								}
-							}
-						}
-					}
-				},
-				"tags": [
-					"Dataset"
-				],
-				"security": [
-					{
-						"api_key": []
-					}
-				],
-				"parameters": [],
-				"requestBody": {
-					"required": true,
-					"content": {
-						"application/json": {
-							"schema": {
-								"properties": {
-									"datasetIds": {
-										"items": {
-											"type": "string"
-										},
-										"type": "array"
-									}
-								},
-								"type": "object"
-							}
-						}
-					}
-				}
-			}
-		},
-		"/v1/helicone-dataset/{datasetId}/request/{requestId}": {
-			"post": {
-				"operationId": "UpdateHeliconeDatasetRequest",
-				"responses": {
-					"200": {
-						"description": "Ok",
-						"content": {
-							"application/json": {
-								"schema": {
-									"anyOf": [
-										{
-											"$ref": "#/components/schemas/ResultError_unknown_"
-										},
-										{
-											"$ref": "#/components/schemas/ResultSuccess_any_"
-										}
-									]
-								}
-							}
-						}
-					}
-				},
-				"tags": [
-					"Dataset"
-				],
-				"security": [
-					{
-						"api_key": []
-					}
-				],
-				"parameters": [
-					{
-						"in": "path",
-						"name": "datasetId",
-						"required": true,
-						"schema": {
-							"type": "string"
-						}
-					},
-					{
-						"in": "path",
-						"name": "requestId",
-						"required": true,
-						"schema": {
-							"type": "string"
-						}
-					}
-				],
-				"requestBody": {
-					"required": true,
-					"content": {
-						"application/json": {
-							"schema": {
-								"properties": {
-									"responseBody": {
-										"$ref": "#/components/schemas/Json"
-									},
-									"requestBody": {
-										"$ref": "#/components/schemas/Json"
-									}
-								},
-								"required": [
-									"responseBody",
-									"requestBody"
-								],
-								"type": "object"
-							}
-						}
-					}
-				}
-			}
-		},
-		"/v1/public/dataisbeautiful/total-values": {
-			"post": {
-				"operationId": "GetTotalValues",
-				"responses": {
-					"200": {
-						"description": "Ok",
-						"content": {
-							"application/json": {
-								"schema": {
-									"$ref": "#/components/schemas/Result_TotalValuesForAllOfTime.string_"
-								}
-							}
-						}
-					}
-				},
-				"tags": [
-					"DataIsBeautiful"
-				],
-				"security": [
-					{
-						"api_key": []
-					}
-				],
-				"parameters": []
-			}
-		},
-		"/v1/public/dataisbeautiful/model/usage/overtime": {
-			"post": {
-				"operationId": "GetModelUsageOverTime",
-				"responses": {
-					"200": {
-						"description": "Ok",
-						"content": {
-							"application/json": {
-								"schema": {
-									"$ref": "#/components/schemas/Result_ModelUsageOverTime-Array.string_"
-								}
-							}
-						}
-					}
-				},
-				"tags": [
-					"DataIsBeautiful"
-				],
-				"security": [
-					{
-						"api_key": []
-					}
-				],
-				"parameters": []
-			}
-		},
-		"/v1/public/dataisbeautiful/provider/usage/overtime": {
-			"post": {
-				"operationId": "GetProviderUsageOverTime",
-				"responses": {
-					"200": {
-						"description": "Ok",
-						"content": {
-							"application/json": {
-								"schema": {
-									"$ref": "#/components/schemas/Result_ProviderUsageOverTime-Array.string_"
-								}
-							}
-						}
-					}
-				},
-				"tags": [
-					"DataIsBeautiful"
-				],
-				"security": [
-					{
-						"api_key": []
-					}
-				],
-				"parameters": []
-			}
-		},
-		"/v1/public/dataisbeautiful/total-requests": {
-			"post": {
-				"operationId": "GetTotalRequests",
-				"responses": {
-					"200": {
-						"description": "Ok",
-						"content": {
-							"application/json": {
-								"schema": {
-									"$ref": "#/components/schemas/Result_number.string_"
-								}
-							}
-						}
-					}
-				},
-				"tags": [
-					"DataIsBeautiful"
-				],
-				"security": [
-					{
-						"api_key": []
-					}
-				],
-				"parameters": [],
-				"requestBody": {
-					"required": true,
-					"content": {
-						"application/json": {
-							"schema": {
-								"$ref": "#/components/schemas/DataIsBeautifulRequestBody"
-							}
-						}
-					}
-				}
-			}
-		},
-<<<<<<< HEAD
-		"/v1/public/dataisbeautiful/ttft-vs-prompt-length": {
-=======
 		"/v1/experiment/dataset": {
 			"post": {
 				"operationId": "AddDataset",
@@ -15861,7 +14384,411 @@
 			}
 		},
 		"/v1/helicone-dataset": {
->>>>>>> 4945191f
+			"post": {
+				"operationId": "AddHeliconeDataset",
+				"responses": {
+					"200": {
+						"description": "Ok",
+						"content": {
+							"application/json": {
+								"schema": {
+									"$ref": "#/components/schemas/Result__datasetId-string_.string_"
+								}
+							}
+						}
+					}
+				},
+				"tags": [
+					"Dataset"
+				],
+				"security": [
+					{
+						"api_key": []
+					}
+				],
+				"parameters": [],
+				"requestBody": {
+					"required": true,
+					"content": {
+						"application/json": {
+							"schema": {
+								"$ref": "#/components/schemas/NewHeliconeDatasetParams"
+							}
+						}
+					}
+				}
+			}
+		},
+		"/v1/helicone-dataset/{datasetId}/mutate": {
+			"post": {
+				"operationId": "MutateHeliconeDataset",
+				"responses": {
+					"200": {
+						"description": "Ok",
+						"content": {
+							"application/json": {
+								"schema": {
+									"$ref": "#/components/schemas/Result_null.string_"
+								}
+							}
+						}
+					}
+				},
+				"tags": [
+					"Dataset"
+				],
+				"security": [
+					{
+						"api_key": []
+					}
+				],
+				"parameters": [
+					{
+						"in": "path",
+						"name": "datasetId",
+						"required": true,
+						"schema": {
+							"type": "string"
+						}
+					}
+				],
+				"requestBody": {
+					"required": true,
+					"content": {
+						"application/json": {
+							"schema": {
+								"$ref": "#/components/schemas/MutateParams"
+							}
+						}
+					}
+				}
+			}
+		},
+		"/v1/helicone-dataset/{datasetId}/query": {
+			"post": {
+				"operationId": "QueryHeliconeDatasetRows",
+				"responses": {
+					"200": {
+						"description": "Ok",
+						"content": {
+							"application/json": {
+								"schema": {
+									"$ref": "#/components/schemas/Result_HeliconeDatasetRow-Array.string_"
+								}
+							}
+						}
+					}
+				},
+				"tags": [
+					"Dataset"
+				],
+				"security": [
+					{
+						"api_key": []
+					}
+				],
+				"parameters": [
+					{
+						"in": "path",
+						"name": "datasetId",
+						"required": true,
+						"schema": {
+							"type": "string"
+						}
+					}
+				],
+				"requestBody": {
+					"required": true,
+					"content": {
+						"application/json": {
+							"schema": {
+								"properties": {
+									"limit": {
+										"type": "number",
+										"format": "double"
+									},
+									"offset": {
+										"type": "number",
+										"format": "double"
+									}
+								},
+								"required": [
+									"limit",
+									"offset"
+								],
+								"type": "object"
+							}
+						}
+					}
+				}
+			}
+		},
+		"/v1/helicone-dataset/{datasetId}/count": {
+			"post": {
+				"operationId": "CountHeliconeDatasetRows",
+				"responses": {
+					"200": {
+						"description": "Ok",
+						"content": {
+							"application/json": {
+								"schema": {
+									"$ref": "#/components/schemas/Result_number.string_"
+								}
+							}
+						}
+					}
+				},
+				"tags": [
+					"Dataset"
+				],
+				"security": [
+					{
+						"api_key": []
+					}
+				],
+				"parameters": [
+					{
+						"in": "path",
+						"name": "datasetId",
+						"required": true,
+						"schema": {
+							"type": "string"
+						}
+					}
+				]
+			}
+		},
+		"/v1/helicone-dataset/query": {
+			"post": {
+				"operationId": "QueryHeliconeDataset",
+				"responses": {
+					"200": {
+						"description": "Ok",
+						"content": {
+							"application/json": {
+								"schema": {
+									"$ref": "#/components/schemas/Result_HeliconeDataset-Array.string_"
+								}
+							}
+						}
+					}
+				},
+				"tags": [
+					"Dataset"
+				],
+				"security": [
+					{
+						"api_key": []
+					}
+				],
+				"parameters": [],
+				"requestBody": {
+					"required": true,
+					"content": {
+						"application/json": {
+							"schema": {
+								"properties": {
+									"datasetIds": {
+										"items": {
+											"type": "string"
+										},
+										"type": "array"
+									}
+								},
+								"type": "object"
+							}
+						}
+					}
+				}
+			}
+		},
+		"/v1/helicone-dataset/{datasetId}/request/{requestId}": {
+			"post": {
+				"operationId": "UpdateHeliconeDatasetRequest",
+				"responses": {
+					"200": {
+						"description": "Ok",
+						"content": {
+							"application/json": {
+								"schema": {
+									"anyOf": [
+										{
+											"$ref": "#/components/schemas/ResultError_unknown_"
+										},
+										{
+											"$ref": "#/components/schemas/ResultSuccess_any_"
+										}
+									]
+								}
+							}
+						}
+					}
+				},
+				"tags": [
+					"Dataset"
+				],
+				"security": [
+					{
+						"api_key": []
+					}
+				],
+				"parameters": [
+					{
+						"in": "path",
+						"name": "datasetId",
+						"required": true,
+						"schema": {
+							"type": "string"
+						}
+					},
+					{
+						"in": "path",
+						"name": "requestId",
+						"required": true,
+						"schema": {
+							"type": "string"
+						}
+					}
+				],
+				"requestBody": {
+					"required": true,
+					"content": {
+						"application/json": {
+							"schema": {
+								"properties": {
+									"responseBody": {
+										"$ref": "#/components/schemas/Json"
+									},
+									"requestBody": {
+										"$ref": "#/components/schemas/Json"
+									}
+								},
+								"required": [
+									"responseBody",
+									"requestBody"
+								],
+								"type": "object"
+							}
+						}
+					}
+				}
+			}
+		},
+		"/v1/public/dataisbeautiful/total-values": {
+			"post": {
+				"operationId": "GetTotalValues",
+				"responses": {
+					"200": {
+						"description": "Ok",
+						"content": {
+							"application/json": {
+								"schema": {
+									"$ref": "#/components/schemas/Result_TotalValuesForAllOfTime.string_"
+								}
+							}
+						}
+					}
+				},
+				"tags": [
+					"DataIsBeautiful"
+				],
+				"security": [
+					{
+						"api_key": []
+					}
+				],
+				"parameters": []
+			}
+		},
+		"/v1/public/dataisbeautiful/model/usage/overtime": {
+			"post": {
+				"operationId": "GetModelUsageOverTime",
+				"responses": {
+					"200": {
+						"description": "Ok",
+						"content": {
+							"application/json": {
+								"schema": {
+									"$ref": "#/components/schemas/Result_ModelUsageOverTime-Array.string_"
+								}
+							}
+						}
+					}
+				},
+				"tags": [
+					"DataIsBeautiful"
+				],
+				"security": [
+					{
+						"api_key": []
+					}
+				],
+				"parameters": []
+			}
+		},
+		"/v1/public/dataisbeautiful/provider/usage/overtime": {
+			"post": {
+				"operationId": "GetProviderUsageOverTime",
+				"responses": {
+					"200": {
+						"description": "Ok",
+						"content": {
+							"application/json": {
+								"schema": {
+									"$ref": "#/components/schemas/Result_ProviderUsageOverTime-Array.string_"
+								}
+							}
+						}
+					}
+				},
+				"tags": [
+					"DataIsBeautiful"
+				],
+				"security": [
+					{
+						"api_key": []
+					}
+				],
+				"parameters": []
+			}
+		},
+		"/v1/public/dataisbeautiful/total-requests": {
+			"post": {
+				"operationId": "GetTotalRequests",
+				"responses": {
+					"200": {
+						"description": "Ok",
+						"content": {
+							"application/json": {
+								"schema": {
+									"$ref": "#/components/schemas/Result_number.string_"
+								}
+							}
+						}
+					}
+				},
+				"tags": [
+					"DataIsBeautiful"
+				],
+				"security": [
+					{
+						"api_key": []
+					}
+				],
+				"parameters": [],
+				"requestBody": {
+					"required": true,
+					"content": {
+						"application/json": {
+							"schema": {
+								"$ref": "#/components/schemas/DataIsBeautifulRequestBody"
+							}
+						}
+					}
+				}
+			}
+		},
+		"/v1/public/dataisbeautiful/ttft-vs-prompt-length": {
 			"post": {
 				"operationId": "GetTTFTvsPromptInputLength",
 				"responses": {
