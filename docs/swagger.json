--- conflicted
+++ resolved
@@ -1920,13 +1920,11 @@
 								"runs": {
 									"items": {
 										"properties": {
-<<<<<<< HEAD
+											"request": {
+												"$ref": "#/components/schemas/RequestObj"
+											},
 											"scores": {
 												"$ref": "#/components/schemas/Record_string.number_"
-=======
-											"request": {
-												"$ref": "#/components/schemas/RequestObj"
->>>>>>> 8ff1400f
 											},
 											"response": {
 												"$ref": "#/components/schemas/ResponseObj"
@@ -1939,11 +1937,7 @@
 											}
 										},
 										"required": [
-<<<<<<< HEAD
 											"scores",
-											"response",
-=======
->>>>>>> 8ff1400f
 											"resultRequestId",
 											"datasetRowId"
 										],
