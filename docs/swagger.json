{
	"openapi": "3.0.0",
	"components": {
		"examples": {},
		"headers": {},
		"parameters": {},
		"requestBodies": {},
		"responses": {},
		"schemas": {
			"ResultSuccess__count-number--prompt_tokens-number--completion_tokens-number--user_id-string--cost_usd-number_-Array_": {
				"properties": {
					"data": {
						"items": {
							"properties": {
								"cost_usd": {
									"type": "number",
									"format": "double"
								},
								"user_id": {
									"type": "string"
								},
								"completion_tokens": {
									"type": "number",
									"format": "double"
								},
								"prompt_tokens": {
									"type": "number",
									"format": "double"
								},
								"count": {
									"type": "number",
									"format": "double"
								}
							},
							"required": [
								"cost_usd",
								"user_id",
								"completion_tokens",
								"prompt_tokens",
								"count"
							],
							"type": "object"
						},
						"type": "array"
					},
					"error": {
						"type": "number",
						"enum": [
							null
						],
						"nullable": true
					}
				},
				"required": [
					"data",
					"error"
				],
				"type": "object",
				"additionalProperties": false
			},
			"ResultError_string_": {
				"properties": {
					"data": {
						"type": "number",
						"enum": [
							null
						],
						"nullable": true
					},
					"error": {
						"type": "string"
					}
				},
				"required": [
					"data",
					"error"
				],
				"type": "object",
				"additionalProperties": false
			},
			"Result__count-number--prompt_tokens-number--completion_tokens-number--user_id-string--cost_usd-number_-Array.string_": {
				"anyOf": [
					{
						"$ref": "#/components/schemas/ResultSuccess__count-number--prompt_tokens-number--completion_tokens-number--user_id-string--cost_usd-number_-Array_"
					},
					{
						"$ref": "#/components/schemas/ResultError_string_"
					}
				]
			},
			"UserQueryParams": {
				"properties": {
					"userIds": {
						"items": {
							"type": "string"
						},
						"type": "array"
					},
					"timeFilter": {
						"properties": {
							"endTimeUnixSeconds": {
								"type": "number",
								"format": "double"
							},
							"startTimeUnixSeconds": {
								"type": "number",
								"format": "double"
							}
						},
						"required": [
							"endTimeUnixSeconds",
							"startTimeUnixSeconds"
						],
						"type": "object"
					}
				},
				"type": "object",
				"additionalProperties": false
			},
			"OTELTrace": {
				"properties": {
					"resourceSpans": {
						"items": {
							"properties": {
								"scopeSpans": {
									"items": {
										"properties": {
											"spans": {
												"items": {
													"properties": {
														"droppedLinksCount": {
															"type": "number",
															"format": "double"
														},
														"links": {
															"items": {},
															"type": "array"
														},
														"status": {
															"properties": {
																"code": {
																	"type": "number",
																	"format": "double"
																}
															},
															"required": [
																"code"
															],
															"type": "object"
														},
														"droppedEventsCount": {
															"type": "number",
															"format": "double"
														},
														"events": {
															"items": {},
															"type": "array"
														},
														"droppedAttributesCount": {
															"type": "number",
															"format": "double"
														},
														"attributes": {
															"items": {
																"properties": {
																	"value": {
																		"properties": {
																			"intValue": {
																				"type": "number",
																				"format": "double"
																			},
																			"stringValue": {
																				"type": "string"
																			}
																		},
																		"type": "object"
																	},
																	"key": {
																		"type": "string"
																	}
																},
																"required": [
																	"value",
																	"key"
																],
																"type": "object"
															},
															"type": "array"
														},
														"endTimeUnixNano": {
															"type": "string"
														},
														"startTimeUnixNano": {
															"type": "string"
														},
														"kind": {
															"type": "number",
															"format": "double"
														},
														"name": {
															"type": "string"
														},
														"spanId": {
															"type": "string"
														},
														"traceId": {
															"type": "string"
														}
													},
													"required": [
														"droppedLinksCount",
														"links",
														"status",
														"droppedEventsCount",
														"events",
														"droppedAttributesCount",
														"attributes",
														"endTimeUnixNano",
														"startTimeUnixNano",
														"kind",
														"name",
														"spanId",
														"traceId"
													],
													"type": "object"
												},
												"type": "array"
											},
											"scope": {
												"properties": {
													"version": {
														"type": "string"
													},
													"name": {
														"type": "string"
													}
												},
												"required": [
													"version",
													"name"
												],
												"type": "object"
											}
										},
										"required": [
											"spans",
											"scope"
										],
										"type": "object"
									},
									"type": "array"
								},
								"resource": {
									"properties": {
										"droppedAttributesCount": {
											"type": "number",
											"format": "double"
										},
										"attributes": {
											"items": {
												"properties": {
													"value": {
														"properties": {
															"arrayValue": {
																"properties": {
																	"values": {
																		"items": {
																			"properties": {
																				"stringValue": {
																					"type": "string"
																				}
																			},
																			"required": [
																				"stringValue"
																			],
																			"type": "object"
																		},
																		"type": "array"
																	}
																},
																"required": [
																	"values"
																],
																"type": "object"
															},
															"intValue": {
																"type": "number",
																"format": "double"
															},
															"stringValue": {
																"type": "string"
															}
														},
														"type": "object"
													},
													"key": {
														"type": "string"
													}
												},
												"required": [
													"value",
													"key"
												],
												"type": "object"
											},
											"type": "array"
										}
									},
									"required": [
										"droppedAttributesCount",
										"attributes"
									],
									"type": "object"
								}
							},
							"required": [
								"scopeSpans",
								"resource"
							],
							"type": "object"
						},
						"type": "array"
					}
				},
				"required": [
					"resourceSpans"
				],
				"type": "object"
			},
			"Json": {
				"anyOf": [
					{
						"type": "string"
					},
					{
						"type": "number",
						"format": "double"
					},
					{
						"type": "boolean"
					},
					{
						"properties": {},
						"additionalProperties": {
							"$ref": "#/components/schemas/Json"
						},
						"type": "object"
					},
					{
						"items": {
							"$ref": "#/components/schemas/Json"
						},
						"type": "array"
					}
				],
				"nullable": true
			},
			"Provider": {
				"type": "string",
				"enum": [
					"OPENAI",
					"ANTHROPIC",
					"TOGETHERAI",
					"GROQ",
					"GOOGLE",
					"CUSTOM"
				]
			},
			"LlmType": {
				"type": "string",
				"enum": [
					"chat",
					"completion"
				]
			},
			"FunctionCall": {
				"properties": {
					"name": {
						"type": "string"
					},
					"arguments": {
						"additionalProperties": false,
						"type": "object"
					}
				},
				"type": "object",
				"additionalProperties": false
			},
			"Message": {
				"properties": {
					"role": {
						"type": "string"
					},
					"content": {
						"type": "string"
					},
					"function_call": {
						"$ref": "#/components/schemas/FunctionCall"
					}
				},
				"type": "object",
				"additionalProperties": false
			},
			"Request": {
				"properties": {
					"llm_type": {
						"$ref": "#/components/schemas/LlmType"
					},
					"model": {
						"type": "string"
					},
					"provider": {
						"type": "string"
					},
					"prompt": {
						"type": "string",
						"nullable": true
					},
					"max_tokens": {
						"type": "number",
						"format": "double",
						"nullable": true
					},
					"temperature": {
						"type": "number",
						"format": "double",
						"nullable": true
					},
					"top_p": {
						"type": "number",
						"format": "double",
						"nullable": true
					},
					"n": {
						"type": "number",
						"format": "double",
						"nullable": true
					},
					"stream": {
						"type": "boolean",
						"nullable": true
					},
					"stop": {
						"type": "string",
						"nullable": true
					},
					"presence_penalty": {
						"type": "number",
						"format": "double",
						"nullable": true
					},
					"frequency_penalty": {
						"type": "number",
						"format": "double",
						"nullable": true
					},
					"logprobs": {
						"type": "number",
						"format": "double",
						"nullable": true
					},
					"best_of": {
						"type": "number",
						"format": "double",
						"nullable": true
					},
					"logit_bias": {
						"additionalProperties": false,
						"type": "object",
						"nullable": true
					},
					"user": {
						"type": "string",
						"nullable": true
					},
					"messages": {
						"items": {
							"$ref": "#/components/schemas/Message"
						},
						"type": "array",
						"nullable": true
					},
					"tooLarge": {
						"type": "boolean"
					},
					"heliconeMessage": {
						"type": "string"
					}
				},
				"type": "object",
				"additionalProperties": false
			},
			"Record_number.string_": {
				"properties": {},
				"additionalProperties": {
					"type": "string"
				},
				"type": "object",
				"description": "Construct a type with a set of properties K of type T"
			},
			"ErrorInfo": {
				"properties": {
					"code": {
						"type": "string",
						"nullable": true
					},
					"message": {
						"type": "string",
						"nullable": true
					}
				},
				"type": "object",
				"additionalProperties": false
			},
			"Response": {
				"properties": {
					"completions": {
						"allOf": [
							{
								"$ref": "#/components/schemas/Record_number.string_"
							}
						],
						"nullable": true
					},
					"message": {
						"allOf": [
							{
								"$ref": "#/components/schemas/Message"
							}
						],
						"nullable": true
					},
					"error": {
						"allOf": [
							{
								"$ref": "#/components/schemas/ErrorInfo"
							}
						],
						"nullable": true
					},
					"model": {
						"type": "string",
						"nullable": true
					},
					"tooLarge": {
						"type": "boolean"
					},
					"heliconeMessage": {
						"type": "string"
					}
				},
				"type": "object",
				"additionalProperties": false
			},
			"LlmSchema": {
				"properties": {
					"request": {
						"$ref": "#/components/schemas/Request"
					},
					"response": {
						"allOf": [
							{
								"$ref": "#/components/schemas/Response"
							}
						],
						"nullable": true
					}
				},
				"required": [
					"request"
				],
				"type": "object",
				"additionalProperties": false
			},
			"Record_string.string_": {
				"properties": {},
				"additionalProperties": {
					"type": "string"
				},
				"type": "object",
				"description": "Construct a type with a set of properties K of type T"
			},
			"Record_string.number_": {
				"properties": {},
				"additionalProperties": {
					"type": "number",
					"format": "double"
				},
				"type": "object",
				"description": "Construct a type with a set of properties K of type T"
			},
			"HeliconeRequest": {
				"properties": {
					"response_id": {
						"type": "string",
						"example": "Happy"
					},
					"response_created_at": {
						"type": "string"
					},
					"response_body": {},
					"response_status": {
						"type": "number",
						"format": "double"
					},
					"response_model": {
						"type": "string",
						"nullable": true
					},
					"request_id": {
						"type": "string"
					},
					"request_model": {
						"type": "string",
						"nullable": true
					},
					"model_override": {
						"type": "string",
						"nullable": true
					},
					"request_created_at": {
						"type": "string"
					},
					"request_body": {},
					"request_path": {
						"type": "string"
					},
					"request_user_id": {
						"type": "string",
						"nullable": true
					},
					"request_properties": {
						"properties": {},
						"additionalProperties": {
							"$ref": "#/components/schemas/Json"
						},
						"type": "object",
						"nullable": true
					},
					"request_feedback": {
						"properties": {},
						"additionalProperties": {
							"$ref": "#/components/schemas/Json"
						},
						"type": "object",
						"nullable": true
					},
					"helicone_user": {
						"type": "string",
						"nullable": true
					},
					"prompt_name": {
						"type": "string",
						"nullable": true
					},
					"prompt_regex": {
						"type": "string",
						"nullable": true
					},
					"key_name": {
						"type": "string"
					},
					"delay_ms": {
						"type": "number",
						"format": "double",
						"nullable": true
					},
					"time_to_first_token": {
						"type": "number",
						"format": "double",
						"nullable": true
					},
					"total_tokens": {
						"type": "number",
						"format": "double",
						"nullable": true
					},
					"prompt_tokens": {
						"type": "number",
						"format": "double",
						"nullable": true
					},
					"completion_tokens": {
						"type": "number",
						"format": "double",
						"nullable": true
					},
					"provider": {
						"$ref": "#/components/schemas/Provider"
					},
					"node_id": {
						"type": "string",
						"nullable": true
					},
					"prompt_id": {
						"type": "string",
						"nullable": true
					},
					"feedback_created_at": {
						"type": "string",
						"nullable": true
					},
					"feedback_id": {
						"type": "string",
						"nullable": true
					},
					"feedback_rating": {
						"type": "boolean",
						"nullable": true
					},
					"signed_body_url": {
						"type": "string",
						"nullable": true
					},
					"llmSchema": {
						"allOf": [
							{
								"$ref": "#/components/schemas/LlmSchema"
							}
						],
						"nullable": true
					},
					"country_code": {
						"type": "string",
						"nullable": true
					},
					"asset_ids": {
						"items": {
							"type": "string"
						},
						"type": "array",
						"nullable": true
					},
					"asset_urls": {
						"allOf": [
							{
								"$ref": "#/components/schemas/Record_string.string_"
							}
						],
						"nullable": true
					},
					"scores": {
						"allOf": [
							{
								"$ref": "#/components/schemas/Record_string.number_"
							}
						],
						"nullable": true
					},
					"costUSD": {
						"type": "number",
						"format": "double",
						"nullable": true
					}
				},
				"required": [
					"response_id",
					"response_created_at",
					"response_status",
					"response_model",
					"request_id",
					"request_model",
					"model_override",
					"request_created_at",
					"request_body",
					"request_path",
					"request_user_id",
					"request_properties",
					"request_feedback",
					"helicone_user",
					"prompt_name",
					"prompt_regex",
					"key_name",
					"delay_ms",
					"time_to_first_token",
					"total_tokens",
					"prompt_tokens",
					"completion_tokens",
					"provider",
					"node_id",
					"prompt_id",
					"llmSchema",
					"country_code",
					"asset_ids",
					"asset_urls",
					"scores"
				],
				"type": "object",
				"additionalProperties": false
			},
			"ResultSuccess_HeliconeRequest-Array_": {
				"properties": {
					"data": {
						"items": {
							"$ref": "#/components/schemas/HeliconeRequest"
						},
						"type": "array"
					},
					"error": {
						"type": "number",
						"enum": [
							null
						],
						"nullable": true
					}
				},
				"required": [
					"data",
					"error"
				],
				"type": "object",
				"additionalProperties": false
			},
			"Result_HeliconeRequest-Array.string_": {
				"anyOf": [
					{
						"$ref": "#/components/schemas/ResultSuccess_HeliconeRequest-Array_"
					},
					{
						"$ref": "#/components/schemas/ResultError_string_"
					}
				]
			},
			"Partial_NumberOperators_": {
				"properties": {
					"not-equals": {
						"type": "number",
						"format": "double"
					},
					"equals": {
						"type": "number",
						"format": "double"
					},
					"gte": {
						"type": "number",
						"format": "double"
					},
					"lte": {
						"type": "number",
						"format": "double"
					},
					"lt": {
						"type": "number",
						"format": "double"
					},
					"gt": {
						"type": "number",
						"format": "double"
					}
				},
				"type": "object",
				"description": "Make all properties in T optional"
			},
			"Partial_TimestampOperators_": {
				"properties": {
					"gte": {
						"type": "string"
					},
					"lte": {
						"type": "string"
					},
					"lt": {
						"type": "string"
					},
					"gt": {
						"type": "string"
					}
				},
				"type": "object",
				"description": "Make all properties in T optional"
			},
			"Partial_BooleanOperators_": {
				"properties": {
					"equals": {
						"type": "boolean"
					}
				},
				"type": "object",
				"description": "Make all properties in T optional"
			},
			"Partial_TextOperators_": {
				"properties": {
					"not-equals": {
						"type": "string"
					},
					"equals": {
						"type": "string"
					},
					"like": {
						"type": "string"
					},
					"ilike": {
						"type": "string"
					},
					"contains": {
						"type": "string"
					},
					"not-contains": {
						"type": "string"
					}
				},
				"type": "object",
				"description": "Make all properties in T optional"
			},
			"Partial_FeedbackTableToOperators_": {
				"properties": {
					"id": {
						"$ref": "#/components/schemas/Partial_NumberOperators_"
					},
					"created_at": {
						"$ref": "#/components/schemas/Partial_TimestampOperators_"
					},
					"rating": {
						"$ref": "#/components/schemas/Partial_BooleanOperators_"
					},
					"response_id": {
						"$ref": "#/components/schemas/Partial_TextOperators_"
					}
				},
				"type": "object",
				"description": "Make all properties in T optional"
			},
			"Partial_RequestTableToOperators_": {
				"properties": {
					"prompt": {
						"$ref": "#/components/schemas/Partial_TextOperators_"
					},
					"created_at": {
						"$ref": "#/components/schemas/Partial_TimestampOperators_"
					},
					"user_id": {
						"$ref": "#/components/schemas/Partial_TextOperators_"
					},
					"auth_hash": {
						"$ref": "#/components/schemas/Partial_TextOperators_"
					},
					"org_id": {
						"$ref": "#/components/schemas/Partial_TextOperators_"
					},
					"id": {
						"$ref": "#/components/schemas/Partial_TextOperators_"
					},
					"node_id": {
						"$ref": "#/components/schemas/Partial_TextOperators_"
					},
					"model": {
						"$ref": "#/components/schemas/Partial_TextOperators_"
					},
					"modelOverride": {
						"$ref": "#/components/schemas/Partial_TextOperators_"
					},
					"path": {
						"$ref": "#/components/schemas/Partial_TextOperators_"
					},
					"prompt_id": {
						"$ref": "#/components/schemas/Partial_TextOperators_"
					}
				},
				"type": "object",
				"description": "Make all properties in T optional"
			},
			"Partial_ResponseTableToOperators_": {
				"properties": {
					"body_tokens": {
						"$ref": "#/components/schemas/Partial_NumberOperators_"
					},
					"body_model": {
						"$ref": "#/components/schemas/Partial_TextOperators_"
					},
					"body_completion": {
						"$ref": "#/components/schemas/Partial_TextOperators_"
					},
					"status": {
						"$ref": "#/components/schemas/Partial_NumberOperators_"
					},
					"model": {
						"$ref": "#/components/schemas/Partial_TextOperators_"
					}
				},
				"type": "object",
				"description": "Make all properties in T optional"
			},
			"Partial_VectorOperators_": {
				"properties": {
					"contains": {
						"type": "string"
					}
				},
				"type": "object",
				"description": "Make all properties in T optional"
			},
			"Partial_RequestResponseSearchToOperators_": {
				"properties": {
					"request_body_vector": {
						"$ref": "#/components/schemas/Partial_VectorOperators_"
					},
					"response_body_vector": {
						"$ref": "#/components/schemas/Partial_VectorOperators_"
					}
				},
				"type": "object",
				"description": "Make all properties in T optional"
			},
			"Pick_FilterLeaf.feedback-or-request-or-response-or-properties-or-values-or-request_response_search_": {
				"properties": {
					"feedback": {
						"$ref": "#/components/schemas/Partial_FeedbackTableToOperators_"
					},
					"request": {
						"$ref": "#/components/schemas/Partial_RequestTableToOperators_"
					},
					"response": {
						"$ref": "#/components/schemas/Partial_ResponseTableToOperators_"
					},
					"properties": {
						"properties": {},
						"additionalProperties": {
							"$ref": "#/components/schemas/Partial_TextOperators_"
						},
						"type": "object"
					},
					"values": {
						"properties": {},
						"additionalProperties": {
							"$ref": "#/components/schemas/Partial_TextOperators_"
						},
						"type": "object"
					},
					"request_response_search": {
						"$ref": "#/components/schemas/Partial_RequestResponseSearchToOperators_"
					}
				},
				"type": "object",
				"description": "From T, pick a set of properties whose keys are in the union K"
			},
			"FilterLeafSubset_feedback-or-request-or-response-or-properties-or-values-or-request_response_search_": {
				"$ref": "#/components/schemas/Pick_FilterLeaf.feedback-or-request-or-response-or-properties-or-values-or-request_response_search_"
			},
			"RequestFilterNode": {
				"anyOf": [
					{
						"$ref": "#/components/schemas/FilterLeafSubset_feedback-or-request-or-response-or-properties-or-values-or-request_response_search_"
					},
					{
						"$ref": "#/components/schemas/RequestFilterBranch"
					},
					{
						"type": "string",
						"enum": [
							"all"
						]
					}
				]
			},
			"RequestFilterBranch": {
				"properties": {
					"right": {
						"$ref": "#/components/schemas/RequestFilterNode"
					},
					"operator": {
						"type": "string",
						"enum": [
							"or",
							"and"
						]
					},
					"left": {
						"$ref": "#/components/schemas/RequestFilterNode"
					}
				},
				"required": [
					"right",
					"operator",
					"left"
				],
				"type": "object"
			},
			"SortDirection": {
				"type": "string",
				"enum": [
					"asc",
					"desc"
				]
			},
			"SortLeafRequest": {
				"properties": {
					"random": {
						"type": "boolean",
						"enum": [
							true
						],
						"nullable": false
					},
					"created_at": {
						"$ref": "#/components/schemas/SortDirection"
					},
					"cache_created_at": {
						"$ref": "#/components/schemas/SortDirection"
					},
					"latency": {
						"$ref": "#/components/schemas/SortDirection"
					},
					"last_active": {
						"$ref": "#/components/schemas/SortDirection"
					},
					"total_tokens": {
						"$ref": "#/components/schemas/SortDirection"
					},
					"completion_tokens": {
						"$ref": "#/components/schemas/SortDirection"
					},
					"prompt_tokens": {
						"$ref": "#/components/schemas/SortDirection"
					},
					"user_id": {
						"$ref": "#/components/schemas/SortDirection"
					},
					"body_model": {
						"$ref": "#/components/schemas/SortDirection"
					},
					"is_cached": {
						"$ref": "#/components/schemas/SortDirection"
					},
					"request_prompt": {
						"$ref": "#/components/schemas/SortDirection"
					},
					"response_text": {
						"$ref": "#/components/schemas/SortDirection"
					},
					"properties": {
						"properties": {},
						"additionalProperties": {
							"$ref": "#/components/schemas/SortDirection"
						},
						"type": "object"
					},
					"values": {
						"properties": {},
						"additionalProperties": {
							"$ref": "#/components/schemas/SortDirection"
						},
						"type": "object"
					}
				},
				"type": "object",
				"additionalProperties": false
			},
			"RequestQueryParams": {
				"properties": {
					"filter": {
						"$ref": "#/components/schemas/RequestFilterNode"
					},
					"offset": {
						"type": "number",
						"format": "double"
					},
					"limit": {
						"type": "number",
						"format": "double"
					},
					"sort": {
						"$ref": "#/components/schemas/SortLeafRequest"
					},
					"isCached": {
						"type": "boolean"
					},
					"includeInputs": {
						"type": "boolean"
					},
					"isPartOfExperiment": {
						"type": "boolean"
					},
					"isScored": {
						"type": "boolean"
					}
				},
				"required": [
					"filter"
				],
				"type": "object",
				"additionalProperties": false
			},
			"ResultSuccess_null_": {
				"properties": {
					"data": {
						"type": "number",
						"enum": [
							null
						],
						"nullable": true
					},
					"error": {
						"type": "number",
						"enum": [
							null
						],
						"nullable": true
					}
				},
				"required": [
					"data",
					"error"
				],
				"type": "object",
				"additionalProperties": false
			},
			"Result_null.string_": {
				"anyOf": [
					{
						"$ref": "#/components/schemas/ResultSuccess_null_"
					},
					{
						"$ref": "#/components/schemas/ResultError_string_"
					}
				]
			},
			"HeliconeRequestAsset": {
				"properties": {
					"assetUrl": {
						"type": "string"
					}
				},
				"required": [
					"assetUrl"
				],
				"type": "object",
				"additionalProperties": false
			},
			"ResultSuccess_HeliconeRequestAsset_": {
				"properties": {
					"data": {
						"$ref": "#/components/schemas/HeliconeRequestAsset"
					},
					"error": {
						"type": "number",
						"enum": [
							null
						],
						"nullable": true
					}
				},
				"required": [
					"data",
					"error"
				],
				"type": "object",
				"additionalProperties": false
			},
			"Result_HeliconeRequestAsset.string_": {
				"anyOf": [
					{
						"$ref": "#/components/schemas/ResultSuccess_HeliconeRequestAsset_"
					},
					{
						"$ref": "#/components/schemas/ResultError_string_"
					}
				]
			},
			"Record_string.number-or-boolean_": {
				"properties": {},
				"additionalProperties": {
					"anyOf": [
						{
							"type": "number",
							"format": "double"
						},
						{
							"type": "boolean"
						}
					]
				},
				"type": "object",
				"description": "Construct a type with a set of properties K of type T"
			},
			"Scores": {
				"$ref": "#/components/schemas/Record_string.number-or-boolean_"
			},
			"ScoreRequest": {
				"properties": {
					"scores": {
						"$ref": "#/components/schemas/Scores"
					}
				},
				"required": [
					"scores"
				],
				"type": "object",
				"additionalProperties": false
			},
			"PromptsResult": {
				"properties": {
					"id": {
						"type": "string"
					},
					"user_defined_id": {
						"type": "string"
					},
					"description": {
						"type": "string"
					},
					"pretty_name": {
						"type": "string"
					},
					"created_at": {
						"type": "string"
					},
					"major_version": {
						"type": "number",
						"format": "double"
					}
				},
				"required": [
					"id",
					"user_defined_id",
					"description",
					"pretty_name",
					"created_at",
					"major_version"
				],
				"type": "object",
				"additionalProperties": false
			},
			"ResultSuccess_PromptsResult-Array_": {
				"properties": {
					"data": {
						"items": {
							"$ref": "#/components/schemas/PromptsResult"
						},
						"type": "array"
					},
					"error": {
						"type": "number",
						"enum": [
							null
						],
						"nullable": true
					}
				},
				"required": [
					"data",
					"error"
				],
				"type": "object",
				"additionalProperties": false
			},
			"Result_PromptsResult-Array.string_": {
				"anyOf": [
					{
						"$ref": "#/components/schemas/ResultSuccess_PromptsResult-Array_"
					},
					{
						"$ref": "#/components/schemas/ResultError_string_"
					}
				]
			},
			"Partial_PromptToOperators_": {
				"properties": {
					"id": {
						"$ref": "#/components/schemas/Partial_TextOperators_"
					},
					"user_defined_id": {
						"$ref": "#/components/schemas/Partial_TextOperators_"
					}
				},
				"type": "object",
				"description": "Make all properties in T optional"
			},
			"Pick_FilterLeaf.prompt_v2_": {
				"properties": {
					"prompt_v2": {
						"$ref": "#/components/schemas/Partial_PromptToOperators_"
					}
				},
				"type": "object",
				"description": "From T, pick a set of properties whose keys are in the union K"
			},
			"FilterLeafSubset_prompt_v2_": {
				"$ref": "#/components/schemas/Pick_FilterLeaf.prompt_v2_"
			},
			"PromptsFilterNode": {
				"anyOf": [
					{
						"$ref": "#/components/schemas/FilterLeafSubset_prompt_v2_"
					},
					{
						"$ref": "#/components/schemas/PromptsFilterBranch"
					},
					{
						"type": "string",
						"enum": [
							"all"
						]
					}
				]
			},
			"PromptsFilterBranch": {
				"properties": {
					"right": {
						"$ref": "#/components/schemas/PromptsFilterNode"
					},
					"operator": {
						"type": "string",
						"enum": [
							"or",
							"and"
						]
					},
					"left": {
						"$ref": "#/components/schemas/PromptsFilterNode"
					}
				},
				"required": [
					"right",
					"operator",
					"left"
				],
				"type": "object"
			},
			"PromptsQueryParams": {
				"properties": {
					"filter": {
						"$ref": "#/components/schemas/PromptsFilterNode"
					}
				},
				"required": [
					"filter"
				],
				"type": "object",
				"additionalProperties": false
			},
			"PromptResult": {
				"properties": {
					"id": {
						"type": "string"
					},
					"user_defined_id": {
						"type": "string"
					},
					"description": {
						"type": "string"
					},
					"pretty_name": {
						"type": "string"
					},
					"major_version": {
						"type": "number",
						"format": "double"
					},
					"latest_version_id": {
						"type": "string"
					},
					"latest_model_used": {
						"type": "string"
					},
					"created_at": {
						"type": "string"
					},
					"last_used": {
						"type": "string"
					},
					"versions": {
						"items": {
							"type": "string"
						},
						"type": "array"
					}
				},
				"required": [
					"id",
					"user_defined_id",
					"description",
					"pretty_name",
					"major_version",
					"latest_version_id",
					"latest_model_used",
					"created_at",
					"last_used",
					"versions"
				],
				"type": "object",
				"additionalProperties": false
			},
			"ResultSuccess_PromptResult_": {
				"properties": {
					"data": {
						"$ref": "#/components/schemas/PromptResult"
					},
					"error": {
						"type": "number",
						"enum": [
							null
						],
						"nullable": true
					}
				},
				"required": [
					"data",
					"error"
				],
				"type": "object",
				"additionalProperties": false
			},
			"Result_PromptResult.string_": {
				"anyOf": [
					{
						"$ref": "#/components/schemas/ResultSuccess_PromptResult_"
					},
					{
						"$ref": "#/components/schemas/ResultError_string_"
					}
				]
			},
			"PromptQueryParams": {
				"properties": {
					"timeFilter": {
						"properties": {
							"end": {
								"type": "string"
							},
							"start": {
								"type": "string"
							}
						},
						"required": [
							"end",
							"start"
						],
						"type": "object"
					}
				},
				"required": [
					"timeFilter"
				],
				"type": "object",
				"additionalProperties": false
			},
			"PromptVersionResult": {
				"properties": {
					"id": {
						"type": "string"
					},
					"minor_version": {
						"type": "number",
						"format": "double"
					},
					"major_version": {
						"type": "number",
						"format": "double"
					},
					"helicone_template": {
						"type": "string"
					},
					"prompt_v2": {
						"type": "string"
					},
					"model": {
						"type": "string"
					}
				},
				"required": [
					"id",
					"minor_version",
					"major_version",
					"helicone_template",
					"prompt_v2",
					"model"
				],
				"type": "object",
				"additionalProperties": false
			},
			"ResultSuccess_PromptVersionResult_": {
				"properties": {
					"data": {
						"$ref": "#/components/schemas/PromptVersionResult"
					},
					"error": {
						"type": "number",
						"enum": [
							null
						],
						"nullable": true
					}
				},
				"required": [
					"data",
					"error"
				],
				"type": "object",
				"additionalProperties": false
			},
			"Result_PromptVersionResult.string_": {
				"anyOf": [
					{
						"$ref": "#/components/schemas/ResultSuccess_PromptVersionResult_"
					},
					{
						"$ref": "#/components/schemas/ResultError_string_"
					}
				]
			},
			"PromptCreateSubversionParams": {
				"properties": {
					"newHeliconeTemplate": {}
				},
				"required": [
					"newHeliconeTemplate"
				],
				"type": "object",
				"additionalProperties": false
			},
			"PromptInputRecord": {
				"properties": {
					"id": {
						"type": "string"
					},
					"inputs": {
						"$ref": "#/components/schemas/Record_string.string_"
					},
					"source_request": {
						"type": "string"
					},
					"prompt_version": {
						"type": "string"
					},
					"created_at": {
						"type": "string"
					},
					"response_body": {
						"type": "string"
					}
				},
				"required": [
					"id",
					"inputs",
					"source_request",
					"prompt_version",
					"created_at",
					"response_body"
				],
				"type": "object",
				"additionalProperties": false
			},
			"ResultSuccess_PromptInputRecord-Array_": {
				"properties": {
					"data": {
						"items": {
							"$ref": "#/components/schemas/PromptInputRecord"
						},
						"type": "array"
					},
					"error": {
						"type": "number",
						"enum": [
							null
						],
						"nullable": true
					}
				},
				"required": [
					"data",
					"error"
				],
				"type": "object",
				"additionalProperties": false
			},
			"Result_PromptInputRecord-Array.string_": {
				"anyOf": [
					{
						"$ref": "#/components/schemas/ResultSuccess_PromptInputRecord-Array_"
					},
					{
						"$ref": "#/components/schemas/ResultError_string_"
					}
				]
			},
			"ResultSuccess_PromptVersionResult-Array_": {
				"properties": {
					"data": {
						"items": {
							"$ref": "#/components/schemas/PromptVersionResult"
						},
						"type": "array"
					},
					"error": {
						"type": "number",
						"enum": [
							null
						],
						"nullable": true
					}
				},
				"required": [
					"data",
					"error"
				],
				"type": "object",
				"additionalProperties": false
			},
			"Result_PromptVersionResult-Array.string_": {
				"anyOf": [
					{
						"$ref": "#/components/schemas/ResultSuccess_PromptVersionResult-Array_"
					},
					{
						"$ref": "#/components/schemas/ResultError_string_"
					}
				]
			},
			"ResultSuccess__datasetId-string__": {
				"properties": {
					"data": {
						"properties": {
							"datasetId": {
								"type": "string"
							}
						},
						"required": [
							"datasetId"
						],
						"type": "object"
					},
					"error": {
						"type": "number",
						"enum": [
							null
						],
						"nullable": true
					}
				},
				"required": [
					"data",
					"error"
				],
				"type": "object",
				"additionalProperties": false
			},
			"Result__datasetId-string_.string_": {
				"anyOf": [
					{
						"$ref": "#/components/schemas/ResultSuccess__datasetId-string__"
					},
					{
						"$ref": "#/components/schemas/ResultError_string_"
					}
				]
			},
			"DatasetMetadata": {
				"properties": {
					"promptId": {
						"type": "string"
					},
					"inputRecordsIds": {
						"items": {
							"type": "string"
						},
						"type": "array"
					}
				},
				"type": "object",
				"additionalProperties": false
			},
			"NewDatasetParams": {
				"properties": {
					"datasetName": {
						"type": "string"
					},
					"requestIds": {
						"items": {
							"type": "string"
						},
						"type": "array"
					},
					"meta": {
						"$ref": "#/components/schemas/DatasetMetadata"
					}
				},
				"required": [
					"datasetName",
					"requestIds"
				],
				"type": "object",
				"additionalProperties": false
			},
			"Partial_PromptVersionsToOperators_": {
				"properties": {
					"minor_version": {
						"$ref": "#/components/schemas/Partial_NumberOperators_"
					},
					"major_version": {
						"$ref": "#/components/schemas/Partial_NumberOperators_"
					},
					"id": {
						"$ref": "#/components/schemas/Partial_TextOperators_"
					},
					"prompt_v2": {
						"$ref": "#/components/schemas/Partial_TextOperators_"
					}
				},
				"type": "object",
				"description": "Make all properties in T optional"
			},
			"Pick_FilterLeaf.request-or-prompts_versions_": {
				"properties": {
					"request": {
						"$ref": "#/components/schemas/Partial_RequestTableToOperators_"
					},
					"prompts_versions": {
						"$ref": "#/components/schemas/Partial_PromptVersionsToOperators_"
					}
				},
				"type": "object",
				"description": "From T, pick a set of properties whose keys are in the union K"
			},
			"FilterLeafSubset_request-or-prompts_versions_": {
				"$ref": "#/components/schemas/Pick_FilterLeaf.request-or-prompts_versions_"
			},
			"DatasetFilterNode": {
				"anyOf": [
					{
						"$ref": "#/components/schemas/FilterLeafSubset_request-or-prompts_versions_"
					},
					{
						"$ref": "#/components/schemas/DatasetFilterBranch"
					},
					{
						"type": "string",
						"enum": [
							"all"
						]
					}
				]
			},
			"DatasetFilterBranch": {
				"properties": {
					"right": {
						"$ref": "#/components/schemas/DatasetFilterNode"
					},
					"operator": {
						"type": "string",
						"enum": [
							"or",
							"and"
						]
					},
					"left": {
						"$ref": "#/components/schemas/DatasetFilterNode"
					}
				},
				"required": [
					"right",
					"operator",
					"left"
				],
				"type": "object"
			},
			"RandomDatasetParams": {
				"properties": {
					"datasetName": {
						"type": "string"
					},
					"filter": {
						"$ref": "#/components/schemas/DatasetFilterNode"
					},
					"offset": {
						"type": "number",
						"format": "double"
					},
					"limit": {
						"type": "number",
						"format": "double"
					}
				},
				"required": [
					"datasetName",
					"filter"
				],
				"type": "object",
				"additionalProperties": false
			},
			"DatasetResult": {
				"properties": {
					"id": {
						"type": "string"
					},
					"name": {
						"type": "string"
					},
					"created_at": {
						"type": "string"
					},
					"meta": {
						"$ref": "#/components/schemas/DatasetMetadata"
					}
				},
				"required": [
					"id",
					"name",
					"created_at"
				],
				"type": "object",
				"additionalProperties": false
			},
			"ResultSuccess_DatasetResult-Array_": {
				"properties": {
					"data": {
						"items": {
							"$ref": "#/components/schemas/DatasetResult"
						},
						"type": "array"
					},
					"error": {
						"type": "number",
						"enum": [
							null
						],
						"nullable": true
					}
				},
				"required": [
					"data",
					"error"
				],
				"type": "object",
				"additionalProperties": false
			},
			"Result_DatasetResult-Array.string_": {
				"anyOf": [
					{
						"$ref": "#/components/schemas/ResultSuccess_DatasetResult-Array_"
					},
					{
						"$ref": "#/components/schemas/ResultError_string_"
					}
				]
			},
			"ResultSuccess___-Array_": {
				"properties": {
					"data": {
						"items": {
							"properties": {},
							"type": "object"
						},
						"type": "array"
					},
					"error": {
						"type": "number",
						"enum": [
							null
						],
						"nullable": true
					}
				},
				"required": [
					"data",
					"error"
				],
				"type": "object",
				"additionalProperties": false
			},
			"Result___-Array.string_": {
				"anyOf": [
					{
						"$ref": "#/components/schemas/ResultSuccess___-Array_"
					},
					{
						"$ref": "#/components/schemas/ResultError_string_"
					}
				]
			},
			"ResultSuccess__experimentId-string__": {
				"properties": {
					"data": {
						"properties": {
							"experimentId": {
								"type": "string"
							}
						},
						"required": [
							"experimentId"
						],
						"type": "object"
					},
					"error": {
						"type": "number",
						"enum": [
							null
						],
						"nullable": true
					}
				},
				"required": [
					"data",
					"error"
				],
				"type": "object",
				"additionalProperties": false
			},
			"Result__experimentId-string_.string_": {
				"anyOf": [
					{
						"$ref": "#/components/schemas/ResultSuccess__experimentId-string__"
					},
					{
						"$ref": "#/components/schemas/ResultError_string_"
					}
				]
			},
			"NewExperimentParams": {
				"properties": {
					"datasetId": {
						"type": "string"
					},
					"promptVersion": {
						"type": "string"
					},
					"model": {
						"type": "string"
					},
					"providerKeyId": {
						"type": "string"
					},
					"meta": {}
				},
				"required": [
					"datasetId",
					"promptVersion",
					"model",
					"providerKeyId"
				],
				"type": "object",
				"additionalProperties": false
			},
			"ResponseObj": {
				"properties": {
					"body": {},
					"createdAt": {
						"type": "string"
					},
					"completionTokens": {
						"type": "number",
						"format": "double"
					},
					"promptTokens": {
						"type": "number",
						"format": "double"
					},
					"delayMs": {
						"type": "number",
						"format": "double"
					},
					"model": {
						"type": "string"
					}
				},
				"required": [
					"body",
					"createdAt",
					"completionTokens",
					"promptTokens",
					"delayMs",
					"model"
				],
				"type": "object",
				"additionalProperties": false
			},
			"RequestObj": {
				"properties": {
					"id": {
						"type": "string"
					},
					"provider": {
						"type": "string"
					}
				},
				"required": [
					"id",
					"provider"
				],
				"type": "object",
				"additionalProperties": false
			},
			"ScoreValue": {
				"anyOf": [
					{
						"type": "string"
					},
					{
						"type": "number",
						"format": "double"
					},
					{
						"type": "string",
						"format": "date-time"
					}
				]
			},
			"Record_string.ScoreValue_": {
				"properties": {},
				"additionalProperties": {
					"$ref": "#/components/schemas/ScoreValue"
				},
				"type": "object",
				"description": "Construct a type with a set of properties K of type T"
			},
			"ExperimentScores": {
				"properties": {
					"dataset": {
						"properties": {
							"scores": {
								"$ref": "#/components/schemas/Record_string.ScoreValue_"
							}
						},
						"required": [
							"scores"
						],
						"type": "object"
					},
					"hypothesis": {
						"properties": {
							"scores": {
								"$ref": "#/components/schemas/Record_string.ScoreValue_"
							}
						},
						"required": [
							"scores"
						],
						"type": "object"
					}
				},
				"required": [
					"dataset",
					"hypothesis"
				],
				"type": "object",
				"additionalProperties": false
			},
			"Experiment": {
				"properties": {
					"id": {
						"type": "string"
					},
					"organization": {
						"type": "string"
					},
					"dataset": {
						"properties": {
							"rows": {
								"items": {
									"properties": {
										"scores": {
											"$ref": "#/components/schemas/Record_string.number_"
										},
										"inputRecord": {
											"properties": {
												"request": {
													"$ref": "#/components/schemas/RequestObj"
												},
												"response": {
													"$ref": "#/components/schemas/ResponseObj"
												},
												"inputs": {
													"$ref": "#/components/schemas/Record_string.string_"
												},
												"requestPath": {
													"type": "string"
												},
												"requestId": {
													"type": "string"
												}
											},
											"required": [
												"request",
												"response",
												"inputs",
												"requestPath",
												"requestId"
											],
											"type": "object"
										},
										"rowId": {
											"type": "string"
										}
									},
									"required": [
										"scores",
										"rowId"
									],
									"type": "object"
								},
								"type": "array"
							},
							"name": {
								"type": "string"
							},
							"id": {
								"type": "string"
							}
						},
						"required": [
							"rows",
							"name",
							"id"
						],
						"type": "object"
					},
					"meta": {},
					"createdAt": {
						"type": "string"
					},
					"hypotheses": {
						"items": {
							"properties": {
								"runs": {
									"items": {
										"properties": {
											"request": {
												"$ref": "#/components/schemas/RequestObj"
											},
											"scores": {
												"$ref": "#/components/schemas/Record_string.number_"
											},
											"response": {
												"$ref": "#/components/schemas/ResponseObj"
											},
											"resultRequestId": {
												"type": "string"
											},
											"datasetRowId": {
												"type": "string"
											}
										},
										"required": [
											"scores",
											"resultRequestId",
											"datasetRowId"
										],
										"type": "object"
									},
									"type": "array"
								},
								"providerKey": {
									"type": "string"
								},
								"createdAt": {
									"type": "string"
								},
								"status": {
									"type": "string"
								},
								"model": {
									"type": "string"
								},
								"parentPromptVersion": {
									"properties": {
										"template": {}
									},
									"required": [
										"template"
									],
									"type": "object"
								},
								"promptVersion": {
									"properties": {
										"template": {}
									},
									"required": [
										"template"
									],
									"type": "object"
								},
								"promptVersionId": {
									"type": "string"
								},
								"id": {
									"type": "string"
								}
							},
							"required": [
								"runs",
								"providerKey",
								"createdAt",
								"status",
								"model",
								"promptVersionId",
								"id"
							],
							"type": "object"
						},
						"type": "array"
					},
					"scores": {
						"allOf": [
							{
								"$ref": "#/components/schemas/ExperimentScores"
							}
						],
						"nullable": true
					}
				},
				"required": [
					"id",
					"organization",
					"dataset",
					"meta",
					"createdAt",
					"hypotheses",
					"scores"
				],
				"type": "object",
				"additionalProperties": false
			},
			"ResultSuccess_Experiment-Array_": {
				"properties": {
					"data": {
						"items": {
							"$ref": "#/components/schemas/Experiment"
						},
						"type": "array"
					},
					"error": {
						"type": "number",
						"enum": [
							null
						],
						"nullable": true
					}
				},
				"required": [
					"data",
					"error"
				],
				"type": "object",
				"additionalProperties": false
			},
			"Result_Experiment-Array.string_": {
				"anyOf": [
					{
						"$ref": "#/components/schemas/ResultSuccess_Experiment-Array_"
					},
					{
						"$ref": "#/components/schemas/ResultError_string_"
					}
				]
			},
			"Partial_ExperimentToOperators_": {
				"properties": {
					"id": {
						"$ref": "#/components/schemas/Partial_TextOperators_"
					},
					"prompt_v2": {
						"$ref": "#/components/schemas/Partial_TextOperators_"
					}
				},
				"type": "object",
				"description": "Make all properties in T optional"
			},
			"Pick_FilterLeaf.experiment_": {
				"properties": {
					"experiment": {
						"$ref": "#/components/schemas/Partial_ExperimentToOperators_"
					}
				},
				"type": "object",
				"description": "From T, pick a set of properties whose keys are in the union K"
			},
			"FilterLeafSubset_experiment_": {
				"$ref": "#/components/schemas/Pick_FilterLeaf.experiment_"
			},
			"ExperimentFilterNode": {
				"anyOf": [
					{
						"$ref": "#/components/schemas/FilterLeafSubset_experiment_"
					},
					{
						"$ref": "#/components/schemas/ExperimentFilterBranch"
					},
					{
						"type": "string",
						"enum": [
							"all"
						]
					}
				]
			},
			"ExperimentFilterBranch": {
				"properties": {
					"right": {
						"$ref": "#/components/schemas/ExperimentFilterNode"
					},
					"operator": {
						"type": "string",
						"enum": [
							"or",
							"and"
						]
					},
					"left": {
						"$ref": "#/components/schemas/ExperimentFilterNode"
					}
				},
				"required": [
					"right",
					"operator",
					"left"
				],
				"type": "object"
			},
			"IncludeExperimentKeys": {
				"properties": {
					"inputs": {
						"type": "boolean",
						"enum": [
							true
						],
						"nullable": false
					},
					"promptVersion": {
						"type": "boolean",
						"enum": [
							true
						],
						"nullable": false
					},
					"responseBodies": {
						"type": "boolean",
						"enum": [
							true
						],
						"nullable": false
					},
					"score": {
						"type": "boolean",
						"enum": [
							true
						],
						"nullable": false
					}
				},
				"type": "object",
				"additionalProperties": false
			},
			"TTFTvsPromptLength": {
				"properties": {
					"prompt_length": {
						"type": "number",
						"format": "double"
					},
					"ttft_normalized_p75": {
						"type": "number",
						"format": "double"
					},
					"ttft_normalized_p99": {
						"type": "number",
						"format": "double"
					},
					"ttft_normalized": {
						"type": "number",
						"format": "double"
					},
					"ttft_p75": {
						"type": "number",
						"format": "double"
					},
					"ttft_p99": {
						"type": "number",
						"format": "double"
					},
					"ttft": {
						"type": "number",
						"format": "double"
					}
				},
				"required": [
					"prompt_length",
					"ttft_normalized_p75",
					"ttft_normalized_p99",
					"ttft_normalized",
					"ttft_p75",
					"ttft_p99",
					"ttft"
				],
				"type": "object"
			},
			"ResultSuccess_TTFTvsPromptLength-Array_": {
				"properties": {
					"data": {
						"items": {
							"$ref": "#/components/schemas/TTFTvsPromptLength"
						},
						"type": "array"
					},
					"error": {
						"type": "number",
						"enum": [
							null
						],
						"nullable": true
					}
				},
				"required": [
					"data",
					"error"
				],
				"type": "object",
				"additionalProperties": false
			},
			"Result_TTFTvsPromptLength-Array.string_": {
				"anyOf": [
					{
						"$ref": "#/components/schemas/ResultSuccess_TTFTvsPromptLength-Array_"
					},
					{
						"$ref": "#/components/schemas/ResultError_string_"
					}
<<<<<<< HEAD
				}
			}
		},
		"/v1/trace/log": {
			"post": {
				"operationId": "LogTrace",
				"responses": {
					"204": {
						"description": "No content"
					}
				},
				"tags": [
					"Trace"
				],
				"security": [
					{
						"api_key": []
					}
				],
				"parameters": [],
				"requestBody": {
					"required": true,
					"content": {
						"application/json": {
							"schema": {
								"$ref": "#/components/schemas/OTELTrace"
							}
						}
					}
				}
			}
		},
		"/v1/request/query": {
			"post": {
				"operationId": "GetRequests",
				"responses": {
					"200": {
						"description": "Ok",
						"content": {
							"application/json": {
								"schema": {
									"$ref": "#/components/schemas/Result_HeliconeRequest-Array.string_"
								},
								"examples": {
									"Example 1": {
										"value": {
											"filter": "all",
											"isCached": false,
											"limit": 10,
											"offset": 0,
											"sort": {
												"created_at": "desc"
											},
											"isScored": false,
											"isPartOfExperiment": false
										}
									}
								}
							}
						}
=======
				]
			},
			"TimeSpan": {
				"type": "string",
				"enum": [
					"1m",
					"3m",
					"1yr"
				]
			},
			"ModelName": {
				"type": "string",
				"enum": [
					"gpt-3.5",
					"gpt-4o",
					"gpt-4",
					"gpt-4-turbo",
					"claude-3-opus-20240229",
					"claude-3-sonnet-20240229",
					"claude-3-haiku-20240307",
					"claude-2",
					"open-mixtral",
					"Llama",
					"dall-e",
					"text-moderation",
					"text-embedding"
				]
			},
			"ProviderName": {
				"type": "string",
				"enum": [
					"OPENAI",
					"ANTHROPIC",
					"MISTRAL",
					"META"
				]
			},
			"DataIsBeautifulRequestBody": {
				"properties": {
					"provider": {
						"$ref": "#/components/schemas/ProviderName"
					},
					"models": {
						"items": {
							"$ref": "#/components/schemas/ModelName"
						},
						"type": "array"
					},
					"timespan": {
						"$ref": "#/components/schemas/TimeSpan"
>>>>>>> a1f46382
					}
				},
				"required": [
					"timespan"
				],
				"type": "object"
			},
			"ModelBreakdown": {
				"properties": {
					"percent": {
						"type": "number",
						"format": "double"
					},
					"matched_model": {
						"type": "string"
					}
				},
				"required": [
					"percent",
					"matched_model"
				],
				"type": "object"
			},
			"ResultSuccess_ModelBreakdown-Array_": {
				"properties": {
					"data": {
						"items": {
							"$ref": "#/components/schemas/ModelBreakdown"
						},
						"type": "array"
					},
					"error": {
						"type": "number",
						"enum": [
							null
						],
						"nullable": true
					}
				},
				"required": [
					"data",
					"error"
				],
				"type": "object",
				"additionalProperties": false
			},
			"Result_ModelBreakdown-Array.string_": {
				"anyOf": [
					{
						"$ref": "#/components/schemas/ResultSuccess_ModelBreakdown-Array_"
					},
					{
						"$ref": "#/components/schemas/ResultError_string_"
					}
				]
			},
			"ModelCost": {
				"properties": {
					"percent": {
						"type": "number",
						"format": "double"
					},
					"matched_model": {
						"type": "string"
					}
				},
				"required": [
					"percent",
					"matched_model"
				],
				"type": "object"
			},
			"ResultSuccess_ModelCost-Array_": {
				"properties": {
					"data": {
						"items": {
							"$ref": "#/components/schemas/ModelCost"
						},
						"type": "array"
					},
					"error": {
						"type": "number",
						"enum": [
							null
						],
						"nullable": true
					}
				},
				"required": [
					"data",
					"error"
				],
				"type": "object",
				"additionalProperties": false
			},
			"Result_ModelCost-Array.string_": {
				"anyOf": [
					{
						"$ref": "#/components/schemas/ResultSuccess_ModelCost-Array_"
					},
					{
						"$ref": "#/components/schemas/ResultError_string_"
					}
				]
			},
			"ProviderBreakdown": {
				"properties": {
					"percent": {
						"type": "number",
						"format": "double"
					},
					"provider": {
						"type": "string"
					}
				},
				"required": [
					"percent",
					"provider"
				],
				"type": "object"
			},
			"ResultSuccess_ProviderBreakdown-Array_": {
				"properties": {
					"data": {
						"items": {
							"$ref": "#/components/schemas/ProviderBreakdown"
						},
						"type": "array"
					},
					"error": {
						"type": "number",
						"enum": [
							null
						],
						"nullable": true
					}
				},
				"required": [
					"data",
					"error"
				],
				"type": "object",
				"additionalProperties": false
			},
			"Result_ProviderBreakdown-Array.string_": {
				"anyOf": [
					{
						"$ref": "#/components/schemas/ResultSuccess_ProviderBreakdown-Array_"
					},
					{
						"$ref": "#/components/schemas/ResultError_string_"
					}
				]
			},
			"ModelBreakdownOverTime": {
				"allOf": [
					{
						"properties": {
							"date": {
								"type": "string"
							}
						},
						"required": [
							"date"
						],
						"type": "object"
					},
					{
						"$ref": "#/components/schemas/ModelBreakdown"
					}
				]
			},
			"ResultSuccess_ModelBreakdownOverTime-Array_": {
				"properties": {
					"data": {
						"items": {
							"$ref": "#/components/schemas/ModelBreakdownOverTime"
						},
						"type": "array"
					},
					"error": {
						"type": "number",
						"enum": [
							null
						],
						"nullable": true
					}
				},
				"required": [
					"data",
					"error"
				],
				"type": "object",
				"additionalProperties": false
			},
			"Result_ModelBreakdownOverTime-Array.string_": {
				"anyOf": [
					{
						"$ref": "#/components/schemas/ResultSuccess_ModelBreakdownOverTime-Array_"
					},
					{
						"$ref": "#/components/schemas/ResultError_string_"
					}
				]
			},
			"CustomerUsage": {
				"properties": {
					"id": {
						"type": "string"
					},
					"name": {
						"type": "string"
					},
					"cost": {
						"type": "number",
						"format": "double"
					},
					"count": {
						"type": "number",
						"format": "double"
					},
					"prompt_tokens": {
						"type": "number",
						"format": "double"
					},
					"completion_tokens": {
						"type": "number",
						"format": "double"
					}
				},
				"required": [
					"id",
					"name",
					"cost",
					"count",
					"prompt_tokens",
					"completion_tokens"
				],
				"type": "object",
				"additionalProperties": false
			},
			"Customer": {
				"properties": {
					"id": {
						"type": "string"
					},
					"name": {
						"type": "string"
					}
				},
				"required": [
					"id",
					"name"
				],
				"type": "object",
				"additionalProperties": false
			}
		},
		"securitySchemes": {
			"api_key": {
				"type": "apiKey",
				"name": "authorization",
				"in": "header"
			}
		}
	},
	"info": {
		"title": "helicone-api",
		"version": "1.0.0",
		"license": {
			"name": "MIT"
		},
		"contact": {}
	},
	"paths": {
		"/v1/user/query": {
			"post": {
				"operationId": "GetUsers",
				"responses": {
					"200": {
						"description": "Ok",
						"content": {
							"application/json": {
								"schema": {
									"$ref": "#/components/schemas/Result__count-number--prompt_tokens-number--completion_tokens-number--user_id-string--cost_usd-number_-Array.string_"
								}
							}
						}
					}
				},
				"tags": [
					"User"
				],
				"security": [
					{
						"api_key": []
					}
				],
				"parameters": [],
				"requestBody": {
					"required": true,
					"content": {
						"application/json": {
							"schema": {
								"$ref": "#/components/schemas/UserQueryParams"
							}
						}
					}
				}
			}
		},
		"/v1/request/query": {
			"post": {
				"operationId": "GetRequests",
				"responses": {
					"200": {
						"description": "Ok",
						"content": {
							"application/json": {
								"schema": {
									"$ref": "#/components/schemas/Result_HeliconeRequest-Array.string_"
								},
								"examples": {
									"Example 1": {
										"value": {
											"filter": "all",
											"isCached": false,
											"limit": 10,
											"offset": 0,
											"sort": {
												"created_at": "desc"
											},
											"isScored": false,
											"isPartOfExperiment": false
										}
									}
								}
							}
						}
					}
				},
				"tags": [
					"Request"
				],
				"security": [
					{
						"api_key": []
					}
				],
				"parameters": [],
				"requestBody": {
					"description": "Request query filters",
					"required": true,
					"content": {
						"application/json": {
							"schema": {
								"$ref": "#/components/schemas/RequestQueryParams",
								"description": "Request query filters"
							},
							"example": {
								"filter": "all",
								"isCached": false,
								"limit": 10,
								"offset": 0,
								"sort": {
									"created_at": "desc"
								},
								"isScored": false,
								"isPartOfExperiment": false
							}
						}
					}
				}
			}
		},
		"/v1/request/{requestId}/feedback": {
			"post": {
				"operationId": "FeedbackRequest",
				"responses": {
					"200": {
						"description": "Ok",
						"content": {
							"application/json": {
								"schema": {
									"$ref": "#/components/schemas/Result_null.string_"
								}
							}
						}
					}
				},
				"tags": [
					"Request"
				],
				"security": [
					{
						"api_key": []
					}
				],
				"parameters": [
					{
						"in": "path",
						"name": "requestId",
						"required": true,
						"schema": {
							"type": "string"
						}
					}
				],
				"requestBody": {
					"required": true,
					"content": {
						"application/json": {
							"schema": {
								"properties": {
									"rating": {
										"type": "boolean"
									}
								},
								"required": [
									"rating"
								],
								"type": "object"
							}
						}
					}
				}
			}
		},
		"/v1/request/{requestId}/property": {
			"put": {
				"operationId": "PutProperty",
				"responses": {
					"200": {
						"description": "Ok",
						"content": {
							"application/json": {
								"schema": {
									"$ref": "#/components/schemas/Result_null.string_"
								}
							}
						}
					}
				},
				"tags": [
					"Request"
				],
				"security": [
					{
						"api_key": []
					}
				],
				"parameters": [
					{
						"in": "path",
						"name": "requestId",
						"required": true,
						"schema": {
							"type": "string"
						}
					}
				],
				"requestBody": {
					"required": true,
					"content": {
						"application/json": {
							"schema": {
								"properties": {
									"value": {
										"type": "string"
									},
									"key": {
										"type": "string"
									}
								},
								"required": [
									"value",
									"key"
								],
								"type": "object"
							}
						}
					}
				}
			}
		},
		"/v1/request/{requestId}/assets/{assetId}": {
			"post": {
				"operationId": "GetRequestAssetById",
				"responses": {
					"200": {
						"description": "Ok",
						"content": {
							"application/json": {
								"schema": {
									"$ref": "#/components/schemas/Result_HeliconeRequestAsset.string_"
								}
							}
						}
					}
				},
				"tags": [
					"Request"
				],
				"security": [
					{
						"api_key": []
					}
				],
				"parameters": [
					{
						"in": "path",
						"name": "requestId",
						"required": true,
						"schema": {
							"type": "string"
						}
					},
					{
						"in": "path",
						"name": "assetId",
						"required": true,
						"schema": {
							"type": "string"
						}
					}
				]
			}
		},
		"/v1/request/{requestId}/score": {
			"post": {
				"operationId": "AddScores",
				"responses": {
					"200": {
						"description": "Ok",
						"content": {
							"application/json": {
								"schema": {
									"$ref": "#/components/schemas/Result_null.string_"
								}
							}
						}
					}
				},
				"tags": [
					"Request"
				],
				"security": [
					{
						"api_key": []
					}
				],
				"parameters": [
					{
						"in": "path",
						"name": "requestId",
						"required": true,
						"schema": {
							"type": "string"
						}
					}
				],
				"requestBody": {
					"required": true,
					"content": {
						"application/json": {
							"schema": {
								"$ref": "#/components/schemas/ScoreRequest"
							}
						}
					}
				}
			}
		},
		"/v1/prompt/query": {
			"post": {
				"operationId": "GetPrompts",
				"responses": {
					"200": {
						"description": "Ok",
						"content": {
							"application/json": {
								"schema": {
									"$ref": "#/components/schemas/Result_PromptsResult-Array.string_"
								}
							}
						}
					}
				},
				"tags": [
					"Prompt"
				],
				"security": [
					{
						"api_key": []
					}
				],
				"parameters": [],
				"requestBody": {
					"required": true,
					"content": {
						"application/json": {
							"schema": {
								"$ref": "#/components/schemas/PromptsQueryParams"
							}
						}
					}
				}
			}
		},
		"/v1/prompt/{promptId}/query": {
			"post": {
				"operationId": "GetPrompt",
				"responses": {
					"200": {
						"description": "Ok",
						"content": {
							"application/json": {
								"schema": {
									"$ref": "#/components/schemas/Result_PromptResult.string_"
								}
							}
						}
					}
				},
				"tags": [
					"Prompt"
				],
				"security": [
					{
						"api_key": []
					}
				],
				"parameters": [
					{
						"in": "path",
						"name": "promptId",
						"required": true,
						"schema": {
							"type": "string"
						}
					}
				],
				"requestBody": {
					"required": true,
					"content": {
						"application/json": {
							"schema": {
								"$ref": "#/components/schemas/PromptQueryParams"
							}
						}
					}
				}
			}
		},
		"/v1/prompt/{promptId}": {
			"delete": {
				"operationId": "DeletePrompt",
				"responses": {
					"204": {
						"description": "No content"
					}
				},
				"tags": [
					"Prompt"
				],
				"security": [
					{
						"api_key": []
					}
				],
				"parameters": [
					{
						"in": "path",
						"name": "promptId",
						"required": true,
						"schema": {
							"type": "string"
						}
					}
				]
			}
		},
		"/v1/prompt/version/{promptVersionId}/subversion": {
			"post": {
				"operationId": "CreateSubversion",
				"responses": {
					"200": {
						"description": "Ok",
						"content": {
							"application/json": {
								"schema": {
									"$ref": "#/components/schemas/Result_PromptVersionResult.string_"
								}
							}
						}
					}
				},
				"tags": [
					"Prompt"
				],
				"security": [
					{
						"api_key": []
					}
				],
				"parameters": [
					{
						"in": "path",
						"name": "promptVersionId",
						"required": true,
						"schema": {
							"type": "string"
						}
					}
				],
				"requestBody": {
					"required": true,
					"content": {
						"application/json": {
							"schema": {
								"$ref": "#/components/schemas/PromptCreateSubversionParams"
							}
						}
					}
				}
			}
		},
		"/v1/prompt/version/{promptVersionId}/inputs/query": {
			"post": {
				"operationId": "GetInputs",
				"responses": {
					"200": {
						"description": "Ok",
						"content": {
							"application/json": {
								"schema": {
									"$ref": "#/components/schemas/Result_PromptInputRecord-Array.string_"
								}
							}
						}
					}
				},
				"tags": [
					"Prompt"
				],
				"security": [
					{
						"api_key": []
					}
				],
				"parameters": [
					{
						"in": "path",
						"name": "promptVersionId",
						"required": true,
						"schema": {
							"type": "string"
						}
					}
				],
				"requestBody": {
					"required": true,
					"content": {
						"application/json": {
							"schema": {
								"properties": {
									"random": {
										"type": "boolean"
									},
									"limit": {
										"type": "number",
										"format": "double"
									}
								},
								"required": [
									"limit"
								],
								"type": "object"
							}
						}
					}
				}
			}
		},
		"/v1/prompt/{promptId}/versions/query": {
			"post": {
				"operationId": "GetPromptVersions",
				"responses": {
					"200": {
						"description": "Ok",
						"content": {
							"application/json": {
								"schema": {
									"$ref": "#/components/schemas/Result_PromptVersionResult-Array.string_"
								}
							}
						}
					}
				},
				"tags": [
					"Prompt"
				],
				"security": [
					{
						"api_key": []
					}
				],
				"parameters": [
					{
						"in": "path",
						"name": "promptId",
						"required": true,
						"schema": {
							"type": "string"
						}
					}
				],
				"requestBody": {
					"required": true,
					"content": {
						"application/json": {
							"schema": {
								"properties": {},
								"type": "object"
							}
						}
					}
				}
			}
		},
		"/v1/experiment/dataset": {
			"post": {
				"operationId": "AddDataset",
				"responses": {
					"200": {
						"description": "Ok",
						"content": {
							"application/json": {
								"schema": {
									"$ref": "#/components/schemas/Result__datasetId-string_.string_"
								}
							}
						}
					}
				},
				"tags": [
					"Dataset"
				],
				"security": [
					{
						"api_key": []
					}
				],
				"parameters": [],
				"requestBody": {
					"required": true,
					"content": {
						"application/json": {
							"schema": {
								"$ref": "#/components/schemas/NewDatasetParams"
							}
						}
					}
				}
			}
		},
		"/v1/experiment/dataset/random": {
			"post": {
				"operationId": "AddRandomDataset",
				"responses": {
					"200": {
						"description": "Ok",
						"content": {
							"application/json": {
								"schema": {
									"$ref": "#/components/schemas/Result__datasetId-string_.string_"
								}
							}
						}
					}
				},
				"tags": [
					"Dataset"
				],
				"security": [
					{
						"api_key": []
					}
				],
				"parameters": [],
				"requestBody": {
					"required": true,
					"content": {
						"application/json": {
							"schema": {
								"$ref": "#/components/schemas/RandomDatasetParams"
							}
						}
					}
				}
			}
		},
		"/v1/experiment/dataset/query": {
			"post": {
				"operationId": "GetDatasets",
				"responses": {
					"200": {
						"description": "Ok",
						"content": {
							"application/json": {
								"schema": {
									"$ref": "#/components/schemas/Result_DatasetResult-Array.string_"
								}
							}
						}
					}
				},
				"tags": [
					"Dataset"
				],
				"security": [
					{
						"api_key": []
					}
				],
				"parameters": [],
				"requestBody": {
					"required": true,
					"content": {
						"application/json": {
							"schema": {
								"properties": {
									"promptId": {
										"type": "string"
									}
								},
								"type": "object"
							}
						}
					}
				}
			}
		},
		"/v1/experiment/dataset/{datasetId}/query": {
			"post": {
				"operationId": "GetDataset",
				"responses": {
					"200": {
						"description": "Ok",
						"content": {
							"application/json": {
								"schema": {
									"$ref": "#/components/schemas/Result___-Array.string_"
								}
							}
						}
					}
				},
				"tags": [
					"Dataset"
				],
				"security": [
					{
						"api_key": []
					}
				],
				"parameters": [],
				"requestBody": {
					"required": true,
					"content": {
						"application/json": {
							"schema": {
								"properties": {},
								"type": "object"
							}
						}
					}
				}
			}
		},
		"/v1/experiment/dataset/{datasetId}/mutate": {
			"post": {
				"operationId": "MutateDataset",
				"responses": {
					"200": {
						"description": "Ok",
						"content": {
							"application/json": {
								"schema": {
									"$ref": "#/components/schemas/Result___-Array.string_"
								}
							}
						}
					}
				},
				"tags": [
					"Dataset"
				],
				"security": [
					{
						"api_key": []
					}
				],
				"parameters": [],
				"requestBody": {
					"required": true,
					"content": {
						"application/json": {
							"schema": {
								"properties": {
									"removeRequests": {
										"items": {
											"type": "string"
										},
										"type": "array"
									},
									"addRequests": {
										"items": {
											"type": "string"
										},
										"type": "array"
									}
								},
								"required": [
									"removeRequests",
									"addRequests"
								],
								"type": "object"
							}
						}
					}
				}
			}
		},
		"/v1/experiment": {
			"post": {
				"operationId": "CreateNewExperiment",
				"responses": {
					"200": {
						"description": "Ok",
						"content": {
							"application/json": {
								"schema": {
									"$ref": "#/components/schemas/Result__experimentId-string_.string_"
								}
							}
						}
					}
				},
				"tags": [
					"Experiment"
				],
				"security": [
					{
						"api_key": []
					}
				],
				"parameters": [],
				"requestBody": {
					"required": true,
					"content": {
						"application/json": {
							"schema": {
								"$ref": "#/components/schemas/NewExperimentParams"
							}
						}
					}
				}
			}
		},
		"/v1/experiment/query": {
			"post": {
				"operationId": "GetExperiments",
				"responses": {
					"200": {
						"description": "Ok",
						"content": {
							"application/json": {
								"schema": {
									"$ref": "#/components/schemas/Result_Experiment-Array.string_"
								}
							}
						}
					}
				},
				"tags": [
					"Experiment"
				],
				"security": [
					{
						"api_key": []
					}
				],
				"parameters": [],
				"requestBody": {
					"required": true,
					"content": {
						"application/json": {
							"schema": {
								"properties": {
									"include": {
										"$ref": "#/components/schemas/IncludeExperimentKeys"
									},
									"filter": {
										"$ref": "#/components/schemas/ExperimentFilterNode"
									}
								},
								"required": [
									"filter"
								],
								"type": "object"
							}
						}
					}
				}
			}
		},
		"/v1/public/dataisbeautiful/ttft-vs-prompt-length": {
			"post": {
				"operationId": "GetTTFTvsPromptInputLength",
				"responses": {
					"200": {
						"description": "Ok",
						"content": {
							"application/json": {
								"schema": {
									"$ref": "#/components/schemas/Result_TTFTvsPromptLength-Array.string_"
								}
							}
						}
					}
				},
				"tags": [
					"DataIsBeautiful"
				],
				"security": [
					{
						"api_key": []
					}
				],
				"parameters": [],
				"requestBody": {
					"required": true,
					"content": {
						"application/json": {
							"schema": {
								"$ref": "#/components/schemas/DataIsBeautifulRequestBody"
							}
						}
					}
				}
			}
		},
		"/v1/public/dataisbeautiful/model/percentage": {
			"post": {
				"operationId": "GetModelPercentage",
				"responses": {
					"200": {
						"description": "Ok",
						"content": {
							"application/json": {
								"schema": {
									"$ref": "#/components/schemas/Result_ModelBreakdown-Array.string_"
								}
							}
						}
					}
				},
				"tags": [
					"DataIsBeautiful"
				],
				"security": [
					{
						"api_key": []
					}
				],
				"parameters": [],
				"requestBody": {
					"required": true,
					"content": {
						"application/json": {
							"schema": {
								"$ref": "#/components/schemas/DataIsBeautifulRequestBody"
							}
						}
					}
				}
			}
		},
		"/v1/public/dataisbeautiful/model/cost": {
			"post": {
				"operationId": "GetModelCost",
				"responses": {
					"200": {
						"description": "Ok",
						"content": {
							"application/json": {
								"schema": {
									"$ref": "#/components/schemas/Result_ModelCost-Array.string_"
								}
							}
						}
					}
				},
				"tags": [
					"DataIsBeautiful"
				],
				"security": [
					{
						"api_key": []
					}
				],
				"parameters": [],
				"requestBody": {
					"required": true,
					"content": {
						"application/json": {
							"schema": {
								"$ref": "#/components/schemas/DataIsBeautifulRequestBody"
							}
						}
					}
				}
			}
		},
		"/v1/public/dataisbeautiful/provider/percentage": {
			"post": {
				"operationId": "GetProviderPercentage",
				"responses": {
					"200": {
						"description": "Ok",
						"content": {
							"application/json": {
								"schema": {
									"$ref": "#/components/schemas/Result_ProviderBreakdown-Array.string_"
								}
							}
						}
					}
				},
				"tags": [
					"DataIsBeautiful"
				],
				"security": [
					{
						"api_key": []
					}
				],
				"parameters": [],
				"requestBody": {
					"required": true,
					"content": {
						"application/json": {
							"schema": {
								"$ref": "#/components/schemas/DataIsBeautifulRequestBody"
							}
						}
					}
				}
			}
		},
		"/v1/public/dataisbeautiful/model/percentage/overtime": {
			"post": {
				"operationId": "GetModelPercentageOverTime",
				"responses": {
					"200": {
						"description": "Ok",
						"content": {
							"application/json": {
								"schema": {
									"$ref": "#/components/schemas/Result_ModelBreakdownOverTime-Array.string_"
								}
							}
						}
					}
				},
				"tags": [
					"DataIsBeautiful"
				],
				"security": [
					{
						"api_key": []
					}
				],
				"parameters": [],
				"requestBody": {
					"required": true,
					"content": {
						"application/json": {
							"schema": {
								"$ref": "#/components/schemas/DataIsBeautifulRequestBody"
							}
						}
					}
				}
			}
		},
		"/v1/customer/{customerId}/usage/query": {
			"post": {
				"operationId": "GetCustomerUsage",
				"responses": {
					"200": {
						"description": "Ok",
						"content": {
							"application/json": {
								"schema": {
									"allOf": [
										{
											"$ref": "#/components/schemas/CustomerUsage"
										}
									],
									"nullable": true
								}
							}
						}
					}
				},
				"tags": [
					"Customer"
				],
				"security": [
					{
						"api_key": []
					}
				],
				"parameters": [
					{
						"in": "path",
						"name": "customerId",
						"required": true,
						"schema": {
							"type": "string"
						}
					}
				],
				"requestBody": {
					"required": true,
					"content": {
						"application/json": {
							"schema": {
								"properties": {},
								"type": "object"
							}
						}
					}
				}
			}
		},
		"/v1/customer/query": {
			"post": {
				"operationId": "GetCustomers",
				"responses": {
					"200": {
						"description": "Ok",
						"content": {
							"application/json": {
								"schema": {
									"items": {
										"$ref": "#/components/schemas/Customer"
									},
									"type": "array"
								}
							}
						}
					}
				},
				"tags": [
					"Customer"
				],
				"security": [
					{
						"api_key": []
					}
				],
				"parameters": [],
				"requestBody": {
					"required": true,
					"content": {
						"application/json": {
							"schema": {
								"properties": {},
								"type": "object"
							}
						}
					}
				}
			}
		}
	},
	"servers": [
		{
			"url": "https://api.helicone.ai/"
		},
		{
			"url": "http://localhost:8585/"
		}
	]
}<|MERGE_RESOLUTION|>--- conflicted
+++ resolved
@@ -2512,68 +2512,6 @@
 					{
 						"$ref": "#/components/schemas/ResultError_string_"
 					}
-<<<<<<< HEAD
-				}
-			}
-		},
-		"/v1/trace/log": {
-			"post": {
-				"operationId": "LogTrace",
-				"responses": {
-					"204": {
-						"description": "No content"
-					}
-				},
-				"tags": [
-					"Trace"
-				],
-				"security": [
-					{
-						"api_key": []
-					}
-				],
-				"parameters": [],
-				"requestBody": {
-					"required": true,
-					"content": {
-						"application/json": {
-							"schema": {
-								"$ref": "#/components/schemas/OTELTrace"
-							}
-						}
-					}
-				}
-			}
-		},
-		"/v1/request/query": {
-			"post": {
-				"operationId": "GetRequests",
-				"responses": {
-					"200": {
-						"description": "Ok",
-						"content": {
-							"application/json": {
-								"schema": {
-									"$ref": "#/components/schemas/Result_HeliconeRequest-Array.string_"
-								},
-								"examples": {
-									"Example 1": {
-										"value": {
-											"filter": "all",
-											"isCached": false,
-											"limit": 10,
-											"offset": 0,
-											"sort": {
-												"created_at": "desc"
-											},
-											"isScored": false,
-											"isPartOfExperiment": false
-										}
-									}
-								}
-							}
-						}
-=======
 				]
 			},
 			"TimeSpan": {
@@ -2624,7 +2562,6 @@
 					},
 					"timespan": {
 						"$ref": "#/components/schemas/TimeSpan"
->>>>>>> a1f46382
 					}
 				},
 				"required": [
@@ -2936,6 +2873,35 @@
 				}
 			}
 		},
+		"/v1/trace/log": {
+			"post": {
+				"operationId": "LogTrace",
+				"responses": {
+					"204": {
+						"description": "No content"
+					}
+				},
+				"tags": [
+					"Trace"
+				],
+				"security": [
+					{
+						"api_key": []
+					}
+				],
+				"parameters": [],
+				"requestBody": {
+					"required": true,
+					"content": {
+						"application/json": {
+							"schema": {
+								"$ref": "#/components/schemas/OTELTrace"
+							}
+						}
+					}
+				}
+			}
+		},
 		"/v1/request/query": {
 			"post": {
 				"operationId": "GetRequests",
