---
title: "Introduction"
description: "Helicone is the observability platform purpose-built for LLM developers."
---
{/*
<Frame type="glass">
  <img src="/images/helicone-og.webp"/>
</Frame> */}

<Note>**Tip:** Open search with `control`/`command` + `k` to search docs. </Note>


## Quick Start

Integrate with Helicone and send your first events in seconds.
<CardGroup cols={3}>
  <Card title="OpenAI" href="/integrations/openai/javascript">
    Javascript, Python, Langchain, Async logging, cURL
  </Card>
<<<<<<< HEAD
  <Card title="Azure" href="/integrations/azure">
    Node, Python, Langchain
=======
  <Card title="Azure" href="/integrations/azure/javascript">
    Javascript, Python, Langchain, cURL
>>>>>>> 11c64a73
  </Card>
  <Card title="Anthropic" href="/integrations/anthropic/javascript">
    Javascript, Python, Langchain
  </Card>
  <Card title="Gemini" href="/integrations/gemini/api/javascript">
    Javascript, cURL
  </Card>
  <Card title="Anyscale" href="/getting-started/integration-method/anyscale">

  </Card>
  <Card title="Together AI" href="/getting-started/integration-method/together">

  </Card>
  <Card title="Groq" href="/integrations/groq/javascript">
      Javascript, Python, cURL
  </Card>
  <Card title="OpenRouter" href="/getting-started/integration-method/openrouter">

  </Card>
  <Card title="LiteLLM" href="/getting-started/integration-method/litellm">

  </Card>
  <Card title="Gateway" href="/getting-started/integration-method/gateway" icon="flag">
    Don't see your provider above? Try Helicone's universal Gateway.
  </Card>
</CardGroup>


## New to Helicone?

To help you get the most out of Helicone, we curated a list of actions that you can do next. Our users typically find themselves doing majority of the following, but you're welcome to explore the product on your own!

<CardGroup cols={1}>
  <Card title="Add a custom property" href="/features/advanced-usage/custom-properties" icon="square-1">
    Label your requests. We will walk you through how to segment, analyze, and visualize them.
  </Card>
  <Card title="Create your first prompt" href="/features/prompts" icon="square-2">
    Version your prompt and inputs as they evolve.
  </Card>
<<<<<<< HEAD
  <Card title="Cache responses" href="/helicone-headers/header-directory" icon="square-3">
    Cache and watch how much time and cost you saved.
=======
  <Card title="Cache responses" href="/features/advanced-usage/caching" icon="square-3">
    Cache and watch how much time and cost you saved. 
>>>>>>> 11c64a73
  </Card>
</CardGroup>

### Recommendations
The following guides are optional, but we think you'll find them useful (and fun).

<CardGroup cols={2}>
<<<<<<< HEAD
  <Card title="Run an experiment" href="use-cases/experiments" icon="star-christmas">
    How much better can the output be, if you tweak your prompt or use a different model? The answer is in Experiments.
=======
  <Card title="Run an experiment" href="/use-cases/experiments" icon="star-christmas">
    How much better can the output be, if you tweak your prompt or use a different model? The answer is in Experiments.  
>>>>>>> 11c64a73
  </Card>
  <Card title="Bring it to PostHog" href="/getting-started/integration-method/posthog" icon="star-christmas">
    Helicone has teamed up with PostHog to bring your LLM analytics closer to all your other dashboards.
  </Card>
</CardGroup>

## Explore Features

Discover features for monitoring and experimenting with your prompts.
<CardGroup cols={3}>
  <Card
    title="Prompts (Beta)"
    href="/features/prompts"
    icon="square-terminal"
  >
    Effortlessly monitor prompt versions and inputs.
  </Card>
  <Card
    title="Custom Properties"
    href="/features/advanced-usage/custom-properties"
    icon="tag"
  >
    Label and segment your requests.
  </Card>
  <Card
    title="Caching"
    href="/features/advanced-usage/caching"
    icon="database"
  >
    Save cost and improve latency.
  </Card>
  <Card
    title="Omit Logs"
    href="/features/advanced-usage/omit-logs"
    icon="square-minus"
  >
    Remove request and responses.
  </Card>
  <Card
    title="User Metrics"
    href="/features/advanced-usage/user-metrics"
    icon="chart-user"
  >
    Get insights into your user's usage.
  </Card>
  <Card
    title="Feedback"
    href="/features/advanced-usage/feedback"
    icon="thumbs-up"
  >
    Provide user feedback on output.
  </Card>
  <Card
    title="Gateway Fallback (Beta)"
    href="/getting-started/integration-method/gateway-fallbacks"
    icon="diagram-next"
  >
    Utilize any provider through a single endpoint.
  </Card>
  <Card
    title="Retries"
    href="/features/advanced-usage/retries"
    icon="repeat"
  >
    Smartly retry requests.
  </Card>
  <Card
    title="Rate Limiting"
    href="/features/advanced-usage/custom-rate-limits"
    icon="user-minus"
  >
    Easily rate-limit power users.
  </Card>
  <Card
    title="Key Vault"
    href="/features/advanced-usage/vault"
    icon="key"
  >
    Manage and distribute your provider API keys securely.
  </Card>
  <Card
    title="Moderation Integration"
    href="/features/advanced-usage/moderations"
    icon="eye"
  >
    Integrate OpenAI moderation to safeguard your chat completions.
  </Card>
  <Card
    title="LLM Security"
    href="/features/advanced-usage/llm-security"
    icon="shield-check"
  >
    Secure OpenAI chat completions against prompt injections.
  </Card>
  {/* <Card
    title="Webhooks"
    href="/features/Webhooks"
    icon="webhook"
  >
    Set up integrations tp subscribe Helicone events.
  </Card> */}
<<<<<<< HEAD
  <Card
    title="Customer Portal"
    href="/features/customer_portal/intro"
=======
  <Card 
    title="Customer Portal" 
    href="/features/customer-portal"
>>>>>>> 11c64a73
    icon="chart-tree-map"
  >
    Easily manage your customers and their usage.
  </Card>

</CardGroup>

## Further Reading

<CardGroup cols={3}>
  <Card title="Proxy or Async?" href="/getting-started/proxy-vs-async">
    Determine when you should use a proxy or async function in Helicone.
  </Card>
  <Card title="How We Calculate Costs" href="/faq/how-we-calculate-cost">
    An explanation of our process for calculating cost per request.
  </Card>
  <Card title="Understanding Helicone Headers" href="/helicone-headers/header-directory">
    Every header you need to know to access Helicone features.
  </Card>
  <Card title="Secret vs Public Keys" href="/faq/secret-vs-public-key">
    Understanding the difference between secret and public api key in Helicone.
  </Card>
</CardGroup>

## Questions?
<Check>Although we designed the docs to be as self-serving as possible, you are welcome to join our [Discord](https://discord.com/invite/HwUbV3Q8qz) or contact [help@helicone.ai](help@helicone.ai) with any questions or feedback you have. </Check>

Interested in deploying Helicone on-prem? [Schedule a call](https://www.helicone.ai/contact) with us.<|MERGE_RESOLUTION|>--- conflicted
+++ resolved
@@ -2,28 +2,27 @@
 title: "Introduction"
 description: "Helicone is the observability platform purpose-built for LLM developers."
 ---
-{/*
+
+{/\*
+
 <Frame type="glass">
-  <img src="/images/helicone-og.webp"/>
+  <img src="/images/helicone-og.webp" />
 </Frame> */}
 
-<Note>**Tip:** Open search with `control`/`command` + `k` to search docs. </Note>
-
+<Note>
+  **Tip:** Open search with `control`/`command` + `k` to search docs.{" "}
+</Note>
 
 ## Quick Start
 
 Integrate with Helicone and send your first events in seconds.
+
 <CardGroup cols={3}>
   <Card title="OpenAI" href="/integrations/openai/javascript">
     Javascript, Python, Langchain, Async logging, cURL
   </Card>
-<<<<<<< HEAD
-  <Card title="Azure" href="/integrations/azure">
-    Node, Python, Langchain
-=======
   <Card title="Azure" href="/integrations/azure/javascript">
     Javascript, Python, Langchain, cURL
->>>>>>> 11c64a73
   </Card>
   <Card title="Anthropic" href="/integrations/anthropic/javascript">
     Javascript, Python, Langchain
@@ -51,48 +50,62 @@
   </Card>
 </CardGroup>
 
-
 ## New to Helicone?
 
 To help you get the most out of Helicone, we curated a list of actions that you can do next. Our users typically find themselves doing majority of the following, but you're welcome to explore the product on your own!
 
 <CardGroup cols={1}>
-  <Card title="Add a custom property" href="/features/advanced-usage/custom-properties" icon="square-1">
-    Label your requests. We will walk you through how to segment, analyze, and visualize them.
-  </Card>
-  <Card title="Create your first prompt" href="/features/prompts" icon="square-2">
+  <Card
+    title="Add a custom property"
+    href="/features/advanced-usage/custom-properties"
+    icon="square-1"
+  >
+    Label your requests. We will walk you through how to segment, analyze, and
+    visualize them.
+  </Card>
+  <Card
+    title="Create your first prompt"
+    href="/features/prompts"
+    icon="square-2"
+  >
     Version your prompt and inputs as they evolve.
   </Card>
-<<<<<<< HEAD
-  <Card title="Cache responses" href="/helicone-headers/header-directory" icon="square-3">
+  <Card
+    title="Cache responses"
+    href="/features/advanced-usage/caching"
+    icon="square-3"
+  >
     Cache and watch how much time and cost you saved.
-=======
-  <Card title="Cache responses" href="/features/advanced-usage/caching" icon="square-3">
-    Cache and watch how much time and cost you saved. 
->>>>>>> 11c64a73
   </Card>
 </CardGroup>
 
 ### Recommendations
+
 The following guides are optional, but we think you'll find them useful (and fun).
 
 <CardGroup cols={2}>
-<<<<<<< HEAD
-  <Card title="Run an experiment" href="use-cases/experiments" icon="star-christmas">
-    How much better can the output be, if you tweak your prompt or use a different model? The answer is in Experiments.
-=======
-  <Card title="Run an experiment" href="/use-cases/experiments" icon="star-christmas">
-    How much better can the output be, if you tweak your prompt or use a different model? The answer is in Experiments.  
->>>>>>> 11c64a73
-  </Card>
-  <Card title="Bring it to PostHog" href="/getting-started/integration-method/posthog" icon="star-christmas">
-    Helicone has teamed up with PostHog to bring your LLM analytics closer to all your other dashboards.
+  <Card
+    title="Run an experiment"
+    href="/use-cases/experiments"
+    icon="star-christmas"
+  >
+    How much better can the output be, if you tweak your prompt or use a
+    different model? The answer is in Experiments.
+  </Card>
+  <Card
+    title="Bring it to PostHog"
+    href="/getting-started/integration-method/posthog"
+    icon="star-christmas"
+  >
+    Helicone has teamed up with PostHog to bring your LLM analytics closer to
+    all your other dashboards.
   </Card>
 </CardGroup>
 
 ## Explore Features
 
 Discover features for monitoring and experimenting with your prompts.
+
 <CardGroup cols={3}>
   <Card
     title="Prompts (Beta)"
@@ -185,15 +198,9 @@
   >
     Set up integrations tp subscribe Helicone events.
   </Card> */}
-<<<<<<< HEAD
   <Card
     title="Customer Portal"
-    href="/features/customer_portal/intro"
-=======
-  <Card 
-    title="Customer Portal" 
     href="/features/customer-portal"
->>>>>>> 11c64a73
     icon="chart-tree-map"
   >
     Easily manage your customers and their usage.
@@ -210,7 +217,10 @@
   <Card title="How We Calculate Costs" href="/faq/how-we-calculate-cost">
     An explanation of our process for calculating cost per request.
   </Card>
-  <Card title="Understanding Helicone Headers" href="/helicone-headers/header-directory">
+  <Card
+    title="Understanding Helicone Headers"
+    href="/helicone-headers/header-directory"
+  >
     Every header you need to know to access Helicone features.
   </Card>
   <Card title="Secret vs Public Keys" href="/faq/secret-vs-public-key">
@@ -219,6 +229,12 @@
 </CardGroup>
 
 ## Questions?
-<Check>Although we designed the docs to be as self-serving as possible, you are welcome to join our [Discord](https://discord.com/invite/HwUbV3Q8qz) or contact [help@helicone.ai](help@helicone.ai) with any questions or feedback you have. </Check>
+
+<Check>
+  Although we designed the docs to be as self-serving as possible, you are
+  welcome to join our [Discord](https://discord.com/invite/HwUbV3Q8qz) or
+  contact [help@helicone.ai](help@helicone.ai) with any questions or feedback
+  you have.{" "}
+</Check>
 
 Interested in deploying Helicone on-prem? [Schedule a call](https://www.helicone.ai/contact) with us.