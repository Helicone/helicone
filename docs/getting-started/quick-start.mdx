--- conflicted
+++ resolved
@@ -31,15 +31,11 @@
     </Note>
   </Step>
 
-<<<<<<< HEAD
   <Step title="Send your first request">
-=======
-  <Step title="Integrate with AI Gateway">
 
     Helicone's AI Gateway is an OpenAI-compatible, unified API with access to 100+ models, including OpenAI, Anthropic, Vertex, Groq, and more.
 
     **Bring your own key:** Go to [Provider Keys](https://us.helicone.ai/providers) to securely store API keys for the providers you want to use.
->>>>>>> c19113a6
 
     <Tabs>
       <Tab title="TypeScript">
@@ -92,11 +88,7 @@
     Once you run this code, you'll see your request appear in the [Requests](https://us.helicone.ai/requests) tab within seconds.
     
     <Note>
-<<<<<<< HEAD
       See [all supported models](https://helicone.ai/models) or configure [provider routing](/gateway/provider-routing) for reliability.
-=======
-      **Why AI Gateway?** Get immediate, OpenAI-compatible access to models from any major provider, alongside features like rate limiting, caching, prompt versioning, and complete observability - all with zero code changes beyond the base URL and setting up your API keys.
->>>>>>> c19113a6
     </Note>
 
   </Step>
