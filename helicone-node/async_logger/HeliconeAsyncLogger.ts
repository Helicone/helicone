--- conflicted
+++ resolved
@@ -82,9 +82,8 @@
         "Error making request to Helicone log endpoint:",
         error.message
       );
-<<<<<<< HEAD
 
-      if (error.isAxiosError && error.response) {
+      if (axios.isAxiosError(error) && error.response) {
         result = error.response;
       } else {
         result = {
@@ -95,9 +94,6 @@
           config: {},
         };
       }
-=======
-      return;
->>>>>>> a5be023f
     }
 
     const onHeliconeLog = this.heliconeConfiguration.getOnHeliconeLog();
