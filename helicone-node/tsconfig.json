--- conflicted
+++ resolved
@@ -9,11 +9,6 @@
     "rootDir": ".",
     "typeRoots": ["node_modules/@types"]
   },
-<<<<<<< HEAD
   "exclude": ["dist", "node_modules", "UsageExample.ts"],
-  "include": ["*.ts"]
-=======
-  "exclude": ["dist", "node_modules"],
   "include": ["*.ts", "tests/**/*.ts"]
->>>>>>> 1a3004db
 }