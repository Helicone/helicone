name = "helicone-worker-dev"
main = "src/index.ts"
compatibility_date = "2022-11-29"
compatibility_flags = [
	"transformstream_enable_standard_constructor",
	"streams_enable_constructors",
]
logpush = true
node_compat = true

durable_objects.bindings = [
	{ name = "RATE_LIMITER", class_name = "AtomicRateLimiter" },
]

kv_namespaces = [
	{ binding = "RATE_LIMIT_KV", id = "0492dc9511cb4ed5b6f012a85354fa34", preview_id = "d275df550f7a4276ad50a3115f3e84b4" },
	{ binding = "CACHE_KV", id = "81f49b61645345a499b37e3944c3502d", preview_id = "9d7e936c78be456c8c7e296a15215837" },
	{ binding = "INSERT_KV", id = "364ccea321534b4397fd8934f5757bd6", preview_id = "03504e09b1c949e6a3b77b11bb45d602" },
	{ binding = "UTILITY_KV", id = "8b5d1650741d4f999e858f788387e3fa", preview_id = "a0ecbc9180784f7096e7ca1932b5676a" },
<<<<<<< HEAD
	{ binding = "REQUEST_AND_RESPONSE_QUEUE_KV", id = "cf75f1c978d14eaeabc4483662688ab4", preview_id = "cf75f1c978d14eaeabc4483662688ab4" },
]

queues.producers = [
	{ binding = "FALLBACK_QUEUE", queue = "fallback-queue-prod" },
=======
	{ binding = "SECURE_CACHE", id = "43d1ce4eaa9c4be9ae88a97ea8ed88ef", preview_id = "23d7b3cb44254e0eb0b824a310abe155" },
>>>>>>> ab404853
]

[vars]
SUPABASE_SERVICE_ROLE_KEY = "eyJhbGciOiJIUzI1NiIsInR5cCI6IkpXVCJ9.eyJpc3MiOiJzdXBhYmFzZS1kZW1vIiwicm9sZSI6InNlcnZpY2Vfcm9sZSIsImV4cCI6MTk4MzgxMjk5Nn0.EGIM96RAZx35lJzdJsyH-qQwv8Hdp7fsn3W0YpN81IU"
SUPABASE_URL = "http://localhost:54321"
CLICKHOUSE_HOST = "http://localhost:18123"
CLICKHOUSE_USER = "default"
CLICKHOUSE_PASSWORD = ""
PROVIDER = "OPENAI"
TOKEN_COUNT_URL = "https://tokens.helicone.ai/anthropic/count_tokens"
WORKER_TYPE = "OPENAI_PROXY"
VAULT_ENABLED = "true"
REQUEST_CACHE_KEY = "9984c295ec7d0f506b8af65e9d60773480eb0c9347a6bd8a2b08fb57b5117701"

[triggers]
crons = ["*/1 * * * *"]

[env.production]
name = "helicone-worker-prod"
routes = [
	{ pattern = "oai.hconeai.com", custom_domain = true, zone_name = "hconeai.com" },
	{ pattern = "anthropic.hconeai.com", custom_domain = true, zone_name = "hconeai.com" },
	{ pattern = "api.hconeai.com", custom_domain = true, zone_name = "hconeai.com" },
]

durable_objects.bindings = [
	{ name = "RATE_LIMITER", class_name = "AtomicRateLimiter" },
]

kv_namespaces = [
	{ binding = "RATE_LIMIT_KV", id = "0492dc9511cb4ed5b6f012a85354fa34", preview_id = "d275df550f7a4276ad50a3115f3e84b4" },
	{ binding = "CACHE_KV", id = "81f49b61645345a499b37e3944c3502d", preview_id = "9d7e936c78be456c8c7e296a15215837" },
	{ binding = "INSERT_KV", id = "364ccea321534b4397fd8934f5757bd6", preview_id = "03504e09b1c949e6a3b77b11bb45d602" },
	{ binding = "UTILITY_KV", id = "8b5d1650741d4f999e858f788387e3fa", preview_id = "a0ecbc9180784f7096e7ca1932b5676a" },
	{ binding = "REQUEST_AND_RESPONSE_QUEUE_KV", id = "cf75f1c978d14eaeabc4483662688ab4", preview_id = "cf75f1c978d14eaeabc4483662688ab4" },
	{ binding = "SECURE_CACHE", id = "43d1ce4eaa9c4be9ae88a97ea8ed88ef", preview_id = "23d7b3cb44254e0eb0b824a310abe155" },
]

[env.production.triggers]
crons = ["*/1 * * * *"]

queues.producers = [
	{ binding = "FALLBACK_QUEUE", queue = "fallback-queue-prod" },
]

[env.production.vars]
SUPABASE_URL = "https://bolqqmqbrciybnypvklh.supabase.co"
CLICKHOUSE_HOST = "https://p76qbrlulo.us-east-1.aws.clickhouse.cloud:8443"
CLICKHOUSE_USER = "default"
VAULT_ENABLED = "true"


[env.production_staging]
name = "helicone-worker-prod-staging"
routes = [
	{ pattern = "oai_staging.hconeai.com", custom_domain = true, zone_name = "hconeai.com" },
	{ pattern = "anthropic_staging.hconeai.com", custom_domain = true, zone_name = "hconeai.com" },
	{ pattern = "api_staging.hconeai.com", custom_domain = true, zone_name = "hconeai.com" },
]

kv_namespaces = [
	{ binding = "RATE_LIMIT_KV", id = "0492dc9511cb4ed5b6f012a85354fa34", preview_id = "d275df550f7a4276ad50a3115f3e84b4" },
	{ binding = "CACHE_KV", id = "81f49b61645345a499b37e3944c3502d", preview_id = "9d7e936c78be456c8c7e296a15215837" },
	{ binding = "INSERT_KV", id = "364ccea321534b4397fd8934f5757bd6", preview_id = "03504e09b1c949e6a3b77b11bb45d602" },
	{ binding = "UTILITY_KV", id = "8b5d1650741d4f999e858f788387e3fa", preview_id = "a0ecbc9180784f7096e7ca1932b5676a" },
	{ binding = "REQUEST_AND_RESPONSE_QUEUE_KV", id = "cf75f1c978d14eaeabc4483662688ab4", preview_id = "cf75f1c978d14eaeabc4483662688ab4" },
	{ binding = "SECURE_CACHE", id = "23d7b3cb44254e0eb0b824a310abe155" },
]

durable_objects.bindings = [
	{ name = "RATE_LIMITER", class_name = "AtomicRateLimiter" },
]

[env.production_staging.triggers]
crons = ["*/1 * * * *"]

queues.producers = [
	{ binding = "FALLBACK_QUEUE", queue = "fallback-queue-staging" },
]

[env.production_staging.vars]
SUPABASE_URL = "https://bolqqmqbrciybnypvklh.supabase.co"
CLICKHOUSE_HOST = "https://p76qbrlulo.us-east-1.aws.clickhouse.cloud:8443"
CLICKHOUSE_USER = "default"
VAULT_ENABLED = "true"


[[migrations]]
tag = "v1"
new_classes = ["AtomicRateLimiter"]<|MERGE_RESOLUTION|>--- conflicted
+++ resolved
@@ -17,15 +17,7 @@
 	{ binding = "CACHE_KV", id = "81f49b61645345a499b37e3944c3502d", preview_id = "9d7e936c78be456c8c7e296a15215837" },
 	{ binding = "INSERT_KV", id = "364ccea321534b4397fd8934f5757bd6", preview_id = "03504e09b1c949e6a3b77b11bb45d602" },
 	{ binding = "UTILITY_KV", id = "8b5d1650741d4f999e858f788387e3fa", preview_id = "a0ecbc9180784f7096e7ca1932b5676a" },
-<<<<<<< HEAD
-	{ binding = "REQUEST_AND_RESPONSE_QUEUE_KV", id = "cf75f1c978d14eaeabc4483662688ab4", preview_id = "cf75f1c978d14eaeabc4483662688ab4" },
-]
-
-queues.producers = [
-	{ binding = "FALLBACK_QUEUE", queue = "fallback-queue-prod" },
-=======
 	{ binding = "SECURE_CACHE", id = "43d1ce4eaa9c4be9ae88a97ea8ed88ef", preview_id = "23d7b3cb44254e0eb0b824a310abe155" },
->>>>>>> ab404853
 ]
 
 [vars]
