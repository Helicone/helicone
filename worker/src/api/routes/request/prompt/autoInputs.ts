--- conflicted
+++ resolved
@@ -155,19 +155,6 @@
     const putRequestPropertyResult = await client.queue.putRequestProperty(
       requestId,
       newProperties,
-<<<<<<< HEAD
-      authParams.organizationId,
-      heliconeRequest
-    );
-
-    const upsertResult = await client.queue.upsertPrompt(
-      body.inputTemplate
-        ? body.inputTemplate
-        : recurAndReplaceString(heliconeRequest.body, inputsToAdd),
-      promptId,
-      heliconeRequest,
-=======
->>>>>>> 8ded48b5
       authParams.organizationId
     );
 
