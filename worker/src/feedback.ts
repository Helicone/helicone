import { createClient } from "@supabase/supabase-js";
import { Env, hash } from ".";
import { RequestWrapper } from "./lib/RequestWrapper";
<<<<<<< HEAD
import { ClickhouseClientWrapper } from "./lib/db/clickhouse";
=======
>>>>>>> 9e4d274e

export function isFeedbackEndpoint(request: Request): boolean {
  const url = new URL(request.url);
  const method = request.method;
  const endpoint = url.pathname;
  return method === "POST" && endpoint === "/v1/feedback";
}

type DataType = "boolean" | "numerical" | "string" | "categorical";

interface FeedbackRequestBody {
  "helicone-id": string;
  "data-type": DataType;
  name: string;
  value: boolean | number | string;
}

function isBoolean(value: any): value is boolean {
  return typeof value === "boolean";
}

function isString(value: any): value is string {
  return typeof value === "string";
}

function isNumber(value: any): value is number {
  return typeof value === "number";
}

export async function handleFeedbackEndpoint(
  request: RequestWrapper,
  env: Env
): Promise<Response> {
  const body = await request.getJson<FeedbackRequestBody>();
  const heliconeId = body["helicone-id"];
  const value = body["value"];
  const name = body["name"];
  let dataType: DataType;
  // if `data-type` is in the body, use that
  if (body["data-type"]) {
    dataType = body["data-type"];
  } else {
    // otherwise, infer the data type from the value
    if (isBoolean(value)) {
      dataType = "boolean";
    } else if (isString(value)) {
      dataType = "string";
    } else if (isNumber(value)) {
      dataType = "numerical";
    } else {
      throw new Error("Invalid data type.");
    }
  }

  const heliconeAuth = request.heliconeHeaders.heliconeAuth;
  if (!heliconeAuth) {
    return new Response("Authentication required.", { status: 401 });
  }

  let response = await isResponseLogged(heliconeId, env, heliconeAuth);

  // If response not logged, retry up to two more times
  if (response === undefined) {
    console.log("Response not logged, retrying up to two more times.");
    for (let i = 0; i < 2; i++) {
      console.log(`Retry ${i + 1}...`);
      const sleepDuration = i === 0 ? 100 : 1000;
      await new Promise((resolve) => setTimeout(resolve, sleepDuration));

      response = await isResponseLogged(heliconeId, env, heliconeAuth);

      if (response !== undefined) {
        break;
      }
    }
  }

  if (response !== undefined) {
    try {
      await addFeedback(
        heliconeId,
        response.id,
        name,
        dataType,
        value,
        env,
        response,
        heliconeAuth
      ); // TODO: return the feedback id as a uuid and return it in the response
      return new Response(
        JSON.stringify({
          message: "Feedback added successfully.",
          helicone_id: heliconeId,
        }),
        { status: 200 }
      );
    } catch (error) {
      console.error("Error adding feedback:", error);
      const errorMessage =
        error instanceof Error ? error.message : "Unknown error";
      return new Response(`Error adding feedback: ${errorMessage}`, {
        status: 500,
      });
    }
  } else {
    return new Response(
      `Error: Response not found for heliconeId "${heliconeId}".`,
      {
        status: 500,
      }
    );
  }
}

interface ResponseData {
  id: number;
  request: {
    api_key_hash: string;
  };
}

async function isResponseLogged(
  heliconeId: string,
  env: Env,
  heliconeAuth?: string
): Promise<
  | {
      id: string;
      request: string;
      body: JSON;
      prompt_tokens: number;
      completion_tokens: number;
    }
  | undefined
> {
  const dbClient = createClient(
    env.SUPABASE_URL,
    env.SUPABASE_SERVICE_ROLE_KEY
  );

  if (!heliconeAuth) {
    throw new Error("Authentication required.");
  }

  // Fetch the response with the matching heliconeId
  const { data: response, error: responseError } = await dbClient
    .from("response")
    .select("id, request, body, prompt_tokens, completion_tokens")
    .eq("request", heliconeId)
    .single();

  if (responseError) {
    console.error("Error fetching response:", responseError.message);
    return undefined;
  }

  // Return the response.id if the response exists, otherwise return undefined
  return response ? response : undefined;
}

interface FeedbackData {
  response_id: any;
  feedback_metric_id: any;
  created_by: string;
  boolean_value: boolean | null;
  float_value: number | null;
  categorical_value: string | null;
  string_value: string | null;
}

interface FullFeedbackData {
  id: number;
  feedbackData: FeedbackData;
  metricName: string;
  metricDataType: string;
  organizationId: string;
  model: string | null;
  promptTokens: number | null;
  completionTokens: number | null;
}

async function getFeedbackCreatedTime(
  feedbackId: string,
  env: Env
): Promise<string | undefined> {
  const dbClient = createClient(
    env.SUPABASE_URL,
    env.SUPABASE_SERVICE_ROLE_KEY
  );

  const { data, error } = await dbClient
    .from("feedback")
    .select("created_at")
    .eq("id", feedbackId)
    .single();

  if (error) {
    console.error("Error fetching feedback created at time:", error.message);
    return undefined;
  }

  return data.created_at;
}

async function logClickhouse(
  env: Env,
  fullFeedbackData: FullFeedbackData
): Promise<void> {
  const clickhouseDb = new ClickhouseClientWrapper(env);

  const feedbackCreatedTime = await getFeedbackCreatedTime(
    fullFeedbackData.id.toString(),
    env
  );

  clickhouseDb.dbInsertClickhouse("feedback", [
    {
      id: fullFeedbackData.id,
      created_at: feedbackCreatedTime || null,
      response_id: fullFeedbackData.feedbackData.response_id,
      boolean_value: fullFeedbackData.feedbackData.boolean_value,
      float_value: fullFeedbackData.feedbackData.float_value,
      categorical_value: fullFeedbackData.feedbackData.categorical_value,
      string_value: fullFeedbackData.feedbackData.string_value,
      created_by: fullFeedbackData.feedbackData.created_by,
      metric_name: fullFeedbackData.metricName,
      metric_data_type: fullFeedbackData.metricDataType,
      organization_id: fullFeedbackData.organizationId, // Include organizationId
      model: fullFeedbackData.model, // Include model
      prompt_tokens: fullFeedbackData.promptTokens, // Include promptTokens
      completion_tokens: fullFeedbackData.completionTokens, // Include completionTokens
    },
  ]);
}

// Assumes that the request and response for the heliconeId exists!
export async function addFeedback(
  heliconeId: string,
  responseId: string,
  name: string,
  dataType: DataType,
  value: any,
  env: Env,
  ctx: ExecutionContext,
  response: {
    id: string;
    request: string;
    prompt_tokens: number;
    completion_tokens: number;
    body: JSON;
  },
  heliconeAuth?: string
): Promise<string> {
  const dbClient = createClient(
    env.SUPABASE_URL,
    env.SUPABASE_SERVICE_ROLE_KEY
  );

  if (!heliconeAuth) {
    throw new Error("Authentication required.");
  }

  const apiKey = heliconeAuth.replace("Bearer ", "").trim();
  const apiKeyHash = await hash(`Bearer ${apiKey}`);

  // Fetch the request with the corresponding response.request value
  const { data: requestData, error: requestError } = await dbClient
    .from("request")
    .select(
      "id, helicone_api_keys, helicone_org_id (id, api_key_hash, helicone_org_id)"
    )
    .eq("id", heliconeId)
    .single();

  if (requestError) {
    console.error("Error fetching request:", requestError.message);
    throw requestError;
  }

  let matchingApiKeyHash;
  let matchingApiKeyId;
  let organizationId;
  if (requestData.helicone_api_keys instanceof Array) {
    throw new Error("Internal error.");
  } else if (requestData.helicone_api_keys instanceof Object) {
    matchingApiKeyHash = requestData.helicone_api_keys.api_key_hash;
    matchingApiKeyId = requestData.helicone_api_keys.id;
    organizationId = requestData.helicone_api_keys.helicone_org_id;
  } else {
    throw new Error(
      "Internal error. Make sure you're providing a valid helicone API key to authenticate your requests."
    );
  }

  // Check if the apiKeyHash matches the helicone_api_key_id's api_key_hash
  if (!requestData || matchingApiKeyHash !== apiKeyHash) {
    throw new Error("Not authorized to add feedback.");
  }

  // Check if the feedback_metric exists for the given name and api_key_id
  const { data: metricData, error: metricError } = await dbClient
    .from("feedback_metrics")
    .select("id, data_type")
    .eq("name", name)
    .eq("helicone_api_key_id", matchingApiKeyId)
    .single();

  let metricId;
  if (metricError || !metricData) {
    // Create a new feedback_metric if it doesn't exist
    const { data, error: newMetricError } = await dbClient
      .from("feedback_metrics")
      .insert({
        helicone_api_key_id: matchingApiKeyId,
        name,
        data_type: dataType,
      })
      .select("id")
      .single();

    if (newMetricError) {
      console.error("Error creating feedback metric:", newMetricError.message);
      throw newMetricError;
    }

    metricId = data.id;
  } else {
    // Validate the data type before inserting the feedback
    if (
      !(metricData.data_type == "categorical" && dataType == "string") &&
      metricData.data_type !== dataType
    ) {
      throw new Error(
        `Data type of this feedback request "${dataType}" does not match the data type of the created feedback metric "${metricData.data_type}".}`
      );
    }

    metricId = metricData.id;
  }

  // Prepare feedback data
  const feedbackData: FeedbackData = {
    response_id: responseId,
    feedback_metric_id: metricId,
    created_by: "API",
    boolean_value: null,
    categorical_value: null,
    string_value: null,
    float_value: null,
  };

  switch (dataType) {
    case "boolean":
      if (typeof value !== "boolean") {
        throw new Error("Invalid value type for boolean data type.");
      }
      feedbackData.boolean_value = value;
      break;
    case "numerical":
      if (typeof value !== "number") {
        throw new Error("Invalid value type for numerical data type.");
      }
      feedbackData.float_value = value;
      break;
    case "string":
      if (typeof value !== "string") {
        throw new Error("Invalid value type for string data type.");
      }
      feedbackData.string_value = value;
      break;
    case "categorical":
      if (typeof value !== "string") {
        throw new Error("Invalid value type for categorical data type.");
      }
      feedbackData.categorical_value = value;
      break;
  }

  // Execute the transaction
  const { data, error: insertError } = await dbClient.rpc(
    "insert_feedback_and_update_response",
    {
      response_id: feedbackData.response_id,
      feedback_metric_id: feedbackData.feedback_metric_id,
      boolean_value: feedbackData.boolean_value,
      numerical_value: feedbackData.float_value,
      categorical_value: feedbackData.categorical_value,
      string_value: feedbackData.string_value,
      created_by: feedbackData.created_by,
      name: name,
    }
  );

  // Handle error
  if (insertError) {
    console.error("Error inserting feedback:", insertError.message);
    throw insertError;
  } else {
    const fullFeedbackData: FullFeedbackData = {
      id: data.id,
      feedbackData: feedbackData,
      metricName: name,
      metricDataType: dataType,
      organizationId: organizationId,
      model: ((response.body as any)?.model as string) || null,
      promptTokens: response.prompt_tokens,
      completionTokens: response.completion_tokens,
    };
    ctx.waitUntil(logClickhouse(env, fullFeedbackData));
    return data.id;
  }
}<|MERGE_RESOLUTION|>--- conflicted
+++ resolved
@@ -1,10 +1,7 @@
 import { createClient } from "@supabase/supabase-js";
 import { Env, hash } from ".";
 import { RequestWrapper } from "./lib/RequestWrapper";
-<<<<<<< HEAD
 import { ClickhouseClientWrapper } from "./lib/db/clickhouse";
-=======
->>>>>>> 9e4d274e
 
 export function isFeedbackEndpoint(request: Request): boolean {
   const url = new URL(request.url);
@@ -36,7 +33,8 @@
 
 export async function handleFeedbackEndpoint(
   request: RequestWrapper,
-  env: Env
+  env: Env,
+  ctx: ExecutionContext
 ): Promise<Response> {
   const body = await request.getJson<FeedbackRequestBody>();
   const heliconeId = body["helicone-id"];
@@ -91,6 +89,7 @@
         dataType,
         value,
         env,
+        ctx,
         response,
         heliconeAuth
       ); // TODO: return the feedback id as a uuid and return it in the response
@@ -220,7 +219,7 @@
     env
   );
 
-  clickhouseDb.dbInsertClickhouse("feedback", [
+  clickhouseDb.dbInsertClickhouse("feedback_copy", [
     {
       id: fullFeedbackData.id,
       created_at: feedbackCreatedTime || null,
@@ -274,7 +273,7 @@
   const { data: requestData, error: requestError } = await dbClient
     .from("request")
     .select(
-      "id, helicone_api_keys, helicone_org_id (id, api_key_hash, helicone_org_id)"
+      "id, helicone_api_keys (id, api_key_hash, organization_id)"
     )
     .eq("id", heliconeId)
     .single();
@@ -292,7 +291,7 @@
   } else if (requestData.helicone_api_keys instanceof Object) {
     matchingApiKeyHash = requestData.helicone_api_keys.api_key_hash;
     matchingApiKeyId = requestData.helicone_api_keys.id;
-    organizationId = requestData.helicone_api_keys.helicone_org_id;
+    organizationId = requestData.helicone_api_keys.organization_id;
   } else {
     throw new Error(
       "Internal error. Make sure you're providing a valid helicone API key to authenticate your requests."
@@ -404,7 +403,7 @@
     throw insertError;
   } else {
     const fullFeedbackData: FullFeedbackData = {
-      id: data.id,
+      id: data,
       feedbackData: feedbackData,
       metricName: name,
       metricDataType: dataType,
@@ -414,6 +413,6 @@
       completionTokens: response.completion_tokens,
     };
     ctx.waitUntil(logClickhouse(env, fullFeedbackData));
-    return data.id;
+    return data;
   }
 }