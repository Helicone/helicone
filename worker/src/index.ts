--- conflicted
+++ resolved
@@ -1,24 +1,16 @@
 import { createClient } from "@supabase/supabase-js";
 import { feedbackCronHandler } from "./feedback";
 import { RequestWrapper } from "./lib/RequestWrapper";
-<<<<<<< HEAD
 import { buildRouter } from "./routers/routerFactory";
-
-export type Provider = "OPENAI" | "ANTHROPIC";
-=======
-import { ClickhouseClientWrapper } from "./lib/db/clickhouse";
-import { addFeedbackToResponse } from "./lib/dbLogger/clickhouseLog";
 import {
   RequestResponseQueuePayload,
   insertIntoRequest,
   insertIntoResponse,
 } from "./lib/dbLogger/insertQueue";
-import { buildRouter } from "./routers/routerFactory";
 
 const FALLBACK_QUEUE = "fallback-queue";
 
 export type Provider = "OPENAI" | "ANTHROPIC" | "CUSTOM";
->>>>>>> 84d91b50
 
 export interface Env {
   SUPABASE_SERVICE_ROLE_KEY: string;
