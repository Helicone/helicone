import { createClient } from "@supabase/supabase-js";
import { Database } from "../supabase/database.types";
import { InMemoryRateLimiter } from "./db/InMemoryRateLimiter";
import { RequestWrapper } from "./lib/RequestWrapper";
import { RosettaWrapper } from "./lib/rosetta/RosettaWrapper";
import { updateLoopUsers } from "./lib/updateLoopsUsers";
import { buildRouter } from "./routers/routerFactory";
import { AlertManager } from "./AlertManager";
import { AlertStore } from "./db/AlertStore";
import { ClickhouseClientWrapper } from "./lib/db/clickhouse";

const FALLBACK_QUEUE = "fallback-queue";

export type Provider = "OPENAI" | "ANTHROPIC" | "CUSTOM" | string;

export interface Env {
  SUPABASE_SERVICE_ROLE_KEY: string;
  SUPABASE_URL: string;
  TOKENIZER_COUNT_API: string;
  TOKEN_COUNT_URL: string;
  RATE_LIMIT_KV: KVNamespace;
  CACHE_KV: KVNamespace;
  REQUEST_AND_RESPONSE_QUEUE_KV: KVNamespace;
  UTILITY_KV: KVNamespace;
  CLICKHOUSE_HOST: string;
  CLICKHOUSE_USER: string;
  CLICKHOUSE_PASSWORD: string;
  WORKER_TYPE:
    | "OPENAI_PROXY"
    | "ANTHROPIC_PROXY"
    | "HELICONE_API"
    | "GATEWAY_API"
    | "CUSTOMER_GATEWAY";
  TOKEN_CALC_URL: string;
  VAULT_ENABLED: string;
  STORAGE_URL: string;
  FALLBACK_QUEUE: Queue<unknown>;
  LOOPS_API_KEY: string;
  REQUEST_CACHE_KEY: string;
  SECURE_CACHE: KVNamespace;
  RATE_LIMITER: DurableObjectNamespace;
  OPENAI_API_KEY: string;
  OPENAI_ORG_ID: string;
  ROSETTA_HELICONE_API_KEY: string;
  CUSTOMER_GATEWAY_URL?: string;
  VALHALLA_URL: string;
  ALERTER: DurableObjectNamespace;
  RESEND_API_KEY: string;
  PROMPTARMOR_API_KEY: string;
  DATADOG_API_KEY: string;
  DATADOG_ENDPOINT: string;
<<<<<<< HEAD
  GATEWAY_TARGET?: string;
=======
  S3_ACCESS_KEY: string;
  S3_SECRET_KEY: string;
  S3_ENDPOINT: string;
  S3_BUCKET_NAME: string;
>>>>>>> 5b16c400
}

export async function hash(key: string): Promise<string> {
  const encoder = new TextEncoder();
  const hashedKey = await crypto.subtle.digest(
    { name: "SHA-256" },
    encoder.encode(key)
  );
  const byteArray = Array.from(new Uint8Array(hashedKey));
  const hexCodes = byteArray.map((value) => {
    const hexCode = value.toString(16);
    const paddedHexCode = hexCode.padStart(2, "0");
    return paddedHexCode;
  });
  return hexCodes.join("");
}

// If the url starts with oai.*.<>.com then we know WORKER_TYPE is OPENAI_PROXY
function modifyEnvBasedOnPath(env: Env, request: RequestWrapper): Env {
  if (env.WORKER_TYPE) {
    return env;
  }
  const url = new URL(request.getUrl());
  const host = url.host;
  const hostParts = host.split(".");

  if (host.includes("hconeai") && hostParts.length >= 3) {
    // hconeai.com requests
    if (hostParts[0].includes("gateway")) {
      return {
        ...env,
        WORKER_TYPE: "GATEWAY_API",
      };
    } else if (hostParts[0].includes("oai")) {
      return {
        ...env,
        WORKER_TYPE: "OPENAI_PROXY",
      };
    } else if (hostParts[0].includes("anthropic")) {
      return {
        ...env,
        WORKER_TYPE: "ANTHROPIC_PROXY",
      };
    } else if (hostParts[0].includes("api")) {
      return {
        ...env,
        WORKER_TYPE: "HELICONE_API",
      };
    } else if (hostParts[0].includes("together")) {
      return {
        ...env,
        WORKER_TYPE: "GATEWAY_API",
        GATEWAY_TARGET: "https://api.together.xyz",
      };
    }
  }

  if (
    hostParts.length >= 3 &&
    hostParts[0].includes("gateway") &&
    !host.includes("hconeai")
  ) {
    // if it is not a hconeai.com request, but it is a gateway request, then it is a customer gateway request
    return {
      ...env,
      WORKER_TYPE: "CUSTOMER_GATEWAY",
    };
  }

  throw new Error("Could not determine worker type");
}

export default {
  async fetch(
    request: Request,
    env: Env,
    ctx: ExecutionContext
  ): Promise<Response> {
    try {
      const requestWrapper = await RequestWrapper.create(request, env);
      if (requestWrapper.error || !requestWrapper.data) {
        return handleError(requestWrapper.error);
      }
      env = modifyEnvBasedOnPath(env, requestWrapper.data);
      const router = buildRouter(env.WORKER_TYPE);
      return router
        .handle(request, requestWrapper.data, env, ctx)
        .catch(handleError);
    } catch (e) {
      return handleError(e);
    }
  },
  async queue(_batch: MessageBatch<string>, _env: Env): Promise<void> {
    if (_batch.queue.includes(FALLBACK_QUEUE)) {
      throw new Error("Fallback queue not implemented");
    } else {
      console.error(`Unknown queue: ${_batch.queue}`);
    }
  },
  async scheduled(
    controller: ScheduledController,
    env: Env,
    _ctx: ExecutionContext
  ): Promise<void> {
    const supabaseClient = createClient<Database>(
      env.SUPABASE_URL,
      env.SUPABASE_SERVICE_ROLE_KEY
    );
    await updateLoopUsers(env);
    if (controller.cron === "0 * * * *") {
      const rosetta = new RosettaWrapper(supabaseClient, env);
      await rosetta.generateMappers();
    } else {
      const alertManager = new AlertManager(
        new AlertStore(supabaseClient, new ClickhouseClientWrapper(env)),
        env
      );

      const { error: checkAlertErr } = await alertManager.checkAlerts();

      if (checkAlertErr) {
        console.error(`Failed to check alerts: ${checkAlertErr}`);
      }
    }
  },
};

function handleError(e: unknown): Response {
  console.error(e);
  return new Response(
    JSON.stringify({
      "helicone-message":
        "Helicone ran into an error servicing your request: " + e,
      support:
        "Please reach out on our discord or email us at help@helicone.ai, we'd love to help!",
      "helicone-error": JSON.stringify(e),
    }),
    {
      status: 500,
      headers: {
        "content-type": "application/json;charset=UTF-8",
        "helicone-error": "true",
      },
    }
  );
}
export { InMemoryRateLimiter };<|MERGE_RESOLUTION|>--- conflicted
+++ resolved
@@ -49,14 +49,11 @@
   PROMPTARMOR_API_KEY: string;
   DATADOG_API_KEY: string;
   DATADOG_ENDPOINT: string;
-<<<<<<< HEAD
   GATEWAY_TARGET?: string;
-=======
   S3_ACCESS_KEY: string;
   S3_SECRET_KEY: string;
   S3_ENDPOINT: string;
   S3_BUCKET_NAME: string;
->>>>>>> 5b16c400
 }
 
 export async function hash(key: string): Promise<string> {
