import { createClient, SupabaseClient } from "@supabase/supabase-js";
import { getCacheSettings } from "./cache";
import { extractPrompt, Prompt } from "./prompt";
import { PassThrough } from "stream";
import { handleLoggingEndpoint, isLoggingEndpoint } from "./properties";
import {
  forwardRequestToOpenAiWithRetry,
  getRetryOptions,
  RetryOptions,
} from "./retry";
import GPT3Tokenizer from "gpt3-tokenizer";
<<<<<<< HEAD
import { checkThrottle, getThrottleOptions } from "./throttle";
=======
import { EventEmitter } from "events";
import { once } from "./helpers";
>>>>>>> ac336ef7

// import bcrypt from "bcrypt";

export interface Env {
  SUPABASE_SERVICE_ROLE_KEY: string;
  SUPABASE_URL: string;
  TOKENIZER_COUNT_API: string;
  THROTTLE_KV: KVNamespace;
}

interface SuccessResult<T> {
  data: T;
  error: null;
}
interface ErrorResult<T> {
  data: null;
  error: T;
}

export interface RequestSettings {
  stream: boolean;
  tokenizer_count_api: string;
  ff_stream_force_format?: boolean;
  ff_increase_timeout?: boolean;
}

export type Result<T, K> = SuccessResult<T> | ErrorResult<K>;

export async function forwardRequestToOpenAi(
  request: Request,
  requestSettings: RequestSettings,
  body?: string,
  retryOptions?: RetryOptions
): Promise<Response> {
  let url = new URL(request.url);
  const new_url = new URL(`https://api.openai.com${url.pathname}`);
  const headers = removeHeliconeHeaders(request.headers);
  const method = request.method;
  const baseInit = { method, headers };
  const init = method === "GET" ? { ...baseInit } : { ...baseInit, body };

  let response;
  if (requestSettings.ff_increase_timeout) {
    const controller = new AbortController();
    const signal = controller.signal;
    setTimeout(() => controller.abort(), 1000 * 60 * 30);
    response = await fetch(new_url.href, { ...init, signal });
  } else {
    response = await fetch(new_url.href, init);
  }

  if (retryOptions && (response.status === 429 || response.status === 500)) {
    throw new Error(`Status code ${response.status}`);
  }

  return response;
}

type HeliconeRequest = {
  dbClient: SupabaseClient;
  request: Request;
  auth: string;
  requestId: string;
  body?: string;
  prompt?: Prompt;
} & HeliconeHeaders;

interface HeliconeHeaders {
  userId: string | null;
  promptId: string | null;
  properties?: Record<string, string>;
  isPromptRegexOn: boolean;
  promptName: string | null;
}

async function getPromptId(
  dbClient: SupabaseClient,
  prompt: Prompt,
  name: string | null,
  auth: string
): Promise<Result<string, string>> {
  // First, get the prompt id if there's a match in the prompt table
  const auth_hash = await hash(auth);
  const { data, error } = await dbClient
    .from("prompt")
    .select("id")
    .eq("auth_hash", auth_hash)
    .eq("prompt", prompt.prompt)
    .limit(1);
  if (error !== null) {
    return { data: null, error: error.message };
  }
  if (data !== null && data.length > 0) {
    return { data: data[0].id, error: null };
  } else {
    let newPromptName;
    if (name) {
      newPromptName = name;
    } else {
      // First, query the database to find the highest prompt name suffix
      const { data: highestSuffixData, error: highestSuffixError } =
        await dbClient
          .from("prompt")
          .select("name")
          .order("name", { ascending: false })
          .like("name", "Prompt (%)")
          .eq("auth_hash", auth_hash)
          .limit(1)
          .single();

      // Extract the highest suffix number from the highest prompt name suffix found
      let highestSuffix = 0;
      if (highestSuffixData) {
        const matches = highestSuffixData.name.match(/\((\d+)\)/);
        if (matches) {
          highestSuffix = parseInt(matches[1]);
        }
      }

      // Increment the highest suffix to get the new suffix for the new prompt name
      const newSuffix = highestSuffix + 1;

      // Construct the new prompt name with the new suffix
      newPromptName = `Prompt (${newSuffix})`;
    }

    // If there's no match, insert the prompt and get the id
    const { data, error } = await dbClient
      .from("prompt")
      .insert([
        {
          id: crypto.randomUUID(),
          prompt: prompt.prompt,
          name: newPromptName,
          auth_hash: auth_hash,
        },
      ])
      .select("id")
      .single();
    if (error !== null) {
      return { data: null, error: error.message };
    }
    return { data: data.id, error: null };
  }
}

async function logRequest({
  dbClient,
  request,
  userId,
  promptId,
  requestId,
  auth,
  body,
  properties,
  prompt,
  isPromptRegexOn,
  promptName,
}: HeliconeRequest): Promise<Result<string, string>> {
  try {
    const json = body ? JSON.parse(body) : {};
    const jsonUserId = json.user;

    const formattedPromptResult =
      prompt !== undefined
        ? await getPromptId(dbClient, prompt, promptName, auth)
        : null;
    if (
      formattedPromptResult !== null &&
      formattedPromptResult.error !== null
    ) {
      return { data: null, error: formattedPromptResult.error };
    }
    const formattedPromptId =
      formattedPromptResult !== null ? formattedPromptResult.data : null;
    const prompt_values = prompt !== undefined ? prompt.values : null;

    const { data, error } = await dbClient
      .from("request")
      .insert([
        {
          id: requestId,
          path: request.url,
          body: json,
          auth_hash: await hash(auth),
          user_id: jsonUserId ?? userId,
          prompt_id: promptId,
          properties: properties,
          formatted_prompt_id: formattedPromptId,
          prompt_values: prompt_values,
        },
      ])
      .select("id")
      .single();

    if (error !== null) {
      return { data: null, error: error.message };
    } else {
      return { data: data.id, error: null };
    }
  } catch (e) {
    return { data: null, error: JSON.stringify(e) };
  }
}

async function hash(key: string): Promise<string> {
  const encoder = new TextEncoder();
  const hashedKey = await crypto.subtle.digest(
    { name: "SHA-256" },
    encoder.encode(key)
  );
  const byteArray = Array.from(new Uint8Array(hashedKey));
  const hexCodes = byteArray.map((value) => {
    const hexCode = value.toString(16);
    const paddedHexCode = hexCode.padStart(2, "0");
    return paddedHexCode;
  });
  return hexCodes.join("");
}

function getHeliconeHeaders(headers: Headers): HeliconeHeaders {
  const propTag = "helicone-property-";
  const properties = Object.fromEntries(
    [...headers.entries()]
      .filter(
        ([key, _]) => key.startsWith(propTag) && key.length > propTag.length
      )
      .map(([key, value]) => [key.substring(propTag.length), value])
  );
  return {
    userId:
      headers.get("Helicone-User-Id")?.substring(0, 128) ??
      headers.get("User-Id")?.substring(0, 128) ??
      null,
    promptId: headers.get("Helicone-Prompt-Id")?.substring(0, 128) ?? null,
    properties: Object.keys(properties).length === 0 ? undefined : properties,
    isPromptRegexOn: headers.get("Helicone-Prompt-Format") !== null,
    promptName: headers.get("Helicone-Prompt-Name")?.substring(0, 128) ?? null,
  };
}

function removeHeliconeHeaders(request: Headers): Headers {
  const newHeaders = new Headers();
  for (const [key, value] of request.entries()) {
    if (!key.toLowerCase().startsWith("helicone-")) {
      newHeaders.set(key, value);
    }
  }
  return newHeaders;
}

async function getTokenCount(inputText: string): Promise<number> {
  const tokenizer = new GPT3Tokenizer({ type: "gpt3" }); // or 'codex'
  const encoded: { bpe: number[]; text: string[] } =
    tokenizer.encode(inputText);
  return encoded.bpe.length;
}

function getRequestString(requestBody: any): [string, number] {
  if (requestBody.prompt !== undefined) {
    const prompt = requestBody.prompt;
    if (typeof prompt === "string") {
      return [requestBody.prompt, 0];
    } else if ("length" in prompt) {
      return [(prompt as string[]).join(""), 0];
    } else {
      throw new Error("Invalid prompt type");
    }
  } else if (requestBody.messages !== undefined) {
    const messages = requestBody.messages as { content: string }[];

    return [messages.map((m) => m.content).join(""), 3 + messages.length * 5];
  } else {
    throw new Error(`Invalid request body:\n${JSON.stringify(requestBody)}`);
  }
}

function getResponseText(responseBody: any): string {
  type Choice =
    | {
        delta: {
          content: string;
        };
      }
    | {
        text: string;
      };
  if (responseBody.choices !== undefined) {
    const choices = responseBody.choices;
    return (choices as Choice[])
      .map((c) => {
        if ("delta" in c) {
          return c.delta.content;
        } else if ("text" in c) {
          return c.text;
        } else {
          throw new Error("Invalid choice type");
        }
      })
      .join("");
  } else {
    throw new Error(`Invalid response body:\n${JSON.stringify(responseBody)}`);
  }
}

function consolidateTextFields(responseBody: any[]): any {
  try {
    const consolidated = responseBody.reduce((acc, cur) => {
      if (!cur) {
        return acc;
      } else if (acc.choices === undefined) {
        return cur;
      } else {
        return {
          ...acc,
          choices: acc.choices.map((c: any, i: number) => {
            if (!cur.choices) {
              return c;
            } else if (
              c.delta !== undefined &&
              cur.choices[i]?.delta !== undefined
            ) {
              return {
                delta: {
                  ...c.delta,
                  content: c.delta.content
                    ? c.delta.content + (cur.choices[i].delta.content ?? "")
                    : cur.choices[i].delta.content,
                },
              };
            } else if (
              c.text !== undefined &&
              cur.choices[i]?.text !== undefined
            ) {
              return {
                ...c,
                text: c.text + (cur.choices[i].text ?? ""),
              };
            } else {
              return c;
            }
          }),
        };
      }
    }, {});

    consolidated.choices = consolidated.choices.map((c: any) => {
      if (c.delta !== undefined) {
        return {
          ...c,
          // delta: undefined,
          message: {
            ...c.delta,
            content: c.delta.content,
          },
        };
      } else {
        return c;
      }
    });
    return consolidated;
  } catch (e) {
    console.error("Error consolidating text fields", e);
    return responseBody[0];
  }
}

async function parseResponse(
  requestSettings: RequestSettings,
  responseBody: string,
  requestBody: string,
  responseStatus: number
): Promise<Result<any, string>> {
  let result = responseBody;
  try {
    if (!requestSettings.stream || responseStatus !== 200) {
      return {
        data: JSON.parse(result),
        error: null,
      };
    } else {
      const lines = result.split("\n").filter((line) => line !== "");
      const data = lines.map((line, i) => {
        if (i === lines.length - 1) return {};
        return JSON.parse(line.replace("data:", ""));
      });

      const responseTokenCount = await getTokenCount(
        data
          .filter((d) => "id" in d)
          .map((d) => getResponseText(d))
          .join("")
      );
      const [requestString, paddingTokenCount] = getRequestString(
        JSON.parse(requestBody)
      );
      const requestTokenCount =
        (await getTokenCount(requestString)) + paddingTokenCount;

      try {
        const totalTokens = requestTokenCount + responseTokenCount;
        if (isNaN(totalTokens)) {
          throw new Error("Invalid token count");
        }

        return {
          data: {
            ...consolidateTextFields(data),
            streamed_data: data,
            usage: {
              prompt_tokens: requestTokenCount,
              completion_tokens: responseTokenCount,
              total_tokens: requestTokenCount + responseTokenCount,
            },
          },
          error: null,
        };
      } catch (e) {
        return {
          data: {
            ...consolidateTextFields(data),
            streamed_data: data,
            usage: {
              error: e,
            },
          },
          error: null,
        };
      }
    }
  } catch (e) {
    return {
      data: null,
      error: "error parsing response, " + e + ", " + result,
    };
  }
}

async function readAndLogResponse(
  requestSettings: RequestSettings,
  responseBody: string,
  requestId: string,
  dbClient: SupabaseClient,
  requestBody: any,
  responseStatus: number,
  startTime: Date,
  wasTimeout: boolean
): Promise<void> {
  const responseResult = await parseResponse(
    requestSettings,
    responseBody,
    requestBody,
    responseStatus
  );
  if (responseResult.data !== null) {
    const { data, error } = await dbClient
      .from("response")
      .insert([
        {
          request: requestId,
          body: {
            ...responseResult.data,
            timedOut: wasTimeout,
          },
          delay_ms: new Date().getTime() - startTime.getTime(),
          status: responseStatus,
          completion_tokens: responseResult.data.usage?.completion_tokens,
          prompt_tokens: responseResult.data.usage?.prompt_tokens,
        },
      ])
      .select("id");
    if (error !== null) {
      console.error(error);
    } else {
      console.log(data);
    }
  } else {
    console.error(responseResult.error);
  }
}

async function forwardAndLog(
  requestSettings: RequestSettings,
  body: string,
  request: Request,
  env: Env,
  ctx: ExecutionContext,
  retryOptions?: RetryOptions,
  prompt?: Prompt
): Promise<Response> {
  const auth = request.headers.get("Authorization");
  if (auth === null) {
    return new Response("No authorization header found!", { status: 401 });
  }
  const startTime = new Date();

  const response = await (retryOptions
    ? forwardRequestToOpenAiWithRetry(
        request,
        requestSettings,
        retryOptions,
        body
      )
    : forwardRequestToOpenAi(request, requestSettings, body, retryOptions));
  const chunkEmitter = new EventEmitter();
  const responseBodySubscriber = once(chunkEmitter, "done");
  const decoder = new TextDecoder();
  let globalResponseBody = "";
  const loggingTransformStream = new TransformStream({
    transform(chunk, controller) {
      globalResponseBody += decoder.decode(chunk);
      controller.enqueue(chunk);
    },
    flush(controller) {
      chunkEmitter.emit("done", globalResponseBody);
    },
  });
  let readable = response.body?.pipeThrough(loggingTransformStream);

  if (requestSettings.ff_stream_force_format) {
    let buffer: any = null;
    const transformer = new TransformStream({
      transform(chunk, controller) {
        if (chunk.length < 50) {
          buffer = chunk;
        } else {
          if (buffer) {
            const mergedArray = new Uint8Array(buffer.length + chunk.length);
            mergedArray.set(buffer);
            mergedArray.set(chunk, buffer.length);
            controller.enqueue(mergedArray);
          } else {
            controller.enqueue(chunk);
          }
          buffer = null;
        }
      },
    });
    readable = readable?.pipeThrough(transformer);
  }

  const requestId =
    request.headers.get("Helicone-Request-Id") ?? crypto.randomUUID();
  async function responseBodyTimeout(delay_ms: number) {
    await new Promise((resolve) => setTimeout(resolve, delay_ms));
    console.log("response body timeout");
    return globalResponseBody;
  }
  ctx.waitUntil(
    (async () => {
      const dbClient = createClient(
        env.SUPABASE_URL,
        env.SUPABASE_SERVICE_ROLE_KEY
      );

      const requestBody = body === "" ? undefined : body;
      const requestResult = await logRequest({
        dbClient,
        request,
        auth,
        body: requestBody,
        prompt: prompt,
        ...getHeliconeHeaders(request.headers),
        requestId,
      });
      const responseStatus = response.status;
      const [wasTimeout, responseText] = await Promise.race([
        Promise.all([true, responseBodyTimeout(15 * 60 * 1000)]), //15 minutes
        Promise.all([false, responseBodySubscriber]),
      ]);

      if (requestResult.data !== null) {
        await readAndLogResponse(
          requestSettings,
          responseText,
          requestResult.data,
          dbClient,
          requestBody,
          responseStatus,
          startTime,
          wasTimeout
        );
      }
    })()
  );

  const responseHeaders = new Headers(response.headers);
  responseHeaders.set("Helicone-Status", "success");
  responseHeaders.set("Helicone-Id", requestId);

  return new Response(readable, {
    ...response,
    headers: responseHeaders,
  });
}

async function uncachedRequest(
  request: Request,
  env: Env,
  ctx: ExecutionContext,
  requestSettings: RequestSettings,
  retryOptions?: RetryOptions
): Promise<Response> {
  const result = await extractPrompt(request);
  if (result.data !== null) {
    const { request: formattedRequest, body: body, prompt } = result.data;
    return await forwardAndLog(
      requestSettings,
      body,
      formattedRequest,
      env,
      ctx,
      retryOptions,
      prompt
    );
  } else {
    return new Response(result.error, { status: 400 });
  }
}

async function buildCachedRequest(
  request: Request,
  idx: number
): Promise<Request> {
  const headers = new Headers();
  for (const [key, value] of request.headers.entries()) {
    if (key.toLowerCase().startsWith("helicone-")) {
      headers.set(key, value);
    }
    if (key.toLowerCase() === "authorization") {
      headers.set(key, value);
    }
  }

  const cacheKey = await hash(
    request.url +
      (await request.text()) +
      JSON.stringify([...headers.entries()]) +
      (idx >= 1 ? idx.toString() : "")
  );
  const cacheUrl = new URL(request.url);

  const pathName = cacheUrl.pathname.replaceAll("/", "_");
  cacheUrl.pathname = `/posts/${pathName}/${cacheKey}`;

  return new Request(cacheUrl, {
    method: "GET",
    headers: headers,
  });
}
async function saveToCache(
  request: Request,
  response: Response,
  cacheControl: string,
  settings: { maxSize: number }
): Promise<void> {
  console.log("Saving to cache");
  const cache = caches.default;
  const responseClone = response.clone();
  const responseHeaders = new Headers(responseClone.headers);
  responseHeaders.set("Cache-Control", cacheControl);
  const cacheResponse = new Response(responseClone.body, {
    ...responseClone,
    headers: responseHeaders,
  });
  console.log("cache response", response.headers);
  const { freeIndexes } = await getMaxCachedResponses(
    request.clone(),
    settings
  );
  if (freeIndexes.length > 0) {
    cache.put(await buildCachedRequest(request, freeIndexes[0]), cacheResponse);
  } else {
    throw new Error("No free indexes");
  }
}

async function getMaxCachedResponses(
  request: Request,
  { maxSize }: { maxSize: number }
): Promise<{ requests: Response[]; freeIndexes: number[] }> {
  const cache = caches.default;
  const requests = await Promise.all(
    Array.from(Array(maxSize).keys()).map(async (idx) => {
      const requestCache = await buildCachedRequest(request.clone(), idx);
      return cache.match(requestCache);
    })
  );
  return {
    requests: requests.filter((r) => r !== undefined) as Response[],
    freeIndexes: requests
      .map((r, idx) => idx)
      .filter((idx) => requests[idx] === undefined),
  };
}

async function getCachedResponse(
  request: Request,
  settings: { maxSize: number }
): Promise<Response | null> {
  const { requests: requestCaches, freeIndexes } = await getMaxCachedResponses(
    request.clone(),
    settings
  );
  if (freeIndexes.length > 0) {
    console.log("Max cache size reached, not caching");
    return null;
  } else {
    const cacheIdx = Math.floor(Math.random() * requestCaches.length);
    const randomCache = requestCaches[cacheIdx];
    const cachedResponseHeaders = new Headers(randomCache.headers);
    cachedResponseHeaders.append("Helicone-Cache", "HIT");
    cachedResponseHeaders.append(
      "Helicone-Cache-Bucket-Idx",
      cacheIdx.toString()
    );
    return new Response(randomCache.body, {
      ...randomCache,
      headers: cachedResponseHeaders,
    });
  }
}

async function recordCacheHit(headers: Headers, env: Env): Promise<void> {
  const requestId = headers.get("helicone-id");
  if (!requestId) {
    console.error("No request id found in cache hit");
    return;
  }
  const dbClient = createClient(
    env.SUPABASE_URL,
    env.SUPABASE_SERVICE_ROLE_KEY
  );
  const { error } = await dbClient
    .from("cache_hits")
    .insert({ request_id: requestId });
  if (error) {
    console.error(error);
  }
}

export default {
  async fetch(
    request: Request,
    env: Env,
    ctx: ExecutionContext
  ): Promise<Response> {
    try {
      if (isLoggingEndpoint(request)) {
        const response = await handleLoggingEndpoint(request, env);
        return response;
      }

      const throttleOptions = getThrottleOptions(request);

      if (throttleOptions !== undefined) {
        const auth = request.headers.get("Authorization");

        if (auth === null) {
          return new Response("No authorization header found!", { status: 401 });
        }

        const hashedKey = await hash(auth);
        const throttleCheckResult = await checkThrottle(request, env, throttleOptions, hashedKey);
        if (throttleCheckResult.status === "throttled") {
          return new Response(
            JSON.stringify({
              message: "Request limit reached. Please wait before making more requests.",
            }),
            {
              status: 429,
              headers: {
                "content-type": "application/json;charset=UTF-8",
                "helicone-throttle": "true",
              },
            }
          );
        }
      }

      const requestBody =
        request.method === "POST"
          ? await request.clone().json<{ stream?: boolean }>()
          : {};
      const requestSettings: RequestSettings = {
        stream: requestBody.stream ?? false,
        tokenizer_count_api: env.TOKENIZER_COUNT_API,
        ff_stream_force_format:
          request.headers.get("helicone-ff-stream-force-format") === "true",
        ff_increase_timeout:
          request.headers.get("helicone-ff-increase-timeout") === "true",
      };

      const retryOptions = getRetryOptions(request);

      const { data: cacheSettings, error: cacheError } = getCacheSettings(
        request.headers,
        requestBody.stream ?? false
      );

      if (cacheError !== null) {
        return new Response(cacheError, { status: 400 });
      }

      if (cacheSettings.shouldReadFromCache) {
        const cachedResponse = await getCachedResponse(
          request.clone(),
          cacheSettings.bucketSettings
        );
        if (cachedResponse) {
          ctx.waitUntil(recordCacheHit(cachedResponse.headers, env));
          return cachedResponse;
        }
      }

      let requestClone = cacheSettings.shouldSaveToCache
        ? request.clone()
        : null;

      const response = await uncachedRequest(
        request,
        env,
        ctx,
        requestSettings,
        retryOptions
      );

      if (cacheSettings.shouldSaveToCache && requestClone) {
        ctx.waitUntil(
          saveToCache(
            requestClone,
            response,
            cacheSettings.cacheControl,
            cacheSettings.bucketSettings
          )
        );
      }
      const responseHeaders = new Headers(response.headers);
      if (cacheSettings.shouldReadFromCache) {
        responseHeaders.append("Helicone-Cache", "MISS");
      }

      return new Response(response.body, {
        ...response,
        status: response.status,
        headers: responseHeaders,
      });
    } catch (e) {
      console.error(e);
      return new Response(
        JSON.stringify({
          "helicone-message":
            "oh no :( this is embarrassing, Helicone ran into an error proxy-ing your request. Please try again later",
          support:
            "Please reach out on our discord or email us at help@helicone.ai, we'd love to help!",
          "helicone-error": JSON.stringify(e),
        }),
        {
          status: 500,
          headers: {
            "content-type": "application/json;charset=UTF-8",
            "helicone-error": "true",
          },
        }
      );
    }
  },
};<|MERGE_RESOLUTION|>--- conflicted
+++ resolved
@@ -9,12 +9,9 @@
   RetryOptions,
 } from "./retry";
 import GPT3Tokenizer from "gpt3-tokenizer";
-<<<<<<< HEAD
 import { checkThrottle, getThrottleOptions } from "./throttle";
-=======
 import { EventEmitter } from "events";
 import { once } from "./helpers";
->>>>>>> ac336ef7
 
 // import bcrypt from "bcrypt";
 
