--- conflicted
+++ resolved
@@ -1,21 +1,14 @@
 import { SupabaseClient, createClient } from "@supabase/supabase-js";
 import { feedbackCronHandler } from "./feedback";
 import { RequestWrapper } from "./lib/RequestWrapper";
-<<<<<<< HEAD
-import { buildRouter } from "./routers/routerFactory";
-=======
->>>>>>> 07281aed
 import {
   insertIntoRequest,
   insertIntoResponse,
 } from "./lib/dbLogger/insertQueue";
-<<<<<<< HEAD
-=======
 import { buildRouter } from "./routers/routerFactory";
 import { updateLoopUsers } from "./lib/updateLoopsUsers";
 
 import { AtomicRateLimiter } from "./db/AtomicRateLimiter";
->>>>>>> 07281aed
 
 const FALLBACK_QUEUE = "fallback-queue";
 
