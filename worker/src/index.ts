import { createClient } from "@supabase/supabase-js";
import { feedbackCronHandler } from "./feedback";
import { RequestWrapper } from "./lib/RequestWrapper";
import { insertIntoRequest, updateResponse } from "./lib/dbLogger/insertQueue";
import { buildRouter } from "./routers/routerFactory";
import { updateLoopUsers } from "./lib/updateLoopsUsers";
import { AtomicRateLimiter } from "./db/AtomicRateLimiter";
import { RosettaWrapper } from "./lib/rosetta/RosettaWrapper";

const FALLBACK_QUEUE = "fallback-queue";

export type Provider = "OPENAI" | "ANTHROPIC" | "CUSTOM" | string;

export interface Env {
  SUPABASE_SERVICE_ROLE_KEY: string;
  SUPABASE_URL: string;
  TOKENIZER_COUNT_API: string;
  TOKEN_COUNT_URL: string;
  RATE_LIMIT_KV: KVNamespace;
  CACHE_KV: KVNamespace;
  REQUEST_AND_RESPONSE_QUEUE_KV: KVNamespace;
  UTILITY_KV: KVNamespace;
  CLICKHOUSE_HOST: string;
  CLICKHOUSE_USER: string;
  CLICKHOUSE_PASSWORD: string;
  WORKER_TYPE:
    | "OPENAI_PROXY"
    | "ANTHROPIC_PROXY"
    | "HELICONE_API"
    | "GATEWAY_API"
    | "CUSTOMER_GATEWAY";
  TOKEN_CALC_URL: string;
  VAULT_ENABLED: string;
  STORAGE_URL: string;
  FALLBACK_QUEUE: Queue<any>;
  LOOPS_API_KEY: string;
  REQUEST_CACHE_KEY: string;
  SECURE_CACHE: KVNamespace;
  RATE_LIMITER: DurableObjectNamespace;
  OPENAI_API_KEY: string;
  OPENAI_ORG_ID: string;
  ROSETTA_HELICONE_API_KEY: string;
<<<<<<< HEAD
  ALERTER: DurableObjectNamespace;
=======
  CUSTOMER_GATEWAY_URL?: string;
>>>>>>> 812e7aab
}

export async function hash(key: string): Promise<string> {
  const encoder = new TextEncoder();
  const hashedKey = await crypto.subtle.digest(
    { name: "SHA-256" },
    encoder.encode(key)
  );
  const byteArray = Array.from(new Uint8Array(hashedKey));
  const hexCodes = byteArray.map((value) => {
    const hexCode = value.toString(16);
    const paddedHexCode = hexCode.padStart(2, "0");
    return paddedHexCode;
  });
  return hexCodes.join("");
}

// If the url starts with oai.*.<>.com then we know WORKER_TYPE is OPENAI_PROXY
function modifyEnvBasedOnPath(env: Env, request: RequestWrapper): Env {
  if (env.WORKER_TYPE) {
    return env;
  }
  const url = new URL(request.getUrl());
  const host = url.host;
  const hostParts = host.split(".");
  if (hostParts.length >= 3 && hostParts[0].includes("2yfv")) {
    return {
      ...env,
      WORKER_TYPE: "CUSTOMER_GATEWAY",
    };
  } else if (hostParts.length >= 3 && hostParts[0].includes("gateway")) {
    return {
      ...env,
      WORKER_TYPE: "GATEWAY_API",
    };
  } else if (hostParts.length >= 3 && hostParts[0].includes("oai")) {
    return {
      ...env,
      WORKER_TYPE: "OPENAI_PROXY",
    };
  } else if (hostParts.length >= 3 && hostParts[0].includes("anthropic")) {
    return {
      ...env,
      WORKER_TYPE: "ANTHROPIC_PROXY",
    };
  } else if (hostParts.length >= 3 && hostParts[0].includes("api")) {
    return {
      ...env,
      WORKER_TYPE: "HELICONE_API",
    };
  } else {
    throw new Error("Could not determine worker type");
  }
}

export default {
  async fetch(
    request: Request,
    env: Env,
    ctx: ExecutionContext
  ): Promise<Response> {
    try {
      const requestWrapper = await RequestWrapper.create(request, env);
      if (requestWrapper.error || !requestWrapper.data) {
        return handleError(requestWrapper.error);
      }
      env = modifyEnvBasedOnPath(env, requestWrapper.data);
      const router = buildRouter(env.WORKER_TYPE);
      return router
        .handle(request, requestWrapper.data, env, ctx)
        .catch(handleError);
    } catch (e) {
      return handleError(e);
    }
  },
  async queue(_batch: MessageBatch<string>, env: Env): Promise<void> {
    if (_batch.queue.includes(FALLBACK_QUEUE)) {
      const batch = _batch as MessageBatch<string>;

      let sawError = false;
      for (const message of batch.messages) {
        const payload =
          await env.REQUEST_AND_RESPONSE_QUEUE_KV.get<RequestResponseQueuePayload>(
            message.body
          );
        if (!payload) {
          console.error(`No payload found for ${message.body}`);
          sawError = true;
          continue;
        }
        if (payload._type === "request") {
          insertIntoRequest(
            createClient(env.SUPABASE_URL, env.SUPABASE_SERVICE_ROLE_KEY),
            payload.payload
          );
        } else if (payload._type === "response") {
          updateResponse(
            createClient(env.SUPABASE_URL, env.SUPABASE_SERVICE_ROLE_KEY),
            payload.payload
          );
        }
      }
      if (!sawError) {
        batch.ackAll();
        return;
      }
    } else {
      console.error(`Unknown queue: ${_batch.queue}`);
    }
  },
  async scheduled(
    controller: ScheduledController,
    env: Env,
    ctx: ExecutionContext
  ): Promise<void> {
    if (controller.cron === "0 * * * *") {
      const supabaseClient = createClient(
        env.SUPABASE_URL,
        env.SUPABASE_SERVICE_ROLE_KEY
      );
      const rosetta = new RosettaWrapper(supabaseClient, env);
      await rosetta.generateMappers();
    } else {
      await updateLoopUsers(env);
    }
  },
};

function handleError(e: any): Response {
  console.error(e);
  return new Response(
    JSON.stringify({
      "helicone-message":
        "Helicone ran into an error servicing your request: " + e,
      support:
        "Please reach out on our discord or email us at help@helicone.ai, we'd love to help!",
      "helicone-error": JSON.stringify(e),
    }),
    {
      status: 500,
      headers: {
        "content-type": "application/json;charset=UTF-8",
        "helicone-error": "true",
      },
    }
  );
}
export { AtomicRateLimiter };<|MERGE_RESOLUTION|>--- conflicted
+++ resolved
@@ -40,11 +40,8 @@
   OPENAI_API_KEY: string;
   OPENAI_ORG_ID: string;
   ROSETTA_HELICONE_API_KEY: string;
-<<<<<<< HEAD
+  CUSTOMER_GATEWAY_URL?: string;
   ALERTER: DurableObjectNamespace;
-=======
-  CUSTOMER_GATEWAY_URL?: string;
->>>>>>> 812e7aab
 }
 
 export async function hash(key: string): Promise<string> {
