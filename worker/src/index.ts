--- conflicted
+++ resolved
@@ -10,35 +10,8 @@
 } from "./lib/dbLogger/insertConsumer";
 
 export type Provider = "OPENAI" | "ANTHROPIC";
-<<<<<<< HEAD
-
-export type RequestBodyKV = {
-  requestBody: Database["public"]["Tables"]["request"]["Row"]["body"];
-};
-
-type RequestQueueBody = {
-  requestBodyKVKey: string;
-  responseId: string;
-  request: Database["public"]["Tables"]["request"]["Insert"];
-  properties: Database["public"]["Tables"]["properties"]["Insert"][];
-};
-=======
->>>>>>> d1e9dadf
 export type RequestQueue = Queue<RequestQueueBody>;
 const REQUEST_QUEUE_ID = "provider-logs-insert-request-queue";
-<<<<<<< HEAD
-
-export type ResponseBodyKV = {
-  responseBody: Database["public"]["Tables"]["response"]["Insert"]["body"];
-};
-
-type ResponseQueueBody = {
-  requestBodyKVKey: string;
-  responseBodyKVKey: string;
-  response: Database["public"]["Tables"]["response"]["Update"];
-};
-=======
->>>>>>> d1e9dadf
 export type ResponseQueue = Queue<ResponseQueueBody>;
 const RESPONSE_QUEUE_ID = "provider-logs-insert-response-queue";
 
