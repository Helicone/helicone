--- conflicted
+++ resolved
@@ -56,7 +56,6 @@
 }: HeliconeRequest): Promise<Result> {
   const json = body ? JSON.parse(body) : {};
 
-<<<<<<< HEAD
   const { data, error } = await dbClient
     .from("request")
     .insert([
@@ -72,38 +71,6 @@
     ])
     .select("id")
     .single();
-=======
-  const { data, error } = requestId
-    ? await dbClient
-        .from("request")
-        .insert([
-          {
-            id: requestId,
-            path: request.url,
-            body: json,
-            auth_hash: await hash(auth),
-            user_id: userId,
-            prompt_id: promptId,
-            properties: properties,
-          },
-        ])
-        .select("id")
-        .single()
-    : await dbClient
-        .from("request")
-        .insert([
-          {
-            path: request.url,
-            body: json,
-            auth_hash: await hash(auth),
-            user_id: userId,
-            prompt_id: promptId,
-            properties: properties,
-          },
-        ])
-        .select("id")
-        .single();
->>>>>>> d42d59ad
 
   if (error !== null) {
     return { data: null, error: error.message };
@@ -154,12 +121,13 @@
 }
 
 function getHeliconeHeaders(headers: Headers): HeliconeHeaders {
+  const propTag = "helicone-property-";
   const properties = Object.fromEntries(
     [...headers.entries()]
       .filter(
-        ([key, _]) => key.startsWith("helicone-property-") && key.length > 18
+        ([key, _]) => key.startsWith(propTag) && key.length > propTag.length
       )
-      .map(([key, value]) => [key.substring(18), value])
+      .map(([key, value]) => [key.substring(propTag.length), value])
   );
   return {
     userId:
@@ -233,48 +201,11 @@
     ctx: ExecutionContext
   ): Promise<Response> {
     const body = await request.text();
-<<<<<<< HEAD
     try {
       return await forwardAndLog(body, request, env, ctx);
     } catch (e) {
       console.error(e);
       return forwardRequestToOpenAi(request, body);
-=======
-    const dbClient = createClient(
-      env.SUPABASE_URL,
-      env.SUPABASE_SERVICE_ROLE_KEY
-    );
-
-    const propTag = "helicone-property-"
-    const properties = Object.fromEntries(
-      [...request.headers.entries()].filter(([key, _]) =>
-        key.startsWith(propTag) && key.length > propTag.length
-      ).map(([key, value]) => [key.substring(18), value])
-    );
-
-    const [response, requestResult] = await Promise.all([
-      forwardRequestToOpenAi(request, body),
-      logRequest({
-        dbClient,
-        request,
-        userId:
-          request.headers.get("Helicone-User-Id")?.substring(0, 128) ??
-          request.headers.get("User-Id")?.substring(0, 128) ??
-          null,
-        promptId:
-          request.headers.get("Helicone-Prompt-Id")?.substring(0, 128) ?? null,
-        requestId: request.headers
-          .get("Helicone-Request-Id")
-          ?.substring(0, 128),
-        auth,
-        body: body === "" ? undefined : body,
-        properties: Object.keys(properties).length === 0 ? undefined : properties,
-      }),
-    ]);
-    const responseBody = await response.text();
-    if (requestResult.data !== null) {
-      ctx.waitUntil(logResponse(dbClient, requestResult.data, responseBody));
->>>>>>> d42d59ad
     }
   },
 };