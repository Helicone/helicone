import { createClient, SupabaseClient } from "@supabase/supabase-js";
import { EventEmitter } from "events";
import { Database } from "../supabase/database.types";
import { getCacheSettings } from "./cache";
import { ClickhouseEnv, dbInsertClickhouse } from "./clickhouse";
import { once } from "./helpers";
import { readAndLogResponse } from "./logResponse";
import { extractPrompt, Prompt } from "./prompt";
import { handleLoggingEndpoint, isLoggingEndpoint } from "./properties";
import {
  checkRateLimit,
  getRateLimitOptions,
  RateLimitOptions,
  RateLimitResponse,
  updateRateLimitCounter,
} from "./rateLimit";
import { Result } from "./results";
import {
  forwardRequestToOpenAiWithRetry,
  getRetryOptions,
  RetryOptions,
} from "./retry";
import { handleFeedbackEndpoint, isFeedbackEndpoint } from "./feedback";

export interface Env {
  SUPABASE_SERVICE_ROLE_KEY: string;
  SUPABASE_URL: string;
  TOKENIZER_COUNT_API: string;
  RATE_LIMIT_KV: KVNamespace;
  CLICKHOUSE_HOST: string;
  CLICKHOUSE_USER: string;
  CLICKHOUSE_PASSWORD: string;
}

export interface RequestSettings {
  stream: boolean;
  tokenizer_count_api: string;
  helicone_api_key?: string;
  ff_stream_force_format?: boolean;
  ff_increase_timeout?: boolean;
  api_base?: string;
}

export async function forwardRequestToOpenAi(
  request: Request,
  requestSettings: RequestSettings,
  body?: string,
  retryOptions?: RetryOptions
): Promise<Response> {
  const originalUrl = new URL(request.url);

  const defaultBase = "https://api.openai.com/v1";
  const apiBase = (requestSettings.api_base ?? defaultBase).replace(/\/$/, ""); // remove trailing slash if any
  const apiBaseUrl = new URL(apiBase);

  const new_url = new URL(`${apiBaseUrl.origin}${originalUrl.pathname}${originalUrl.search}`);
  const headers = removeHeliconeHeaders(request.headers);
  const method = request.method;
  const baseInit = { method, headers };
  const init = method === "GET" ? { ...baseInit } : { ...baseInit, body };


  let response;
  if (requestSettings.ff_increase_timeout) {
    const controller = new AbortController();
    const signal = controller.signal;
    setTimeout(() => controller.abort(), 1000 * 60 * 30);
    response = await fetch(new_url.href, { ...init, signal });
  } else {
    response = await fetch(new_url.href, init);
  }

  if (retryOptions && (response.status === 429 || response.status === 500)) {
    throw new Error(`Status code ${response.status}`);
  }

  return response;
}

type HeliconeRequest = {
  dbClient: SupabaseClient<Database>;
  request: Request;
  auth: string;
  requestId: string;
  body?: string;
  prompt?: Prompt;
  heliconeApiKey?: string;
} & HeliconeHeaders;

interface HeliconeHeaders {
  userId: string | null;
  promptId: string | null;
  properties?: Record<string, string>;
  isPromptRegexOn: boolean;
  promptName: string | null;
}

async function getPromptId(
  dbClient: SupabaseClient,
  prompt: Prompt,
  name: string | null,
  auth: string
): Promise<Result<string, string>> {
  // First, get the prompt id if there's a match in the prompt table
  const auth_hash = await hash(auth);
  const { data, error } = await dbClient
    .from("prompt")
    .select("id")
    .eq("auth_hash", auth_hash)
    .eq("prompt", prompt.prompt)
    .limit(1);
  if (error !== null) {
    return { data: null, error: error.message };
  }
  if (data !== null && data.length > 0) {
    return { data: data[0].id, error: null };
  } else {
    let newPromptName;
    if (name) {
      newPromptName = name;
    } else {
      // First, query the database to find the highest prompt name suffix
      const { data: highestSuffixData } = await dbClient
        .from("prompt")
        .select("name")
        .order("name", { ascending: false })
        .like("name", "Prompt (%)")
        .eq("auth_hash", auth_hash)
        .limit(1)
        .single();

      // Extract the highest suffix number from the highest prompt name suffix found
      let highestSuffix = 0;
      if (highestSuffixData) {
        const matches = highestSuffixData.name.match(/\((\d+)\)/);
        if (matches) {
          highestSuffix = parseInt(matches[1]);
        }
      }

      // Increment the highest suffix to get the new suffix for the new prompt name
      const newSuffix = highestSuffix + 1;

      // Construct the new prompt name with the new suffix
      newPromptName = `Prompt (${newSuffix})`;
    }

    // If there's no match, insert the prompt and get the id
    const { data, error } = await dbClient
      .from("prompt")
      .insert([
        {
          id: crypto.randomUUID(),
          prompt: prompt.prompt,
          name: newPromptName,
          auth_hash: auth_hash,
        },
      ])
      .select("id")
      .single();
    if (error !== null) {
      return { data: null, error: error.message };
    }
    return { data: data.id, error: null };
  }
}

async function getHeliconeApiKeyRow(
  dbClient: SupabaseClient<Database>,
  heliconeApiKey?: string
) {
  if (!heliconeApiKey) {
    return { data: null, error: "No helicone api key" };
  }
  if (!heliconeApiKey.includes("Bearer ")) {
    return { data: null, error: "Must included Bearer in API Key" };
  }
  const apiKey = heliconeApiKey.replace("Bearer ", "").trim();
  const apiKeyHash = await hash(`Bearer ${apiKey}`);
  const { data, error } = await dbClient
    .from("helicone_api_keys")
    .select("*")
    .eq("api_key_hash", apiKeyHash)
    .eq("soft_delete", false)
    .single();

  if (error !== null) {
    return { data: null, error: error.message };
  }
  return { data: data, error: null };
}

async function logRequest({
  dbClient,
  request,
  userId,
  promptId,
  requestId,
  auth,
  body,
  properties,
  prompt,
  promptName,
  heliconeApiKey,
}: HeliconeRequest): Promise<
  Result<
    {
      request: Database["public"]["Tables"]["request"]["Row"];
      properties: Database["public"]["Tables"]["properties"]["Row"][];
    },
    string
  >
> {
  try {
    const json = body ? JSON.parse(body) : {};
    const jsonUserId = json.user;

    const formattedPromptResult =
      prompt !== undefined
        ? await getPromptId(dbClient, prompt, promptName, auth)
        : null;
    if (
      formattedPromptResult !== null &&
      formattedPromptResult.error !== null
    ) {
      return { data: null, error: formattedPromptResult.error };
    }
    const formattedPromptId =
      formattedPromptResult !== null ? formattedPromptResult.data : null;
    const prompt_values = prompt !== undefined ? prompt.values : null;
    const hashed_auth = await hash(auth);

    const { data: heliconeApiKeyRow, error: userIdError } =
      await getHeliconeApiKeyRow(dbClient, heliconeApiKey);
    if (userIdError !== null) {
      console.error(userIdError);
    }

    // TODO - once we deprecate using OpenAI API keys, we can remove this
    // if (userIdError !== null) {
    //   return { data: null, error: userIdError };
    // }

    const { data, error } = await dbClient
      .from("request")
      .insert([
        {
          id: requestId,
          path: request.url,
          body: json,
          auth_hash: hashed_auth,
          user_id: jsonUserId ?? userId,
          prompt_id: promptId,
          properties: properties,
          formatted_prompt_id: formattedPromptId,
          prompt_values: prompt_values,
          helicone_user: heliconeApiKeyRow?.user_id,
          helicone_api_key_id: heliconeApiKeyRow?.id,
          helicone_org_id: heliconeApiKeyRow?.organization_id,
        },
      ])
      .select("*")
      .single();

    if (error !== null) {
      return { data: null, error: error.message };
    } else {
      // Log custom properties and then return request id
      const customPropertyRows = Object.entries(properties ?? {}).map(
        (entry) => ({
          request_id: requestId,
          auth_hash: hashed_auth,
          user_id: null,
          key: entry[0],
          value: entry[1],
        })
      );

      const customProperties =
        customPropertyRows.length > 0
          ? (
              await dbClient
                .from("properties")
                .insert(customPropertyRows)
                .select("*")
            ).data ?? []
          : [];

      return {
        data: { request: data, properties: customProperties },
        error: null,
      };
    }
  } catch (e) {
    return { data: null, error: JSON.stringify(e) };
  }
}

export async function hash(key: string): Promise<string> {
  const encoder = new TextEncoder();
  const hashedKey = await crypto.subtle.digest(
    { name: "SHA-256" },
    encoder.encode(key)
  );
  const byteArray = Array.from(new Uint8Array(hashedKey));
  const hexCodes = byteArray.map((value) => {
    const hexCode = value.toString(16);
    const paddedHexCode = hexCode.padStart(2, "0");
    return paddedHexCode;
  });
  return hexCodes.join("");
}

function validateApiConfiguration(api_base: string | undefined): boolean {
  const openAiPattern = /^https:\/\/api\.openai\.com\/v\d+\/?$/;
  const azurePattern = /^https:\/\/([^.]*\.azure-api\.net|[^.]*\.openai\.azure\.com)\/?$/;
  const localProxyPattern = /^http:\/\/127\.0\.0\.1:\d+\/v\d+\/?$/;
  const heliconeProxyPattern = /^https:\/\/oai\.hconeai\.com\/v\d+\/?$/;

  return (
    api_base === undefined ||
    openAiPattern.test(api_base) ||
    azurePattern.test(api_base) ||
    localProxyPattern.test(api_base) ||
    heliconeProxyPattern.test(api_base)
  );
}



function getHeliconeHeaders(headers: Headers): HeliconeHeaders {
  const propTag = "helicone-property-";
  const properties = Object.fromEntries(
    [...headers.entries()]
      .filter(([key]) => key.startsWith(propTag) && key.length > propTag.length)
      .map(([key, value]) => [key.substring(propTag.length), value])
  );

  return {
    userId:
      headers.get("Helicone-User-Id")?.substring(0, 128) ??
      headers.get("User-Id")?.substring(0, 128) ??
      null,
    promptId: headers.get("Helicone-Prompt-Id")?.substring(0, 128) ?? null,
    properties: Object.keys(properties).length === 0 ? undefined : properties,
    isPromptRegexOn: headers.get("Helicone-Prompt-Format") !== null,
    promptName: headers.get("Helicone-Prompt-Name")?.substring(0, 128) ?? null,
  };
}

function removeHeliconeHeaders(request: Headers): Headers {
  const newHeaders = new Headers();
  for (const [key, value] of request.entries()) {
    if (!key.toLowerCase().startsWith("helicone-")) {
      newHeaders.set(key, value);
    }
  }
  return newHeaders;
}

async function ensureApiKeyAddedToAccount(
  useId: string,
  openAIApiKeyHash: string,
  preview: string,
  dbClient: SupabaseClient<Database>
) {
  await dbClient.from("user_api_keys").upsert(
    {
      user_id: useId,
      api_key_hash: openAIApiKeyHash,
      api_key_preview: preview,
      key_name: "automatically added",
    },
    {
      ignoreDuplicates: true,
      onConflict: "api_key_hash,user_id",
    }
  );
}

function formatTimeString(timeString: string): string {
  return new Date(timeString).toISOString().replace("Z", "");
}

async function logInClickhouse(
  request: Database["public"]["Tables"]["request"]["Row"],
  response: Database["public"]["Tables"]["response"]["Row"],
  properties: Database["public"]["Tables"]["properties"]["Row"][],
  env: ClickhouseEnv
) {
  return Promise.all([
    dbInsertClickhouse(env, "response_copy_v1", [
      {
        auth_hash: request.auth_hash,
        user_id: request.user_id,
        request_id: request.id,
        completion_tokens: response.completion_tokens,
        latency: response.delay_ms,
        model: ((response.body as any)?.model as string) || null,
        prompt_tokens: response.prompt_tokens,
        request_created_at: formatTimeString(request.created_at),
        response_created_at: formatTimeString(response.created_at),
        response_id: response.id,
        status: response.status,
      },
    ]),
    dbInsertClickhouse(env, "response_copy_v2", [
      {
        auth_hash: request.auth_hash,
        user_id: request.user_id,
        request_id: request.id,
        completion_tokens: response.completion_tokens,
        latency: response.delay_ms,
        model: ((response.body as any)?.model as string) || null,
        prompt_tokens: response.prompt_tokens,
        request_created_at: formatTimeString(request.created_at),
        response_created_at: formatTimeString(response.created_at),
        response_id: response.id,
        status: response.status,
        organization_id:
          request.helicone_org_id ?? "00000000-0000-0000-0000-000000000000",
      },
    ]),
    dbInsertClickhouse(
      env,
      "properties_copy_v1",
      properties.map((p) => ({
        key: p.key,
        value: p.value,
        user_id: p.user_id,
        auth_hash: request.auth_hash,
        request_id: request.id,
        created_at: p.created_at ? formatTimeString(p.created_at) : null,
        id: p.id,
      }))
    ),
    dbInsertClickhouse(
      env,
      "properties_copy_v2",
      properties.map((p) => ({
        id: p.id,
        created_at: formatTimeString(p.created_at),
        request_id: request.id,
        key: p.key,
        value: p.value,
        organization_id:
          request.helicone_org_id ?? "00000000-0000-0000-0000-000000000000",
      }))
    ),
  ]);
}

async function forwardAndLog(
  requestSettings: RequestSettings,
  body: string,
  request: Request,
  env: Env,
  ctx: ExecutionContext,
  retryOptions?: RetryOptions,
  prompt?: Prompt
): Promise<Response> {
<<<<<<< HEAD
  const auth = request.headers.get("Authorization") ?? request.headers.get("api-key");
=======
  console.log("REQUEST AT")
  const auth = request.headers.get("Authorization");
>>>>>>> eef21998
  if (auth === null) {
    return new Response("No authorization header found!", { status: 401 });
  }
  const startTime = new Date();

  const response = await (retryOptions
    ? forwardRequestToOpenAiWithRetry(
        request,
        requestSettings,
        retryOptions,
        body
      )
    : forwardRequestToOpenAi(request, requestSettings, body, retryOptions));
  const chunkEmitter = new EventEmitter();
  const responseBodySubscriber = once(chunkEmitter, "done");
  const decoder = new TextDecoder();
  let globalResponseBody = "";
  const loggingTransformStream = new TransformStream({
    transform(chunk, controller) {
      globalResponseBody += decoder.decode(chunk);
      controller.enqueue(chunk);
    },
    flush(controller) {
      chunkEmitter.emit("done", globalResponseBody);
    },
  });
  let readable = response.body?.pipeThrough(loggingTransformStream);

  if (requestSettings.ff_stream_force_format) {
    let buffer: any = null;
    const transformer = new TransformStream({
      transform(chunk, controller) {
        if (chunk.length < 50) {
          buffer = chunk;
        } else {
          if (buffer) {
            const mergedArray = new Uint8Array(buffer.length + chunk.length);
            mergedArray.set(buffer);
            mergedArray.set(chunk, buffer.length);
            controller.enqueue(mergedArray);
          } else {
            controller.enqueue(chunk);
          }
          buffer = null;
        }
      },
    });
    readable = readable?.pipeThrough(transformer);
  }

  const requestId =
    request.headers.get("Helicone-Request-Id") ?? crypto.randomUUID();
  console.log("request id", requestId);
  async function responseBodyTimeout(delay_ms: number) {
    await new Promise((resolve) => setTimeout(resolve, delay_ms));
    console.log("response body timeout");
    return globalResponseBody;
  }

  const headers = getHeliconeHeaders(request.headers);

  ctx.waitUntil(
    (async () => {
      const dbClient = createClient(
        env.SUPABASE_URL,
        env.SUPABASE_SERVICE_ROLE_KEY
      );

      // THIS IS A TEMPORARY SHIM UNTIL WE BACKFILL AND MIGRATE EVERYONE TO USING HELICONE KEYS
      if (requestSettings.helicone_api_key) {
        const { data: heliconeUserId, error: userIdError } =
          await getHeliconeApiKeyRow(
            dbClient,
            requestSettings.helicone_api_key
          );
        if (userIdError !== null) {
          console.error(userIdError);
        } else {
          console.log("helicone user id", heliconeUserId);
          await ensureApiKeyAddedToAccount(
            heliconeUserId.user_id,
            await hash(auth),
            auth.replace("Bearer", "").trim().slice(0, 5) +
              "..." +
              auth.trim().slice(-3),
            dbClient
          );
        }
      }
      const requestBody = body === "" ? undefined : body;

      const requestResult = await logRequest({
          dbClient,
          request,
          auth,
          body: requestBody,
          prompt: prompt,
          ...headers,
          requestId,
          heliconeApiKey: requestSettings.helicone_api_key,
      });

      const responseStatus = response.status;
      const [wasTimeout, responseText] = await Promise.race([
        Promise.all([true, responseBodyTimeout(15 * 60 * 1000)]), //15 minutes
        Promise.all([false, responseBodySubscriber]),
      ]);

      if (requestResult.data !== null) {
        const responseResult = await readAndLogResponse({
          requestSettings,
          responseText,
          requestId: requestResult.data.request.id,
          dbClient,
          requestBody,
          responseStatus,
          startTime,
          wasTimeout,
        });

        if (responseResult.data !== null) {
          await logInClickhouse(
            requestResult.data.request,
            responseResult.data,
            requestResult.data.properties,
            env
          );
        }
      }
    })()
  );

  const responseHeaders = new Headers(response.headers);
  responseHeaders.set("Helicone-Status", "success");
  responseHeaders.set("Helicone-Id", requestId);

  return new Response(readable, {
    ...response,
    headers: responseHeaders,
  });
}

async function uncachedRequest(
  request: Request,
  env: Env,
  ctx: ExecutionContext,
  requestSettings: RequestSettings,
  retryOptions?: RetryOptions
): Promise<Response> {
  const result = await extractPrompt(request);
  if (result.data !== null) {
    const { request: formattedRequest, body: body, prompt } = result.data;
    return await forwardAndLog(
      requestSettings,
      body,
      formattedRequest,
      env,
      ctx,
      retryOptions,
      prompt
    );
  } else {
    return new Response(result.error, { status: 400 });
  }
}

async function buildCachedRequest(
  request: Request,
  idx: number
): Promise<Request> {
  const headers = new Headers();
  for (const [key, value] of request.headers.entries()) {
    if (key.toLowerCase().startsWith("helicone-")) {
      headers.set(key, value);
    }
    if (key.toLowerCase() === "authorization") {
      headers.set(key, value);
    }
  }

  const cacheKey = await hash(
    request.url +
      (await request.text()) +
      JSON.stringify([...headers.entries()]) +
      (idx >= 1 ? idx.toString() : "")
  );
  const cacheUrl = new URL(request.url);

  const pathName = cacheUrl.pathname.replaceAll("/", "_");
  cacheUrl.pathname = `/posts/${pathName}/${cacheKey}`;

  return new Request(cacheUrl, {
    method: "GET",
    headers: headers,
  });
}
async function saveToCache(
  request: Request,
  response: Response,
  cacheControl: string,
  settings: { maxSize: number }
): Promise<void> {
  console.log("Saving to cache");
  const cache = caches.default;
  const responseClone = response.clone();
  const responseHeaders = new Headers(responseClone.headers);
  responseHeaders.set("Cache-Control", cacheControl);
  const cacheResponse = new Response(responseClone.body, {
    ...responseClone,
    headers: responseHeaders,
  });
  console.log("cache response", response.headers);
  const { freeIndexes } = await getMaxCachedResponses(
    request.clone(),
    settings
  );
  if (freeIndexes.length > 0) {
    cache.put(await buildCachedRequest(request, freeIndexes[0]), cacheResponse);
  } else {
    throw new Error("No free indexes");
  }
}

async function getMaxCachedResponses(
  request: Request,
  { maxSize }: { maxSize: number }
): Promise<{ requests: Response[]; freeIndexes: number[] }> {
  const cache = caches.default;
  const requests = await Promise.all(
    Array.from(Array(maxSize).keys()).map(async (idx) => {
      const requestCache = await buildCachedRequest(request.clone(), idx);
      return cache.match(requestCache);
    })
  );
  return {
    requests: requests.filter((r) => r !== undefined) as Response[],
    freeIndexes: requests
      .map((r, idx) => idx)
      .filter((idx) => requests[idx] === undefined),
  };
}

async function getCachedResponse(
  request: Request,
  settings: { maxSize: number }
): Promise<Response | null> {
  const { requests: requestCaches, freeIndexes } = await getMaxCachedResponses(
    request.clone(),
    settings
  );
  if (freeIndexes.length > 0) {
    console.log("Max cache size reached, not caching");
    return null;
  } else {
    const cacheIdx = Math.floor(Math.random() * requestCaches.length);
    const randomCache = requestCaches[cacheIdx];
    const cachedResponseHeaders = new Headers(randomCache.headers);
    cachedResponseHeaders.append("Helicone-Cache", "HIT");
    cachedResponseHeaders.append(
      "Helicone-Cache-Bucket-Idx",
      cacheIdx.toString()
    );
    return new Response(randomCache.body, {
      ...randomCache,
      headers: cachedResponseHeaders,
    });
  }
}

async function recordCacheHit(headers: Headers, env: Env): Promise<void> {
  const requestId = headers.get("helicone-id");
  if (!requestId) {
    console.error("No request id found in cache hit");
    return;
  }
  const dbClient = createClient(
    env.SUPABASE_URL,
    env.SUPABASE_SERVICE_ROLE_KEY
  );
  const { error } = await dbClient
    .from("cache_hits")
    .insert({ request_id: requestId });
  if (error) {
    console.error(error);
  }
}

function generateRateLimitHeaders(
  rateLimitCheckResult: RateLimitResponse,
  rateLimitOptions: RateLimitOptions
): { [key: string]: string } {
  const policy = `${rateLimitOptions.quota};w=${rateLimitOptions.time_window};u=${rateLimitOptions.unit}`;
  const headers: { [key: string]: string } = {
    "Helicone-RateLimit-Limit": rateLimitCheckResult.limit.toString(),
    "Helicone-RateLimit-Remaining": rateLimitCheckResult.remaining.toString(),
    "Helicone-RateLimit-Policy": policy,
  };

  if (rateLimitCheckResult.reset !== undefined) {
    headers["Helicone-RateLimit-Reset"] = rateLimitCheckResult.reset.toString();
  }

  return headers;
}

export default {
  async fetch(
    request: Request,
    env: Env,
    ctx: ExecutionContext
  ): Promise<Response> {
    try {
      if (request.url.includes("audio")) {
        const url = new URL(request.url);
        const new_url = new URL(`https://api.openai.com${url.pathname}`);
        return await fetch(new_url.href, {
          method: request.method,
          headers: request.headers,
          body: request.body,
        });
      }
      if (isLoggingEndpoint(request)) {
        const response = await handleLoggingEndpoint(request, env);
        return response;
      }
      if (isFeedbackEndpoint(request)) {
        const response = await handleFeedbackEndpoint(request, env);
        return response;
      }

      const rateLimitOptions = getRateLimitOptions(request);

      const requestBody =
        request.method === "POST"
          ? await request.clone().json<{ stream?: boolean; user?: string }>()
          : {};

      let additionalHeaders: { [key: string]: string } = {};
      if (rateLimitOptions !== undefined) {
        const auth = request.headers.get("Authorization");

        if (auth === null) {
          return new Response("No authorization header found!", {
            status: 401,
          });
        }

        const hashedKey = await hash(auth);
        const rateLimitCheckResult = await checkRateLimit(
          request,
          env,
          rateLimitOptions,
          hashedKey,
          requestBody.user
        );

        additionalHeaders = generateRateLimitHeaders(
          rateLimitCheckResult,
          rateLimitOptions
        );

        if (rateLimitCheckResult.status === "rate_limited") {
          return new Response(
            JSON.stringify({
              message:
                "Rate limit reached. Please wait before making more requests.",
            }),
            {
              status: 429,
              headers: {
                "content-type": "application/json;charset=UTF-8",
                ...additionalHeaders,
              },
            }
          );
        }
      }

      const api_base = request.headers.get("Helicone-OpenAI-Api-Base") ?? undefined;
      if (!validateApiConfiguration(api_base)) {
        return new Response(`Invalid API base "${api_base}"`, { status: 400 });
      }

      const requestSettings: RequestSettings = {
        stream: requestBody.stream ?? false,
        tokenizer_count_api: env.TOKENIZER_COUNT_API,
        helicone_api_key: request.headers.get("helicone-auth") ?? undefined,
        ff_stream_force_format:
          request.headers.get("helicone-ff-stream-force-format") === "true",
        ff_increase_timeout:
          request.headers.get("helicone-ff-increase-timeout") === "true",
        api_base,
      };

      const retryOptions = getRetryOptions(request);

      const { data: cacheSettings, error: cacheError } = getCacheSettings(
        request.headers,
        requestBody.stream ?? false
      );

      if (cacheError !== null) {
        return new Response(cacheError, { status: 400 });
      }

      if (cacheSettings.shouldReadFromCache) {
        const cachedResponse = await getCachedResponse(
          request.clone(),
          cacheSettings.bucketSettings
        );
        if (cachedResponse) {
          ctx.waitUntil(recordCacheHit(cachedResponse.headers, env));
          return cachedResponse;
        }
      }

      const requestClone = cacheSettings.shouldSaveToCache
        ? request.clone()
        : null;

      const response = await uncachedRequest(
        request,
        env,
        ctx,
        requestSettings,
        retryOptions
      );

      if (cacheSettings.shouldSaveToCache && requestClone) {
        ctx.waitUntil(
          saveToCache(
            requestClone,
            response,
            cacheSettings.cacheControl,
            cacheSettings.bucketSettings
          )
        );
      }
      const responseHeaders = new Headers(response.headers);
      if (cacheSettings.shouldReadFromCache) {
        responseHeaders.append("Helicone-Cache", "MISS");
      }
      Object.entries(additionalHeaders).forEach(([key, value]) => {
        responseHeaders.append(key, value);
      });

      if (rateLimitOptions !== undefined) {
        const auth = request.headers.get("Authorization");

        if (auth === null) {
          return new Response("No authorization header found!", {
            status: 401,
          });
        }
        const hashedKey = await hash(auth);
        updateRateLimitCounter(
          request,
          env,
          rateLimitOptions,
          hashedKey,
          requestBody.user
        );
      }

      return new Response(response.body, {
        ...response,
        status: response.status,
        headers: responseHeaders,
      });
    } catch (e) {
      console.error(e);
      return new Response(
        JSON.stringify({
          "helicone-message":
            "Helicone ran into an error servicing your request: " + e,
          support:
            "Please reach out on our discord or email us at help@helicone.ai, we'd love to help!",
          "helicone-error": JSON.stringify(e),
        }),
        {
          status: 500,
          headers: {
            "content-type": "application/json;charset=UTF-8",
            "helicone-error": "true",
          },
        }
      );
    }
  },
};<|MERGE_RESOLUTION|>--- conflicted
+++ resolved
@@ -459,12 +459,7 @@
   retryOptions?: RetryOptions,
   prompt?: Prompt
 ): Promise<Response> {
-<<<<<<< HEAD
   const auth = request.headers.get("Authorization") ?? request.headers.get("api-key");
-=======
-  console.log("REQUEST AT")
-  const auth = request.headers.get("Authorization");
->>>>>>> eef21998
   if (auth === null) {
     return new Response("No authorization header found!", { status: 401 });
   }
