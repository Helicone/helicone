--- conflicted
+++ resolved
@@ -4,12 +4,8 @@
 import { FeedbackQueueBody } from "./lib/dbLogger/feedbackInsertQueue";
 import { buildRouter } from "./routers/routerFactory";
 
-<<<<<<< HEAD
-export type Provider = "OPENAI" | "ANTHROPIC";
-=======
 export type FeedbackQueue = Queue<FeedbackQueueBody>;
 const FEEDBACK_QUEUE_ID = "feedback-insert-queue";
->>>>>>> 937289e9
 
 export interface Env {
   SUPABASE_SERVICE_ROLE_KEY: string;
