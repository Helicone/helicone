--- conflicted
+++ resolved
@@ -29,11 +29,8 @@
   TOKEN_CALC_URL: string;
   VAULT_ENABLED: string;
   STORAGE_URL: string;
-<<<<<<< HEAD
   FALLBACK_QUEUE: Queue<any>;
-=======
   LOOPS_API_KEY: string;
->>>>>>> 90ae0eb9
 }
 
 export async function hash(key: string): Promise<string> {
