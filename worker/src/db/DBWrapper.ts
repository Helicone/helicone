--- conflicted
+++ resolved
@@ -2,11 +2,7 @@
 import { Env, hash } from "..";
 import { Database } from "../../supabase/database.types";
 import { AuthParams } from "../lib/dbLogger/DBLoggable";
-<<<<<<< HEAD
-import { SecureCacheEnv, getFromCache, storeInCache } from "../lib/secureCache";
-=======
 import { SecureCacheEnv, getAndStoreInCache } from "../lib/secureCache";
->>>>>>> bf26d810
 import { Result, err, ok } from "../results";
 import { RateLimiter } from "./RateLimiter";
 
@@ -227,7 +223,7 @@
       return err(authParams.error);
     }
 
-    const tier = await getAndStoreInCache<string>(
+    const tier = await getAndStoreInCache<string, string>(
       `tier-${authParams.data.organizationId}`,
       this.secureCacheEnv,
       async () => {
