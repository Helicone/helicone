import { createClient } from "@supabase/supabase-js";
import { Env, Provider } from "../..";
import { DBWrapper } from "../../db/DBWrapper";
import { checkRateLimit, updateRateLimitCounter } from "../../rateLimit";
import { RequestWrapper } from "../RequestWrapper";
import { ResponseBuilder } from "../ResponseBuilder";
import {
  getCachedResponse,
  recordCacheHit,
  saveToCache,
} from "../cache/cacheFunctions";
import { getCacheSettings } from "../cache/cacheSettings";
import { ClickhouseClientWrapper } from "../db/clickhouse";
import { RequestResponseStore } from "../dbLogger/RequestResponseStore";
import { Valhalla } from "../db/valhalla";
import { handleProxyRequest, handleThreatProxyRequest } from "./handler";
import { HeliconeProxyRequest, HeliconeProxyRequestMapper } from "./mapper";
import { checkPromptSecurity } from "../security/promptSecurity";
import { DBLoggable } from "../dbLogger/DBLoggable";
import { DBQueryTimer } from "../../db/DBQueryTimer";
<<<<<<< HEAD
import { Moderator } from "../moderation/Moderator";
import { Result } from "../../results";
=======
import { S3Client } from "../../db/S3Client";
>>>>>>> 5d396a9c

export async function proxyForwarder(
  request: RequestWrapper,
  env: Env,
  ctx: ExecutionContext,
  provider: Provider
): Promise<Response> {
  const { data: proxyRequest, error: proxyRequestError } =
    await new HeliconeProxyRequestMapper(
      request,
      provider,
      env
    ).tryToProxyRequest();

  if (proxyRequestError !== null) {
    return new Response(proxyRequestError, {
      status: 500,
    });
  }
  const responseBuilder = new ResponseBuilder();

  if (proxyRequest.rateLimitOptions) {
    if (!proxyRequest.providerAuthHash) {
      return new Response("Authorization header required for rate limiting", {
        status: 401,
      });
    }

    const rateLimitCheckResult = await checkRateLimit({
      providerAuthHash: proxyRequest.providerAuthHash,
      heliconeProperties: proxyRequest.heliconeProperties,
      rateLimitKV: env.RATE_LIMIT_KV,
      rateLimitOptions: proxyRequest.rateLimitOptions,
      userId: proxyRequest.userId,
    });

    responseBuilder.addRateLimitHeaders(
      rateLimitCheckResult,
      proxyRequest.rateLimitOptions
    );
    if (rateLimitCheckResult.status === "rate_limited") {
      return responseBuilder.buildRateLimitedResponse();
    }
  }

  // Moved above prompt threat detection
  // TODO move this to proxyRequest (old comment)
  const { data: cacheSettings, error: cacheError } = getCacheSettings(
    proxyRequest.requestWrapper.getHeaders(),
    proxyRequest.isStream
  );

  if (cacheError !== null) {
    return responseBuilder.build({
      body: cacheError,
      status: 500,
    });
  }

  if (cacheSettings.shouldReadFromCache) {
    const { data: auth, error: authError } = await request.auth();
    if (authError == null) {
      const db = new DBWrapper(env, auth);
      const { data: orgData, error: orgError } = await db.getAuthParams();
      if (orgError !== null || !orgData?.organizationId) {
        console.error("Error getting org", orgError);
      } else {
        const cachedResponse = await getCachedResponse(
          proxyRequest,
          cacheSettings.bucketSettings,
          env.CACHE_KV,
          cacheSettings.cacheSeed
        );
        if (cachedResponse) {
          ctx.waitUntil(
            recordCacheHit(
              cachedResponse.headers,
              env,
              new ClickhouseClientWrapper(env),
              orgData.organizationId
            )
          );
          return cachedResponse;
        }
      }
    }
  }

  if (
    proxyRequest.requestWrapper.heliconeHeaders.promptSecurityEnabled &&
    provider === "OPENAI" &&
    env.PROMPTARMOR_API_KEY
  ) {

    let parseResult = parseLatestMessage(proxyRequest);
    if (parseResult.error) {
      return responseBuilder.build({
        body: "Failed to parse the latest message.",
        status: 500,
      });
    }
    let latestMessage = parseResult.data;

    if (
      request.url.pathname.includes("chat/completions") &&
      latestMessage &&
      latestMessage.role === "user" &&
      latestMessage?.content
    ) {
      const threat = await checkPromptSecurity(
        latestMessage.content,
        provider,
        env
      );

      proxyRequest.threat = threat;
      if (threat === true) {
        const { data, error } = await handleThreatProxyRequest(proxyRequest);

        if (error !== null) {
          return responseBuilder.build({
            body: error,
            status: 500,
          });
        }
        const { loggable, response } = data;

        response.headers.forEach((value, key) => {
          responseBuilder.setHeader(key, value);
        });

        ctx.waitUntil(log(loggable));

        const responseContent = {
          body: JSON.stringify({
            success: false,
            error: {
              code: "PROMPT_THREAT_DETECTED",
              message:
                "Prompt threat detected. Your request cannot be processed.",
              details: `See your Helicone request page for more info. https://helicone.ai/request/${proxyRequest.requestId}`,
            },
          }),
          inheritFrom: response,
          status: 400,
        };

        return responseBuilder
          .setHeader("content-type", "application/json")
          .build(responseContent);
      }
    }
  }

  if (
    proxyRequest.requestWrapper.heliconeHeaders.moderationsEnabled &&
    provider == "OPENAI"
  ) {
    let parseResult = parseLatestMessage(proxyRequest);
    if (parseResult.error) {
      return responseBuilder.build({
        body: "Failed to parse the latest message.",
        status: 500,
      });
    }
    let latestMessage = parseResult.data;

    if (latestMessage != null &&
        latestMessage?.role == "user" &&
        latestMessage?.content
    ) {
      const moderator = new Moderator(
        proxyRequest.requestWrapper.headers,
        env,
        provider
      );

<<<<<<< HEAD
      const moderationResult = await moderator.moderate(latestMessage.content);

      // Something in the moderation call itself failed.
      if (moderationResult.error) {
        return responseBuilder.build({
          body: moderationResult.error,
          status: 500,
        });
      }

      // No Internal Server Error, loggable has been created.
      ctx.waitUntil(log(moderationResult.data.loggable));

      if (moderationResult.data.isModerated) {
        return moderationResult.data.response;
=======
  if (cacheSettings.shouldReadFromCache) {
    const { data: auth, error: authError } = await request.auth();
    if (authError == null) {
      const db = new DBWrapper(env, auth);
      const { data: orgData, error: orgError } = await db.getAuthParams();
      if (orgError !== null || !orgData?.organizationId) {
        console.error("Error getting org", orgError);
      } else {
        const cachedResponse = await getCachedResponse(
          proxyRequest,
          cacheSettings.bucketSettings,
          env.CACHE_KV,
          cacheSettings.cacheSeed
        );
        if (cachedResponse) {
          ctx.waitUntil(
            recordCacheHit(
              cachedResponse.headers,
              env,
              new ClickhouseClientWrapper(env),
              orgData.organizationId,
              proxyRequest.provider
            )
          );
          return cachedResponse;
        }
>>>>>>> 5d396a9c
      }
      // Passed moderation...
    }
  }

  const { data, error } = await handleProxyRequest(proxyRequest);
  if (error !== null) {
    return responseBuilder.build({
      body: error,
      status: 500,
    });
  }
  const { loggable, response } = data;

  if (cacheSettings.shouldSaveToCache && response.status === 200) {
    const { data: auth, error: authError } = await request.auth();
    if (authError == null) {
      const db = new DBWrapper(env, auth);
      const { data: orgData, error: orgError } = await db.getAuthParams();
      if (orgError !== null || !orgData?.organizationId) {
        console.error("Error getting org", orgError);
      } else {
        ctx.waitUntil(
          loggable
            .waitForResponse()
            .then((responseBody) =>
              saveToCache(
                proxyRequest,
                response,
                responseBody.body,
                cacheSettings.cacheControl,
                cacheSettings.bucketSettings,
                env.CACHE_KV,
                cacheSettings.cacheSeed ?? null
              )
            )
        );
      }
    }
  }

  response.headers.forEach((value, key) => {
    responseBuilder.setHeader(key, value);
  });

  if (cacheSettings.shouldReadFromCache) {
    responseBuilder.setHeader("Helicone-Cache", "MISS");
  }

  async function log(loggable: DBLoggable) {
    const { data: auth, error: authError } = await request.auth();
    if (authError !== null) {
      console.error("Error getting auth", authError);
      return;
    }
    const res = await loggable.log({
      clickhouse: new ClickhouseClientWrapper(env),
      supabase: createClient(env.SUPABASE_URL, env.SUPABASE_SERVICE_ROLE_KEY),
      dbWrapper: new DBWrapper(env, auth),
      queue: new RequestResponseStore(
        createClient(env.SUPABASE_URL, env.SUPABASE_SERVICE_ROLE_KEY),
        new DBQueryTimer(ctx, {
          apiKey: env.DATADOG_API_KEY,
          endpoint: env.DATADOG_ENDPOINT,
        }),
        new Valhalla(env.VALHALLA_URL, auth),
        new ClickhouseClientWrapper(env),
        env.FALLBACK_QUEUE,
        env.REQUEST_AND_RESPONSE_QUEUE_KV
      ),
      s3Client: new S3Client(
        env.S3_ACCESS_KEY ?? "",
        env.S3_SECRET_KEY ?? "",
        env.S3_ENDPOINT ?? "",
        env.S3_BUCKET_NAME ?? ""
      ),
    });

    if (res.error !== null) {
      console.error("Error logging", res.error);
    }
  }

  if (request?.heliconeHeaders?.heliconeAuth || request.heliconeProxyKeyId) {
    ctx.waitUntil(log(loggable));
  }

  if (proxyRequest.rateLimitOptions) {
    if (!proxyRequest.providerAuthHash) {
      return new Response("Authorization header required for rate limiting", {
        status: 401,
      });
    }
    updateRateLimitCounter({
      providerAuthHash: proxyRequest.providerAuthHash,
      heliconeProperties:
        proxyRequest.requestWrapper.heliconeHeaders.heliconeProperties,
      rateLimitKV: env.RATE_LIMIT_KV,
      rateLimitOptions: proxyRequest.rateLimitOptions,
      userId: proxyRequest.userId,
    });
  }

  return responseBuilder.build({
    body: response.body,
    inheritFrom: response,
    status: response.status,
  });

  function parseLatestMessage(proxyRequest: HeliconeProxyRequest): Result<LatestMessage, Error> {
    try {
      return {
        error: null,
        data: JSON.parse(proxyRequest.bodyText ?? "").messages.pop() as LatestMessage
      }
    } catch (error) {
      console.error("Error parsing latest message:", error);
      return {
        error: new Error("Failed to parse latest message."),
        data: null
      };
    }
  }
}

type LatestMessage = {
  role?: string;
  content?: string
}<|MERGE_RESOLUTION|>--- conflicted
+++ resolved
@@ -18,12 +18,9 @@
 import { checkPromptSecurity } from "../security/promptSecurity";
 import { DBLoggable } from "../dbLogger/DBLoggable";
 import { DBQueryTimer } from "../../db/DBQueryTimer";
-<<<<<<< HEAD
 import { Moderator } from "../moderation/Moderator";
 import { Result } from "../../results";
-=======
 import { S3Client } from "../../db/S3Client";
->>>>>>> 5d396a9c
 
 export async function proxyForwarder(
   request: RequestWrapper,
@@ -117,7 +114,6 @@
     provider === "OPENAI" &&
     env.PROMPTARMOR_API_KEY
   ) {
-
     let parseResult = parseLatestMessage(proxyRequest);
     if (parseResult.error) {
       return responseBuilder.build({
@@ -191,9 +187,10 @@
     }
     let latestMessage = parseResult.data;
 
-    if (latestMessage != null &&
-        latestMessage?.role == "user" &&
-        latestMessage?.content
+    if (
+      latestMessage != null &&
+      latestMessage?.role == "user" &&
+      latestMessage?.content
     ) {
       const moderator = new Moderator(
         proxyRequest.requestWrapper.headers,
@@ -201,7 +198,6 @@
         provider
       );
 
-<<<<<<< HEAD
       const moderationResult = await moderator.moderate(latestMessage.content);
 
       // Something in the moderation call itself failed.
@@ -217,34 +213,6 @@
 
       if (moderationResult.data.isModerated) {
         return moderationResult.data.response;
-=======
-  if (cacheSettings.shouldReadFromCache) {
-    const { data: auth, error: authError } = await request.auth();
-    if (authError == null) {
-      const db = new DBWrapper(env, auth);
-      const { data: orgData, error: orgError } = await db.getAuthParams();
-      if (orgError !== null || !orgData?.organizationId) {
-        console.error("Error getting org", orgError);
-      } else {
-        const cachedResponse = await getCachedResponse(
-          proxyRequest,
-          cacheSettings.bucketSettings,
-          env.CACHE_KV,
-          cacheSettings.cacheSeed
-        );
-        if (cachedResponse) {
-          ctx.waitUntil(
-            recordCacheHit(
-              cachedResponse.headers,
-              env,
-              new ClickhouseClientWrapper(env),
-              orgData.organizationId,
-              proxyRequest.provider
-            )
-          );
-          return cachedResponse;
-        }
->>>>>>> 5d396a9c
       }
       // Passed moderation...
     }
@@ -354,17 +322,21 @@
     status: response.status,
   });
 
-  function parseLatestMessage(proxyRequest: HeliconeProxyRequest): Result<LatestMessage, Error> {
+  function parseLatestMessage(
+    proxyRequest: HeliconeProxyRequest
+  ): Result<LatestMessage, Error> {
     try {
       return {
         error: null,
-        data: JSON.parse(proxyRequest.bodyText ?? "").messages.pop() as LatestMessage
-      }
+        data: JSON.parse(
+          proxyRequest.bodyText ?? ""
+        ).messages.pop() as LatestMessage,
+      };
     } catch (error) {
       console.error("Error parsing latest message:", error);
       return {
         error: new Error("Failed to parse latest message."),
-        data: null
+        data: null,
       };
     }
   }
@@ -372,5 +344,5 @@
 
 type LatestMessage = {
   role?: string;
-  content?: string
-}+  content?: string;
+};