--- conflicted
+++ resolved
@@ -12,13 +12,10 @@
 import { getCacheSettings } from "../cache/cacheSettings";
 import { ClickhouseClientWrapper } from "../db/clickhouse";
 import { InsertQueue } from "../dbLogger/insertQueue";
-<<<<<<< HEAD
-import { DBWrapper } from "../../db/DBWrapper";
+
 import { Valhalla } from "../db/valhalla";
-=======
 import { handleProxyRequest } from "./handler";
 import { HeliconeProxyRequestMapper } from "./mapper";
->>>>>>> 035a3305
 
 export async function proxyForwarder(
   request: RequestWrapper,
