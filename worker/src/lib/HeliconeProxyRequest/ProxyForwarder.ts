/* eslint-disable @typescript-eslint/no-explicit-any */
import { Provider } from "@helicone-package/llm-mapper/types";
import { createClient } from "@supabase/supabase-js";
import {
  checkRateLimit as checkRateLimitDO,
  updateRateLimitCounter as updateRateLimitCounterDO,
} from "../clients/DurableObjectRateLimiterClient";

import { HeliconeProducer } from "../clients/producers/HeliconeProducer";
import { checkPromptSecurity } from "../clients/PromptSecurityClient";
import { S3Client } from "../clients/S3Client";
import { ClickhouseClientWrapper } from "../db/ClickhouseWrapper";
import { DBWrapper } from "../db/DBWrapper";
import { RequestResponseStore } from "../db/RequestResponseStore";
import { Valhalla } from "../db/valhalla";
import { DBLoggable } from "../dbLogger/DBLoggable";
import { Moderator } from "../managers/ModerationManager";
import { RateLimitManager } from "../managers/RateLimitManager";
import { RequestResponseManager } from "../managers/RequestResponseManager";
import { SentryManager } from "../managers/SentryManager";
import {
  HeliconeProxyRequest,
  HeliconeProxyRequestMapper,
} from "../models/HeliconeProxyRequest";
import { RequestWrapper } from "../RequestWrapper";
import { ResponseBuilder } from "../ResponseBuilder";
import { getCachedResponse, saveToCache } from "../util/cache/cacheFunctions";
import { CacheSettings, getCacheSettings } from "../util/cache/cacheSettings";
import { DBQueryTimer } from "../util/loggers/DBQueryTimer";
import { Result } from "../util/results";
import {
  handleProxyRequest,
  handleThreatProxyRequest,
} from "./ProxyRequestHandler";
import { WalletManager } from "../managers/WalletManager";
import { costOfPrompt } from "@helicone-package/cost";
import { getUsageProcessor } from "@helicone-package/cost/usage/getUsageProcessor";
import { EscrowInfo } from "../ai-gateway/types";
import { modelCostBreakdownFromRegistry } from "@helicone-package/cost/costCalc";
import { heliconeProviderToModelProviderName } from "@helicone-package/cost/models/provider-helpers";

export async function proxyForwarder(
  request: RequestWrapper,
  env: Env,
  ctx: ExecutionContext,
  provider: Provider,
  escrowInfo?: EscrowInfo
): Promise<Response> {
  const { data: proxyRequest, error: proxyRequestError } =
    await new HeliconeProxyRequestMapper(
      request,
      provider,
      env,
      escrowInfo
    ).tryToProxyRequest();

  if (proxyRequestError !== null) {
    return new Response(proxyRequestError, {
      status: 500,
    });
  }
  const responseBuilder = new ResponseBuilder();

  const { data: cacheSettings, error: cacheError } = getCacheSettings(
    proxyRequest.requestWrapper.getHeaders()
  );

  if (cacheError !== null) {
    return responseBuilder.build({
      body: cacheError,
      status: 500,
    });
  }

  let rateLimited = false;
  if (cacheSettings.shouldReadFromCache) {
    const { data: auth, error: authError } = await request.auth();
    if (authError == null) {
      const db = new DBWrapper(env, auth);
      const { data: orgData, error: orgError } = await db.getAuthParams();

      if (orgError !== null || !orgData?.organizationId) {
        console.error("Error getting org", orgError);
      } else if (!orgData.accessDict.cache) {
        console.error(
          `Cache is disabled for this organization. ${orgData.organizationId}`
        );
      } else {
        try {
          const cachedResponse = await getCachedResponse(
            proxyRequest,
            cacheSettings.bucketSettings,
            env.CACHE_KV,
            cacheSettings.cacheSeed
          );
          if (cachedResponse) {
            const { data, error } = await handleProxyRequest(
              proxyRequest,
              cachedResponse // Pass the cached response directly
            );
            if (error !== null) {
              return responseBuilder.build({
                body: error,
                status: 500,
              });
            }
            const { loggable, response } = data;
            ctx.waitUntil(
              log(
                loggable,
                request,
                proxyRequest,
                env,
                ctx,
                rateLimited,
                response.status,
                "false", // S3_ENABLED
                cachedResponse,
                cacheSettings
              )
            );

            return response;
          }
        } catch (error) {
          console.error("Error getting cached response", error);
        }
      }
    }
  }

  let finalRateLimitOptions = proxyRequest.rateLimitOptions;
  if (finalRateLimitOptions || proxyRequest.isRateLimitedKey) {
    const { data: auth, error: authError } = await request.auth();
    if (authError === null) {
      const db = new DBWrapper(env, auth);
      const { data: orgData, error: orgError } = await db.getAuthParams();
      if (orgError === null && orgData?.organizationId) {
        if (!finalRateLimitOptions && proxyRequest.isRateLimitedKey) {
          const rateLimitManager = new RateLimitManager();
          const result = await rateLimitManager.getRateLimitOptionsForKey(
            db,
            proxyRequest.userId,
            proxyRequest.heliconeProperties
          );

          if (!result.error && result.data) {
            finalRateLimitOptions = result.data;
          } else if (result.error) {
            console.error(`[RateLimit] Manager error: ${result.error}`);
          }
        }

        if (finalRateLimitOptions) {
          try {
            const rateLimitCheckResult = await checkRateLimitDO({
              organizationId: orgData.organizationId,
              heliconeProperties: proxyRequest.heliconeProperties,
              rateLimiterDO: env.RATE_LIMITER_SQL,
              rateLimitOptions: finalRateLimitOptions,
              userId: proxyRequest.userId,
              cost: 1,
            });
            responseBuilder.addRateLimitHeaders(
              rateLimitCheckResult,
              finalRateLimitOptions
            );

            if (rateLimitCheckResult.status === "rate_limited") {
              rateLimited = true;
              request.injectCustomProperty(
                "Helicone-Rate-Limit-Status",
                rateLimitCheckResult.status
              );
            }
          } catch (error) {
            console.error("Error checking rate limit", error);
          }
        }
      }
    }
  }

  if (
    proxyRequest.requestWrapper.heliconeHeaders.promptSecurityEnabled ===
      true &&
    provider === "OPENAI"
  ) {
    const { data: latestMsg, error: latestMsgErr } =
      await parseLatestMessage(proxyRequest);
    if (latestMsgErr || !latestMsg) {
      return responseBuilder.build({
        body: latestMsgErr,
        status: 500,
      });
    }

    if (
      request.url.pathname.includes("chat/completions") &&
      latestMsg?.content &&
      latestMsg?.role === "user"
    ) {
      const requestStartTime = new Date();
      const threat = await checkPromptSecurity(
        latestMsg.content,
        env,
        proxyRequest.requestWrapper.heliconeHeaders.promptSecurityAdvanced
          ? true
          : false
      );

      proxyRequest.threat = threat;
      if (threat === true) {
        const { data, error } = await handleThreatProxyRequest(
          proxyRequest,
          requestStartTime
        );

        if (error !== null) {
          return responseBuilder.build({
            body: error,
            status: 500,
          });
        }
        const { loggable, response } = data;

        response.headers.forEach((value, key) => {
          responseBuilder.setHeader(key, value);
        });

        ctx.waitUntil(
          log(
            loggable,
            request,
            proxyRequest,
            env,
            ctx,
            rateLimited,
            response.status,
            undefined,
            undefined,
            undefined
          )
        );

        const responseContent = {
          body: JSON.stringify({
            success: false,
            error: {
              code: "PROMPT_THREAT_DETECTED",
              message:
                "Prompt threat detected. Your request cannot be processed.",
              details: `See your Helicone request page for more info. https://helicone.ai/request/${proxyRequest.requestId}`,
            },
          }),
          inheritFrom: response,
          status: 400,
        };

        return responseBuilder
          .setHeader("content-type", "application/json")
          .build(responseContent);
      }
    }
  }

  if (
    proxyRequest.requestWrapper.heliconeHeaders.moderationsEnabled &&
    provider == "OPENAI"
  ) {
    const { data: latestMsg, error: latestMsgErr } =
      await parseLatestMessage(proxyRequest);

    if (latestMsgErr || !latestMsg) {
      return responseBuilder.build({
        body: latestMsgErr,
        status: 500,
      });
    }

    if (
      request.url.pathname.includes("chat/completions") &&
      latestMsg?.content &&
      latestMsg?.role === "user"
    ) {
      const moderator = new Moderator(
        proxyRequest.requestWrapper.headers,
        env,
        provider
      );

      const { data: moderationRes, error: moderationErr } =
        await moderator.moderate(latestMsg.content);

      if (moderationErr || !moderationRes) {
        return responseBuilder.build({
          body: moderationErr,
          status: 500,
        });
      }

      ctx.waitUntil(
        log(
          moderationRes.loggable,
          request,
          proxyRequest,
          env,
          ctx,
          rateLimited,
          moderationRes.response?.status ?? 500,
          undefined,
          undefined,
          undefined
        )
      );

      if (moderationRes.isModerated) {
        return moderationRes.response;
      }
      // Passed moderation...
    }
  }

  const { data, error } = await handleProxyRequest(
    proxyRequest,
    rateLimited ? responseBuilder.buildRateLimitedResponse() : undefined
  );
  if (error !== null) {
    return responseBuilder.build({
      body: error,
      status: 500,
    });
  }
  const { loggable, response } = data;

  if (cacheSettings.shouldSaveToCache && response.status === 200) {
    const { data: auth, error: authError } = await request.auth();
    if (authError == null) {
      const db = new DBWrapper(env, auth);
      const { data: orgData, error: orgError } = await db.getAuthParams();

      if (orgError !== null || !orgData?.organizationId) {
        console.error("Error getting org", orgError);
      } else {
        ctx.waitUntil(
          loggable.waitForResponse().then(async (responseBody) => {
            const status = await loggable.getStatus();
            if (status >= 200 && status < 300) {
              try {
                const success = await saveToCache({
                  request: proxyRequest,
                  response,
                  responseBody: responseBody.body,
                  cacheControl: cacheSettings.cacheControl,
                  settings: cacheSettings.bucketSettings,
                  responseLatencyMs:
                    responseBody.endTime.getTime() - loggable.getTimingStart(),
                  cacheKv: env.CACHE_KV,
                  cacheSeed: cacheSettings.cacheSeed ?? null,
                });
                if (!success) {
                  const sentryManager = new SentryManager(env);
                  await sentryManager.sendError(
                    "Failed to save to cache",
                    "all retries failed"
                  );
                }
              } catch (error) {
                const sentryManager = new SentryManager(env);
                await sentryManager.sendError(
                  "Failed to save to cache",
                  error instanceof Error
                    ? (error.stack ?? error.message)
                    : String(error)
                );
                console.error("Failed to save to cache:", error);
              }
            }
          })
        );
      }
    }
  }

  response.headers.forEach((value, key) => {
    responseBuilder.setHeader(key, value);
  });

  if (cacheSettings.shouldReadFromCache) {
    responseBuilder.setHeader("Helicone-Cache", "MISS");
  }

  if (
    request?.heliconeHeaders?.heliconeAuth ||
    request?.heliconeHeaders.heliconeAuthV2 ||
    request.heliconeProxyKeyId
  ) {
    ctx.waitUntil(
      log(
        loggable,
        request,
        proxyRequest,
        env,
        ctx,
        rateLimited,
        response.status,
        undefined,
        undefined,
        undefined
      )
    );
  }

  return responseBuilder.build({
    body: response.body,
    inheritFrom: response,
    status: response.status,
  });
}

async function parseLatestMessage(
  proxyRequest: HeliconeProxyRequest
): Promise<Result<LatestMessage, string>> {
  try {
    return {
      error: null,
      data: JSON.parse(
        (await proxyRequest.unsafeGetBodyText?.()) || "{}"
      ).messages.pop() as LatestMessage,
    };
  } catch (error) {
    console.error("Error parsing latest message:", error);
    return {
      error: "Failed to parse the latest message.",
      data: null,
    };
  }
}

type LatestMessage = {
  role?: string;
  content?: string;
};

async function log(
  loggable: DBLoggable,
  request: RequestWrapper,
  proxyRequest: HeliconeProxyRequest,
  env: Env,
  ctx: ExecutionContext,
  rateLimited: boolean,
  statusCode: number,
  S3_ENABLED?: Env["S3_ENABLED"],
  cachedResponse?: Response,
  cacheSettings?: CacheSettings
) {
  const { data: auth, error: authError } = await request.auth();

  if (authError !== null) {
    console.error("Error getting auth", authError);
    return;
  }
  const supabase = createClient(
    env.SUPABASE_URL,
    env.SUPABASE_SERVICE_ROLE_KEY
  );
  const db = new DBWrapper(env, auth);
  const { data: orgData, error: orgError } = await db.getAuthParams();
  if (!orgData) {
    console.error(
      "Could not get org data for request w/ id: ",
      proxyRequest.requestId
    );
    return;
  }

  const finalRateLimitOptions = proxyRequest.rateLimitOptions;

  // Start logging in parallel with response processing
  const logPromise = loggable.log(
    {
      clickhouse: new ClickhouseClientWrapper(env),
      supabase: supabase,
      dbWrapper: new DBWrapper(env, auth),
      queue: new RequestResponseStore(
        createClient(env.SUPABASE_URL, env.SUPABASE_SERVICE_ROLE_KEY),
        new DBQueryTimer(ctx, {
          enabled: (env.DATADOG_ENABLED ?? "false") === "true",
          apiKey: env.DATADOG_API_KEY,
          endpoint: env.DATADOG_ENDPOINT,
        }),
        new Valhalla(env.VALHALLA_URL, auth),
        new ClickhouseClientWrapper(env),
        env.FALLBACK_QUEUE,
        env.REQUEST_AND_RESPONSE_QUEUE_KV
      ),
      requestResponseManager: new RequestResponseManager(
        new S3Client(
          env.S3_ACCESS_KEY ?? "",
          env.S3_SECRET_KEY ?? "",
          env.S3_ENDPOINT ?? "",
          env.S3_BUCKET_NAME ?? "",
          env.S3_REGION ?? "us-west-2"
        ),
        createClient(env.SUPABASE_URL, env.SUPABASE_SERVICE_ROLE_KEY)
      ),
      producer: new HeliconeProducer(env),
    },
    S3_ENABLED ?? env.S3_ENABLED ?? "true",
    proxyRequest?.requestWrapper.heliconeHeaders,
    cachedResponse ? cachedResponse.headers : undefined,
    cacheSettings ?? undefined
  );

  // Chain response processing after readResponse
  const responseProcessingPromise = loggable
    .readRawResponse()
    .then(async (rawResponseResult) => {
      if (rawResponseResult.error !== null) {
        console.error("Error reading raw response:", rawResponseResult.error);
        return;
      }

      const rawResponse = rawResponseResult.data;
<<<<<<< HEAD
      const successfulAttempt =
        proxyRequest.requestWrapper.getSuccessfulAttempt();
=======
      let cost: number | undefined = undefined;
      let responseData = null;

      // handle AI Gateway requests (successful Attempt)
      const successfulAttempt = proxyRequest.requestWrapper.getSuccessfulAttempt();
>>>>>>> 3be5008e
      if (rawResponse && successfulAttempt) {
        const attemptModel = successfulAttempt.endpoint.providerModelId;
        const attemptProvider = successfulAttempt.endpoint.provider;

        const usageProcessor = getUsageProcessor(attemptProvider);

<<<<<<< HEAD
        if (usage.error !== null) {
          throw new Error(
            `Error parsing usage for provider ${attemptProvider}: ${usage.error}`
          );
=======
        if (usageProcessor) {
          const usage = await usageProcessor.parse({
            responseBody: rawResponse,
            isStream: proxyRequest.isStream,
          });

          if (usage.data) {
            const breakdown = modelCostBreakdownFromRegistry({
              modelUsage: usage.data,
              providerModelId: attemptModel,
              provider: attemptProvider,
            });

            cost = breakdown?.totalCost;
          } else {
            console.error(`No usage data found for AI Gateway model ${attemptModel} with provider ${attemptProvider}`);
          }
        } else {
          console.error(`No usage processor available for provider ${attemptProvider}`);
        }
      } else {
        // for non AI Gateway requests, we need to fall back to legacy methods when applicable
        // parse response body to help get usage (legacy method compatibility)
        const responseBodyResult = await loggable.parseRawResponse(rawResponse);
        if (responseBodyResult.error !== null) {
          console.error("Error parsing response:", responseBodyResult.error);
          // return;
>>>>>>> 3be5008e
        }
        responseData = responseBodyResult.data;

        const model = responseData?.response.model;
        const provider = proxyRequest.provider;

        if (model && provider && responseData) {
          // Provider -> ModelProviderName to try and use new registry
          const modelProviderName = heliconeProviderToModelProviderName(provider);

          if (modelProviderName) {
            // try usage processor + new registry first
            const usageProcessor = getUsageProcessor(modelProviderName);
            
            if (usageProcessor) {
              const usage = await usageProcessor.parse({
                responseBody: rawResponse,
                isStream: proxyRequest.isStream,
              });

<<<<<<< HEAD
        const breakdown = modelCostBreakdownFromRegistry({
          modelUsage: usage.data,
          model: attemptModel,
          provider: attemptProvider,
        });
        // TODO: apply breakdown totalCost to escrow
      }
=======
              if (usage.data) {
                const breakdown = modelCostBreakdownFromRegistry({
                  modelUsage: usage.data,
                  providerModelId: model,
                  provider: modelProviderName,
                });
>>>>>>> 3be5008e

                cost = breakdown?.totalCost;
              }
            }
          }

<<<<<<< HEAD
      const responseData = responseBodyResult.data;
      const model = responseData.response.model;
      const promptTokens = responseData.response.prompt_tokens ?? 0;
      const completionTokens = responseData.response.completion_tokens ?? 0;
      const provider = proxyRequest.provider;
      const promptCacheWriteTokens =
        responseData.response.prompt_cache_write_tokens ?? 0;
      const promptCacheReadTokens =
        responseData.response.prompt_cache_read_tokens ?? 0;
      const promptAudioTokens = responseData.response.prompt_audio_tokens ?? 0;
      const completionAudioTokens =
        responseData.response.completion_audio_tokens ?? 0;

      let cost;
      if (model && provider) {
        cost =
          costOfPrompt({
            model,
            promptTokens,
            completionTokens,
            provider,
            promptCacheWriteTokens,
            promptCacheReadTokens,
            promptAudioTokens,
            completionAudioTokens,
          }) ?? 0;
      } else {
        cost = 0;
=======
          // final fallback for providers not in ModelProviderName
          if (cost === undefined) {
            cost = costOfPrompt({
              model,
              promptTokens: responseData.response.prompt_tokens ?? 0,
              completionTokens: responseData.response.completion_tokens ?? 0,
              provider,
              promptCacheWriteTokens: responseData.response.prompt_cache_write_tokens ?? 0,
              promptCacheReadTokens: responseData.response.prompt_cache_read_tokens ?? 0,
              promptAudioTokens: responseData.response.prompt_audio_tokens ?? 0,
              completionAudioTokens: responseData.response.completion_audio_tokens ?? 0,
            }) ?? 0;
          }
        }
>>>>>>> 3be5008e
      }

      // Handle escrow finalization if needed
      if (responseData && proxyRequest.escrowInfo) {
        const walletId = env.WALLET.idFromName(orgData.organizationId);
        const walletStub = env.WALLET.get(walletId);
        const walletManager = new WalletManager(env, ctx, walletStub);
        const escrowFinalizationResult =
          await walletManager.finalizeEscrowAndSyncSpend(
            orgData.organizationId,
            proxyRequest,
            cost,
            statusCode,
            cachedResponse
          );
        if (escrowFinalizationResult.error !== null) {
          console.error(
            "Error finalizing escrow and syncing spend",
            escrowFinalizationResult.error
          );
        }
      }

      // Update rate limit counters if not a cached response
      if (
        (!rateLimited && cachedResponse === undefined) ||
        (!rateLimited && cachedResponse === null)
      ) {
        if (
          proxyRequest &&
          finalRateLimitOptions &&
          !orgError &&
          orgData?.organizationId
        ) {
          const costInCents = (cost ?? 0) * 100;
          await updateRateLimitCounterDO({
            organizationId: orgData?.organizationId,
            heliconeProperties:
              proxyRequest.requestWrapper.heliconeHeaders.heliconeProperties,
            rateLimiterDO: env.RATE_LIMITER_SQL,
            rateLimitOptions: finalRateLimitOptions,
            userId: proxyRequest.userId,
            cost: costInCents,
          });
        }
      }
    })
    .catch((error) => {
      console.error("Error in response processing chain:", error);
    });

  // Wait for both logging and response processing to complete
  await Promise.all([
    logPromise.then((logResult) => {
      if (logResult.error !== null) {
        console.error("Error logging", logResult.error);
      }
    }),
    responseProcessingPromise,
  ]);
}<|MERGE_RESOLUTION|>--- conflicted
+++ resolved
@@ -522,28 +522,16 @@
       }
 
       const rawResponse = rawResponseResult.data;
-<<<<<<< HEAD
-      const successfulAttempt =
-        proxyRequest.requestWrapper.getSuccessfulAttempt();
-=======
       let cost: number | undefined = undefined;
-      let responseData = null;
+      let responseData: any = null;
 
       // handle AI Gateway requests (successful Attempt)
       const successfulAttempt = proxyRequest.requestWrapper.getSuccessfulAttempt();
->>>>>>> 3be5008e
       if (rawResponse && successfulAttempt) {
         const attemptModel = successfulAttempt.endpoint.providerModelId;
         const attemptProvider = successfulAttempt.endpoint.provider;
 
         const usageProcessor = getUsageProcessor(attemptProvider);
-
-<<<<<<< HEAD
-        if (usage.error !== null) {
-          throw new Error(
-            `Error parsing usage for provider ${attemptProvider}: ${usage.error}`
-          );
-=======
         if (usageProcessor) {
           const usage = await usageProcessor.parse({
             responseBody: rawResponse,
@@ -559,10 +547,14 @@
 
             cost = breakdown?.totalCost;
           } else {
-            console.error(`No usage data found for AI Gateway model ${attemptModel} with provider ${attemptProvider}`);
+            console.error(
+              `No usage data found for AI Gateway model ${attemptModel} with provider ${attemptProvider}`
+            );
           }
         } else {
-          console.error(`No usage processor available for provider ${attemptProvider}`);
+          console.error(
+            `No usage processor available for provider ${attemptProvider}`
+          );
         }
       } else {
         // for non AI Gateway requests, we need to fall back to legacy methods when applicable
@@ -571,7 +563,6 @@
         if (responseBodyResult.error !== null) {
           console.error("Error parsing response:", responseBodyResult.error);
           // return;
->>>>>>> 3be5008e
         }
         responseData = responseBodyResult.data;
 
@@ -592,73 +583,37 @@
                 isStream: proxyRequest.isStream,
               });
 
-<<<<<<< HEAD
-        const breakdown = modelCostBreakdownFromRegistry({
-          modelUsage: usage.data,
-          model: attemptModel,
-          provider: attemptProvider,
-        });
-        // TODO: apply breakdown totalCost to escrow
-      }
-=======
               if (usage.data) {
                 const breakdown = modelCostBreakdownFromRegistry({
                   modelUsage: usage.data,
                   providerModelId: model,
                   provider: modelProviderName,
                 });
->>>>>>> 3be5008e
 
                 cost = breakdown?.totalCost;
               }
             }
           }
 
-<<<<<<< HEAD
-      const responseData = responseBodyResult.data;
-      const model = responseData.response.model;
-      const promptTokens = responseData.response.prompt_tokens ?? 0;
-      const completionTokens = responseData.response.completion_tokens ?? 0;
-      const provider = proxyRequest.provider;
-      const promptCacheWriteTokens =
-        responseData.response.prompt_cache_write_tokens ?? 0;
-      const promptCacheReadTokens =
-        responseData.response.prompt_cache_read_tokens ?? 0;
-      const promptAudioTokens = responseData.response.prompt_audio_tokens ?? 0;
-      const completionAudioTokens =
-        responseData.response.completion_audio_tokens ?? 0;
-
-      let cost;
-      if (model && provider) {
-        cost =
-          costOfPrompt({
-            model,
-            promptTokens,
-            completionTokens,
-            provider,
-            promptCacheWriteTokens,
-            promptCacheReadTokens,
-            promptAudioTokens,
-            completionAudioTokens,
-          }) ?? 0;
-      } else {
-        cost = 0;
-=======
           // final fallback for providers not in ModelProviderName
           if (cost === undefined) {
-            cost = costOfPrompt({
-              model,
-              promptTokens: responseData.response.prompt_tokens ?? 0,
-              completionTokens: responseData.response.completion_tokens ?? 0,
-              provider,
-              promptCacheWriteTokens: responseData.response.prompt_cache_write_tokens ?? 0,
-              promptCacheReadTokens: responseData.response.prompt_cache_read_tokens ?? 0,
-              promptAudioTokens: responseData.response.prompt_audio_tokens ?? 0,
-              completionAudioTokens: responseData.response.completion_audio_tokens ?? 0,
-            }) ?? 0;
+            cost =
+              costOfPrompt({
+                model,
+                promptTokens: responseData.response.prompt_tokens ?? 0,
+                completionTokens: responseData.response.completion_tokens ?? 0,
+                provider,
+                promptCacheWriteTokens:
+                  responseData.response.prompt_cache_write_tokens ?? 0,
+                promptCacheReadTokens:
+                  responseData.response.prompt_cache_read_tokens ?? 0,
+                promptAudioTokens:
+                  responseData.response.prompt_audio_tokens ?? 0,
+                completionAudioTokens:
+                  responseData.response.completion_audio_tokens ?? 0,
+              }) ?? 0;
           }
         }
->>>>>>> 3be5008e
       }
 
       // Handle escrow finalization if needed
