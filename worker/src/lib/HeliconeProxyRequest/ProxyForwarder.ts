--- conflicted
+++ resolved
@@ -539,7 +539,6 @@
             isStream: proxyRequest.isStream,
           });
 
-<<<<<<< HEAD
           if (usage.error !== null) {
             console.warn(
               `Error parsing usage for provider ${attemptProvider}: ${usage.error}`
@@ -551,43 +550,21 @@
               "cost" in usage.data &&
               typeof usage.data.cost === "number"
             ) {
-              // OpenRouter provides total cost in USD but not the breakdown
-              // Create a proper CostBreakdown with only totalCost set
-              modernCostBreakdown = {
-                inputCost: 0,
-                outputCost: 0,
-                cachedInputCost: 0,
-                cacheWrite5mCost: 0,
-                cacheWrite1hCost: 0,
-                thinkingCost: 0,
-                audioCost: 0,
-                videoCost: 0,
-                webSearchCost: 0,
-                imageCost: 0,
-                requestCost: 0,
-                totalCost: usage.data.cost,
-              };
+              // OpenRouter provides total cost in USD directly
+              cost = usage.data.cost;
             } else {
-              modernCostBreakdown = modelCostBreakdownFromRegistry({
+              // Use the standard cost calculation from registry
+              const breakdown = modelCostBreakdownFromRegistry({
                 modelUsage: usage.data,
                 providerModelId: attemptModel,
                 provider: attemptProvider,
               });
+              cost = breakdown?.totalCost;
             }
-=======
-          if (usage.data) {
-            const breakdown = modelCostBreakdownFromRegistry({
-              modelUsage: usage.data,
-              providerModelId: attemptModel,
-              provider: attemptProvider,
-            });
-
-            cost = breakdown?.totalCost;
           } else {
             console.error(
               `No usage data found for AI Gateway model ${attemptModel} with provider ${attemptProvider}`
             );
->>>>>>> 78bb7b6e
           }
         } else {
           console.error(
@@ -623,13 +600,21 @@
               });
 
               if (usage.data) {
-                const breakdown = modelCostBreakdownFromRegistry({
-                  modelUsage: usage.data,
-                  providerModelId: model,
-                  provider: modelProviderName,
-                });
-
-                cost = breakdown?.totalCost;
+                // For OpenRouter, use the direct cost if available
+                if (
+                  modelProviderName === "openrouter" &&
+                  "cost" in usage.data &&
+                  typeof usage.data.cost === "number"
+                ) {
+                  cost = usage.data.cost;
+                } else {
+                  const breakdown = modelCostBreakdownFromRegistry({
+                    modelUsage: usage.data,
+                    providerModelId: model,
+                    provider: modelProviderName,
+                  });
+                  cost = breakdown?.totalCost;
+                }
               }
             }
           }
