--- conflicted
+++ resolved
@@ -525,7 +525,8 @@
       let responseData: any = null;
 
       // handle AI Gateway requests (successful Attempt)
-      const successfulAttempt = proxyRequest.requestWrapper.getSuccessfulAttempt();
+      const successfulAttempt =
+        proxyRequest.requestWrapper.getSuccessfulAttempt();
       if (rawResponse && successfulAttempt) {
         const attemptModel = successfulAttempt.endpoint.providerModelId;
         const attemptProvider = successfulAttempt.endpoint.provider;
@@ -537,13 +538,20 @@
             isStream: proxyRequest.isStream,
           });
           if (usage.data) {
-            const breakdown = modelCostBreakdownFromRegistry({
-              modelUsage: usage.data,
-              providerModelId: attemptModel,
-              provider: attemptProvider,
-            });
-
-            cost = breakdown?.totalCost;
+            // Check if this is OpenRouter with direct cost from response
+            if (attemptProvider === "openrouter" && 'cost' in usage.data && typeof usage.data.cost === 'number') {
+              // Use direct cost from OpenRouter (already in USD)
+              cost = usage.data.cost;
+            } else {
+              // Use token-based calculation for other providers
+              const breakdown = modelCostBreakdownFromRegistry({
+                modelUsage: usage.data,
+                providerModelId: attemptModel,
+                provider: attemptProvider,
+              });
+
+              cost = breakdown?.totalCost;
+            }
           } else {
             console.error(
               `No usage data found for AI Gateway model ${attemptModel} with provider ${attemptProvider}`
@@ -569,44 +577,25 @@
 
         if (model && provider && responseData) {
           // Provider -> ModelProviderName to try and use new registry
-          const modelProviderName = heliconeProviderToModelProviderName(provider);
+          const modelProviderName =
+            heliconeProviderToModelProviderName(provider);
 
           if (modelProviderName) {
             // try usage processor + new registry first
             const usageProcessor = getUsageProcessor(modelProviderName);
-            
+
             if (usageProcessor) {
               const usage = await usageProcessor.parse({
                 responseBody: rawResponse,
                 isStream: proxyRequest.isStream,
               });
 
-<<<<<<< HEAD
-        let totalCost: number | undefined;
-
-        // Check if this is OpenRouter with direct cost from response
-        if (attemptProvider === "openrouter" && usage.data && 'cost' in usage.data && typeof usage.data.cost === 'number') {
-          // Use direct cost from OpenRouter (already in USD)
-          totalCost = usage.data.cost;
-        } else {
-          // Use token-based calculation for other providers
-          const breakdown = modelCostBreakdownFromRegistry({
-            modelUsage: usage.data,
-            model: attemptModel,
-            provider: attemptProvider,
-          });
-          totalCost = breakdown?.totalCost;
-        }
-        // TODO: apply totalCost to escrow    
-      }
-=======
               if (usage.data) {
                 const breakdown = modelCostBreakdownFromRegistry({
                   modelUsage: usage.data,
                   providerModelId: model,
                   provider: modelProviderName,
                 });
->>>>>>> 1ccac9cb
 
                 cost = breakdown?.totalCost;
               }
