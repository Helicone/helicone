/* eslint-disable @typescript-eslint/no-explicit-any */
import { Provider } from "@helicone-package/llm-mapper/types";
import { createClient } from "@supabase/supabase-js";
import {
  checkRateLimit as checkRateLimitDO,
  updateRateLimitCounter as updateRateLimitCounterDO,
} from "../clients/DurableObjectRateLimiterClient";

import { HeliconeProducer } from "../clients/producers/HeliconeProducer";
import { checkPromptSecurity } from "../clients/PromptSecurityClient";
import { S3Client } from "../clients/S3Client";
import { ClickhouseClientWrapper } from "../db/ClickhouseWrapper";
import { DBWrapper } from "../db/DBWrapper";
import { RequestResponseStore } from "../db/RequestResponseStore";
import { Valhalla } from "../db/valhalla";
import { DBLoggable } from "../dbLogger/DBLoggable";
import { Moderator } from "../managers/ModerationManager";
import { RateLimitManager } from "../managers/RateLimitManager";
import { RequestResponseManager } from "../managers/RequestResponseManager";
import { SentryManager } from "../managers/SentryManager";
import {
  HeliconeProxyRequest,
  HeliconeProxyRequestMapper,
} from "../models/HeliconeProxyRequest";
import { RequestWrapper } from "../RequestWrapper";
import { ResponseBuilder } from "../ResponseBuilder";
import { getCachedResponse, saveToCache } from "../util/cache/cacheFunctions";
import { CacheSettings, getCacheSettings } from "../util/cache/cacheSettings";
import { DBQueryTimer } from "../util/loggers/DBQueryTimer";
import { Result } from "../util/results";
import {
  handleProxyRequest,
  handleThreatProxyRequest,
} from "./ProxyRequestHandler";
import { WalletManager } from "../managers/WalletManager";
import { costOfPrompt } from "@helicone-package/cost";
import { getUsageProcessor } from "@helicone-package/cost/usage/getUsageProcessor";
import { EscrowInfo } from "../ai-gateway/types";

export async function proxyForwarder(
  request: RequestWrapper,
  env: Env,
  ctx: ExecutionContext,
  provider: Provider,
  escrowInfo?: EscrowInfo
): Promise<Response> {
  const { data: proxyRequest, error: proxyRequestError } =
    await new HeliconeProxyRequestMapper(
      request,
      provider,
      env,
      escrowInfo
    ).tryToProxyRequest();

  if (proxyRequestError !== null) {
    return new Response(proxyRequestError, {
      status: 500,
    });
  }
  const responseBuilder = new ResponseBuilder();

  const { data: cacheSettings, error: cacheError } = getCacheSettings(
    proxyRequest.requestWrapper.getHeaders()
  );

  if (cacheError !== null) {
    return responseBuilder.build({
      body: cacheError,
      status: 500,
    });
  }

  let rateLimited = false;
  if (cacheSettings.shouldReadFromCache) {
    const { data: auth, error: authError } = await request.auth();
    if (authError == null) {
      const db = new DBWrapper(env, auth);
      const { data: orgData, error: orgError } = await db.getAuthParams();

      if (orgError !== null || !orgData?.organizationId) {
        console.error("Error getting org", orgError);
      } else if (!orgData.accessDict.cache) {
        console.error(
          `Cache is disabled for this organization. ${orgData.organizationId}`
        );
      } else {
        try {
          const cachedResponse = await getCachedResponse(
            proxyRequest,
            cacheSettings.bucketSettings,
            env.CACHE_KV,
            cacheSettings.cacheSeed
          );
          if (cachedResponse) {
            const { data, error } = await handleProxyRequest(
              proxyRequest,
              cachedResponse // Pass the cached response directly
            );
            if (error !== null) {
              return responseBuilder.build({
                body: error,
                status: 500,
              });
            }
            const { loggable, response } = data;
            ctx.waitUntil(
              log(
                loggable,
                request,
                proxyRequest,
                env,
                ctx,
                rateLimited,
                "false", // S3_ENABLED
                cachedResponse,
                cacheSettings
              )
            );

            return response;
          }
        } catch (error) {
          console.error("Error getting cached response", error);
        }
      }
    }
  }

  let finalRateLimitOptions = proxyRequest.rateLimitOptions;
  if (finalRateLimitOptions || proxyRequest.isRateLimitedKey) {
    const { data: auth, error: authError } = await request.auth();
    if (authError === null) {
      const db = new DBWrapper(env, auth);
      const { data: orgData, error: orgError } = await db.getAuthParams();
      if (orgError === null && orgData?.organizationId) {
        if (!finalRateLimitOptions && proxyRequest.isRateLimitedKey) {
          const rateLimitManager = new RateLimitManager();
          const result = await rateLimitManager.getRateLimitOptionsForKey(
            db,
            proxyRequest.userId,
            proxyRequest.heliconeProperties
          );

          if (!result.error && result.data) {
            finalRateLimitOptions = result.data;
          } else if (result.error) {
            console.error(`[RateLimit] Manager error: ${result.error}`);
          }
        }

        if (finalRateLimitOptions) {
          try {
            const rateLimitCheckResult = await checkRateLimitDO({
              organizationId: orgData.organizationId,
              heliconeProperties: proxyRequest.heliconeProperties,
              rateLimiterDO: env.RATE_LIMITER_SQL,
              rateLimitOptions: finalRateLimitOptions,
              userId: proxyRequest.userId,
              cost: 1,
            });
            responseBuilder.addRateLimitHeaders(
              rateLimitCheckResult,
              finalRateLimitOptions
            );

            if (rateLimitCheckResult.status === "rate_limited") {
              rateLimited = true;
              request.injectCustomProperty(
                "Helicone-Rate-Limit-Status",
                rateLimitCheckResult.status
              );
            }
          } catch (error) {
            console.error("Error checking rate limit", error);
          }
        }
      }
    }
  }

  if (
    proxyRequest.requestWrapper.heliconeHeaders.promptSecurityEnabled ===
      true &&
    provider === "OPENAI"
  ) {
    const { data: latestMsg, error: latestMsgErr } =
      parseLatestMessage(proxyRequest);
    if (latestMsgErr || !latestMsg) {
      return responseBuilder.build({
        body: latestMsgErr,
        status: 500,
      });
    }

    if (
      request.url.pathname.includes("chat/completions") &&
      latestMsg?.content &&
      latestMsg?.role === "user"
    ) {
      const requestStartTime = new Date();
      const threat = await checkPromptSecurity(
        latestMsg.content,
        env,
        proxyRequest.requestWrapper.heliconeHeaders.promptSecurityAdvanced
          ? true
          : false
      );

      proxyRequest.threat = threat;
      if (threat === true) {
        const { data, error } = await handleThreatProxyRequest(
          proxyRequest,
          requestStartTime
        );

        if (error !== null) {
          return responseBuilder.build({
            body: error,
            status: 500,
          });
        }
        const { loggable, response } = data;

        response.headers.forEach((value, key) => {
          responseBuilder.setHeader(key, value);
        });

        ctx.waitUntil(
          log(
            loggable,
            request,
            proxyRequest,
            env,
            ctx,
            rateLimited,
            undefined,
            undefined,
            undefined
          )
        );

        const responseContent = {
          body: JSON.stringify({
            success: false,
            error: {
              code: "PROMPT_THREAT_DETECTED",
              message:
                "Prompt threat detected. Your request cannot be processed.",
              details: `See your Helicone request page for more info. https://helicone.ai/request/${proxyRequest.requestId}`,
            },
          }),
          inheritFrom: response,
          status: 400,
        };

        return responseBuilder
          .setHeader("content-type", "application/json")
          .build(responseContent);
      }
    }
  }

  if (
    proxyRequest.requestWrapper.heliconeHeaders.moderationsEnabled &&
    provider == "OPENAI"
  ) {
    const { data: latestMsg, error: latestMsgErr } =
      parseLatestMessage(proxyRequest);

    if (latestMsgErr || !latestMsg) {
      return responseBuilder.build({
        body: latestMsgErr,
        status: 500,
      });
    }

    if (
      request.url.pathname.includes("chat/completions") &&
      latestMsg?.content &&
      latestMsg?.role === "user"
    ) {
      const moderator = new Moderator(
        proxyRequest.requestWrapper.headers,
        env,
        provider
      );

      const { data: moderationRes, error: moderationErr } =
        await moderator.moderate(latestMsg.content);

      if (moderationErr || !moderationRes) {
        return responseBuilder.build({
          body: moderationErr,
          status: 500,
        });
      }

      ctx.waitUntil(
        log(
          moderationRes.loggable,
          request,
          proxyRequest,
          env,
          ctx,
          rateLimited,
          undefined,
          undefined,
          undefined
        )
      );

      if (moderationRes.isModerated) {
        return moderationRes.response;
      }
      // Passed moderation...
    }
  }

  const { data, error } = await handleProxyRequest(
    proxyRequest,
    rateLimited ? responseBuilder.buildRateLimitedResponse() : undefined
  );
  if (error !== null) {
    return responseBuilder.build({
      body: error,
      status: 500,
    });
  }
  const { loggable, response } = data;

  if (cacheSettings.shouldSaveToCache && response.status === 200) {
    const { data: auth, error: authError } = await request.auth();
    if (authError == null) {
      const db = new DBWrapper(env, auth);
      const { data: orgData, error: orgError } = await db.getAuthParams();

      if (orgError !== null || !orgData?.organizationId) {
        console.error("Error getting org", orgError);
      } else {
        ctx.waitUntil(
          loggable.waitForResponse().then(async (responseBody) => {
            const status = await loggable.getStatus();
            if (status >= 200 && status < 300) {
              try {
                const success = await saveToCache({
                  request: proxyRequest,
                  response,
                  responseBody: responseBody.body,
                  cacheControl: cacheSettings.cacheControl,
                  settings: cacheSettings.bucketSettings,
                  responseLatencyMs:
                    responseBody.endTime.getTime() - loggable.getTimingStart(),
                  cacheKv: env.CACHE_KV,
                  cacheSeed: cacheSettings.cacheSeed ?? null,
                });
                if (!success) {
                  const sentryManager = new SentryManager(env);
                  await sentryManager.sendError(
                    "Failed to save to cache",
                    "all retries failed"
                  );
                }
              } catch (error) {
                const sentryManager = new SentryManager(env);
                await sentryManager.sendError(
                  "Failed to save to cache",
                  error instanceof Error
                    ? (error.stack ?? error.message)
                    : String(error)
                );
                console.error("Failed to save to cache:", error);
              }
            }
          })
        );
      }
    }
  }

  response.headers.forEach((value, key) => {
    responseBuilder.setHeader(key, value);
  });

  if (cacheSettings.shouldReadFromCache) {
    responseBuilder.setHeader("Helicone-Cache", "MISS");
  }

  if (
    request?.heliconeHeaders?.heliconeAuth ||
    request?.heliconeHeaders.heliconeAuthV2 ||
    request.heliconeProxyKeyId
  ) {
    ctx.waitUntil(
      log(
        loggable,
        request,
        proxyRequest,
        env,
        ctx,
        rateLimited,
        undefined,
        undefined,
        undefined
      )
    );
  }

  return responseBuilder.build({
    body: response.body,
    inheritFrom: response,
    status: response.status,
  });
}

function parseLatestMessage(
  proxyRequest: HeliconeProxyRequest
): Result<LatestMessage, string> {
  try {
    return {
      error: null,
      data: JSON.parse(
        proxyRequest.bodyText ?? ""
      ).messages.pop() as LatestMessage,
    };
  } catch (error) {
    console.error("Error parsing latest message:", error);
    return {
      error: "Failed to parse the latest message.",
      data: null,
    };
  }
}

type LatestMessage = {
  role?: string;
  content?: string;
};

async function log(
  loggable: DBLoggable,
  request: RequestWrapper,
  proxyRequest: HeliconeProxyRequest,
  env: Env,
  ctx: ExecutionContext,
  rateLimited: boolean,
  S3_ENABLED?: Env["S3_ENABLED"],
  cachedResponse?: Response,
  cacheSettings?: CacheSettings
) {
  const { data: auth, error: authError } = await request.auth();

  if (authError !== null) {
    console.error("Error getting auth", authError);
    return;
  }
  const supabase = createClient(
    env.SUPABASE_URL,
    env.SUPABASE_SERVICE_ROLE_KEY
  );
  const db = new DBWrapper(env, auth);
  const { data: orgData, error: orgError } = await db.getAuthParams();
  if (!orgData) {
    console.error(
      "Could not get org data for request w/ id: ",
      proxyRequest.requestId
    );
    return;
  }

  const finalRateLimitOptions = proxyRequest.rateLimitOptions;

  // Start logging in parallel with response processing
  const logPromise = loggable.log(
    {
      clickhouse: new ClickhouseClientWrapper(env),
      supabase: supabase,
      dbWrapper: new DBWrapper(env, auth),
      queue: new RequestResponseStore(
        createClient(env.SUPABASE_URL, env.SUPABASE_SERVICE_ROLE_KEY),
        new DBQueryTimer(ctx, {
          enabled: (env.DATADOG_ENABLED ?? "false") === "true",
          apiKey: env.DATADOG_API_KEY,
          endpoint: env.DATADOG_ENDPOINT,
        }),
        new Valhalla(env.VALHALLA_URL, auth),
        new ClickhouseClientWrapper(env),
        env.FALLBACK_QUEUE,
        env.REQUEST_AND_RESPONSE_QUEUE_KV
      ),
      requestResponseManager: new RequestResponseManager(
        new S3Client(
          env.S3_ACCESS_KEY ?? "",
          env.S3_SECRET_KEY ?? "",
          env.S3_ENDPOINT ?? "",
          env.S3_BUCKET_NAME ?? "",
          env.S3_REGION ?? "us-west-2"
        ),
        createClient(env.SUPABASE_URL, env.SUPABASE_SERVICE_ROLE_KEY)
      ),
      producer: new HeliconeProducer(env),
    },
    S3_ENABLED ?? env.S3_ENABLED ?? "true",
    proxyRequest?.requestWrapper.heliconeHeaders,
    cachedResponse ? cachedResponse.headers : undefined,
    cacheSettings ?? undefined
  );

  // Chain response processing after readResponse
  const responseProcessingPromise = loggable
    .readResponse()
    .then(async (responseBody) => {
      if (responseBody.error !== null) {
        console.error("Error reading response", responseBody.error);
      }

<<<<<<< HEAD
  // TODO: Refactor other code so we only pull response once
  // reuse this usage, for now its just an example of using the new usage processors.
  const rawResponse = await loggable.getRawResponse();
  const usageProcessor = getUsageProcessor(proxyRequest.provider);
  const usage = await usageProcessor.parse({
    responseBody: rawResponse,
    isStream: proxyRequest.isStream,
  });

  // TODO: use a new costOfRequest function that takes in the above usage
  // conforming with new model registry.

  const model = responseBody.data?.response.model;
  const promptTokens = responseBody.data?.response.prompt_tokens ?? 0;
  const completionTokens = responseBody.data?.response.completion_tokens ?? 0;
  const provider = proxyRequest.provider;
  const promptCacheWriteTokens =
    responseBody.data?.response.prompt_cache_write_tokens ?? 0;
  const promptCacheReadTokens =
    responseBody.data?.response.prompt_cache_read_tokens ?? 0;
  const promptAudioTokens =
    responseBody.data?.response.prompt_audio_tokens ?? 0;
  const completionAudioTokens =
    responseBody.data?.response.completion_audio_tokens ?? 0;

  let cost;
  if (model && provider) {
    cost =
      costOfPrompt({
        model,
        promptTokens,
        completionTokens,
        provider,
        promptCacheWriteTokens,
        promptCacheReadTokens,
        promptAudioTokens,
        completionAudioTokens,
      }) ?? 0;
  } else {
    cost = 0;
  }
=======
      const model = responseBody.data?.response.model;
      const promptTokens = responseBody.data?.response.prompt_tokens ?? 0;
      const completionTokens =
        responseBody.data?.response.completion_tokens ?? 0;
      const provider = proxyRequest.provider;
      const promptCacheWriteTokens =
        responseBody.data?.response.prompt_cache_write_tokens ?? 0;
      const promptCacheReadTokens =
        responseBody.data?.response.prompt_cache_read_tokens ?? 0;
      const promptAudioTokens =
        responseBody.data?.response.prompt_audio_tokens ?? 0;
      const completionAudioTokens =
        responseBody.data?.response.completion_audio_tokens ?? 0;

      let cost;
      if (model && provider) {
        cost =
          costOfPrompt({
            model,
            promptTokens,
            completionTokens,
            provider,
            promptCacheWriteTokens,
            promptCacheReadTokens,
            promptAudioTokens,
            completionAudioTokens,
          }) ?? 0;
      } else {
        cost = 0;
      }
>>>>>>> ad64d57a

      // Handle escrow finalization if needed
      if (responseBody.data && proxyRequest.escrowInfo) {
        const walletId = env.WALLET.idFromName(orgData.organizationId);
        const walletStub = env.WALLET.get(walletId);
        const walletManager = new WalletManager(env, ctx, walletStub);
        const escrowFinalizationResult =
          await walletManager.finalizeEscrowAndSyncSpend(
            orgData.organizationId,
            proxyRequest,
            cost,
            cachedResponse
          );
        if (escrowFinalizationResult.error !== null) {
          console.error(
            "Error finalizing escrow and syncing spend",
            escrowFinalizationResult.error
          );
        }
      }

      // Update rate limit counters if not a cached response
      if (
        (!rateLimited && cachedResponse === undefined) ||
        (!rateLimited && cachedResponse === null)
      ) {
        if (
          proxyRequest &&
          finalRateLimitOptions &&
          !orgError &&
          orgData?.organizationId
        ) {
          const costInCents = cost * 100;
          await updateRateLimitCounterDO({
            organizationId: orgData?.organizationId,
            heliconeProperties:
              proxyRequest.requestWrapper.heliconeHeaders.heliconeProperties,
            rateLimiterDO: env.RATE_LIMITER_SQL,
            rateLimitOptions: finalRateLimitOptions,
            userId: proxyRequest.userId,
            cost: costInCents,
          });
        }
      }
    })
    .catch((error) => {
      console.error("Error in response processing chain:", error);
    });

  // Wait for both logging and response processing to complete
  await Promise.all([
    logPromise.then((logResult) => {
      if (logResult.error !== null) {
        console.error("Error logging", logResult.error);
      }
    }),
    responseProcessingPromise,
  ]);
}<|MERGE_RESOLUTION|>--- conflicted
+++ resolved
@@ -513,7 +513,6 @@
         console.error("Error reading response", responseBody.error);
       }
 
-<<<<<<< HEAD
   // TODO: Refactor other code so we only pull response once
   // reuse this usage, for now its just an example of using the new usage processors.
   const rawResponse = await loggable.getRawResponse();
@@ -526,36 +525,6 @@
   // TODO: use a new costOfRequest function that takes in the above usage
   // conforming with new model registry.
 
-  const model = responseBody.data?.response.model;
-  const promptTokens = responseBody.data?.response.prompt_tokens ?? 0;
-  const completionTokens = responseBody.data?.response.completion_tokens ?? 0;
-  const provider = proxyRequest.provider;
-  const promptCacheWriteTokens =
-    responseBody.data?.response.prompt_cache_write_tokens ?? 0;
-  const promptCacheReadTokens =
-    responseBody.data?.response.prompt_cache_read_tokens ?? 0;
-  const promptAudioTokens =
-    responseBody.data?.response.prompt_audio_tokens ?? 0;
-  const completionAudioTokens =
-    responseBody.data?.response.completion_audio_tokens ?? 0;
-
-  let cost;
-  if (model && provider) {
-    cost =
-      costOfPrompt({
-        model,
-        promptTokens,
-        completionTokens,
-        provider,
-        promptCacheWriteTokens,
-        promptCacheReadTokens,
-        promptAudioTokens,
-        completionAudioTokens,
-      }) ?? 0;
-  } else {
-    cost = 0;
-  }
-=======
       const model = responseBody.data?.response.model;
       const promptTokens = responseBody.data?.response.prompt_tokens ?? 0;
       const completionTokens =
@@ -586,7 +555,6 @@
       } else {
         cost = 0;
       }
->>>>>>> ad64d57a
 
       // Handle escrow finalization if needed
       if (responseBody.data && proxyRequest.escrowInfo) {
