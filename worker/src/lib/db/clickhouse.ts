import { Result } from "../../results";
import { createClient } from "@clickhouse/client-web";
import { WebClickHouseClient } from "@clickhouse/client-web/dist/client";
import dateFormat from "dateformat";

export interface ClickhouseEnv {
  CLICKHOUSE_HOST: string;
  CLICKHOUSE_USER: string;
  CLICKHOUSE_PASSWORD: string;
}

function paramsToValues(params: (number | string | boolean | Date)[]) {
  return params
    .map((p) => {
      if (p instanceof Date) {
        //ex: 2023-05-27T08:21:26
        return dateFormat(p, "yyyy-mm-dd HH:MM:ss", true);
      } else {
        return p;
      }
    })
    .reduce((acc, parameter, index) => {
      return {
        ...acc,
        [`val_${index}`]: parameter,
      };
    }, {});
}

export class ClickhouseClientWrapper {
  private clickHouseClient: WebClickHouseClient;

  constructor(env: ClickhouseEnv) {
    this.clickHouseClient = createClient({
      host: env.CLICKHOUSE_HOST,
      username: env.CLICKHOUSE_USER,
      password: env.CLICKHOUSE_PASSWORD,
    });
  }

  async dbInsertClickhouse<T extends keyof ClickhouseDB["Tables"]>(
    table: T,
    values: ClickhouseDB["Tables"][T][]
  ): Promise<Result<string, string>> {
    try {
      const queryResult = await this.clickHouseClient.insert({
        table: table,
        values: values,
        format: "JSONEachRow",
        // Recommended for cluster usage to avoid situations
        // where a query processing error occurred after the response code
        // and HTTP headers were sent to the client.
        // See https://clickhouse.com/docs/en/interfaces/http/#response-buffering
        clickhouse_settings: {
          async_insert: 1,
          wait_end_of_query: 1,
        },
      });
      return { data: queryResult.query_id, error: null };
    } catch (err) {
      console.error("dbInsertClickhouseError", err);
      return {
        data: null,
        error: JSON.stringify(err),
      };
    }
  }

  async dbUpdateClickhouse(query: string): Promise<Result<string, string>> {
    try {
      const commandResult = await this.clickHouseClient.command({
        query,
        // Recommended for cluster usage to avoid situations
        // where a query processing error occurred after the response code
        // and HTTP headers were sent to the client.
        // See https://clickhouse.com/docs/en/interfaces/http/#response-buffering
        clickhouse_settings: {
          wait_end_of_query: 1,
        },
      });

      return { data: commandResult.query_id, error: null };
    } catch (error: any) {
      console.error("dbUpdateClickhouseError", error);
      return {
        data: null,
        error: JSON.stringify(error),
      };
    }
  }

  async dbQuery<T>(
    query: string,
    parameters: (number | string | boolean | Date)[]
  ): Promise<Result<T[], string>> {
    try {
      const query_params = paramsToValues(parameters);

      const queryResult = await this.clickHouseClient.query({
        query,
        query_params,
        format: "JSONEachRow",
        // Recommended for cluster usage to avoid situations
        // where a query processing error occurred after the response code
        // and HTTP headers were sent to the client.
        // See https://clickhouse.com/docs/en/interfaces/http/#response-buffering
        clickhouse_settings: {
          wait_end_of_query: 1,
        },
      });
      return { data: await queryResult.json<T[]>(), error: null };
    } catch (err) {
      console.error("Error executing query: ", query, parameters);
      console.error(err);
      return {
        data: null,
        error: JSON.stringify(err),
      };
    }
  }
}

type Nullable<T> = T | null;

interface ResponseCopyV1 {
  response_id: Nullable<string>;
  response_created_at: Nullable<string>;
  latency: Nullable<number>;
  status: Nullable<number>;
  completion_tokens: Nullable<number>;
  prompt_tokens: Nullable<number>;
  model: Nullable<string>;
  request_id: string;
  request_created_at: string;
  auth_hash: string;
  user_id: Nullable<string>;
}

interface ResponseCopyV2 {
  response_id: Nullable<string>;
  response_created_at: Nullable<string>;
  latency: Nullable<number>;
  status: Nullable<number>;
  completion_tokens: Nullable<number>;
  prompt_tokens: Nullable<number>;
  model: Nullable<string>;
  request_id: string;
  request_created_at: string;
  auth_hash: string;
  user_id: Nullable<string>;
  organization_id: string;
}

interface ResponseCopyV3 extends ResponseCopyV2 {
<<<<<<< HEAD
  task_id: Nullable<string>;
  run_id: Nullable<string>;
=======
  node_id: Nullable<string>;
  job_id: Nullable<string>;
>>>>>>> 07281aed
  proxy_key_id: Nullable<string>;
}

interface PropertiesCopyV1 {
  id: number;
  created_at: Nullable<string>;
  user_id: Nullable<string>;
  request_id: string;
  auth_hash: string;
  key: Nullable<string>;
  value: Nullable<string>;
}

interface PropertiesCopyV2 {
  id: number;
  created_at: string;
  request_id: string;
  key: string;
  value: string;
  organization_id: string;
}

interface PropertyWithResponseV1 {
  response_id: Nullable<string>;
  response_created_at: Nullable<string>;
  latency: Nullable<number>;
  status: number;
  completion_tokens: Nullable<number>;
  prompt_tokens: Nullable<number>;
  model: string;
  request_id: string;
  request_created_at: string;
  auth_hash: string;
  user_id: string;
  organization_id: string;
  property_key: string;
  property_value: string;
}

export interface ClickhouseDB {
  Tables: {
    response_copy_v1: ResponseCopyV1;
    properties_copy_v1: PropertiesCopyV1;
    response_copy_v2: ResponseCopyV2;
    properties_copy_v2: PropertiesCopyV2;
    response_copy_v3: ResponseCopyV3;
    property_with_response_v1: PropertyWithResponseV1;
  };
}<|MERGE_RESOLUTION|>--- conflicted
+++ resolved
@@ -152,13 +152,8 @@
 }
 
 interface ResponseCopyV3 extends ResponseCopyV2 {
-<<<<<<< HEAD
-  task_id: Nullable<string>;
-  run_id: Nullable<string>;
-=======
   node_id: Nullable<string>;
   job_id: Nullable<string>;
->>>>>>> 07281aed
   proxy_key_id: Nullable<string>;
 }
 
