// This will store all of the information coming from the client.

import { Provider } from "@helicone-package/llm-mapper/types";
import { approvedDomains } from "@helicone-package/cost/providers/mappings";
import { RequestWrapper } from "../RequestWrapper";
import { buildTargetUrl } from "../clients/ProviderClient";
import { Result, ok } from "../util/results";
import { IHeliconeHeaders } from "./HeliconeHeaders";

import { parseJSXObject } from "@helicone/prompts";
import { TemplateWithInputs } from "@helicone/prompts/dist/objectParser";
import { MAPPERS } from "@helicone-package/llm-mapper/utils/getMappedContent";
import { getMapperType } from "@helicone-package/llm-mapper/utils/getMapperType";
import { RateLimitOptions } from "../clients/DurableObjectRateLimiterClient";
import { RateLimitOptionsBuilder } from "../util/rateLimitOptions";
import { EscrowInfo } from "../ai-gateway/types";
import { ValidRequestBody } from "../../RequestBodyBuffer/IRequestBodyBuffer";

export type RetryOptions = {
  retries: number; // number of times to retry the request
  factor: number; // exponential backoff factor
  minTimeout: number; // minimum amount of time to wait before retrying (in milliseconds)
  maxTimeout: number; // maximum amount of time to wait before retrying (in milliseconds)
};

export type HeliconeProperties = Record<string, string>;
type Nullable<T> = T | null;

// This neatly formats and holds all of the state that a request can come into Helicone
export interface HeliconeProxyRequest {
  provider: Provider;
  tokenCalcUrl: Env["TOKEN_COUNT_URL"];
  rateLimitOptions: Nullable<RateLimitOptions>;
  isRateLimitedKey: boolean;
  retryOptions: IHeliconeHeaders["retryHeaders"];
  omitOptions: IHeliconeHeaders["omitHeaders"];

<<<<<<< HEAD
  requestJson: { stream?: boolean; user?: string } | Record<string, never>;
=======
>>>>>>> 8bec0e46
  body: ValidRequestBody;
  unsafeGetBodyText: () => Promise<string | null>;

  heliconeErrors: string[];
  providerAuthHash?: string;
  heliconeProxyKeyId?: string;
  api_base: string;
  heliconeProperties: HeliconeProperties;
  userId?: string;
  isStream: boolean;
  startTime: Date;
  url: URL;
  requestWrapper: RequestWrapper;
  requestId: string;
  nodeId: string | null;
  heliconePromptTemplate: TemplateWithInputs | null;
  targetUrl: URL;
  threat?: boolean;
  flaggedForModeration?: boolean;
  cf?: CfProperties;
  escrowInfo?: EscrowInfo;
}

const providerBaseUrlMappings: Record<
  "OPENAI" | "ANTHROPIC" | "CUSTOM",
  string
> = {
  OPENAI: "https://api.openai.com",
  ANTHROPIC: "https://api.anthropic.com",
  CUSTOM: "",
};

// Helps map a RequestWrapper -> HeliconProxyRequest
export class HeliconeProxyRequestMapper {
  private tokenCalcUrl: string;
  heliconeErrors: string[] = [];

  constructor(
    private request: RequestWrapper,
    private provider: Provider,
    private env: Env,
    private escrowInfo?: EscrowInfo
  ) {
    this.tokenCalcUrl = env.VALHALLA_URL;
  }

  private async getHeliconeTemplate() {
    if (this.request.heliconeHeaders.promptHeaders.promptId) {
      try {
        const rawJson = JSON.parse(
          await this.request.requestBodyBuffer.unsafeGetRawText()
        );

        // Get the mapper type based on the request
        const mapperType = getMapperType({
          model: rawJson.model,
          provider: this.provider,
          path: this.request.url.pathname,
          requestReferrer: this.request.requestReferrer,
        });

        // Map the request using the appropriate mapper
        const mapper = MAPPERS[mapperType];
        if (!mapper) {
          console.error(`No mapper found for type ${mapperType}`);
          return null;
        }

        const mappedResult = mapper({
          request: rawJson,
          response: { choices: [] },
          statusCode: 200,
          model: rawJson.model,
        });

        // parseJSX only on the messages to avoid tools from being touched
        const parsedJSXMessages = parseJSXObject(
          JSON.parse(JSON.stringify(mappedResult.schema.request.messages))
        );

        const templateWithInputs = {
          inputs:
            this.request.promptSettings.promptInputs ??
            parsedJSXMessages.templateWithInputs.inputs,
          autoInputs: parsedJSXMessages.templateWithInputs.autoInputs,
          template: {
            ...mappedResult.schema.request,
            messages: parsedJSXMessages.templateWithInputs.template,
          },
        };
        return templateWithInputs;
      } catch (error) {
        console.error("Error in getHeliconeTemplate:", error);
        return null;
      }
    }
    return null;
  }
  async tryToProxyRequest(): Promise<Result<HeliconeProxyRequest, string>> {
    const startTime = new Date();
    const { data: api_base, error: api_base_error } = this.getApiBase();
    if (api_base_error !== null) {
      return { data: null, error: api_base_error };
    }

    const targetUrl = buildTargetUrl(this.request.url, api_base);

    let isStream = await this.request.requestBodyBuffer.isStream();

    if (this.provider === "GOOGLE") {
      const queryParams = new URLSearchParams(targetUrl.search);
      // alt = sse is how Gemini determines if a request is a stream
      isStream = isStream || queryParams.get("alt") === "sse";
    }

    if (this.provider === "AWS" || this.provider === "BEDROCK") {
      isStream =
        isStream || targetUrl.pathname.includes("invoke-with-response-stream");
    }

    return {
      data: {
        heliconePromptTemplate: await this.getHeliconeTemplate(),
        rateLimitOptions: this.rateLimitOptions(),
        isRateLimitedKey:
          this.request.heliconeHeaders.heliconeAuthV2?.keyType ===
          "rate-limited",
        retryOptions: this.request.heliconeHeaders.retryHeaders,
        provider: this.provider,
        tokenCalcUrl: this.tokenCalcUrl,
        providerAuthHash: await this.request.getProviderAuthHeader(),
        omitOptions: this.request.heliconeHeaders.omitHeaders,
        heliconeProxyKeyId: this.request.heliconeProxyKeyId,
        heliconeProperties: this.request.heliconeHeaders.heliconeProperties,
        userId: await this.request.getUserId(),
        heliconeErrors: this.heliconeErrors,
        api_base,
        isStream: isStream,
        body: await this.request.requestBodyBuffer.getReadableStreamToBody(),
        unsafeGetBodyText: this.unsafeGetBody.bind(this),
<<<<<<< HEAD
=======

>>>>>>> 8bec0e46
        startTime,
        url: this.request.url,
        requestId:
          this.request.heliconeHeaders.requestId ?? crypto.randomUUID(),
        requestWrapper: this.request,
        nodeId: this.request.heliconeHeaders.nodeId ?? null,
        targetUrl,
        cf: this.request.cf ?? undefined,
        escrowInfo: this.escrowInfo,
      },
      error: null,
    };
  }

  private async unsafeGetBody(): Promise<string | null> {
    if (this.request.getMethod() === "GET") {
      return null;
    }

    if (this.request.heliconeHeaders.featureFlags.streamUsage) {
      // eslint-disable-next-line @typescript-eslint/no-explicit-any
      const jsonBody = (await this.request.unsafeGetJson()) as any;
      if (!jsonBody["stream_options"]) {
        jsonBody["stream_options"] = {};
      }
      jsonBody["stream_options"]["include_usage"] = true;
      return JSON.stringify(jsonBody);
    }

    return await this.request.unsafeGetText();
  }

  private validateApiConfiguration(api_base: string | undefined): boolean {
    return (
      api_base === undefined ||
      approvedDomains.some((domain) => domain.test(api_base))
    );
  }

  private getApiBase(): Result<string, string> {
    if (this.request.baseURLOverride) {
      return ok(this.request.baseURLOverride);
    }
    const api_base =
      this.request.heliconeHeaders.openaiBaseUrl ??
      this.request.heliconeHeaders.targetBaseUrl;

    if (api_base && !this.validateApiConfiguration(api_base)) {
      // return new Response(`Invalid API base "${api_base}"`, {
      return {
        data: null,
        error: `Invalid API base "${api_base}"`,
      };
    }

    // this is kind of legacy stuff. the correct way to add providers is to add it to `modifyEnvBasedOnPath` (04/28/2024)
    if (api_base) {
      return { data: api_base, error: null };
    } else if (
      this.provider === "CUSTOM" ||
      this.provider === "ANTHROPIC" ||
      this.provider === "OPENAI"
    ) {
      return {
        data: providerBaseUrlMappings[this.provider],
        error: null,
      };
    } else {
      return {
        data: null,
        error: `Invalid provider "${this.provider}"`,
      };
    }
  }

  rateLimitOptions(): HeliconeProxyRequest["rateLimitOptions"] {
    const rateLimitOptions = new RateLimitOptionsBuilder(
      this.request.heliconeHeaders.rateLimitPolicy
    ).build();

    if (rateLimitOptions.error) {
      rateLimitOptions.error = `Invalid rate limit policy: ${rateLimitOptions.error}`;
      this.heliconeErrors.push(rateLimitOptions.error);
    }
    return rateLimitOptions.data ?? null;
  }
}<|MERGE_RESOLUTION|>--- conflicted
+++ resolved
@@ -35,10 +35,6 @@
   retryOptions: IHeliconeHeaders["retryHeaders"];
   omitOptions: IHeliconeHeaders["omitHeaders"];
 
-<<<<<<< HEAD
-  requestJson: { stream?: boolean; user?: string } | Record<string, never>;
-=======
->>>>>>> 8bec0e46
   body: ValidRequestBody;
   unsafeGetBodyText: () => Promise<string | null>;
 
@@ -179,10 +175,6 @@
         isStream: isStream,
         body: await this.request.requestBodyBuffer.getReadableStreamToBody(),
         unsafeGetBodyText: this.unsafeGetBody.bind(this),
-<<<<<<< HEAD
-=======
-
->>>>>>> 8bec0e46
         startTime,
         url: this.request.url,
         requestId:
