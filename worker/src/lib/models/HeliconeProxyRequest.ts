// This will store all of the information coming from the client.

import { Provider } from "@helicone-package/llm-mapper/types";
import { approvedDomains } from "@helicone-package/cost/providers/mappings";
import { RequestWrapper } from "../RequestWrapper";
import { buildTargetUrl } from "../clients/ProviderClient";
import { Result, ok } from "../util/results";
import { IHeliconeHeaders } from "./HeliconeHeaders";

import { parseJSXObject } from "@helicone/prompts";
import { TemplateWithInputs } from "@helicone/prompts/dist/objectParser";
import { MAPPERS } from "@helicone-package/llm-mapper/utils/getMappedContent";
import { getMapperType } from "@helicone-package/llm-mapper/utils/getMapperType";
import { RateLimitOptions } from "../clients/DurableObjectRateLimiterClient";
import { RateLimitOptionsBuilder } from "../util/rateLimitOptions";
import { EscrowInfo } from "../ai-gateway/types";
import { ValidRequestBody } from "../../RequestBodyBuffer/IRequestBodyBuffer";

export type RetryOptions = {
  retries: number; // number of times to retry the request
  factor: number; // exponential backoff factor
  minTimeout: number; // minimum amount of time to wait before retrying (in milliseconds)
  maxTimeout: number; // maximum amount of time to wait before retrying (in milliseconds)
};

export type HeliconeProperties = Record<string, string>;
type Nullable<T> = T | null;

// This neatly formats and holds all of the state that a request can come into Helicone
export interface HeliconeProxyRequest {
  provider: Provider;
  tokenCalcUrl: Env["TOKEN_COUNT_URL"];
  rateLimitOptions: Nullable<RateLimitOptions>;
  isRateLimitedKey: boolean;
  retryOptions: IHeliconeHeaders["retryHeaders"];
  omitOptions: IHeliconeHeaders["omitHeaders"];

<<<<<<< HEAD
=======
  requestJson: { stream?: boolean; user?: string } | Record<string, never>;
>>>>>>> 13616a16
  body: ValidRequestBody;
  unsafeGetBodyText: () => Promise<string | null>;

  heliconeErrors: string[];
  providerAuthHash?: string;
  heliconeProxyKeyId?: string;
  api_base: string;
  heliconeProperties: HeliconeProperties;
  userId?: string;
  isStream: boolean;
  startTime: Date;
  url: URL;
  requestWrapper: RequestWrapper;
  requestId: string;
  nodeId: string | null;
  heliconePromptTemplate: TemplateWithInputs | null;
  targetUrl: URL;
  threat?: boolean;
  flaggedForModeration?: boolean;
  cf?: CfProperties;
  escrowInfo?: EscrowInfo;
}

const providerBaseUrlMappings: Record<
  "OPENAI" | "ANTHROPIC" | "CUSTOM",
  string
> = {
  OPENAI: "https://api.openai.com",
  ANTHROPIC: "https://api.anthropic.com",
  CUSTOM: "",
};

// Helps map a RequestWrapper -> HeliconProxyRequest
export class HeliconeProxyRequestMapper {
  private tokenCalcUrl: string;
  heliconeErrors: string[] = [];

  constructor(
    private request: RequestWrapper,
    private provider: Provider,
    private env: Env,
    private escrowInfo?: EscrowInfo
  ) {
    this.tokenCalcUrl = env.VALHALLA_URL;
  }

  private async getHeliconeTemplate() {
    if (this.request.heliconeHeaders.promptHeaders.promptId) {
      try {
        const rawJson = JSON.parse(
          await this.request.requestBodyBuffer.unsafeGetRawText()
        );

        // Get the mapper type based on the request
        const mapperType = getMapperType({
          model: rawJson.model,
          provider: this.provider,
          path: this.request.url.pathname,
          requestReferrer: this.request.requestReferrer,
        });

        // Map the request using the appropriate mapper
        const mapper = MAPPERS[mapperType];
        if (!mapper) {
          console.error(`No mapper found for type ${mapperType}`);
          return null;
        }

        const mappedResult = mapper({
          request: rawJson,
          response: { choices: [] },
          statusCode: 200,
          model: rawJson.model,
        });

        // parseJSX only on the messages to avoid tools from being touched
        const parsedJSXMessages = parseJSXObject(
          JSON.parse(JSON.stringify(mappedResult.schema.request.messages))
        );

        const templateWithInputs = {
          inputs:
            this.request.promptSettings.promptInputs ??
            parsedJSXMessages.templateWithInputs.inputs,
          autoInputs: parsedJSXMessages.templateWithInputs.autoInputs,
          template: {
            ...mappedResult.schema.request,
            messages: parsedJSXMessages.templateWithInputs.template,
          },
        };
        return templateWithInputs;
      } catch (error) {
        console.error("Error in getHeliconeTemplate:", error);
        return null;
      }
    }
    return null;
  }
  async tryToProxyRequest(): Promise<Result<HeliconeProxyRequest, string>> {
    const startTime = new Date();
    const { data: api_base, error: api_base_error } = this.getApiBase();
    if (api_base_error !== null) {
      return { data: null, error: api_base_error };
    }

    const targetUrl = buildTargetUrl(this.request.url, api_base);

    let isStream = await this.request.requestBodyBuffer.isStream();

    if (this.provider === "GOOGLE") {
      const queryParams = new URLSearchParams(targetUrl.search);
      // alt = sse is how Gemini determines if a request is a stream
      isStream = isStream || queryParams.get("alt") === "sse";
    }

    if (this.provider === "AWS" || this.provider === "BEDROCK") {
      isStream =
        isStream || targetUrl.pathname.includes("invoke-with-response-stream");
    }

    return {
      data: {
        heliconePromptTemplate: await this.getHeliconeTemplate(),
        rateLimitOptions: this.rateLimitOptions(),
        isRateLimitedKey:
          this.request.heliconeHeaders.heliconeAuthV2?.keyType ===
          "rate-limited",
        retryOptions: this.request.heliconeHeaders.retryHeaders,
        provider: this.provider,
        tokenCalcUrl: this.tokenCalcUrl,
        providerAuthHash: await this.request.getProviderAuthHeader(),
        omitOptions: this.request.heliconeHeaders.omitHeaders,
        heliconeProxyKeyId: this.request.heliconeProxyKeyId,
        heliconeProperties: this.request.heliconeHeaders.heliconeProperties,
        userId: await this.request.getUserId(),
        heliconeErrors: this.heliconeErrors,
        api_base,
        isStream: isStream,
        body: await this.request.requestBodyBuffer.getReadableStreamToBody(),
<<<<<<< HEAD
        unsafeGetBodyText: async () => this.unsafeGetBody(),
=======
        unsafeGetBodyText: this.unsafeGetBody.bind(this),
>>>>>>> 13616a16
        startTime,
        url: this.request.url,
        requestId:
          this.request.heliconeHeaders.requestId ?? crypto.randomUUID(),
        requestWrapper: this.request,
        nodeId: this.request.heliconeHeaders.nodeId ?? null,
        targetUrl,
        cf: this.request.cf ?? undefined,
        escrowInfo: this.escrowInfo,
      },
      error: null,
    };
  }

  private async unsafeGetBody(): Promise<string | null> {
    if (this.request.getMethod() === "GET") {
      return null;
    }

    if (this.request.heliconeHeaders.featureFlags.streamUsage) {
      // eslint-disable-next-line @typescript-eslint/no-explicit-any
      const jsonBody = (await this.request.unsafeGetJson()) as any;
      if (!jsonBody["stream_options"]) {
        jsonBody["stream_options"] = {};
      }
      jsonBody["stream_options"]["include_usage"] = true;
      return JSON.stringify(jsonBody);
    }

    return await this.request.unsafeGetText();
  }

  private validateApiConfiguration(api_base: string | undefined): boolean {
    return (
      api_base === undefined ||
      approvedDomains.some((domain) => domain.test(api_base))
    );
  }

  private getApiBase(): Result<string, string> {
    if (this.request.baseURLOverride) {
      return ok(this.request.baseURLOverride);
    }
    const api_base =
      this.request.heliconeHeaders.openaiBaseUrl ??
      this.request.heliconeHeaders.targetBaseUrl;

    if (api_base && !this.validateApiConfiguration(api_base)) {
      // return new Response(`Invalid API base "${api_base}"`, {
      return {
        data: null,
        error: `Invalid API base "${api_base}"`,
      };
    }

    // this is kind of legacy stuff. the correct way to add providers is to add it to `modifyEnvBasedOnPath` (04/28/2024)
    if (api_base) {
      return { data: api_base, error: null };
    } else if (
      this.provider === "CUSTOM" ||
      this.provider === "ANTHROPIC" ||
      this.provider === "OPENAI"
    ) {
      return {
        data: providerBaseUrlMappings[this.provider],
        error: null,
      };
    } else {
      return {
        data: null,
        error: `Invalid provider "${this.provider}"`,
      };
    }
  }

  rateLimitOptions(): HeliconeProxyRequest["rateLimitOptions"] {
    const rateLimitOptions = new RateLimitOptionsBuilder(
      this.request.heliconeHeaders.rateLimitPolicy
    ).build();

    if (rateLimitOptions.error) {
      rateLimitOptions.error = `Invalid rate limit policy: ${rateLimitOptions.error}`;
      this.heliconeErrors.push(rateLimitOptions.error);
    }
    return rateLimitOptions.data ?? null;
  }
<<<<<<< HEAD
=======

  async requestJson(): Promise<HeliconeProxyRequest["requestJson"]> {
    return this.request.getMethod() === "POST"
      ? await this.request.unsafeGetJson()
      : {};
  }
>>>>>>> 13616a16
}<|MERGE_RESOLUTION|>--- conflicted
+++ resolved
@@ -35,10 +35,6 @@
   retryOptions: IHeliconeHeaders["retryHeaders"];
   omitOptions: IHeliconeHeaders["omitHeaders"];
 
-<<<<<<< HEAD
-=======
-  requestJson: { stream?: boolean; user?: string } | Record<string, never>;
->>>>>>> 13616a16
   body: ValidRequestBody;
   unsafeGetBodyText: () => Promise<string | null>;
 
@@ -178,11 +174,8 @@
         api_base,
         isStream: isStream,
         body: await this.request.requestBodyBuffer.getReadableStreamToBody(),
-<<<<<<< HEAD
-        unsafeGetBodyText: async () => this.unsafeGetBody(),
-=======
         unsafeGetBodyText: this.unsafeGetBody.bind(this),
->>>>>>> 13616a16
+        
         startTime,
         url: this.request.url,
         requestId:
@@ -269,13 +262,4 @@
     }
     return rateLimitOptions.data ?? null;
   }
-<<<<<<< HEAD
-=======
-
-  async requestJson(): Promise<HeliconeProxyRequest["requestJson"]> {
-    return this.request.getMethod() === "POST"
-      ? await this.request.unsafeGetJson()
-      : {};
-  }
->>>>>>> 13616a16
 }