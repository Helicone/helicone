type Nullable<T> = T | null;

export interface IHeliconeHeaders {
  heliconeAuth: Nullable<string>;
  heliconeAuthV2: Nullable<{
    _type: "jwt" | "bearer";
    token: string;
  }>;
  rateLimitPolicy: Nullable<string>;
  featureFlags: {
    streamForceFormat: boolean;
    increaseTimeout: boolean;
  };
  retryHeaders: Nullable<{
    enabled: boolean;
    retries: number;
    factor: number;
    minTimeout: number;
    maxTimeout: number;
  }>;
  openaiBaseUrl: Nullable<string>;
  promptFormat: Nullable<string>;
  requestId: Nullable<string>;
  promptId: Nullable<string>;
  promptName: Nullable<string>;
  userId: Nullable<string>;
  omitHeaders: {
    omitResponse: boolean;
    omitRequest: boolean;
  };
<<<<<<< HEAD
  taskId: Nullable<string>;
=======
  nodeId: Nullable<string>;
>>>>>>> 07281aed
}

export class HeliconeHeaders implements IHeliconeHeaders {
  heliconeProperties: Record<string, string>;
  heliconeAuth: Nullable<string>;
  heliconeAuthV2: Nullable<{
    _type: "jwt" | "bearer";
    token: string;
  }>;
  rateLimitPolicy: Nullable<string>;
  featureFlags: { streamForceFormat: boolean; increaseTimeout: boolean };
  retryHeaders: Nullable<{
    enabled: boolean;
    retries: number;
    factor: number;
    minTimeout: number;
    maxTimeout: number;
  }>;
  openaiBaseUrl: Nullable<string>;
  promptFormat: Nullable<string>;
  requestId: Nullable<string>;
  promptId: Nullable<string>;
  promptName: Nullable<string>;
  userId: Nullable<string>;
  omitHeaders: { omitResponse: boolean; omitRequest: boolean };
<<<<<<< HEAD
  taskId: Nullable<string>;
=======
  nodeId: Nullable<string>;
>>>>>>> 07281aed

  constructor(private headers: Headers) {
    const heliconeHeaders = this.getHeliconeHeaders();
    this.heliconeAuth = heliconeHeaders.heliconeAuth;
    this.heliconeAuthV2 = heliconeHeaders.heliconeAuthV2;
    this.rateLimitPolicy = heliconeHeaders.rateLimitPolicy;
    this.featureFlags = heliconeHeaders.featureFlags;
    this.retryHeaders = heliconeHeaders.retryHeaders;
    this.openaiBaseUrl = heliconeHeaders.openaiBaseUrl;
    this.promptFormat = heliconeHeaders.promptFormat;
    this.requestId = heliconeHeaders.requestId;
    this.promptId = heliconeHeaders.promptId;
    this.promptName = heliconeHeaders.promptName;
    this.omitHeaders = heliconeHeaders.omitHeaders;
    this.userId = heliconeHeaders.userId;
    this.heliconeProperties = this.getHeliconeProperties();
<<<<<<< HEAD
    this.taskId = heliconeHeaders.taskId;
=======
    this.nodeId = heliconeHeaders.nodeId;
  }

  private getHeliconeAuthV2(): Nullable<{
    _type: "jwt" | "bearer";
    token: string;
  }> {
    const heliconeAuth = this.headers.get("helicone-auth");
    const heliconeAuthJWT = this.headers.get("helicone-jwt");
    if (heliconeAuth) {
      return {
        _type: "bearer",
        token: heliconeAuth.replace("Bearer ", ""),
      };
    }
    if (heliconeAuthJWT) {
      return {
        _type: "jwt",
        token: heliconeAuthJWT,
      };
    }
    return null;
>>>>>>> 07281aed
  }

  private getHeliconeHeaders(): IHeliconeHeaders {
    return {
      heliconeAuth: this.headers.get("helicone-auth") ?? null,
      heliconeAuthV2: this.getHeliconeAuthV2(),
      featureFlags: this.getHeliconeFeatureFlags(),
      rateLimitPolicy: this.headers.get("Helicone-RateLimit-Policy") ?? null,
      openaiBaseUrl: this.headers.get("Helicone-OpenAI-Api-Base") ?? null,
      retryHeaders: this.getRetryHeaders(),
      promptFormat: this.headers.get("Helicone-Prompt-Format") ?? null,
      requestId: this.headers.get("Helicone-Request-Id") ?? null,
      promptId: this.headers.get("Helicone-Prompt-Id") ?? null,
      promptName: this.headers.get("Helicone-Prompt-Name") ?? null,
      userId: this.headers.get("Helicone-User-Id") ?? null,
      omitHeaders: {
        omitResponse: this.headers.get("Helicone-Omit-Response") === "true",
        omitRequest: this.headers.get("Helicone-Omit-Request") === "true",
      },
<<<<<<< HEAD
      taskId: this.headers.get("Helicone-Task-Id") ?? null,
=======
      nodeId: this.headers.get("Helicone-Node-Id") ?? null,
>>>>>>> 07281aed
    };
  }

  private getRetryHeaders(): IHeliconeHeaders["retryHeaders"] {
    const retryEnabled = this.headers.get("helicone-retry-enabled");
    if (retryEnabled === null) {
      return null;
    }
    return {
      enabled: retryEnabled === "true",
      retries: parseInt(this.headers.get("helicone-retry-num") ?? "5", 10),
      factor: parseFloat(this.headers.get("helicone-retry-factor") ?? "2"),
      minTimeout: parseInt(
        this.headers.get("helicone-retry-min-timeout") ?? "1000",
        10
      ),
      maxTimeout: parseInt(
        this.headers.get("helicone-retry-max-timeout") ?? "10000",
        10
      ),
    };
  }

  private getHeliconeFeatureFlags(): IHeliconeHeaders["featureFlags"] {
    const streamForceFormat = this.headers.get("helicone-stream-force-format");
    const increaseTimeout = this.headers.get("helicone-increase-timeout");
    return {
      streamForceFormat: streamForceFormat === "true",
      increaseTimeout: increaseTimeout === "true",
    };
  }

  private getHeliconeProperties(): Record<string, string> {
    const propTag = "helicone-property-";
    const heliconeHeaders = Object.fromEntries(
      [...this.headers.entries()]
        .filter(
          ([key]) =>
            key.toLowerCase().startsWith(propTag.toLowerCase()) &&
            key.length > propTag.length
        )
        .map(([key, value]) => [key.substring(propTag.length), value])
    );
    return heliconeHeaders;
  }
}<|MERGE_RESOLUTION|>--- conflicted
+++ resolved
@@ -28,11 +28,7 @@
     omitResponse: boolean;
     omitRequest: boolean;
   };
-<<<<<<< HEAD
-  taskId: Nullable<string>;
-=======
   nodeId: Nullable<string>;
->>>>>>> 07281aed
 }
 
 export class HeliconeHeaders implements IHeliconeHeaders {
@@ -58,11 +54,7 @@
   promptName: Nullable<string>;
   userId: Nullable<string>;
   omitHeaders: { omitResponse: boolean; omitRequest: boolean };
-<<<<<<< HEAD
-  taskId: Nullable<string>;
-=======
   nodeId: Nullable<string>;
->>>>>>> 07281aed
 
   constructor(private headers: Headers) {
     const heliconeHeaders = this.getHeliconeHeaders();
@@ -79,9 +71,6 @@
     this.omitHeaders = heliconeHeaders.omitHeaders;
     this.userId = heliconeHeaders.userId;
     this.heliconeProperties = this.getHeliconeProperties();
-<<<<<<< HEAD
-    this.taskId = heliconeHeaders.taskId;
-=======
     this.nodeId = heliconeHeaders.nodeId;
   }
 
@@ -104,7 +93,6 @@
       };
     }
     return null;
->>>>>>> 07281aed
   }
 
   private getHeliconeHeaders(): IHeliconeHeaders {
@@ -124,11 +112,7 @@
         omitResponse: this.headers.get("Helicone-Omit-Response") === "true",
         omitRequest: this.headers.get("Helicone-Omit-Request") === "true",
       },
-<<<<<<< HEAD
-      taskId: this.headers.get("Helicone-Task-Id") ?? null,
-=======
       nodeId: this.headers.get("Helicone-Node-Id") ?? null,
->>>>>>> 07281aed
     };
   }
 
