--- conflicted
+++ resolved
@@ -94,23 +94,14 @@
     const result = await this.executeRequestWithProvider(
       endpoint,
       providerKey,
-<<<<<<< HEAD
-      parsedBody,
-      requestParams,
-      requestWrapper,
-      orgId,
-      forwarder,
-      escrowInfo,
-      attempt.plugins
-=======
       props.parsedBody,
       props.requestParams,
       props.requestWrapper,
       props.orgId,
       props.forwarder,
       escrowInfo,
-      props.metrics
->>>>>>> 2d39ef15
+      props.metrics,
+      props.attempt.plugins
     );
 
     // If error, cancel escrow and return the error
@@ -137,11 +128,8 @@
       escrowInfo?: EscrowInfo
     ) => Promise<Response>,
     escrowInfo: EscrowInfo | undefined,
-<<<<<<< HEAD
+    metrics: GatewayMetrics,
     plugins?: Plugin[]
-=======
-    metrics: GatewayMetrics
->>>>>>> 2d39ef15
   ): Promise<Result<Response, AttemptError>> {
     try {
       const bodyResult = await buildRequestBody(endpoint, {
