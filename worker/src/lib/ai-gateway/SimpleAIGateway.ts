import { RequestWrapper } from "../RequestWrapper";
import { PromptManager } from "../managers/PromptManager";
import { HeliconePromptManager } from "@helicone-package/prompts/HeliconePromptManager";
import { PromptStore } from "../db/PromptStore";
import { ProviderKeysManager } from "../managers/ProviderKeysManager";
import { ProviderKeysStore } from "../db/ProviderKeysStore";
import { tryJSONParse } from "../clients/llmmapper/llmmapper";
import { isErr, Result, ok, err } from "../util/results";
import { errorForwarder } from "../HeliconeProxyRequest/ErrorForwarder";
import { gatewayForwarder } from "../../routers/gatewayRouter";
import { AttemptBuilder } from "./AttemptBuilder";
import { AttemptExecutor } from "./AttemptExecutor";
import { Plugin } from "@helicone-package/cost/models/types";
import { Attempt, AttemptError, DisallowListEntry, EscrowInfo } from "./types";
import { ant2oaiResponse } from "../clients/llmmapper/router/oai2ant/nonStream";
import { ant2oaiStreamResponse } from "../clients/llmmapper/router/oai2ant/stream";
import {
  validateOpenAIChatPayload,
  validateOpenAIResponsePayload,
} from "./validators/openaiRequestValidator";
import {
  RequestParams,
  BodyMappingType,
} from "@helicone-package/cost/models/types";
import { SecureCacheProvider } from "../util/cache/secureCache";
import { GatewayMetrics } from "./GatewayMetrics";
import {
  toOpenAIResponse,
  toOpenAIStreamResponse,
} from "@helicone-package/llm-mapper/transform/providers/normalizeResponse";
import { DataDogTracer, TraceContext } from "../monitoring/DataDogTracer";
import { ResponsesAPIEnabledProviders } from "@helicone-package/cost/models/providers";
import { oaiChat2responsesResponse } from "../clients/llmmapper/router/oaiChat2responses/nonStream";
import { oaiChat2responsesStreamResponse } from "../clients/llmmapper/router/oaiChat2responses/stream";
import { validateProvider } from "@helicone-package/cost/models/provider-helpers";
import { ModelProviderName } from "@helicone-package/cost/models/providers";

export interface AuthContext {
  orgId: string;
  orgMeta: {
    allowNegativeBalance: boolean;
    creditLimit: number;
  };
  apiKey: string;
  supabaseClient: any;
}

export class SimpleAIGateway {
  private readonly attemptBuilder: AttemptBuilder;
  private readonly attemptExecutor: AttemptExecutor;
  private readonly orgId: string;
  private readonly apiKey: string;
  private readonly supabaseClient: any;
  private readonly metrics: GatewayMetrics;
  private readonly orgMeta: AuthContext["orgMeta"];
  private readonly tracer: DataDogTracer;
  private readonly traceContext: TraceContext | null;

  constructor(
    private readonly requestWrapper: RequestWrapper,
    private readonly env: Env,
    private readonly ctx: ExecutionContext,
    authContext: AuthContext,
    metrics: GatewayMetrics,
    tracer: DataDogTracer,
    traceContext: TraceContext | null
  ) {
    this.orgId = authContext.orgId;
    this.apiKey = authContext.apiKey;
    this.supabaseClient = authContext.supabaseClient;
    this.orgMeta = authContext.orgMeta;
    this.metrics = metrics;
    this.tracer = tracer;
    this.traceContext = traceContext;

    const providerKeysManager = new ProviderKeysManager(
      new ProviderKeysStore(this.supabaseClient),
      env
    );

    // Create SecureCacheProvider for distributed caching
    const cacheProvider = new SecureCacheProvider({
      SECURE_CACHE: env.SECURE_CACHE,
      REQUEST_CACHE_KEY: env.REQUEST_CACHE_KEY,
      REQUEST_CACHE_KEY_2: env.REQUEST_CACHE_KEY_2,
    });

    this.attemptBuilder = new AttemptBuilder(
      providerKeysManager,
      env,
      tracer,
      traceContext
    );
    this.attemptExecutor = new AttemptExecutor(env, ctx, cacheProvider, tracer);
  }

  async handle(): Promise<Response> {
    // Step 1: Parse and prepare request
    const bodyMapping: BodyMappingType =
      this.requestWrapper.heliconeHeaders.gatewayConfig.bodyMapping;
    const parseSpan = this.traceContext?.sampled
      ? this.tracer.startSpan(
          "ai_gateway.gateway.parse_request",
          "parseAndPrepareRequest",
          "ai-gateway",
          {},
          this.traceContext
        )
      : null;
    const parseResult = await this.parseAndPrepareRequest();
    this.tracer.finishSpan(parseSpan);
    if (isErr(parseResult)) {
      return parseResult.error;
    }
    const {
      modelStrings,
      body: parsedBody,
      plugins,
      globalIgnoreProviders,
    } = parseResult.data;

    const requestParams: RequestParams = {
      isStreaming: parsedBody.stream === true,
      bodyMapping: bodyMapping,
    };

    let finalBody = parsedBody;
    // TODO: add prompt merging support for Responses API format
    if (this.hasPromptFields(parsedBody) && bodyMapping !== "NO_MAPPING") {
      if (bodyMapping === "RESPONSES") {
        return new Response(
          "Helicone Prompts is not supported for Responses API format on the AI Gateway",
          { status: 400 }
        );
      }
      this.metrics.markPromptRequestStart();
      const expandResult = await this.expandPrompt(parsedBody);
      if (isErr(expandResult)) {
        return expandResult.error;
      }
      this.metrics.markPromptRequestEnd();
      finalBody = expandResult.data.body;
    }

    const errors: Array<AttemptError> = [];

    // Step 3: Build all attempts
    const buildSpan = this.traceContext?.sampled
      ? this.tracer.startSpan(
          "ai_gateway.gateway.build_attempts",
          "attemptBuilder.buildAttempts",
          "ai-gateway",
          {},
          this.traceContext
        )
      : null;
    let attempts = await this.attemptBuilder.buildAttempts(
      modelStrings,
      this.orgId,
      bodyMapping,
      plugins,
      globalIgnoreProviders
    );
    this.tracer.finishSpan(buildSpan);

    // Filter out helicone provider attempts when x-stripe-customer-id is present
    // to ensure Stripe meter events are only sent for actual external provider usage
    if (this.requestWrapper.heliconeHeaders.stripeCustomerId) {
      attempts = attempts.filter(
        (attempt) => attempt.endpoint.provider !== "helicone"
      );
    }

    if (attempts.length === 0) {
      errors.push({
        source: "No available providers",
        type: "request_failed",
        message:
          "No available providers for the requested models. Check provider names and see supported models at https://helicone.ai/models",
        statusCode: 400,
      });
      return this.createErrorResponse(errors);
    }

    // Step 4: Get disallow list
    const disallowSpan = this.traceContext?.sampled
      ? this.tracer.startSpan(
          "ai_gateway.gateway.get_disallow_list",
          "getDisallowList",
          "ai-gateway",
          {},
          this.traceContext
        )
      : null;
    const disallowList = await this.getDisallowList(this.orgId);
    this.tracer.finishSpan(disallowSpan);

    // Step 5: Create forwarder function
    const forwarder = (
      targetBaseUrl: string | null,
      escrowInfo?: EscrowInfo
    ) => {
      return gatewayForwarder(
        {
          targetBaseUrl,
          setBaseURLOverride: (url) => {
            this.requestWrapper.setBaseURLOverride(url);
          },
          escrowInfo,
        },
        this.requestWrapper,
        this.env,
        this.ctx
      );
    };

    // Step 6: Try each attempt in order
    for (const attempt of attempts) {
      // temporarily disable Responses API calls for non-OpenAI endpoints
      if (
        bodyMapping === "RESPONSES" &&
        !ResponsesAPIEnabledProviders.includes(attempt.endpoint.provider)
      ) {
        errors.push({
          source: attempt.source,
          message: `The Responses API is only supported for the providers: ${ResponsesAPIEnabledProviders.join(", ")}`,
          type: "invalid_format",
          statusCode: 400,
        });
        continue;
      }
<<<<<<< HEAD
      // TODO: add validation schema for Responses API format
      if (attempt.authType === "ptb" && bodyMapping === "OPENAI") {
        const validationResult = validateOpenAIChatPayload(finalBody);
=======
      if (
        attempt.authType === "ptb" &&
        (bodyMapping === "OPENAI" || bodyMapping === "RESPONSES")
      ) {
        let validationResult: Result<void, string>;
        if (bodyMapping === "RESPONSES") {
          validationResult = validateOpenAIResponsePayload(finalBody);
        } else {
          validationResult = validateOpenAIChatPayload(finalBody);
        }
>>>>>>> bd325870
        if (isErr(validationResult)) {
          errors.push({
            type: "invalid_format",
            statusCode: 400,
            message: validationResult.error,
          });
          continue;
        }
      }

      // Check disallow list
      if (this.isDisallowed(attempt, disallowList)) {
        errors.push({
          source: attempt.source,
          message:
            "Cloud billing is disabled for this model and provider. Please contact support@helicone.ai for help",
          type: "disallowed",
          statusCode: 400,
        });
        continue;
      }
      // Set gateway attempt to request wrapper
      this.requestWrapper.setGatewayAttempt(attempt);

      const result = await this.attemptExecutor.execute({
        attempt,
        requestWrapper: this.requestWrapper,
        parsedBody: finalBody,
        requestParams,
        orgId: this.orgId,
        forwarder,
        metrics: this.metrics,
        orgMeta: this.orgMeta,
        traceContext: this.traceContext,
      });

      if (isErr(result)) {
        const attemptError = {
          ...result.error,
          source: attempt.source,
        } as AttemptError;
        // Bail early only for Helicone-generated 429s: escrow failure or rate limit
        const isHelicone429 =
          attemptError.statusCode === 429 &&
          (attemptError.type === "insufficient_credit_limit" ||
            attemptError.type === "rate_limited");
        if (isHelicone429 && errors.length === 0) {
          return this.createErrorResponse([attemptError]);
        }
        errors.push(attemptError);
        // Continue to next attempt otherwise (e.g., provider 429)
      } else {
        const mappedResponse = await this.mapResponse(
          attempt,
          result.data,
          bodyMapping
        );

        if (isErr(mappedResponse)) {
          console.error("Failed to map response:", mappedResponse.error);
          return result.data;
        }

        this.metrics.markPostRequestEnd();

        return mappedResponse.data;
      }
    }

    // All attempts failed
    this.metrics.markPostRequestEnd();
    return this.createErrorResponse(errors);
  }

  private async parseAndPrepareRequest(): Promise<
    Result<
      {
        modelStrings: string[];
        body: any;
        plugins?: Plugin[];
        globalIgnoreProviders?: Set<ModelProviderName>;
      },
      Response
    >
  > {
    // Get raw text body once
    // TODO: change to use safelyGetBody
    const rawBody = await this.requestWrapper.unsafeGetBodyText();
    const parsedBody: any = tryJSONParse(rawBody ?? "{}");

    if (!parsedBody || !parsedBody.model) {
      return err(
        new Response(
          "Invalid body or missing model. See supported models at https://helicone.ai/models",
          { status: 400 }
        )
      );
    }

    // Forces usage data for streaming requests
    if (
      parsedBody.stream === true &&
      this.requestWrapper.heliconeHeaders.gatewayConfig.bodyMapping === "OPENAI"
    ) {
      parsedBody.stream_options = {
        ...(parsedBody.stream_options || {}),
        include_usage: true,
      };
    }

    // Parse comma-separated models for fallback
    // Validate that model is a string before splitting
    if (typeof parsedBody.model !== "string") {
      return err(
        new Response(
          "Invalid model type. Model must be a string. See supported models at https://helicone.ai/models",
          { status: 400 }
        )
      );
    }

    const plugins = parsedBody.plugins || [];

    const rawModelStrings = parsedBody.model
      .split(",")
      .map((m: string) => m.trim());

    const globalIgnoreProvidersSet = new Set<ModelProviderName>();
    const modelStrings: string[] = [];

    for (const modelString of rawModelStrings) {
      if (modelString.startsWith("!")) {
        // Global ignore provider
        const provider = modelString.slice(1);
        if (!provider) {
          return err(
            new Response(
              "Invalid global ignore syntax. Use !provider (e.g., !openai)",
              { status: 400 }
            )
          );
        }
        // Validate provider name
        if (!validateProvider(provider)) {
          return err(
            new Response(
              `Invalid provider in global ignore list: ${provider}. See supported providers at https://helicone.ai/models`,
              { status: 400 }
            )
          );
        }
        globalIgnoreProvidersSet.add(provider);
      } else {
        modelStrings.push(modelString);
      }
    }

    delete parsedBody.plugins;

    return ok({
      modelStrings,
      body: parsedBody,
      plugins,
      globalIgnoreProviders: globalIgnoreProvidersSet.size > 0 ? globalIgnoreProvidersSet : undefined,
    });
  }

  private hasPromptFields(body: any): boolean {
    return !!(
      body.prompt_id ||
      body.environment ||
      body.version_id ||
      body.inputs
    );
  }

  private async expandPrompt(
    parsedBody: any
  ): Promise<Result<{ body: any }, Response>> {
    const promptManager = new PromptManager(
      new HeliconePromptManager({
        apiKey: this.apiKey,
        baseUrl: this.env.VALHALLA_URL,
      }),
      new PromptStore(this.supabaseClient),
      this.env
    );

    const expandedResult = await promptManager.getMergedPromptBody(
      parsedBody,
      this.orgId
    );

    if (isErr(expandedResult)) {
      return err(
        new Response(JSON.stringify({ error: expandedResult.error }), {
          status: 400,
          headers: { "Content-Type": "application/json" },
        })
      );
    }

    if (expandedResult.data.errors && expandedResult.data.errors.length > 0) {
      const errorMessage = expandedResult.data.errors
        .map(
          (error) =>
            `Variable '${error.variable}' is '${error.expected}' but got '${error.value}'`
        )
        .join("\n");

      return err(
        new Response(JSON.stringify({ error: errorMessage }), {
          status: 400,
          headers: { "Content-Type": "application/json" },
        })
      );
    }

    // Update request wrapper with prompt settings
    this.requestWrapper.setPrompt2025Settings({
      promptId: parsedBody.prompt_id,
      promptVersionId: expandedResult.data.promptVersionId,
      inputs: parsedBody.inputs,
      environment: parsedBody.environment,
    });

    return ok({ body: expandedResult.data.body });
  }

  private async getDisallowList(orgId: string): Promise<DisallowListEntry[]> {
    try {
      const walletId = this.env.WALLET.idFromName(orgId);
      const walletStub = this.env.WALLET.get(walletId);
      return await walletStub.getDisallowList();
    } catch (error) {
      console.error("Failed to get disallow list:", error);
      return [];
    }
  }

  private isDisallowed(
    attempt: Attempt,
    disallowList: DisallowListEntry[]
  ): boolean {
    return disallowList.some(
      (entry) =>
        (entry.provider === attempt.endpoint.provider &&
          entry.model === attempt.endpoint.providerModelId) ||
        (entry.provider === attempt.endpoint.provider && entry.model === "*")
    );
  }

  private async mapResponse(
    attempt: Attempt,
    response: Response,
    bodyMapping?: BodyMappingType
  ): Promise<Result<Response, string>> {
    if (response.status >= 400) {
      return ok(response);
    }

    if (bodyMapping === "NO_MAPPING") {
      return ok(response); // do not map response
    }

    const mappingType = attempt.endpoint.modelConfig.responseFormat ?? "OPENAI";
    const contentType = response.headers.get("content-type");
    const isStream =
      contentType?.includes("text/event-stream") ||
      contentType?.includes("application/vnd.amazon.eventstream");

    try {
      if (mappingType === "OPENAI") {
        // If the request body mapping is Responses, convert Chat Completions
        // output to Responses API output for non-OpenAI providers.
        const provider = attempt.endpoint.provider;
        const providerModelId = attempt.endpoint.providerModelId;

        if (bodyMapping === "RESPONSES" && provider !== "openai") {
          if (isStream) {
            const mapped = oaiChat2responsesStreamResponse(response);
            return ok(mapped);
          } else {
            const mapped = await oaiChat2responsesResponse(response);
            return ok(mapped);
          }
        }

        // Otherwise, response is already in OpenAI format; normalize usage
        if (isStream) {
          const normalizedResponse = toOpenAIStreamResponse(
            response,
            provider,
            providerModelId
          );
          return ok(normalizedResponse);
        } else {
          const normalizedResponse = await toOpenAIResponse(
            response,
            provider,
            providerModelId,
            isStream
          );
          return ok(normalizedResponse);
        }
      } else if (mappingType === "ANTHROPIC") {
        // Convert OpenAI format to Anthropic format
        if (isStream) {
          const mappedResponse = ant2oaiStreamResponse(response);
          return ok(mappedResponse);
        } else {
          const mappedResponse = await ant2oaiResponse(response);
          return ok(mappedResponse);
        }
      }

      return ok(response);
    } catch (error) {
      console.error("Failed to map response:", error);
      return err(
        error instanceof Error ? error.message : "Failed to map response"
      );
    }
  }

  private async createErrorResponse(
    errors: Array<AttemptError>
  ): Promise<Response> {
    this.requestWrapper.setBaseURLOverride("https://ai-gateway.helicone.ai");

    // Determine the appropriate status code based on error types
    let statusCode = 500;
    let message = "All attempts failed";
    let code = "all_attempts_failed";

    // Priority order for status codes:
    // 1. If ANY error is 403 (wallet suspended, etc), return 403 with upstream message
    // 2. If ANY error is 401 (authentication), return 401
    // 3. If ANY non-429 error exists (BYOK provider errors), return it (normalized to 500)
    // 4. If first error is 400 (invalid_format), return 400
    // 5. If ALL errors are disallowed (400), return 400
    // 6. If ALL errors are 429 (insufficient credits), return 429
    // 7. Otherwise return 500

    const first403 = errors.find((e) => e.statusCode === 403);
    const has401 = errors.some((e) => e.statusCode === 401);
    const firstInvalid = errors.find(
      (e) => e.statusCode === 400 && e.type === "invalid_format"
    );
    const allDisallowed =
      errors.length > 0 && errors.every((e) => e.type === "disallowed");

    // Find any non-429 error (BYOK errors) that should be prioritized
    const firstNon429Error = errors.find(
      (e) =>
        e.statusCode !== 429 &&
        e.statusCode !== 403 &&
        e.statusCode !== 401 &&
        e.type !== "invalid_format" &&
        e.type !== "disallowed"
    );

    const all429 =
      errors.length > 0 && errors.every((e) => e.statusCode === 429);

    if (first403) {
      statusCode = 403;
      message = first403.message;
      code = "request_failed";
    } else if (has401) {
      statusCode = 401;
      message = "Authentication failed";
      code = "request_failed";
    } else if (firstNon429Error) {
      // Prefer BYOK provider errors over our own validation errors
      // This ensures users see what's wrong with their configured provider keys
      // Only preserve actionable authentication/access errors:
      // - 401 (Unauthorized): User needs to fix API key
      // - 403 (Forbidden): Access denied
      // All other provider errors normalize to 500 for consistency
      const isActionableAuthError =
        firstNon429Error.statusCode === 401 ||
        firstNon429Error.statusCode === 403;
      statusCode = isActionableAuthError ? firstNon429Error.statusCode : 500;
      message = firstNon429Error.message || "Request failed";
      code = "request_failed";
    } else if (firstInvalid) {
      statusCode = 400;
      message = firstInvalid.message;
      code = "request_failed";
    } else if (allDisallowed) {
      statusCode = 400;
      message =
        "Cloud billing is disabled for all requested models. Please contact support@helicone.ai for help";
      code = "request_failed";
    } else if (all429) {
      // Only return 429 if ALL attempts failed with 429
      statusCode = 429;
      const insufficient = errors.some(
        (e) => e.type === "insufficient_credit_limit"
      );
      if (insufficient) {
        message = "Insufficient credits";
        code = "request_failed";
      } else {
        message = "Rate limited";
        code = "rate_limited";
      }
    }

    const errorResponse = await errorForwarder(
      this.requestWrapper,
      this.env,
      this.ctx,
      {
        code,
        message,
        statusCode,
        details: errors,
      }
    );

    return errorResponse;
  }
}<|MERGE_RESOLUTION|>--- conflicted
+++ resolved
@@ -229,11 +229,6 @@
         });
         continue;
       }
-<<<<<<< HEAD
-      // TODO: add validation schema for Responses API format
-      if (attempt.authType === "ptb" && bodyMapping === "OPENAI") {
-        const validationResult = validateOpenAIChatPayload(finalBody);
-=======
       if (
         attempt.authType === "ptb" &&
         (bodyMapping === "OPENAI" || bodyMapping === "RESPONSES")
@@ -244,7 +239,6 @@
         } else {
           validationResult = validateOpenAIChatPayload(finalBody);
         }
->>>>>>> bd325870
         if (isErr(validationResult)) {
           errors.push({
             type: "invalid_format",
