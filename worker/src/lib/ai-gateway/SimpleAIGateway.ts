--- conflicted
+++ resolved
@@ -25,13 +25,10 @@
   toOpenAIResponse,
   toOpenAIStreamResponse,
 } from "@helicone-package/llm-mapper/transform/providers/normalizeResponse";
-<<<<<<< HEAD
 import { DataDogTracer, TraceContext } from "../monitoring/DataDogTracer";
-=======
 import { ResponsesAPIEnabledProviders } from "@helicone-package/cost/models/providers";
 import { oaiChat2responsesResponse } from "../clients/llmmapper/router/oaiChat2responses/nonStream";
 import { oaiChat2responsesStreamResponse } from "../clients/llmmapper/router/oaiChat2responses/stream";
->>>>>>> f24c8f81
 
 export interface AuthContext {
   orgId: string;
@@ -89,7 +86,7 @@
 
   async handle(): Promise<Response> {
     // Step 1: Parse and prepare request
-<<<<<<< HEAD
+    const bodyMapping: BodyMappingType = this.requestWrapper.heliconeHeaders.gatewayConfig.bodyMapping;
     const parseSpan = this.traceContext?.sampled
       ? this.tracer.startSpan(
           "ai_gateway.gateway.parse_request",
@@ -99,9 +96,6 @@
           this.traceContext
         )
       : null;
-=======
-    const bodyMapping: BodyMappingType = this.requestWrapper.heliconeHeaders.gatewayConfig.bodyMapping;
->>>>>>> f24c8f81
     const parseResult = await this.parseAndPrepareRequest();
     this.tracer.finishSpan(parseSpan);
     if (isErr(parseResult)) {
