--- conflicted
+++ resolved
@@ -668,24 +668,22 @@
       await this.response.getResponseBody();
 
     if (S3_ENABLED === "true") {
-<<<<<<< HEAD
-      const s3Result = await db.requestResponseManager.storeRequestResponseRaw({
-        organizationId: authParams.organizationId,
-        requestId: this.request.requestId,
-        requestResponse: await this.request.requestBodyBuffer.prepareS3Body(
-          rawResponseBody.join("")
-        ),
-      });
-=======
       try {
-        const s3Result =
-          await db.requestResponseManager.storeRequestResponseRaw({
-            organizationId: authParams.organizationId,
-            requestId: this.request.requestId,
-            requestBody: (await this.request.unsafeGetBodyText?.()) ?? "{}",
-            responseBody: rawResponseBody.join(""),
-          });
->>>>>>> aff49a96
+        const payload = JSON.stringify({
+          request: (await this.request.unsafeGetBodyText?.()) ?? "{}",
+          response: rawResponseBody.join(""),
+        });
+        const stream = new ReadableStream({
+          start(controller) {
+            controller.enqueue(payload);
+            controller.close();
+          },
+        });
+        const s3Result = await db.requestResponseManager.storeRequestResponseRaw({
+          organizationId: authParams.organizationId,
+          requestId: this.request.requestId,
+          requestStream: stream,
+        });
 
         if (s3Result.error) {
           console.error(
