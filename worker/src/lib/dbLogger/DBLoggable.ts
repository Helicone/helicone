import { Headers } from "@cloudflare/workers-types";
import { SupabaseClient } from "@supabase/supabase-js";
import { Env, Provider } from "../..";
import { Database, Json } from "../../../supabase/database.types";
import { DBWrapper } from "../db/DBWrapper";
import { withTimeout } from "../util/helpers";
import { Result, err, ok } from "../util/results";
import { HeliconeHeaders } from "../models/HeliconeHeaders";
import { HeliconeProxyRequest } from "../models/HeliconeProxyRequest";
import { RequestWrapper } from "../RequestWrapper";
import { INTERNAL_ERRORS } from "../util/constants";
import { AsyncLogModel } from "../models/AsyncLog";
import { logInClickhouse } from "../db/ClickhouseStore";
import { RequestResponseStore } from "../db/RequestResponseStore";
import {
  anthropicAIStream,
  getModel,
} from "./streamParsers/anthropicStreamParser";
import { parseOpenAIStream } from "./streamParsers/openAIStreamParser";
import { getTokenCount } from "../clients/TokenCounterClient";
import { ClickhouseClientWrapper } from "../db/ClickhouseWrapper";
import { RequestResponseManager } from "../managers/RequestResponseManager";
import {
  isRequestImageModel,
  isResponseImageModel,
} from "../util/imageModelMapper";
import {
  getRequestImageModelParser,
  getResponseImageModelParser,
} from "./imageParsers/parserMapper";

export interface DBLoggableProps {
  response: {
    responseId: string;
    getResponseBody: () => Promise<{
      body: string;
      endTime: Date;
    }>;
    status: () => Promise<number>;
    responseHeaders: Headers;
    omitLog: boolean;
  };
  request: {
    requestId: string;
    userId?: string;
    heliconeProxyKeyId?: string;
    promptId?: string;
    startTime: Date;
    bodyText?: string;
    path: string;
    targetUrl: string;
    properties: Record<string, string>;
    isStream: boolean;
    omitLog: boolean;
    provider: Provider;
    nodeId: string | null;
    modelOverride?: string;
    heliconeTemplate?: Record<string, unknown>;
    threat: boolean | null;
    flaggedForModeration: boolean | null;
    request_ip: string | null;
    country_code: string | null;
  };
  timing: {
    startTime: Date;
    endTime?: Date;
    timeToFirstToken: () => Promise<number | null>;
  };
  tokenCalcUrl: string;
}

export interface AuthParams {
  organizationId: string;
  userId?: string;
  heliconeApiKeyId?: number;
}

export function dbLoggableRequestFromProxyRequest(
  proxyRequest: HeliconeProxyRequest,
  requestStartTime: Date
): DBLoggableProps["request"] {
  return {
    requestId: proxyRequest.requestId,
    heliconeProxyKeyId: proxyRequest.heliconeProxyKeyId,
    promptId: proxyRequest.requestWrapper.heliconeHeaders.promptId ?? undefined,
    userId: proxyRequest.userId,
    startTime: requestStartTime,
    bodyText: proxyRequest.bodyText ?? undefined,
    path: proxyRequest.requestWrapper.url.href,
    targetUrl: proxyRequest.targetUrl.href,
    properties: proxyRequest.requestWrapper.heliconeHeaders.heliconeProperties,
    isStream: proxyRequest.isStream,
    omitLog: proxyRequest.omitOptions.omitRequest,
    provider: proxyRequest.provider,
    nodeId: proxyRequest.nodeId,
    modelOverride:
      proxyRequest.requestWrapper.heliconeHeaders.modelOverride ?? undefined,
    heliconeTemplate: proxyRequest.heliconePromptTemplate ?? undefined,
    threat: proxyRequest.threat ?? null,
    flaggedForModeration: proxyRequest.flaggedForModeration ?? null,
    request_ip: null,
    country_code: (proxyRequest.requestWrapper.cf?.country as string) ?? null,
  };
}

interface DBLoggableRequestFromAsyncLogModelProps {
  requestWrapper: RequestWrapper;
  env: Env;
  asyncLogModel: AsyncLogModel;
  providerRequestHeaders: HeliconeHeaders;
  providerResponseHeaders: Headers;
  provider: Provider;
}

function getResponseBody(json: Record<string, Json>): {
  body: string;
  endTime: Date;
} {
  // This will mock the response as if it came from OpenAI
  if (json.streamed_data) {
    const streamedData = json.streamed_data as Json[];
    return {
      body: streamedData.map((d) => "data: " + JSON.stringify(d)).join("\n"),
      endTime: new Date(),
    };
  }
  return { body: JSON.stringify(json), endTime: new Date() };
}

type UnPromise<T> = T extends Promise<infer U> ? U : T;

export async function dbLoggableRequestFromAsyncLogModel(
  props: DBLoggableRequestFromAsyncLogModelProps
): Promise<DBLoggable> {
  const {
    requestWrapper,
    env,
    asyncLogModel,
    providerRequestHeaders,
    providerResponseHeaders,
    provider,
  } = props;

  return new DBLoggable({
    request: {
      requestId: providerRequestHeaders.requestId ?? crypto.randomUUID(),
      promptId: providerRequestHeaders.promptId ?? undefined,
      userId: providerRequestHeaders.userId ?? undefined,
      startTime: new Date(
        asyncLogModel.timing.startTime.seconds * 1000 +
          asyncLogModel.timing.startTime.milliseconds
      ),
      bodyText: JSON.stringify(asyncLogModel.providerRequest.json),
      path: asyncLogModel.providerRequest.url,
      targetUrl: asyncLogModel.providerRequest.url,
      properties: providerRequestHeaders.heliconeProperties,
      isStream: asyncLogModel.providerRequest.json?.stream == true ?? false,
      omitLog: false,
      provider,
      nodeId: requestWrapper.getNodeId(),
      modelOverride: requestWrapper.heliconeHeaders.modelOverride ?? undefined,
      threat: null,
      flaggedForModeration: null,
      request_ip: null,
      country_code: (requestWrapper.cf?.country as string) ?? null,
    },
    response: {
      responseId: crypto.randomUUID(),
      getResponseBody: async () =>
        getResponseBody(asyncLogModel.providerResponse.json),
      responseHeaders: providerResponseHeaders,
      status: async () => asyncLogModel.providerResponse.status,
      omitLog: false,
    },
    timing: {
      startTime: new Date(
        asyncLogModel.timing.startTime.seconds * 1000 +
          asyncLogModel.timing.startTime.milliseconds
      ),
      endTime: new Date(
        asyncLogModel.timing.endTime.seconds * 1000 +
          asyncLogModel.timing.endTime.milliseconds
      ),
      timeToFirstToken: async () => null,
    },
    tokenCalcUrl: env.VALHALLA_URL,
  });
}

// Represents an object that can be logged to the database
export class DBLoggable {
  private response: DBLoggableProps["response"];
  private request: DBLoggableProps["request"];
  private timing: DBLoggableProps["timing"];
  private provider: Provider;
  private tokenCalcUrl: string;

  constructor(props: DBLoggableProps) {
    this.response = props.response;
    this.request = props.request;
    this.timing = props.timing;
    this.provider = props.request.provider;
    this.tokenCalcUrl = props.tokenCalcUrl;
  }

  async waitForResponse(): Promise<{
    body: string;
    endTime: Date;
  }> {
    return await this.response.getResponseBody();
  }

  async tokenCounter(text: string): Promise<number> {
    return getTokenCount(text, this.provider, this.tokenCalcUrl);
  }

  async parseResponse(
    responseBody: string,
    status: number
    // eslint-disable-next-line @typescript-eslint/no-explicit-any
  ): Promise<Result<any, string>> {
    let result = responseBody;
    const isStream = this.request.isStream;
    const responseStatus = await this.response.status();
    const requestBody = this.request.bodyText;
    const tokenCounter = (t: string) => this.tokenCounter(t);
    if (isStream && status === INTERNAL_ERRORS["Cancelled"]) {
      // Remove last line of stream from result
      result = result.split("\n").slice(0, -1).join("\n");
    }

    const HTTPSErrorRange = responseStatus >= 400 && responseStatus < 600;
    const HTTPSRedirect = responseStatus >= 300 && responseStatus < 400;

    try {
      if (HTTPSErrorRange || HTTPSRedirect) {
        return ok(JSON.parse(result));
      } else if (!isStream && this.provider === "ANTHROPIC" && requestBody) {
        const responseJson = JSON.parse(result);
        if (getModel(requestBody ?? "{}").includes("claude-3")) {
          if (
            !responseJson?.usage?.output_tokens ||
            !responseJson?.usage?.input_tokens
          ) {
            return ok(responseJson);
          } else {
            return ok({
              ...responseJson,
              usage: {
                total_tokens:
                  responseJson?.usage?.output_tokens +
                  responseJson?.usage?.input_tokens,
                prompt_tokens: responseJson?.usage?.input_tokens,
                completion_tokens: responseJson?.usage?.output_tokens,
                helicone_calculated: true,
              },
            });
          }
        } else {
          const prompt = JSON.parse(requestBody)?.prompt ?? "";
          const completion = responseJson?.completion ?? "";
          const completionTokens = await tokenCounter(completion);
          const promptTokens = await tokenCounter(prompt);
          return ok({
            ...responseJson,
            usage: {
              total_tokens: promptTokens + completionTokens,
              prompt_tokens: promptTokens,
              completion_tokens: completionTokens,
              helicone_calculated: true,
            },
          });
        }
      } else if (!isStream && this.provider === "GOOGLE") {
        const responseJson = JSON.parse(result);
        const usageMetadataItem = responseJson.find(
          // eslint-disable-next-line @typescript-eslint/no-explicit-any
          (item: any) => item.usageMetadata
        );

        return ok({
          usage: {
            total_tokens: usageMetadataItem?.usageMetadata?.totalTokenCount,
            prompt_tokens: usageMetadataItem?.usageMetadata?.promptTokenCount,
            completion_tokens:
              usageMetadataItem?.usageMetadata?.candidatesTokenCount,
            helicone_calculated: false,
          },
        });
      } else if (isStream && this.provider === "ANTHROPIC") {
        return anthropicAIStream(result, tokenCounter, requestBody);
      } else if (isStream) {
        return parseOpenAIStream(result, tokenCounter, requestBody);
      } else {
        return ok(JSON.parse(result));
      }
    } catch (e) {
      console.log("Error parsing response", e);
      return {
        data: null,
        error: "error parsing response, " + e + ", " + result,
      };
    }
  }

  // eslint-disable-next-line @typescript-eslint/no-explicit-any
  tryJsonParse(text: string): any {
    try {
      return JSON.parse(text);
    } catch (e) {
      return {
        error: "error parsing response, " + e + ", " + text,
      };
    }
  }

  getUsage(parsedResponse: unknown): {
    prompt_tokens: number | undefined;
    completion_tokens: number | undefined;
  } {
    if (
      typeof parsedResponse !== "object" ||
      parsedResponse === null ||
      !("usage" in parsedResponse)
    ) {
      return {
        prompt_tokens: undefined,
        completion_tokens: undefined,
      };
    }

    const response = parsedResponse as {
      usage: {
        prompt_tokens?: number;
        completion_tokens?: number;
        input_tokens?: number;
        output_tokens?: number;
      };
    };
    const usage = response.usage;

    return {
      prompt_tokens: usage?.prompt_tokens ?? usage?.input_tokens,
      completion_tokens: usage?.completion_tokens ?? usage?.output_tokens,
    };
  }

  async getResponse() {
    const { body: responseBody, endTime: responseEndTime } =
      await this.response.getResponseBody();
    const endTime = this.timing.endTime ?? responseEndTime;
    const delay_ms = endTime.getTime() - this.timing.startTime.getTime();
    const timeToFirstToken = this.request.isStream
      ? await this.timing.timeToFirstToken()
      : null;
    const status = await this.response.status();
    const parsedResponse = await this.parseResponse(responseBody, status);
    const isStream = this.request.isStream;

    const usage = this.getUsage(parsedResponse.data);

    if (
      !isStream &&
      this.provider === "GOOGLE" &&
      parsedResponse.error === null
    ) {
      const body = this.tryJsonParse(responseBody);
      const model = body?.model ?? body?.body?.model ?? undefined;

      return {
        response: {
          id: this.response.responseId,
          created_at: endTime.toISOString(),
          request: this.request.requestId,
          body: this.response.omitLog // TODO: Remove in favor of S3 storage
            ? {
                usage: parsedResponse.data?.usage,
                model,
              }
            : body,
          status: await this.response.status(),
          completion_tokens: usage.completion_tokens,
          prompt_tokens: usage.prompt_tokens,
          time_to_first_token: timeToFirstToken,
          // eslint-disable-next-line @typescript-eslint/no-explicit-any
          model: model,
          delay_ms,
        },
        body: this.response.omitLog
          ? {
              usage: parsedResponse.data?.usage,
              model,
            }
          : body,
      };
    }

    return parsedResponse.error === null
      ? {
          response: {
            id: this.response.responseId,
            created_at: endTime.toISOString(),
            request: this.request.requestId,
            body: this.response.omitLog // TODO: Remove in favor of S3 storage
              ? {
                  usage: parsedResponse.data?.usage,
                  model: parsedResponse.data?.model,
                }
              : parsedResponse.data,
            status: await this.response.status(),
            completion_tokens: usage.completion_tokens,
            prompt_tokens: usage.prompt_tokens,
            // eslint-disable-next-line @typescript-eslint/no-explicit-any
            model: (parsedResponse.data as any)?.model ?? undefined,
            delay_ms,
            time_to_first_token: timeToFirstToken,
          },
          body: this.response.omitLog
            ? {
                usage: parsedResponse.data?.usage,
                model: parsedResponse.data?.model,
              }
            : parsedResponse.data,
        }
      : {
          response: {
            id: this.response.responseId,
            request: this.request.requestId,
            created_at: endTime.toISOString(),
            body: {
              // TODO: Remove in favor of S3 storage
              helicone_error: "error parsing response",
              parse_response_error: parsedResponse.error,
              body: parsedResponse.data,
            },
            // eslint-disable-next-line @typescript-eslint/no-explicit-any
            model: (parsedResponse.data as any)?.model ?? undefined,
            status: await this.response.status(),
          },
          body: {
            helicone_error: "error parsing response",
            parse_response_error: parsedResponse.error,
            body: parsedResponse.data,
          },
        };
  }

  async readAndLogResponse(queue: RequestResponseStore): Promise<
    Result<
      {
        response: Database["public"]["Tables"]["response"]["Insert"];
        body: string;
        responseAssets: Record<string, string>;
      },
      string
    >
  > {
    try {
      const { response, body } = await withTimeout(
        this.getResponse(),
        1000 * 60 * 30
      ); // 30 minutes
      const { error } = await queue.updateResponse(
        this.response.responseId,
        this.request.requestId,
        response
      );
      let responseAssets: Record<string, string> = {};
      const model =
        this.request?.modelOverride ?? response?.model ?? "not-found";
      console.log(body);
      if (model && isResponseImageModel(model)) {
        const imageModelParser = getResponseImageModelParser(model);
        if (imageModelParser) {
          responseAssets = imageModelParser.processResponseBody(body);
        }
      }
      if (error !== null) {
        console.error("Error updating response", error);
        // return err(error);
      }
      return ok({ response, body, responsetAssets: responseAssets });
    } catch (e) {
      const { error } = await queue.updateResponse(
        this.response.responseId,
        this.request.requestId,
        {
          status: -1,
          body: "",
        }
      );
      if (error !== null) {
        return err(error);
      }
      return err("error getting response, " + e);
    }
  }

  async sendToWebhook(
    dbClient: SupabaseClient<Database>,
    payload: {
      request: UnPromise<ReturnType<typeof logRequest>>["data"];
      response: Database["public"]["Tables"]["response"]["Insert"];
    },
    webhook: Database["public"]["Tables"]["webhooks"]["Row"]
  ): Promise<Result<undefined, string>> {
    // Check FF
    const checkWebhookFF = await dbClient
      .from("feature_flags")
      .select("*")
      .eq("feature", "webhook_beta")
      .eq("org_id", payload.request?.request.helicone_org_id ?? "");
    if (checkWebhookFF.error !== null || checkWebhookFF.data.length === 0) {
      console.error(
        "Error checking webhook ff or webhooks not enabled for user trying to use them",
        checkWebhookFF.error
      );
      return {
        data: undefined,
        error: null,
      };
    }

    const subscriptions =
      (
        await dbClient
          .from("webhook_subscriptions")
          .select("*")
          .eq("webhook_id", webhook.id)
      ).data ?? [];

    const shouldSend =
      subscriptions
        .map((subscription) => {
          return subscription.event === "beta";
        })
        .filter((x) => x).length > 0;

    if (shouldSend) {
      console.log("SENDING", webhook.destination, payload.request?.request.id);
      await fetch(webhook.destination, {
        method: "POST",
        body: JSON.stringify({
          request_id: payload.request?.request.id,
        }),
        headers: {
          "Content-Type": "application/json",
        },
      });
    }
    return {
      data: undefined,
      error: null,
    };
  }

  async sendToWebhooks(
    dbClient: SupabaseClient<Database>,
    payload: {
      request: UnPromise<ReturnType<typeof logRequest>>["data"];
      response: Database["public"]["Tables"]["response"]["Insert"];
    }
  ): Promise<Result<undefined, string>> {
    if (!payload.request?.request.helicone_org_id) {
      return {
        data: null,
        error: "Org id undefined",
      };
    }

    const webhooks = await dbClient
      .from("webhooks")
      .select("*")
      .eq("org_id", payload.request?.request.helicone_org_id ?? "")
      .eq("is_verified", true);
    if (webhooks.error !== null) {
      return {
        data: null,
        error: webhooks.error.message,
      };
    }
    for (const webhook of webhooks.data ?? []) {
      const res = await this.sendToWebhook(dbClient, payload, webhook);
      if (res.error !== null) {
        return res;
      }
    }

    return {
      data: undefined,
      error: null,
    };
  }

  isSuccessResponse = (status: number | undefined | null): boolean =>
    status != null && status >= 200 && status <= 299;

  async log(
    db: {
      supabase: SupabaseClient<Database>; // TODO : Deprecate
      dbWrapper: DBWrapper;
      clickhouse: ClickhouseClientWrapper;
      queue: RequestResponseStore;
      requestResponseManager: RequestResponseManager;
    },
    S3_ENABLED: Env["S3_ENABLED"]
  ): Promise<Result<null, string>> {
    const { data: authParams, error } = await db.dbWrapper.getAuthParams();
    if (error || !authParams?.organizationId) {
      return err(`Auth failed! ${error}` ?? "Helicone organization not found");
    }

    const rateLimiter = await db.dbWrapper.getRateLimiter();
    if (rateLimiter.error !== null) {
      return rateLimiter;
    }

    const org = await db.dbWrapper.getOrganization();

    if (org.error !== null) {
      return err(org.error);
    }
    const tier = org.data?.tier;

    if (org.data.percentLog !== 100_000) {
      const random = Math.random() * 100_000;
      console.log(
        `NOT LOGGING FOR ORG ID: ${authParams.organizationId} ${random} ${org.data.percentLog}`
      );
      if (random > org.data.percentLog) {
        return ok(null);
      }
    }

    const rateLimit = await rateLimiter.data.checkRateLimit(tier);

    if (rateLimit.error) {
      console.error(`Error checking rate limit: ${rateLimit.error}`);
    }

    if (!rateLimit.error && rateLimit.data?.isRateLimited) {
      await db.clickhouse.dbInsertClickhouse("rate_limit_log", [
        {
          organization_id: authParams.organizationId,
        },
      ]);
      return err("Rate limited");
    }

    const requestResult = await logRequest(
      this.request,
      this.response.responseId,
      db.supabase,
      db.queue,
      authParams
    );

    // If no data or error, return
    if (!requestResult.data || requestResult.error) {
      return requestResult;
    }

    const responseResult = await this.readAndLogResponse(db.queue);
    const model =
      requestResult?.data?.request?.model_override ??
      responseResult?.data?.response?.model ??
      requestResult?.data?.request?.model ??
      "not-found";

    const assets: Record<string, string> = {
      ...requestResult.data.requestAssets,
      ...responseResult.data?.responseAssets,
    };

    let s3Result: Result<string, string>;
    // If no data or error, return
    if (!responseResult.data || responseResult.error) {
      // Log the error in S3
      if (S3_ENABLED === "true") {
        if (model && isRequestImageModel(model)) {
          s3Result = await db.requestResponseManager.storeRequestResponseImage({
            organizationId: authParams.organizationId,
            requestId: this.request.requestId,
            requestBody: requestResult.data.body,
            responseBody: JSON.stringify({
              helicone_error: "error getting response, " + responseResult.error,
              helicone_repsonse_body_as_string: (
                await this.response.getResponseBody()
              ).body,
            }),
            requestAssets: assets,
          });
        } else {
          s3Result = await db.requestResponseManager.storeRequestResponseData({
            organizationId: authParams.organizationId,
            requestId: this.request.requestId,
            requestBody: requestResult.data.body,
            responseBody: JSON.stringify({
              helicone_error: "error getting response, " + responseResult.error,
              helicone_repsonse_body_as_string: (
                await this.response.getResponseBody()
              ).body,
            }),
            requestAssets: assets,
          });
        }

        if (s3Result.error) {
          console.error("Error storing request response", s3Result.error);
        }
      }

      return responseResult;
    }

    if (S3_ENABLED === "true") {
      if (model && isRequestImageModel(model)) {
        s3Result = await db.requestResponseManager.storeRequestResponseImage({
          organizationId: authParams.organizationId,
          requestId: this.request.requestId,
          requestBody: requestResult.data.body,
          responseBody: responseResult.data.body,
          requestAssets: assets,
        });
      } else {
        s3Result = await db.requestResponseManager.storeRequestResponseData({
          organizationId: authParams.organizationId,
          requestId: this.request.requestId,
          requestBody: requestResult.data.body,
          responseBody: responseResult.data.body,
          requestAssets: assets,
        });
      }

      if (s3Result.error) {
        console.error("Error storing request response", s3Result.error);
        // Continue logging to clickhouse
      }
    }

    await logInClickhouse(
      requestResult.data.request,
      responseResult.data.response,
      requestResult.data.properties,
      requestResult.data.node,
      db.clickhouse
    );

    // TODO We should probably move the webhook stuff out of dbLogger
    const { error: webhookError } = await this.sendToWebhooks(db.supabase, {
      request: requestResult.data,
      response: responseResult.data.response,
    });

    if (webhookError !== null) {
      console.error("Error sending to webhooks", webhookError);
      return {
        data: null,
        error: webhookError,
      };
    }

    if (this.request.heliconeTemplate && this.request.promptId) {
      const upsertResult = await db.queue.upsertPrompt(
        // eslint-disable-next-line @typescript-eslint/no-explicit-any
        this.request.heliconeTemplate as any,
        this.request.promptId ?? "",
        authParams.organizationId
      );

      if (upsertResult.error || !upsertResult.data) {
        console.error("Error upserting prompt", upsertResult.error);
        return err(JSON.stringify(upsertResult.error));
      }
      const propResult = await db.queue.putRequestProperty(
        requestResult.data.request.id,
        [
          {
            key: "Helicone-Prompt-Id",
            value: this.request.promptId,
          },
          {
            key: "Helicone-Prompt-Version",
            value: upsertResult.data.version.toString() ?? "",
          },
        ],
        authParams.organizationId
      );

      if (propResult.error || !propResult.data) {
        console.error("Error adding properties", propResult.error);
        return err(JSON.stringify(propResult.error));
      }
    }

    return ok(null);
  }
}

const MAX_USER_ID_LENGTH = 7000;

// Replaces all the image_url that is not a url or not { url: url }  with
// { unsupported_image: true }
// eslint-disable-next-line @typescript-eslint/no-explicit-any
function unsupportedImage(body: any): any {
  if (typeof body !== "object" || body === null) {
    return body;
  }
  if (Array.isArray(body)) {
    return body.map((item) => unsupportedImage(item));
  }
  const notSupportMessage = {
    helicone_message:
      "Storing images as bytes is currently not supported within Helicone.",
  };
  if (body["image_url"] !== undefined) {
    const imageUrl = body["image_url"];
    if (
      typeof imageUrl === "string" &&
      !imageUrl.startsWith("http") &&
      !imageUrl.startsWith("<helicone-asset-id")
    ) {
      body.image_url = notSupportMessage;
    }
    if (
      typeof imageUrl === "object" &&
      imageUrl.url !== undefined &&
      typeof imageUrl.url === "string" &&
      !imageUrl.url.startsWith("http") &&
      !imageUrl.url.startsWith("<helicone-asset-id")
    ) {
      body.image_url = notSupportMessage;
    }
  }
  // eslint-disable-next-line @typescript-eslint/no-explicit-any
  const result: any = {};
  for (const key in body) {
    result[key] = unsupportedImage(body[key]);
  }
  return result;
}

export async function logRequest(
  request: DBLoggableProps["request"],
  responseId: string,
  dbClient: SupabaseClient<Database>,
  insertQueue: RequestResponseStore,
  authParams: AuthParams
): Promise<
  Result<
    {
      request: Database["public"]["Tables"]["request"]["Row"];
      properties: Database["public"]["Tables"]["properties"]["Insert"][];
      node: {
        id: string | null;
        job: string | null;
      };
      body: string; // For S3 storage
      requestAssets: Record<string, string>;
    },
    string
  >
> {
  try {
    if (!authParams.organizationId) {
      return { data: null, error: "Helicone organization not found" };
    }

    let bodyText = request.bodyText ?? "{}";
    bodyText = bodyText.replace(/\\u0000/g, ""); // Remove unsupported null character in JSONB

    let requestBody = {
      error: `error parsing request body: ${bodyText}`,
    };
    try {
      requestBody = JSON.parse(bodyText ?? "{}");
    } catch (e) {
      console.error("Error parsing request body", e);
    }

    let truncatedUserId = request.userId ?? "";

    if (truncatedUserId.length > MAX_USER_ID_LENGTH) {
      truncatedUserId =
        truncatedUserId.substring(0, MAX_USER_ID_LENGTH) + "...";
    }

    const jobNode = request.nodeId
      ? await dbClient
          .from("job_node")
          .select("*")
          .eq("id", request.nodeId)
          .single()
      : null;
    if (jobNode && jobNode.error) {
      return { data: null, error: `No task found for id ${request.nodeId}` };
    }

    const getModelFromRequest = () => {
      // eslint-disable-next-line @typescript-eslint/no-explicit-any
      if (requestBody && (requestBody as any).model) {
        // eslint-disable-next-line @typescript-eslint/no-explicit-any
        return (requestBody as any).model;
      }

      const modelFromPath = getModelFromPath(request.path);
      if (modelFromPath) {
        return modelFromPath;
      }

      return null;
    };

    const body = request.omitLog
      ? {
          model:
            // eslint-disable-next-line @typescript-eslint/no-explicit-any
            (requestBody as any).model !== "undefined"
              ? // eslint-disable-next-line @typescript-eslint/no-explicit-any
                (requestBody as any).model
              : null,
        }
      : // eslint-disable-next-line @typescript-eslint/no-explicit-any
        (requestBody as any);

    // eslint-disable-next-line prefer-const
    let requestAssets: Record<string, string> = {};
    const model = getModelFromRequest();
    console.log("Model: ", model);

    if (model && isRequestImageModel(model)) {
      console.log("Processing request assets for model", model);
      const imageModelParser = getRequestImageModelParser(model);
      if (imageModelParser) {
        requestAssets = imageModelParser.processRequestBody(body);
      }
    }

<<<<<<< HEAD
    console.log(`requestAssets: ${JSON.stringify(requestAssets)}`);
=======
    const reqBody = unsupportedImage(body);
>>>>>>> c3f969e0

    const createdAt = request.startTime ?? new Date();
    const requestData = {
      id: request.requestId,
      path: request.path,
      body: reqBody, // TODO: Remove in favor of S3 storage
      auth_hash: "",
      user_id: request.userId ?? null,
      prompt_id: request.promptId ?? null,
      properties: request.properties,
      formatted_prompt_id: null,
      prompt_values: null,
      helicone_user: authParams.userId ?? null,
      helicone_api_key_id: authParams.heliconeApiKeyId ?? null,
      helicone_org_id: authParams.organizationId,
      provider: request.provider,
      helicone_proxy_key_id: request.heliconeProxyKeyId ?? null,
      model: model,
      model_override: request.modelOverride ?? null,
      created_at: createdAt.toISOString(),
      threat: request.threat ?? null,
      target_url: request.targetUrl,
      request_ip: null,
      country_code: request.country_code,
    };

    const customPropertyRows = Object.entries(request.properties).map(
      (entry) => ({
        request_id: request.requestId,
        auth_hash: null,
        user_id: null,
        key: entry[0],
        value: entry[1],
        created_at: createdAt.toISOString(),
      })
    );

    const requestResult = await insertQueue.addRequest(
      requestData,
      customPropertyRows,
      responseId
    );

    if (requestResult.error) {
      return { data: null, error: requestResult.error };
    }
    if (jobNode && jobNode.data) {
      const jobNodeResult = await insertQueue.addRequestNodeRelationship(
        jobNode.data.job,
        jobNode.data.id,
        request.requestId
      );
      if (jobNodeResult.error) {
        return {
          data: null,
          error: `Node Relationship error: ${jobNodeResult.error}`,
        };
      }
    }

    return {
      data: {
        request: requestData,
        properties: customPropertyRows,
        node: {
          id: jobNode?.data.id ?? null,
          job: jobNode?.data.job ?? null,
        },
        body: body,
        requestAssets,
      },
      error: null,
    };
  } catch (e) {
    return { data: null, error: JSON.stringify(e) };
  }

  function getModelFromPath(path: string) {
    const regex1 = /\/engines\/([^/]+)/;
    const regex2 = /models\/([^/:]+)/;

    let match = path.match(regex1);

    if (!match) {
      match = path.match(regex2);
    }

    if (match && match[1]) {
      return match[1];
    } else {
      return undefined;
    }
  }
}<|MERGE_RESOLUTION|>--- conflicted
+++ resolved
@@ -936,11 +936,7 @@
       }
     }
 
-<<<<<<< HEAD
-    console.log(`requestAssets: ${JSON.stringify(requestAssets)}`);
-=======
     const reqBody = unsupportedImage(body);
->>>>>>> c3f969e0
 
     const createdAt = request.startTime ?? new Date();
     const requestData = {
