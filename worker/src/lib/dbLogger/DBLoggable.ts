import { Headers } from "@cloudflare/workers-types";
import { SupabaseClient } from "@supabase/supabase-js";
import { Env, Provider } from "../..";
import { Database, Json } from "../../../supabase/database.types";
<<<<<<< HEAD
import { DBWrapper } from "../../db/DBWrapper";
=======
import { Alerts } from "../../alerts";
import { AlertMetricEvent } from "../../db/AtomicAlerter";
import { DBWrapper, HeliconeAuth } from "../../db/DBWrapper";
>>>>>>> 3f73bbc8
import { withTimeout } from "../../helpers";
import { Result, err, ok } from "../../results";
import { HeliconeHeaders } from "../HeliconeHeaders";
import { HeliconeProxyRequest } from "../HeliconeProxyRequest/mapper";
import { RequestWrapper } from "../RequestWrapper";
import { INTERNAL_ERRORS } from "../constants";
import { ClickhouseClientWrapper } from "../db/clickhouse";
import { AsyncLogModel } from "../models/AsyncLog";
import { logInClickhouse } from "./clickhouseLog";
import { InsertQueue } from "./insertQueue";
import { logRequest } from "./logResponse";
import { anthropicAIStream } from "./parsers/anthropicStreamParser";
import { parseOpenAIStream } from "./parsers/openAIStreamParser";
import { getTokenCount } from "./tokenCounter";

export interface DBLoggableProps {
  response: {
    responseId: string;
    getResponseBody: () => Promise<string>;
    status: () => Promise<number>;
    responseHeaders: Headers;
    omitLog: boolean;
  };
  request: {
    requestId: string;
    userId?: string;
    heliconeProxyKeyId?: string;
    promptId?: string;
    startTime: Date;
    bodyText?: string;
    path: string;
    properties: Record<string, string>;
    isStream: boolean;
    omitLog: boolean;
    provider: Provider;
    nodeId: string | null;
  };
  timing: {
    startTime: Date;
    endTime?: Date;
  };
  tokenCalcUrl: string;
}

export interface AuthParams {
  organizationId: string;
  userId?: string;
  heliconeApiKeyId?: number;
}

export function dbLoggableRequestFromProxyRequest(
  proxyRequest: HeliconeProxyRequest
): DBLoggableProps["request"] {
  return {
    requestId: proxyRequest.requestId,
    heliconeProxyKeyId: proxyRequest.heliconeProxyKeyId,
    promptId: proxyRequest.requestWrapper.heliconeHeaders.promptId ?? undefined,
    userId: proxyRequest.userId,
    startTime: proxyRequest.startTime,
    bodyText: proxyRequest.bodyText ?? undefined,
    path: proxyRequest.requestWrapper.url.href,
    properties: proxyRequest.requestWrapper.heliconeHeaders.heliconeProperties,
    isStream: proxyRequest.isStream,
    omitLog: proxyRequest.omitOptions.omitRequest,
    provider: proxyRequest.provider,
    nodeId: proxyRequest.nodeId,
  };
}

interface DBLoggableRequestFromAsyncLogModelProps {
  requestWrapper: RequestWrapper;
  env: Env;
  asyncLogModel: AsyncLogModel;
  providerRequestHeaders: HeliconeHeaders;
  providerResponseHeaders: Headers;
  provider: Provider;
}

function getResponseBody(json: Record<string, Json>): string {
  // This will mock the response as if it came from OpenAI
  if (json.streamed_data) {
    const streamedData = json.streamed_data as Json[];
    return streamedData.map((d) => "data: " + JSON.stringify(d)).join("\n");
  }
  return JSON.stringify(json);
}

type UnPromise<T> = T extends Promise<infer U> ? U : T;

export async function dbLoggableRequestFromAsyncLogModel(
  props: DBLoggableRequestFromAsyncLogModelProps
): Promise<DBLoggable> {
  const {
    requestWrapper,
    env,
    asyncLogModel,
    providerRequestHeaders,
    providerResponseHeaders,
    provider,
  } = props;
  return new DBLoggable({
    request: {
      requestId: providerRequestHeaders.requestId ?? crypto.randomUUID(),
      promptId: providerRequestHeaders.promptId ?? undefined,
      userId: providerRequestHeaders.userId ?? undefined,
      startTime: new Date(
        asyncLogModel.timing.startTime.seconds * 1000 +
          asyncLogModel.timing.startTime.milliseconds
      ),
      bodyText: JSON.stringify(asyncLogModel.providerRequest.json),
      path: asyncLogModel.providerRequest.url,
      properties: providerRequestHeaders.heliconeProperties,
      isStream: asyncLogModel.providerRequest.json?.stream == true ?? false,
      omitLog: false,
      provider,
      nodeId: requestWrapper.getNodeId(),
    },
    response: {
      responseId: crypto.randomUUID(),
      getResponseBody: async () =>
        getResponseBody(asyncLogModel.providerResponse.json),
      responseHeaders: providerResponseHeaders,
      status: async () => asyncLogModel.providerResponse.status,
      omitLog: false,
    },
    timing: {
      startTime: new Date(
        asyncLogModel.timing.startTime.seconds * 1000 +
          asyncLogModel.timing.startTime.milliseconds
      ),
      endTime: new Date(
        asyncLogModel.timing.endTime.seconds * 1000 +
          asyncLogModel.timing.endTime.milliseconds
      ),
    },
    tokenCalcUrl: env.TOKEN_COUNT_URL,
  });
}

// Represents an object that can be logged to the database
export class DBLoggable {
  private response: DBLoggableProps["response"];
  private request: DBLoggableProps["request"];
  private timing: DBLoggableProps["timing"];
  private provider: Provider;
  private tokenCalcUrl: string;

  constructor(props: DBLoggableProps) {
    this.response = props.response;
    this.request = props.request;
    this.timing = props.timing;
    this.provider = props.request.provider;
    this.tokenCalcUrl = props.tokenCalcUrl;
  }

  async waitForResponse(): Promise<string> {
    return await this.response.getResponseBody();
  }

  async tokenCounter(text: string): Promise<number> {
    return getTokenCount(text, this.provider, this.tokenCalcUrl);
  }

  async parseResponse(
    responseBody: string,
    status: number
    // eslint-disable-next-line @typescript-eslint/no-explicit-any
  ): Promise<Result<any, string>> {
    let result = responseBody;
    const isStream = this.request.isStream;
    const responseStatus = await this.response.status();
    const requestBody = this.request.bodyText;
    const tokenCounter = (t: string) => this.tokenCounter(t);
    if (isStream && status === INTERNAL_ERRORS["Cancelled"]) {
      // Remove last line of stream from result
      result = result.split("\n").slice(0, -1).join("\n");
    }

    const HTTPSErrorRange = responseStatus >= 400 && responseStatus < 600;
    const HTTPSRedirect = responseStatus >= 300 && responseStatus < 400;

    try {
      if (HTTPSErrorRange || HTTPSRedirect) {
        return ok(JSON.parse(result));
      } else if (!isStream && this.provider === "ANTHROPIC" && requestBody) {
        const responseJson = JSON.parse(result);
        const prompt = JSON.parse(requestBody)?.prompt ?? "";
        const completion = responseJson?.completion ?? "";
        const completionTokens = await tokenCounter(completion);
        const promptTokens = await tokenCounter(prompt);

        return ok({
          ...responseJson,
          usage: {
            total_tokens: promptTokens + completionTokens,
            prompt_tokens: promptTokens,
            completion_tokens: completionTokens,
            helicone_calculated: true,
          },
        });
      } else if (isStream && this.provider === "ANTHROPIC") {
        return anthropicAIStream(result, tokenCounter, requestBody);
      } else if (isStream) {
        return parseOpenAIStream(result, tokenCounter, requestBody);
      } else {
        return ok(JSON.parse(result));
      }
    } catch (e) {
      console.log("Error parsing response", e);
      return {
        data: null,
        error: "error parsing response, " + e + ", " + result,
      };
    }
  }

  // eslint-disable-next-line @typescript-eslint/no-explicit-any
  tryJsonParse(text: string): any {
    try {
      return JSON.parse(text);
    } catch (e) {
      return {
        error: "error parsing response, " + e + ", " + text,
      };
    }
  }

  async getResponse() {
    const responseBody = await this.response.getResponseBody();

    const endTime = this.timing.endTime ?? new Date();
    const delay_ms = endTime.getTime() - this.timing.startTime.getTime();
    const status = await this.response.status();
    const parsedResponse = await this.parseResponse(responseBody, status);

    return parsedResponse.error === null
      ? {
          id: this.response.responseId,
          created_at: endTime.toISOString(),
          request: this.request.requestId,
          body: this.response.omitLog
            ? {
                usage: parsedResponse.data?.usage,
              }
            : parsedResponse.data,
          status: await this.response.status(),
          completion_tokens: parsedResponse.data.usage?.completion_tokens,
          prompt_tokens: parsedResponse.data.usage?.prompt_tokens,
          delay_ms,
        }
      : {
          id: this.response.responseId,
          request: this.request.requestId,
          created_at: endTime.toISOString(),
          body: {
            helicone_error: "error parsing response",
            parse_response_error: parsedResponse.error,
            body: this.tryJsonParse(responseBody),
          },
          status: await this.response.status(),
        };
  }

  async readAndLogResponse(
    queue: InsertQueue
  ): Promise<
    Result<Database["public"]["Tables"]["response"]["Insert"], string>
  > {
    try {
      const response = await withTimeout(this.getResponse(), 1000 * 60 * 30); // 30 minutes
      const { error } = await queue.updateResponse(
        this.response.responseId,
        this.request.requestId,
        response
      );
      if (error !== null) {
        return err(error);
      }
      return ok(response);
    } catch (e) {
      const { error } = await queue.updateResponse(
        this.response.responseId,
        this.request.requestId,
        {
          status: -1,
          body: {
            helicone_error: "error getting response, " + e,
            helicone_repsonse_body_as_string:
              await this.response.getResponseBody(),
          },
        }
      );
      if (error !== null) {
        return err(error);
      }
      return err("error getting response, " + e);
    }
  }

  async sendToWebhook(
    dbClient: SupabaseClient<Database>,
    payload: {
      request: UnPromise<ReturnType<typeof logRequest>>["data"];
      response: Database["public"]["Tables"]["response"]["Insert"];
    },
    webhook: Database["public"]["Tables"]["webhooks"]["Row"]
  ): Promise<Result<undefined, string>> {
    // Check FF
    const checkWebhookFF = await dbClient
      .from("feature_flags")
      .select("*")
      .eq("feature", "webhook_beta")
      .eq("org_id", payload.request?.request.helicone_org_id ?? "");
    if (checkWebhookFF.error !== null || checkWebhookFF.data.length === 0) {
      console.error(
        "Error checking webhook ff or webhooks not enabled for user trying to use them",
        checkWebhookFF.error
      );
      return {
        data: undefined,
        error: null,
      };
    }

    const subscriptions =
      (
        await dbClient
          .from("webhook_subscriptions")
          .select("*")
          .eq("webhook_id", webhook.id)
      ).data ?? [];

    const shouldSend =
      subscriptions
        .map((subscription) => {
          return subscription.event === "beta";
        })
        .filter((x) => x).length > 0;

    if (shouldSend) {
      console.log("SENDING", webhook.destination, payload.request?.request.id);
      await fetch(webhook.destination, {
        method: "POST",
        body: JSON.stringify({
          request_id: payload.request?.request.id,
        }),
        headers: {
          "Content-Type": "application/json",
        },
      });
    }
    return {
      data: undefined,
      error: null,
    };
  }

  async sendToWebhooks(
    dbClient: SupabaseClient<Database>,
    payload: {
      request: UnPromise<ReturnType<typeof logRequest>>["data"];
      response: Database["public"]["Tables"]["response"]["Insert"];
    }
  ): Promise<Result<undefined, string>> {
    if (!payload.request?.request.helicone_org_id) {
      return {
        data: null,
        error: "Org id undefined",
      };
    }

    const webhooks = await dbClient
      .from("webhooks")
      .select("*")
      .eq("org_id", payload.request?.request.helicone_org_id ?? "")
      .eq("is_verified", true);
    if (webhooks.error !== null) {
      return {
        data: null,
        error: webhooks.error.message,
      };
    }
    for (const webhook of webhooks.data ?? []) {
      const res = await this.sendToWebhook(dbClient, payload, webhook);
      if (res.error !== null) {
        return res;
      }
    }

    return {
      data: undefined,
      error: null,
    };
  }

<<<<<<< HEAD
=======
  auth(): HeliconeAuth {
    return this.request.heliconeProxyKeyId
      ? {
          token: this.request.heliconeProxyKeyId,
          _type: "bearer",
          _bearerType: "heliconeProxyKey",
        }
      : {
          token: this.request.heliconeApiKeyAuthHash ?? "",
          _type: "bearer",
          _bearerType: "heliconeApiKey",
        };
  }

  isSuccessResponse = (status: number | undefined | null): boolean =>
    status != null && status >= 200 && status <= 299;

>>>>>>> 3f73bbc8
  async log(
    db: {
      supabase: SupabaseClient<Database>; // TODO : Deprecate
      dbWrapper: DBWrapper;
      clickhouse: ClickhouseClientWrapper;
      queue: InsertQueue;
    },
    env: Env
  ): Promise<Result<null, string>> {
    const { data: authParams, error } = await db.dbWrapper.getAuthParams();
    if (error || !authParams?.organizationId) {
      return err(`Auth failed! ${error}` ?? "Helicone organization not found");
    }

    const rateLimiter = await db.dbWrapper.getRateLimiter();
    if (rateLimiter.error !== null) {
      return rateLimiter;
    }

    const tier = await db.dbWrapper.getTier();

    if (tier.error !== null) {
      return err(tier.error);
    }

    const rateLimit = await rateLimiter.data.checkRateLimit(tier.data);

    if (rateLimit.shouldLogInDB) {
      console.log("LOGGING RATE LIMIT IN DB");
      await db.dbWrapper.recordRateLimitHit(
        authParams.organizationId,
        rateLimit.rlIncrementDB
      );
    }

    if (rateLimit.isRateLimited) {
      console.log("RATE LIMITED");
      return err("Rate limited");
    }

    const requestResult = await logRequest(
      this.request,
      this.response.responseId,
      db.supabase,
      db.queue,
      authParams
    );

    // If no data or error, return
    if (!requestResult.data || requestResult.error) {
      return requestResult;
    }

    const responseResult = await this.readAndLogResponse(db.queue);

    // If no data or error, return
    if (!responseResult.data || responseResult.error) {
      return responseResult;
    }

    await logInClickhouse(
      requestResult.data.request,
      responseResult.data,
      requestResult.data.properties,
      requestResult.data.node,
      db.clickhouse
    );

    // TODO We should probably move the webhook stuff out of dbLogger
    const { error: webhookError } = await this.sendToWebhooks(db.supabase, {
      request: requestResult.data,
      response: responseResult.data,
    });

    if (webhookError !== null) {
      console.error("Error sending to webhooks", webhookError);
      return {
        data: null,
        error: webhookError,
      };
    }

    const metricEvent: AlertMetricEvent = {
      timestamp: Date.now(),
      metrics: {
        "response.status": {
          count: this.isSuccessResponse(responseResult.data?.status) ? 0 : 1,
          total: 1,
        },
      },
    };

    const alerts = new Alerts(db.supabase, env.ALERTER, env.RESEND_API_KEY);
    const alertResult = await alerts.processMetricEvent(
      metricEvent,
      authParams.organizationId
    );

    if (alertResult.error) {
      console.error("Error processing metric event", alertResult.error);
      return {
        data: null,
        error: alertResult.error,
      };
    }

    return ok(null);
  }
}<|MERGE_RESOLUTION|>--- conflicted
+++ resolved
@@ -2,13 +2,10 @@
 import { SupabaseClient } from "@supabase/supabase-js";
 import { Env, Provider } from "../..";
 import { Database, Json } from "../../../supabase/database.types";
-<<<<<<< HEAD
 import { DBWrapper } from "../../db/DBWrapper";
-=======
 import { Alerts } from "../../alerts";
 import { AlertMetricEvent } from "../../db/AtomicAlerter";
 import { DBWrapper, HeliconeAuth } from "../../db/DBWrapper";
->>>>>>> 3f73bbc8
 import { withTimeout } from "../../helpers";
 import { Result, err, ok } from "../../results";
 import { HeliconeHeaders } from "../HeliconeHeaders";
@@ -404,26 +401,9 @@
     };
   }
 
-<<<<<<< HEAD
-=======
-  auth(): HeliconeAuth {
-    return this.request.heliconeProxyKeyId
-      ? {
-          token: this.request.heliconeProxyKeyId,
-          _type: "bearer",
-          _bearerType: "heliconeProxyKey",
-        }
-      : {
-          token: this.request.heliconeApiKeyAuthHash ?? "",
-          _type: "bearer",
-          _bearerType: "heliconeApiKey",
-        };
-  }
-
   isSuccessResponse = (status: number | undefined | null): boolean =>
     status != null && status >= 200 && status <= 299;
 
->>>>>>> 3f73bbc8
   async log(
     db: {
       supabase: SupabaseClient<Database>; // TODO : Deprecate
