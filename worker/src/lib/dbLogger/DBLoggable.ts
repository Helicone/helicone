--- conflicted
+++ resolved
@@ -20,14 +20,6 @@
 import { getTokenCount } from "../clients/TokenCounterClient";
 import { ClickhouseClientWrapper } from "../db/ClickhouseWrapper";
 import { RequestResponseManager } from "../managers/RequestResponseManager";
-<<<<<<< HEAD
-import { isImageModel } from "../util/imageModelMapper";
-import { getImageModelParser } from "./imageParsers/parserMapper";
-import {
-  injectAssetIds,
-  TemplateWithInputs,
-} from "../../api/lib/promptHelpers";
-=======
 import {
   isImageModel,
   isRequestImageModel,
@@ -37,9 +29,11 @@
   getRequestImageModelParser,
   getResponseImageModelParser,
 } from "./imageParsers/parserMapper";
-import { TemplateWithInputs } from "../../api/lib/promptHelpers";
+import {
+  injectAssetIds,
+  TemplateWithInputs,
+} from "../../api/lib/promptHelpers";
 import { ImageModelParsingResponse } from "./imageParsers/core/parsingResponse";
->>>>>>> 11366dbc
 
 export interface DBLoggableProps {
   response: {
