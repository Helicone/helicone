import { Headers } from "@cloudflare/workers-types";
import { SupabaseClient } from "@supabase/supabase-js";
import { Env, Provider } from "../..";
<<<<<<< HEAD
import { getTokenCount } from "./tokenCounter";
import { Result, err, ok } from "../../results";
import { Database } from "../../../supabase/database.types";
=======
import { Database, Json } from "../../../supabase/database.types";
import { DBWrapper, HeliconeAuth } from "../../db/DBWrapper";
import { withTimeout } from "../../helpers";
import { Result, err, ok } from "../../results";
>>>>>>> f2c69270
import { HeliconeHeaders } from "../HeliconeHeaders";
import { HeliconeProxyRequest } from "../HeliconeProxyRequest/mapper";
import { RequestWrapper } from "../RequestWrapper";
import { INTERNAL_ERRORS } from "../constants";
import { ClickhouseClientWrapper } from "../db/clickhouse";
import { AsyncLogModel } from "../models/AsyncLog";
import { ChatPrompt, Prompt } from "../promptFormater/prompt";
import { logInClickhouse } from "./clickhouseLog";
import { InsertQueue } from "./insertQueue";
import { logRequest } from "./logResponse";
import { anthropicAIStream } from "./parsers/anthropicStreamParser";
<<<<<<< HEAD
import { HeliconeAuth, DBWrapper as DBWrapper } from "../../db/DBWrapper";
import { withTimeout } from "../../helpers";
import { INTERNAL_ERRORS } from "../constants";
import { AlertMetricEvent } from "../../db/AtomicAlerter";
import { Alerts } from "../../alerts";
=======
import { parseOpenAIStream } from "./parsers/openAIStreamParser";
import { getTokenCount } from "./tokenCounter";
>>>>>>> f2c69270

export interface DBLoggableProps {
  response: {
    responseId: string;
    getResponseBody: () => Promise<string>;
    status: () => Promise<number>;
    responseHeaders: Headers;
    omitLog: boolean;
  };
  request: {
    requestId: string;
    userId?: string;
    heliconeApiKeyAuthHash?: string;
    providerApiKeyAuthHash?: string;
    heliconeProxyKeyId?: string;
    promptId?: string;
    promptFormatter?: {
      prompt: Prompt | ChatPrompt;
      name: string;
    };
    startTime: Date;
    bodyText?: string;
    path: string;
    properties: Record<string, string>;
    isStream: boolean;
    omitLog: boolean;
    provider: Provider;
    nodeId: string | null;
  };
  timing: {
    startTime: Date;
    endTime?: Date;
  };
  tokenCalcUrl: string;
}

export interface AuthParams {
  organizationId: string;
  userId?: string;
  heliconeApiKeyId?: number;
}

export function dbLoggableRequestFromProxyRequest(
  proxyRequest: HeliconeProxyRequest
): DBLoggableProps["request"] {
  return {
    requestId: proxyRequest.requestId,
    heliconeApiKeyAuthHash: proxyRequest.heliconeAuthHash,
    providerApiKeyAuthHash: proxyRequest.providerAuthHash,
    heliconeProxyKeyId: proxyRequest.heliconeProxyKeyId,
    promptId: proxyRequest.requestWrapper.heliconeHeaders.promptId ?? undefined,
    userId: proxyRequest.userId,
    promptFormatter:
      proxyRequest.formattedPrompt?.prompt && proxyRequest.formattedPrompt?.name
        ? {
            prompt: proxyRequest.formattedPrompt.prompt,
            name: proxyRequest.formattedPrompt.name,
          }
        : undefined,
    startTime: proxyRequest.startTime,
    bodyText: proxyRequest.bodyText ?? undefined,
    path: proxyRequest.requestWrapper.url.href,
    properties: proxyRequest.requestWrapper.heliconeHeaders.heliconeProperties,
    isStream: proxyRequest.isStream,
    omitLog: proxyRequest.omitOptions.omitRequest,
    provider: proxyRequest.provider,
    nodeId: proxyRequest.nodeId,
  };
}

interface DBLoggableRequestFromAsyncLogModelProps {
  requestWrapper: RequestWrapper;
  env: Env;
  asyncLogModel: AsyncLogModel;
  providerRequestHeaders: HeliconeHeaders;
  providerResponseHeaders: Headers;
  provider: Provider;
}

function getResponseBody(json: Record<string, Json>): string {
  // This will mock the response as if it came from OpenAI
  if (json.streamed_data) {
    const streamedData = json.streamed_data as Json[];
    return streamedData.map((d) => "data: " + JSON.stringify(d)).join("\n");
  }
  return JSON.stringify(json);
}

type UnPromise<T> = T extends Promise<infer U> ? U : T;

export async function dbLoggableRequestFromAsyncLogModel(
  props: DBLoggableRequestFromAsyncLogModelProps
): Promise<DBLoggable> {
  const {
    requestWrapper,
    env,
    asyncLogModel,
    providerRequestHeaders,
    providerResponseHeaders,
    provider,
  } = props;
  return new DBLoggable({
    request: {
      requestId: providerRequestHeaders.requestId ?? crypto.randomUUID(),
      heliconeApiKeyAuthHash: await requestWrapper.getProviderAuthHeader(),
      providerApiKeyAuthHash: "N/A",
      promptId: providerRequestHeaders.promptId ?? undefined,
      userId: providerRequestHeaders.userId ?? undefined,
      promptFormatter: undefined,
      startTime: new Date(
        asyncLogModel.timing.startTime.seconds * 1000 +
          asyncLogModel.timing.startTime.milliseconds
      ),
      bodyText: JSON.stringify(asyncLogModel.providerRequest.json),
      path: asyncLogModel.providerRequest.url,
      properties: providerRequestHeaders.heliconeProperties,
      isStream: asyncLogModel.providerRequest.json?.stream == true ?? false,
      omitLog: false,
      provider,
      nodeId: requestWrapper.getNodeId(),
    },
    response: {
      responseId: crypto.randomUUID(),
      getResponseBody: async () =>
        getResponseBody(asyncLogModel.providerResponse.json),
      responseHeaders: providerResponseHeaders,
      status: async () => asyncLogModel.providerResponse.status,
      omitLog: false,
    },
    timing: {
      startTime: new Date(
        asyncLogModel.timing.startTime.seconds * 1000 +
          asyncLogModel.timing.startTime.milliseconds
      ),
      endTime: new Date(
        asyncLogModel.timing.endTime.seconds * 1000 +
          asyncLogModel.timing.endTime.milliseconds
      ),
    },
    tokenCalcUrl: env.TOKEN_COUNT_URL,
  });
}

// Represents an object that can be logged to the database
export class DBLoggable {
  private response: DBLoggableProps["response"];
  private request: DBLoggableProps["request"];
  private timing: DBLoggableProps["timing"];
  private provider: Provider;
  private tokenCalcUrl: string;

  constructor(props: DBLoggableProps) {
    this.response = props.response;
    this.request = props.request;
    this.timing = props.timing;
    this.provider = props.request.provider;
    this.tokenCalcUrl = props.tokenCalcUrl;
  }

  async waitForResponse(): Promise<string> {
    return await this.response.getResponseBody();
  }

  async tokenCounter(text: string): Promise<number> {
    return getTokenCount(text, this.provider, this.tokenCalcUrl);
  }

  async parseResponse(
    responseBody: string,
    status: number
    // eslint-disable-next-line @typescript-eslint/no-explicit-any
  ): Promise<Result<any, string>> {
    let result = responseBody;
    const isStream = this.request.isStream;
    const responseStatus = await this.response.status();
    const requestBody = this.request.bodyText;
    const tokenCounter = (t: string) => this.tokenCounter(t);
    if (isStream && status === INTERNAL_ERRORS["Cancelled"]) {
      // Remove last line of stream from result
      result = result.split("\n").slice(0, -1).join("\n");
    }

    const HTTPSErrorRange = responseStatus >= 400 && responseStatus < 600;
    const HTTPSRedirect = responseStatus >= 300 && responseStatus < 400;

    try {
      if (HTTPSErrorRange || HTTPSRedirect) {
        return ok(JSON.parse(result));
      } else if (!isStream && this.provider === "ANTHROPIC" && requestBody) {
        const responseJson = JSON.parse(result);
        const prompt = JSON.parse(requestBody)?.prompt ?? "";
        const completion = responseJson?.completion ?? "";
        const completionTokens = await tokenCounter(completion);
        const promptTokens = await tokenCounter(prompt);

        return ok({
          ...responseJson,
          usage: {
            total_tokens: promptTokens + completionTokens,
            prompt_tokens: promptTokens,
            completion_tokens: completionTokens,
            helicone_calculated: true,
          },
        });
      } else if (isStream && this.provider === "ANTHROPIC") {
        return anthropicAIStream(result, tokenCounter, requestBody);
      } else if (isStream) {
        return parseOpenAIStream(result, tokenCounter, requestBody);
      } else {
        return ok(JSON.parse(result));
      }
    } catch (e) {
      console.log("Error parsing response", e);
      return {
        data: null,
        error: "error parsing response, " + e + ", " + result,
      };
    }
  }

  // eslint-disable-next-line @typescript-eslint/no-explicit-any
  tryJsonParse(text: string): any {
    try {
      return JSON.parse(text);
    } catch (e) {
      return {
        error: "error parsing response, " + e + ", " + text,
      };
    }
  }

  async getResponse() {
    const responseBody = await this.response.getResponseBody();

    const endTime = this.timing.endTime ?? new Date();
    const delay_ms = endTime.getTime() - this.timing.startTime.getTime();
    const status = await this.response.status();
    const parsedResponse = await this.parseResponse(responseBody, status);

    return parsedResponse.error === null
      ? {
          id: this.response.responseId,
          created_at: endTime.toISOString(),
          request: this.request.requestId,
          body: this.response.omitLog
            ? {
                usage: parsedResponse.data?.usage,
              }
            : parsedResponse.data,
          status: await this.response.status(),
          completion_tokens: parsedResponse.data.usage?.completion_tokens,
          prompt_tokens: parsedResponse.data.usage?.prompt_tokens,
          delay_ms,
        }
      : {
          id: this.response.responseId,
          request: this.request.requestId,
          created_at: endTime.toISOString(),
          body: {
            helicone_error: "error parsing response",
            parse_response_error: parsedResponse.error,
            body: this.tryJsonParse(responseBody),
          },
          status: await this.response.status(),
        };
  }

  async readAndLogResponse(
    queue: InsertQueue
  ): Promise<
    Result<Database["public"]["Tables"]["response"]["Insert"], string>
  > {
    try {
      const response = await withTimeout(this.getResponse(), 1000 * 60 * 30); // 30 minutes
      const { error } = await queue.updateResponse(
        this.response.responseId,
        this.request.requestId,
        response
      );
      if (error !== null) {
        return err(error);
      }
      return ok(response);
    } catch (e) {
      const { error } = await queue.updateResponse(
        this.response.responseId,
        this.request.requestId,
        {
          status: -1,
          body: {
            helicone_error: "error getting response, " + e,
            helicone_repsonse_body_as_string:
              await this.response.getResponseBody(),
          },
        }
      );
      if (error !== null) {
        return err(error);
      }
      return err("error getting response, " + e);
    }
  }

  async sendToWebhook(
    dbClient: SupabaseClient<Database>,
    payload: {
      request: UnPromise<ReturnType<typeof logRequest>>["data"];
      response: Database["public"]["Tables"]["response"]["Insert"];
    },
    webhook: Database["public"]["Tables"]["webhooks"]["Row"]
  ): Promise<Result<undefined, string>> {
    // Check FF
    const checkWebhookFF = await dbClient
      .from("feature_flags")
      .select("*")
      .eq("feature", "webhook_beta")
      .eq("org_id", payload.request?.request.helicone_org_id ?? "");
    if (checkWebhookFF.error !== null || checkWebhookFF.data.length === 0) {
      console.error(
        "Error checking webhook ff or webhooks not enabled for user trying to use them",
        checkWebhookFF.error
      );
      return {
        data: undefined,
        error: null,
      };
    }

    const subscriptions =
      (
        await dbClient
          .from("webhook_subscriptions")
          .select("*")
          .eq("webhook_id", webhook.id)
      ).data ?? [];

    const shouldSend =
      subscriptions
        .map((subscription) => {
          return subscription.event === "beta";
        })
        .filter((x) => x).length > 0;

    if (shouldSend) {
      console.log("SENDING", webhook.destination, payload.request?.request.id);
      await fetch(webhook.destination, {
        method: "POST",
        body: JSON.stringify({
          request_id: payload.request?.request.id,
        }),
        headers: {
          "Content-Type": "application/json",
        },
      });
    }
    return {
      data: undefined,
      error: null,
    };
  }

  async sendToWebhooks(
    dbClient: SupabaseClient<Database>,
    payload: {
      request: UnPromise<ReturnType<typeof logRequest>>["data"];
      response: Database["public"]["Tables"]["response"]["Insert"];
    }
  ): Promise<Result<undefined, string>> {
    if (!payload.request?.request.helicone_org_id) {
      return {
        data: null,
        error: "Org id undefined",
      };
    }

    const webhooks = await dbClient
      .from("webhooks")
      .select("*")
      .eq("org_id", payload.request?.request.helicone_org_id ?? "")
      .eq("is_verified", true);
    if (webhooks.error !== null) {
      return {
        data: null,
        error: webhooks.error.message,
      };
    }
    for (const webhook of webhooks.data ?? []) {
      const res = await this.sendToWebhook(dbClient, payload, webhook);
      if (res.error !== null) {
        return res;
      }
    }

    return {
      data: undefined,
      error: null,
    };
  }

  auth(): HeliconeAuth {
    return this.request.heliconeProxyKeyId
      ? {
          token: this.request.heliconeProxyKeyId,
          _type: "bearer",
          _bearerType: "heliconeProxyKey",
        }
      : {
          token: this.request.heliconeApiKeyAuthHash ?? "",
          _type: "bearer",
          _bearerType: "heliconeApiKey",
        };
  }

  isSuccessResponse = (status: number | undefined | null): boolean =>
    status != null && status >= 200 && status <= 299;

  async log(
    db: {
      supabase: SupabaseClient<Database>; // TODO : Deprecate
      dbWrapper: DBWrapper;
      clickhouse: ClickhouseClientWrapper;
      queue: InsertQueue;
    },
<<<<<<< HEAD
    env: Env
=======
    _rateLimitKV: KVNamespace
>>>>>>> f2c69270
  ): Promise<Result<null, string>> {
    const { data: authParams, error } = await db.dbWrapper.getAuthParams();
    if (error || !authParams?.organizationId) {
      return { data: null, error: error ?? "Helicone organization not found" };
    }

    const rateLimiter = await db.dbWrapper.getRateLimiter();
    if (rateLimiter.error !== null) {
      return rateLimiter;
    }
    const tier = await db.dbWrapper.getTier();

    if (tier.error !== null) {
      return err(tier.error);
    }

    const rateLimit = await rateLimiter.data.checkRateLimit(tier.data);

    if (rateLimit.shouldLogInDB) {
      console.log("LOGGING RATE LIMIT IN DB");
      await db.dbWrapper.recordRateLimitHit(
        authParams.organizationId,
        rateLimit.rlIncrementDB
      );
    }

    if (rateLimit.isRateLimited) {
      console.log("RATE LIMITED");
      return err("Rate limited");
    }

    const requestResult = await logRequest(
      this.request,
      this.response.responseId,
      db.supabase,
      db.queue,
      authParams
    );

    // If no data or error, return
    if (!requestResult.data || requestResult.error) {
      return requestResult;
    }

    const responseResult = await this.readAndLogResponse(db.queue);

    // If no data or error, return
    if (!responseResult.data || responseResult.error) {
      return responseResult;
    }

    await logInClickhouse(
      requestResult.data.request,
      responseResult.data,
      requestResult.data.properties,
      requestResult.data.node,
      db.clickhouse
    );

    // TODO We should probably move the webhook stuff out of dbLogger
    const { error: webhookError } = await this.sendToWebhooks(db.supabase, {
      request: requestResult.data,
      response: responseResult.data,
    });

    if (webhookError !== null) {
      console.error("Error sending to webhooks", webhookError);
      return {
        data: null,
        error: webhookError,
      };
    }

    const metricEvent: AlertMetricEvent = {
      timestamp: Date.now(),
      metrics: {
        "response.status": {
          count: this.isSuccessResponse(responseResult.data?.status) ? 0 : 1,
          total: 1,
        },
      },
    };

    const alerts = new Alerts(db.supabase, env.ALERTER, env.RESEND_API_KEY);
    const alertResult = await alerts.processMetricEvent(
      metricEvent,
      authParams.organizationId
    );

    if (alertResult.error) {
      console.error("Error processing metric event", alertResult.error);
      return {
        data: null,
        error: alertResult.error,
      };
    }

    return ok(null);
  }
}<|MERGE_RESOLUTION|>--- conflicted
+++ resolved
@@ -1,16 +1,12 @@
 import { Headers } from "@cloudflare/workers-types";
 import { SupabaseClient } from "@supabase/supabase-js";
 import { Env, Provider } from "../..";
-<<<<<<< HEAD
-import { getTokenCount } from "./tokenCounter";
-import { Result, err, ok } from "../../results";
-import { Database } from "../../../supabase/database.types";
-=======
 import { Database, Json } from "../../../supabase/database.types";
+import { Alerts } from "../../alerts";
+import { AlertMetricEvent } from "../../db/AtomicAlerter";
 import { DBWrapper, HeliconeAuth } from "../../db/DBWrapper";
 import { withTimeout } from "../../helpers";
 import { Result, err, ok } from "../../results";
->>>>>>> f2c69270
 import { HeliconeHeaders } from "../HeliconeHeaders";
 import { HeliconeProxyRequest } from "../HeliconeProxyRequest/mapper";
 import { RequestWrapper } from "../RequestWrapper";
@@ -22,16 +18,8 @@
 import { InsertQueue } from "./insertQueue";
 import { logRequest } from "./logResponse";
 import { anthropicAIStream } from "./parsers/anthropicStreamParser";
-<<<<<<< HEAD
-import { HeliconeAuth, DBWrapper as DBWrapper } from "../../db/DBWrapper";
-import { withTimeout } from "../../helpers";
-import { INTERNAL_ERRORS } from "../constants";
-import { AlertMetricEvent } from "../../db/AtomicAlerter";
-import { Alerts } from "../../alerts";
-=======
 import { parseOpenAIStream } from "./parsers/openAIStreamParser";
 import { getTokenCount } from "./tokenCounter";
->>>>>>> f2c69270
 
 export interface DBLoggableProps {
   response: {
@@ -455,11 +443,7 @@
       clickhouse: ClickhouseClientWrapper;
       queue: InsertQueue;
     },
-<<<<<<< HEAD
     env: Env
-=======
-    _rateLimitKV: KVNamespace
->>>>>>> f2c69270
   ): Promise<Result<null, string>> {
     const { data: authParams, error } = await db.dbWrapper.getAuthParams();
     if (error || !authParams?.organizationId) {
