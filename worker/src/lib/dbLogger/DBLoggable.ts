import { SupabaseClient } from "@supabase/supabase-js";
import { HeliconeProxyRequest } from "../HeliconeProxyRequest/mapper";
import { ClickhouseClientWrapper } from "../db/clickhouse";
import { ChatPrompt, Prompt } from "../promptFormater/prompt";
import { logInClickhouse } from "./clickhouseLog";
import { logRequest } from "./logResponse";
import { Env, Provider } from "../..";
import { getTokenCount } from "./tokenCounter";
import { Result, err, mapPostgrestErr } from "../../results";
import {
  consolidateTextFields,
  getUsage,
} from "./parsers/responseParserHelpers";
import { Database } from "../../../supabase/database.types";
import { HeliconeHeaders } from "../HeliconeHeaders";
import { RequestWrapper } from "../RequestWrapper";
import { AsyncLogModel } from "../models/AsyncLog";
import { InsertQueue } from "./insertQueue";
import { parseOpenAIStream } from "./parsers/openAIStreamParser";
import { anthropicAIStream } from "./parsers/anthropicStreamParser";
import { HeliconeAuth, DBWrapper as DBWrapper } from "../../db/DBWrapper";

export interface DBLoggableProps {
  response: {
    responseId: string;
    getResponseBody: () => Promise<string>;
    status: number;
    responseHeaders: Headers;
    omitLog: boolean;
  };
  request: {
    requestId: string;
    userId?: string;
    heliconeApiKeyAuthHash?: string;
    providerApiKeyAuthHash?: string;
    heliconeProxyKeyId?: string;
    promptId?: string;
    promptFormatter?: {
      prompt: Prompt | ChatPrompt;
      name: string;
    };
    startTime: Date;
    bodyText?: string;
    path: string;
    properties: Record<string, string>;
    isStream: boolean;
    omitLog: boolean;
    provider: Provider;
    nodeId: string | null;
  };
  timing: {
    startTime: Date;
    endTime?: Date;
  };
  tokenCalcUrl: string;
}

export interface AuthParams {
  organizationId: string;
  userId?: string;
  heliconeApiKeyId?: number;
}

export function dbLoggableRequestFromProxyRequest(
  proxyRequest: HeliconeProxyRequest
): DBLoggableProps["request"] {
  return {
    requestId: proxyRequest.requestId,
    heliconeApiKeyAuthHash: proxyRequest.heliconeAuthHash,
    providerApiKeyAuthHash: proxyRequest.providerAuthHash,
    heliconeProxyKeyId: proxyRequest.heliconeProxyKeyId,
    promptId: proxyRequest.requestWrapper.heliconeHeaders.promptId ?? undefined,
    userId: proxyRequest.userId,
    promptFormatter:
      proxyRequest.formattedPrompt?.prompt && proxyRequest.formattedPrompt?.name
        ? {
            prompt: proxyRequest.formattedPrompt.prompt,
            name: proxyRequest.formattedPrompt.name,
          }
        : undefined,
    startTime: proxyRequest.startTime,
    bodyText: proxyRequest.bodyText ?? undefined,
    path: proxyRequest.requestWrapper.url.href,
    properties: proxyRequest.requestWrapper.heliconeHeaders.heliconeProperties,
    isStream: proxyRequest.isStream,
    omitLog: proxyRequest.omitOptions.omitRequest,
    provider: proxyRequest.provider,
    nodeId: proxyRequest.nodeId,
  };
}

interface DBLoggableRequestFromAsyncLogModelProps {
  requestWrapper: RequestWrapper;
  env: Env;
  asyncLogModel: AsyncLogModel;
  providerRequestHeaders: HeliconeHeaders;
  providerResponseHeaders: Headers;
  provider: Provider;
}

function getResponseBody(json: any): string {
  // This will mock the response as if it came from OpenAI
  if (json.streamed_data) {
    const streamedData: any[] = json.streamed_data;
    return streamedData.map((d) => "data: " + JSON.stringify(d)).join("\n");
  }
  return JSON.stringify(json);
}

type UnPromise<T> = T extends Promise<infer U> ? U : T;

export async function dbLoggableRequestFromAsyncLogModel(
  props: DBLoggableRequestFromAsyncLogModelProps
): Promise<DBLoggable> {
  const {
    requestWrapper,
    env,
    asyncLogModel,
    providerRequestHeaders,
    providerResponseHeaders,
    provider,
  } = props;
  return new DBLoggable({
    request: {
      requestId: providerRequestHeaders.requestId ?? crypto.randomUUID(),
      heliconeApiKeyAuthHash: await requestWrapper.getProviderAuthHeader(),
      providerApiKeyAuthHash: "N/A",
      promptId: providerRequestHeaders.promptId ?? undefined,
      userId: providerRequestHeaders.userId ?? undefined,
      promptFormatter: undefined,
      startTime: new Date(
        asyncLogModel.timing.startTime.seconds * 1000 +
          asyncLogModel.timing.startTime.milliseconds
      ),
      bodyText: JSON.stringify(asyncLogModel.providerRequest.json),
      path: asyncLogModel.providerRequest.url,
      properties: providerRequestHeaders.heliconeProperties,
      isStream: asyncLogModel.providerRequest.json?.stream == true ?? false,
      omitLog: false,
      provider,
      nodeId: requestWrapper.getTaskId(),
    },
    response: {
      responseId: crypto.randomUUID(),
      getResponseBody: async () =>
        getResponseBody(asyncLogModel.providerResponse.json),
      responseHeaders: providerResponseHeaders,
      status: asyncLogModel.providerResponse.status,
      omitLog: false,
    },
    timing: {
      startTime: new Date(
        asyncLogModel.timing.startTime.seconds * 1000 +
          asyncLogModel.timing.startTime.milliseconds
      ),
      endTime: new Date(
        asyncLogModel.timing.endTime.seconds * 1000 +
          asyncLogModel.timing.endTime.milliseconds
      ),
    },
    tokenCalcUrl: env.TOKEN_COUNT_URL,
  });
}

// Represents an object that can be logged to the database
export class DBLoggable {
  private response: DBLoggableProps["response"];
  private request: DBLoggableProps["request"];
  private timing: DBLoggableProps["timing"];
  private provider: Provider;
  private tokenCalcUrl: string;

  constructor(props: DBLoggableProps) {
    this.response = props.response;
    this.request = props.request;
    this.timing = props.timing;
    this.provider = props.request.provider;
    this.tokenCalcUrl = props.tokenCalcUrl;
  }

  async waitForResponse(): Promise<string> {
    return await this.response.getResponseBody();
  }

  async tokenCounter(text: string): Promise<number> {
    return getTokenCount(text, this.provider, this.tokenCalcUrl);
  }

  async parseResponse(responseBody: string): Promise<Result<any, string>> {
    const result = responseBody;
    const isStream = this.request.isStream;
    const responseStatus = this.response.status;
    const requestBody = this.request.bodyText;
    const tokenCounter = (t: string) => this.tokenCounter(t);

    try {
      if (!isStream && this.provider === "ANTHROPIC" && requestBody) {
        const responseJson = JSON.parse(result);
        const prompt = JSON.parse(requestBody)?.prompt ?? "";
        const completion = responseJson?.completion ?? "";
        const completionTokens = await tokenCounter(completion);
        const promptTokens = await tokenCounter(prompt);

        return {
          data: {
            ...responseJson,
            usage: {
              total_tokens: promptTokens + completionTokens,
              prompt_tokens: promptTokens,
              completion_tokens: completionTokens,
              helicone_calculated: true,
            },
          },
          error: null,
        };
      } else if (!isStream || responseStatus !== 200) {
        return {
          data: JSON.parse(result),
          error: null,
        };
      } else if (isStream && this.provider === "ANTHROPIC") {
        return anthropicAIStream(result, tokenCounter, requestBody);
      } else if (isStream) {
        return parseOpenAIStream(result, tokenCounter, requestBody);
      } else {
        return {
          data: null,
          error: "Unknown error parsing response",
        };
      }
    } catch (e) {
      console.log("Error parsing response", e);
      return {
        data: null,
        error: "error parsing response, " + e + ", " + result,
      };
    }
  }

  tryJsonParse(text: string): any {
    try {
      return JSON.parse(text);
    } catch (e) {
      return {
        error: "error parsing response, " + e + ", " + text,
      };
    }
  }

  async readAndLogResponse(
    queue: InsertQueue
  ): Promise<
    Result<Database["public"]["Tables"]["response"]["Insert"], string>
  > {
    const responseBody = await this.response.getResponseBody();

    const endTime = this.timing.endTime ?? new Date();
    const delay_ms = endTime.getTime() - this.timing.startTime.getTime();

    const parsedResponse = await this.parseResponse(responseBody);

    const response =
      parsedResponse.error === null
        ? {
            id: this.response.responseId,
            created_at: endTime.toISOString(),
            request: this.request.requestId,
            body: this.response.omitLog
              ? {
                  usage: parsedResponse.data?.usage,
                }
              : parsedResponse.data,
            status: this.response.status,
            completion_tokens: parsedResponse.data.usage?.completion_tokens,
            prompt_tokens: parsedResponse.data.usage?.prompt_tokens,
            delay_ms,
          }
        : {
            id: this.response.responseId,
            request: this.request.requestId,
            created_at: endTime.toISOString(),
            body: {
              helicone_error: "error parsing response",
              parse_response_error: parsedResponse.error,
              body: this.tryJsonParse(responseBody),
            },
            status: this.response.status,
          };

    const { error } = await queue.updateResponse(
      this.response.responseId,
      this.request.requestId,
      response
    );
    if (error !== null) {
      return {
        data: null,
        error: error,
      };
    }
    return {
      data: response,
      error: null,
    };
  }

  async sendToWebhook(
    dbClient: SupabaseClient<Database>,
    payload: {
      request: UnPromise<ReturnType<typeof logRequest>>["data"];
      response: Database["public"]["Tables"]["response"]["Insert"];
    },
    webhook: Database["public"]["Tables"]["webhooks"]["Row"]
  ): Promise<Result<undefined, string>> {
    // Check FF
    const checkWebhookFF = await dbClient
      .from("feature_flags")
      .select("*")
      .eq("feature", "webhook_beta")
      .eq("org_id", payload.request?.request.helicone_org_id ?? "");
    if (checkWebhookFF.error !== null || checkWebhookFF.data.length === 0) {
      console.error(
        "Error checking webhook ff or webhooks not enabled for user trying to use them",
        checkWebhookFF.error
      );
      return {
        data: undefined,
        error: null,
      };
    }

    const subscriptions =
      (
        await dbClient
          .from("webhook_subscriptions")
          .select("*")
          .eq("webhook_id", webhook.id)
      ).data ?? [];

    const shouldSend =
      subscriptions
        .map((subscription) => {
          return subscription.event === "beta";
        })
        .filter((x) => x).length > 0;

    if (shouldSend) {
      console.log("SENDING", webhook.destination, payload.request?.request.id);
      await fetch(webhook.destination, {
        method: "POST",
        body: JSON.stringify({
          request_id: payload.request?.request.id,
        }),
        headers: {
          "Content-Type": "application/json",
        },
      });
    }
    return {
      data: undefined,
      error: null,
    };
  }

  async sendToWebhooks(
    dbClient: SupabaseClient<Database>,
    payload: {
      request: UnPromise<ReturnType<typeof logRequest>>["data"];
      response: Database["public"]["Tables"]["response"]["Insert"];
    }
  ): Promise<Result<undefined, string>> {
    if (!payload.request?.request.helicone_org_id) {
      return {
        data: null,
        error: "Org id undefined",
      };
    }

    const webhooks = await dbClient
      .from("webhooks")
      .select("*")
      .eq("org_id", payload.request?.request.helicone_org_id ?? "")
      .eq("is_verified", true);
    if (webhooks.error !== null) {
      return {
        data: null,
        error: webhooks.error.message,
      };
    }
    for (const webhook of webhooks.data ?? []) {
      const res = await this.sendToWebhook(dbClient, payload, webhook);
      if (res.error !== null) {
        return res;
      }
    }

    return {
      data: undefined,
      error: null,
    };
  }

  auth(): HeliconeAuth {
    return this.request.heliconeProxyKeyId
      ? {
          heliconeProxyKeyId: this.request.heliconeProxyKeyId,
          heliconeApiKeyAuthHash: undefined,
        }
      : {
          heliconeApiKeyAuthHash: this.request.heliconeApiKeyAuthHash ?? "",
          heliconeProxyKeyId: undefined,
        };
  }

  async log(
    db: {
      supabase: SupabaseClient<Database>; // TODO : Deprecate
      dbWrapper: DBWrapper;
      clickhouse: ClickhouseClientWrapper;
      queue: InsertQueue;
    },
    rateLimitKV: KVNamespace
  ): Promise<Result<null, string>> {
    const { data: authParams, error } = await db.dbWrapper.getAuthParams();
    if (error || !authParams?.organizationId) {
      return { data: null, error: error ?? "Helicone organization not found" };
    }

<<<<<<< HEAD
    console.log("Logging request", this.request.requestId);
=======
    const rateLimiter = await db.dbWrapper.getRateLimiter();
    if (rateLimiter.error !== null) {
      return rateLimiter;
    }
    const tier = await db.dbWrapper.getTier();

    if (tier.error !== null) {
      return err(tier.error);
    }

    const rateLimit = await rateLimiter.data.checkRateLimit(tier.data);

    if (rateLimit.shouldLogInDB) {
      console.log("LOGGING RATE LIMIT IN DB");
      await db.dbWrapper.recordRateLimitHit(
        authParams.organizationId,
        rateLimit.rlIncrementDB
      );
    }

    if (rateLimit.isRateLimited) {
      console.log("RATE LIMITED");
      return err("Rate limited");
    }

>>>>>>> ab404853
    const requestResult = await logRequest(
      this.request,
      this.response.responseId,
      db.supabase,
      db.queue,
      authParams
    );
    console.log("Logged request", requestResult);

    // If no data or error, return
    if (!requestResult.data || requestResult.error) {
      return requestResult;
    }

    const responseResult = await this.readAndLogResponse(db.queue);

    // If no data or error, return
    if (!responseResult.data || responseResult.error) {
      return responseResult;
    }

    await logInClickhouse(
      requestResult.data.request,
      responseResult.data,
      requestResult.data.properties,
      db.clickhouse
    );

    // TODO We should probably move the webhook stuff out of dbLogger
    const { error: webhookError } = await this.sendToWebhooks(db.supabase, {
      request: requestResult.data,
      response: responseResult.data,
    });

    if (webhookError !== null) {
      console.error("Error sending to webhooks", webhookError);
      return {
        data: null,
        error: webhookError,
      };
    }

    return {
      data: null,
      error: null,
    };
  }
<<<<<<< HEAD

  async log(
    db: {
      supabase: SupabaseClient<Database>;
      clickhouse: ClickhouseClientWrapper;
      queue: InsertQueue;
    },
    rateLimitKV: KVNamespace
  ): Promise<Result<null, string>> {
    const res = await this._log(db, rateLimitKV);
    if (res.error !== null) {
      console.error("Error logging", JSON.stringify(res.error));
      const uuid = crypto.randomUUID();
      db.queue.responseAndResponseQueueKV.put(
        uuid,
        JSON.stringify({
          _type: "dbLoggable",
          payload: JSON.stringify(this),
        })
      );

      db.queue.fallBackQueue.send(uuid);
    }
    return res;
  }
=======
>>>>>>> ab404853
}<|MERGE_RESOLUTION|>--- conflicted
+++ resolved
@@ -426,9 +426,7 @@
       return { data: null, error: error ?? "Helicone organization not found" };
     }
 
-<<<<<<< HEAD
     console.log("Logging request", this.request.requestId);
-=======
     const rateLimiter = await db.dbWrapper.getRateLimiter();
     if (rateLimiter.error !== null) {
       return rateLimiter;
@@ -454,7 +452,6 @@
       return err("Rate limited");
     }
 
->>>>>>> ab404853
     const requestResult = await logRequest(
       this.request,
       this.response.responseId,
@@ -502,32 +499,4 @@
       error: null,
     };
   }
-<<<<<<< HEAD
-
-  async log(
-    db: {
-      supabase: SupabaseClient<Database>;
-      clickhouse: ClickhouseClientWrapper;
-      queue: InsertQueue;
-    },
-    rateLimitKV: KVNamespace
-  ): Promise<Result<null, string>> {
-    const res = await this._log(db, rateLimitKV);
-    if (res.error !== null) {
-      console.error("Error logging", JSON.stringify(res.error));
-      const uuid = crypto.randomUUID();
-      db.queue.responseAndResponseQueueKV.put(
-        uuid,
-        JSON.stringify({
-          _type: "dbLoggable",
-          payload: JSON.stringify(this),
-        })
-      );
-
-      db.queue.fallBackQueue.send(uuid);
-    }
-    return res;
-  }
-=======
->>>>>>> ab404853
 }