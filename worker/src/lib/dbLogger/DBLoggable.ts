--- conflicted
+++ resolved
@@ -20,7 +20,6 @@
 import { getTokenCount } from "../clients/TokenCounterClient";
 import { ClickhouseClientWrapper } from "../db/ClickhouseWrapper";
 import { RequestResponseManager } from "../managers/RequestResponseManager";
-<<<<<<< HEAD
 import {
   isImageModel,
   isRequestImageModel,
@@ -30,11 +29,7 @@
   getRequestImageModelParser,
   getResponseImageModelParser,
 } from "./imageParsers/parserMapper";
-=======
-import { isImageModel } from "../util/imageModelMapper";
-import { getImageModelParser } from "./imageParsers/parserMapper";
 import { TemplateWithInputs } from "../../api/lib/promptHelpers";
->>>>>>> 4648cd7f
 
 export interface DBLoggableProps {
   response: {
