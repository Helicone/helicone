--- conflicted
+++ resolved
@@ -32,14 +32,10 @@
 import { MessageData } from "../clients/producers/types";
 import { DEFAULT_UUID } from "@helicone-package/llm-mapper/types";
 import { EscrowInfo } from "../ai-gateway/types";
-<<<<<<< HEAD
-import { ValidRequestBody } from "../../RequestBodyBuffer/IRequestBodyBuffer";
-=======
 import {
   IRequestBodyBuffer,
   ValidRequestBody,
 } from "../../RequestBodyBuffer/IRequestBodyBuffer";
->>>>>>> 8bec0e46
 
 export interface DBLoggableProps {
   response: {
@@ -61,10 +57,7 @@
     prompt2025Settings: Prompt2025Settings;
     startTime: Date;
     body: ValidRequestBody;
-<<<<<<< HEAD
-=======
     requestBodyBuffer: IRequestBodyBuffer;
->>>>>>> 8bec0e46
     unsafeGetBodyText?: () => Promise<string | null>;
     path: string;
     targetUrl: string;
@@ -114,10 +107,7 @@
     startTime: requestStartTime,
     unsafeGetBodyText: proxyRequest.unsafeGetBodyText,
     body: proxyRequest.body,
-<<<<<<< HEAD
-=======
     requestBodyBuffer: proxyRequest.requestWrapper.requestBodyBuffer,
->>>>>>> 8bec0e46
     path: proxyRequest.requestWrapper.url.href,
     targetUrl: proxyRequest.targetUrl.href,
     properties: proxyRequest.requestWrapper.heliconeHeaders.heliconeProperties,
@@ -199,10 +189,6 @@
           )
         : new Date(),
       body: JSON.stringify(asyncLogModel.providerRequest.json),
-<<<<<<< HEAD
-=======
-
->>>>>>> 8bec0e46
       unsafeGetBodyText: async () =>
         JSON.stringify(asyncLogModel.providerRequest.json),
       path: asyncLogModel.providerRequest.url,
@@ -294,11 +280,6 @@
     const isStream = await this.request.requestBodyBuffer.isStream();
     const model = await this.request.requestBodyBuffer.model();
     const responseStatus = await this.response.status();
-<<<<<<< HEAD
-    const requestBody = (await this.request.unsafeGetBodyText?.()) || undefined;
-    const tokenCounter = (t: string) => this.tokenCounter(t);
-=======
->>>>>>> 8bec0e46
     if (isStream && status === INTERNAL_ERRORS["Cancelled"]) {
       // Remove last line of stream from result
       result = result.split("\n").slice(0, -1).join("\n");
@@ -686,14 +667,6 @@
       await this.response.getResponseBody();
 
     if (S3_ENABLED === "true") {
-<<<<<<< HEAD
-      const s3Result = await db.requestResponseManager.storeRequestResponseRaw({
-        organizationId: authParams.organizationId,
-        requestId: this.request.requestId,
-        requestBody: (await this.request.unsafeGetBodyText?.()) ?? "{}",
-        responseBody: rawResponseBody.join(""),
-      });
-=======
       try {
         const s3Result =
           await db.requestResponseManager.storeRequestResponseRaw({
@@ -702,7 +675,6 @@
             requestBody: (await this.request.unsafeGetBodyText?.()) ?? "{}",
             responseBody: rawResponseBody.join(""),
           });
->>>>>>> 8bec0e46
 
         if (s3Result.error) {
           console.error(
