/* eslint-disable @typescript-eslint/no-explicit-any */
import { SupabaseClient } from "@supabase/supabase-js";
import { Provider } from "../..";
import { Database, Json } from "../../../supabase/database.types";

import { ClickhouseClientWrapper } from "../db/ClickhouseWrapper";
import { DBWrapper } from "../db/DBWrapper";
import { RequestResponseStore } from "../db/RequestResponseStore";
import { RequestResponseManager } from "../managers/RequestResponseManager";
import { AsyncLogModel } from "../models/AsyncLog";
import { HeliconeHeaders } from "../models/HeliconeHeaders";
import { HeliconeProxyRequest } from "../models/HeliconeProxyRequest";
import {
  Prompt2025Settings,
  PromptSettings,
  RequestWrapper,
} from "../RequestWrapper";
import { INTERNAL_ERRORS } from "../util/constants";
import { withTimeout } from "../util/helpers";
import { Result, err, ok } from "../util/results";
import { CacheSettings } from "../util/cache/cacheSettings";
import {
  anthropicAIStream,
  getModel,
} from "./streamParsers/anthropicStreamParser";
import { parseOpenAIStream } from "./streamParsers/openAIStreamParser";
import { parseVercelStream } from "./streamParsers/vercelStreamParser";

import { TemplateWithInputs } from "@helicone/prompts/dist/objectParser";
import { costOfPrompt } from "@helicone-package/cost";
import { HeliconeProducer } from "../clients/producers/HeliconeProducer";
import { MessageData } from "../clients/producers/types";
import { DEFAULT_UUID } from "@helicone-package/llm-mapper/types";
import { EscrowInfo } from "../ai-gateway/types";
import {
  IRequestBodyBuffer,
  ValidRequestBody,
} from "../../RequestBodyBuffer/IRequestBodyBuffer";

export interface DBLoggableProps {
  response: {
    responseId: string;
    getResponseBody: () => Promise<{
      body: string[];
      endTime: Date;
    }>;
    status: () => Promise<number>;
    responseHeaders: Headers;
    omitLog: boolean;
    cost?: number;
  };
  request: {
    requestId: string;
    userId?: string;
    heliconeProxyKeyId?: string;
    promptSettings: PromptSettings;
    prompt2025Settings: Prompt2025Settings;
    startTime: Date;
    body: ValidRequestBody;
    requestBodyBuffer: IRequestBodyBuffer;
    unsafeGetBodyText?: () => Promise<string | null>;
    path: string;
    targetUrl: string;
    properties: Record<string, string>;
    isStream: boolean;
    omitLog: boolean;
    provider: Provider;
    nodeId: string | null;
    modelOverride?: string;
    heliconeTemplate?: TemplateWithInputs;
    threat: boolean | null;
    flaggedForModeration: boolean | null;
    request_ip: string | null;
    country_code: string | null;
    requestReferrer: string | null;
    escrowInfo?: EscrowInfo;
  };
  timing: {
    startTime: Date;
    endTime?: Date;
    timeToFirstToken: () => Promise<number | null>;
  };
  tokenCalcUrl: string;
}

export interface AuthParams {
  organizationId: string;
  userId?: string;
  heliconeApiKeyId?: number;
  tier: string;
  accessDict: {
    cache: boolean;
  };
}

export function dbLoggableRequestFromProxyRequest(
  proxyRequest: HeliconeProxyRequest,
  requestStartTime: Date
): DBLoggableProps["request"] {
  return {
    requestId: proxyRequest.requestId,
    heliconeProxyKeyId: proxyRequest.heliconeProxyKeyId,
    promptSettings: proxyRequest.requestWrapper.promptSettings,
    prompt2025Settings: proxyRequest.requestWrapper.prompt2025Settings,
    heliconeTemplate: proxyRequest.heliconePromptTemplate ?? undefined,
    userId: proxyRequest.userId,
    startTime: requestStartTime,
    unsafeGetBodyText: proxyRequest.unsafeGetBodyText,
    body: proxyRequest.body,
    requestBodyBuffer: proxyRequest.requestWrapper.requestBodyBuffer,
    path: proxyRequest.requestWrapper.url.href,
    targetUrl: proxyRequest.targetUrl.href,
    properties: proxyRequest.requestWrapper.heliconeHeaders.heliconeProperties,
    isStream: proxyRequest.isStream,
    omitLog: proxyRequest.omitOptions.omitRequest,
    provider: proxyRequest.provider,
    nodeId: proxyRequest.nodeId,
    modelOverride:
      proxyRequest.requestWrapper.heliconeHeaders.modelOverride ?? undefined,
    threat: proxyRequest.threat ?? null,
    flaggedForModeration: proxyRequest.flaggedForModeration ?? null,
    request_ip: null,
    country_code: (proxyRequest.requestWrapper.cf?.country as string) ?? null,
    requestReferrer: proxyRequest.requestWrapper.requestReferrer ?? null,
    escrowInfo: proxyRequest.escrowInfo ?? undefined,
  };
}

interface DBLoggableRequestFromAsyncLogModelProps {
  requestWrapper: RequestWrapper;
  env: Env;
  asyncLogModel: AsyncLogModel;
  providerRequestHeaders: HeliconeHeaders;
  providerResponseHeaders: Headers;
  provider: Provider;
  heliconeTemplate?: TemplateWithInputs;
}

function getResponseBodyFromJSON(json: Record<string, Json>): {
  body: string[];
  endTime: Date;
} {
  // This will mock the response as if it came from OpenAI
  if (json.streamed_data) {
    const streamedData = json.streamed_data as Json[];
    return {
      body: streamedData.map((d) => "data: " + JSON.stringify(d)),
      endTime: new Date(),
    };
  }
  return { body: [JSON.stringify(json)], endTime: new Date() };
}

export async function dbLoggableRequestFromAsyncLogModel(
  props: DBLoggableRequestFromAsyncLogModelProps
): Promise<DBLoggable> {
  const {
    requestWrapper,
    env,
    asyncLogModel,
    providerRequestHeaders,
    providerResponseHeaders,
    provider,
    heliconeTemplate,
  } = props;

  return new DBLoggable({
    request: {
      requestId: providerRequestHeaders.requestId ?? crypto.randomUUID(),
      promptSettings: providerRequestHeaders.promptHeaders?.promptId
        ? {
            promptId: providerRequestHeaders.promptHeaders.promptId,
            promptVersion:
              providerRequestHeaders.promptHeaders.promptVersion ?? "",
            promptMode: "production",
          }
        : {
            promptId: undefined,
            promptVersion: "",
            promptMode: "deactivated",
          },
      prompt2025Settings: requestWrapper.prompt2025Settings,
      requestBodyBuffer: requestWrapper.requestBodyBuffer,
      userId: providerRequestHeaders.userId ?? undefined,
      startTime: asyncLogModel.timing
        ? new Date(
            asyncLogModel.timing.startTime.seconds * 1000 +
              asyncLogModel.timing.startTime.milliseconds
          )
        : new Date(),
      body: JSON.stringify(asyncLogModel.providerRequest.json),

      unsafeGetBodyText: async () =>
        JSON.stringify(asyncLogModel.providerRequest.json),
      path: asyncLogModel.providerRequest.url,
      targetUrl: asyncLogModel.providerRequest.url,
      properties: providerRequestHeaders.heliconeProperties,
      isStream: asyncLogModel.providerRequest.json?.stream == true,
      omitLog: false,
      provider,
      nodeId: requestWrapper.getNodeId(),
      modelOverride: requestWrapper.heliconeHeaders.modelOverride ?? undefined,
      threat: null,
      flaggedForModeration: null,
      request_ip: null,
      country_code: (requestWrapper.cf?.country as string) ?? null,
      heliconeTemplate: heliconeTemplate ?? undefined,
      requestReferrer: requestWrapper.requestReferrer ?? null,
    },
    response: {
      responseId: crypto.randomUUID(),
      getResponseBody: async () => {
        if (asyncLogModel.providerResponse.textBody) {
          return {
            body: [asyncLogModel.providerResponse.textBody],
            endTime: new Date(),
          };
        }
        return getResponseBodyFromJSON(asyncLogModel.providerResponse.json);
      },
      responseHeaders: providerResponseHeaders,
      status: async () => asyncLogModel.providerResponse.status,
      omitLog: false,
      cost: asyncLogModel.providerResponse.cost,
    },
    timing: {
      startTime: asyncLogModel.timing
        ? new Date(
            asyncLogModel.timing.startTime.seconds * 1000 +
              asyncLogModel.timing.startTime.milliseconds
          )
        : new Date(),
      endTime: asyncLogModel.timing
        ? new Date(
            asyncLogModel.timing.endTime.seconds * 1000 +
              asyncLogModel.timing.endTime.milliseconds
          )
        : new Date(new Date().getTime() + 1000),
      timeToFirstToken: async () =>
        asyncLogModel.timing
          ? (Number(asyncLogModel.timing.timeToFirstToken) ?? null)
          : null,
    },
    tokenCalcUrl: env.VALHALLA_URL,
  });
}

// Represents an object that can be logged to the database
export class DBLoggable {
  private response: DBLoggableProps["response"];
  private request: DBLoggableProps["request"];
  private timing: DBLoggableProps["timing"];
  private provider: Provider;
  private tokenCalcUrl: string;

  constructor(props: DBLoggableProps) {
    this.response = props.response;
    this.request = props.request;
    this.timing = props.timing;
    this.provider = props.request.provider;
    this.tokenCalcUrl = props.tokenCalcUrl;
  }

  async waitForResponse(): Promise<{
    body: string[];
    endTime: Date;
  }> {
    return await this.response.getResponseBody();
  }

  getTimingStart(): number {
    return this.timing.startTime.getTime();
  }

  async parseResponse(
    responseBody: string,
    status: number
    // eslint-disable-next-line @typescript-eslint/no-explicit-any
  ): Promise<Result<any, string>> {
    let result = responseBody;
    const isStream = await this.request.requestBodyBuffer.isStream();
    const model = await this.request.requestBodyBuffer.model();
    const responseStatus = await this.response.status();
    if (isStream && status === INTERNAL_ERRORS["Cancelled"]) {
      // Remove last line of stream from result
      result = result.split("\n").slice(0, -1).join("\n");
    }

    const HTTPSErrorRange = responseStatus >= 400 && responseStatus < 600;
    const HTTPSRedirect = responseStatus >= 300 && responseStatus < 400;

    try {
      if (HTTPSErrorRange || HTTPSRedirect) {
        return ok(JSON.parse(result));
      } else if (!isStream && this.provider === "ANTHROPIC") {
        const responseJson = JSON.parse(result);
        if (model?.includes("claude-3")) {
          if (
            !responseJson?.usage?.output_tokens ||
            !responseJson?.usage?.input_tokens
          ) {
            return ok(responseJson);
          } else {
            return ok({
              ...responseJson,
              usage: {
                total_tokens:
                  responseJson?.usage?.output_tokens +
                  responseJson?.usage?.input_tokens,
                prompt_tokens: responseJson?.usage?.input_tokens,
                completion_tokens: responseJson?.usage?.output_tokens,
                helicone_calculated: true,
              },
            });
          }
        } else {
          return ok({
            ...responseJson,
            usage: {
              total_tokens: -1,
              prompt_tokens: -1,
              completion_tokens: -1,
              helicone_calculated: true,
            },
          });
        }
      } else if (!isStream && this.provider === "GOOGLE") {
        const responseJson = JSON.parse(result);
        let usageMetadataItem;
        if (Array.isArray(responseJson)) {
          usageMetadataItem = responseJson.find((item) => item.usageMetadata);
        } else {
          usageMetadataItem = responseJson.usageMetadata
            ? responseJson
            : undefined;
        }

        return ok({
          usage: {
            total_tokens: usageMetadataItem?.usageMetadata?.totalTokenCount,
            prompt_tokens: usageMetadataItem?.usageMetadata?.promptTokenCount,
            completion_tokens:
              (usageMetadataItem?.usageMetadata?.thoughtsTokenCount ?? 0) +
              (usageMetadataItem?.usageMetadata?.candidatesTokenCount ?? 0),
            helicone_calculated: false,
          },
        });
      } else if (isStream && this.provider === "ANTHROPIC") {
        return anthropicAIStream(result);
      } else if (isStream) {
        return parseOpenAIStream(result);
      } else if (
        this.provider === "VERCEL" &&
        result.includes("data: {") &&
        result.includes('"type":')
      ) {
        // Vercel streams detected by response body pattern
        return parseVercelStream(result);
      } else {
        return ok(JSON.parse(result));
      }
    } catch (e) {
      console.log("Error parsing response 1", e);
      return {
        data: null,
        error: "error parsing response, " + e + ", " + result,
      };
    }
  }

  // eslint-disable-next-line @typescript-eslint/no-explicit-any
  tryJsonParse(text: string): any {
    try {
      return JSON.parse(text);
    } catch (e) {
      return {
        error: "error parsing response, " + e + ", " + text,
      };
    }
  }

  getUsage(parsedResponse: unknown): {
    prompt_tokens: number | undefined;
    completion_tokens: number | undefined;
  } {
    if (
      typeof parsedResponse !== "object" ||
      parsedResponse === null ||
      !("usage" in parsedResponse)
    ) {
      return {
        prompt_tokens: undefined,
        completion_tokens: undefined,
      };
    }

    const response = parsedResponse as {
      usage: {
        prompt_tokens?: number;
        completion_tokens?: number;
        input_tokens?: number;
        output_tokens?: number;
        inputTokens?: number;
        outputTokens?: number;
      };
    };
    const usage = response.usage;

    return {
      prompt_tokens:
        usage?.prompt_tokens ?? usage?.input_tokens ?? usage?.inputTokens,
      completion_tokens:
        usage?.completion_tokens ?? usage?.output_tokens ?? usage?.outputTokens,
    };
  }

  async getStatus() {
    return await this.response.status();
  }

  // TODO: Refactor, see ProxyForwarder
  async getRawResponse() {
    const { body: responseBody, endTime: responseEndTime } =
      await this.response.getResponseBody();
    return responseBody.join("");
  }

  async readRawResponse(): Promise<Result<string, string>> {
    try {
      const rawResponse = await withTimeout(
        this.getRawResponse(),
        1000 * 60 * 15
      ); // 15 minutes

      return ok(rawResponse);
    } catch (e) {
      return err("error getting raw response, " + e);
    }
  }

  async parseRawResponse(rawResponse: string): Promise<
    Result<
      {
        response: Database["public"]["Tables"]["response"]["Insert"];
      },
      string
    >
  > {
    try {
      const parsedData = await withTimeout(
        this.parseRawResponseInternal(rawResponse),
        1000 * 60 * 30
      ); // 30 minutes

      return ok({
        response: parsedData.response,
      });
    } catch (e) {
      return err("error parsing raw response, " + e);
    }
  }

  private async parseRawResponseInternal(rawResponse: string) {
    const endTime = this.timing.endTime ?? new Date();
    const delay_ms = endTime.getTime() - this.timing.startTime.getTime();
    const timeToFirstToken = this.request.isStream
      ? await this.timing.timeToFirstToken()
      : null;
    const status = await this.response.status();
    const parsedResponse = await this.parseResponse(rawResponse, status);
    const isStream = this.request.isStream;

    const usage = this.getUsage(parsedResponse.data);

    if (
      !isStream &&
      this.provider === "GOOGLE" &&
      parsedResponse.error === null
    ) {
      const body = this.tryJsonParse(rawResponse);
      const model = body?.model ?? body?.body?.model ?? undefined;

      return {
        response: {
          id: this.response.responseId,
          created_at: endTime.toISOString(),
          request: this.request.requestId,
          body: this.response.omitLog // TODO: Remove in favor of S3 storage
            ? {
                usage: parsedResponse.data?.usage,
                model,
              }
            : body,
          status: await this.response.status(),
          completion_tokens: usage.completion_tokens,
          prompt_tokens: usage.prompt_tokens,
          time_to_first_token: timeToFirstToken,
          // eslint-disable-next-line @typescript-eslint/no-explicit-any
          model: model,
          delay_ms,
        },
        body: this.response.omitLog
          ? {
              usage: parsedResponse.data?.usage,
              model,
            }
          : body,
      };
    }

    return parsedResponse.error === null
      ? {
          response: {
            id: this.response.responseId,
            created_at: endTime.toISOString(),
            request: this.request.requestId,
            body: this.response.omitLog // TODO: Remove in favor of S3 storage
              ? {
                  usage: parsedResponse.data?.usage,
                  model:
                    parsedResponse.data?.model ??
                    parsedResponse.data?.providerMetadata?.gateway?.routing
                      ?.originalModelId,
                }
              : parsedResponse.data,
            status: await this.response.status(),
            completion_tokens: usage.completion_tokens,
            prompt_tokens: usage.prompt_tokens,
            // eslint-disable-next-line @typescript-eslint/no-explicit-any
            model:
              (parsedResponse.data as any)?.model ??
              (parsedResponse.data as any)?.providerMetadata?.gateway?.routing
                ?.originalModelId ??
              undefined,
            delay_ms,
            time_to_first_token: timeToFirstToken,
          },
          body: this.response.omitLog
            ? {
                usage: parsedResponse.data?.usage,
                model: parsedResponse.data?.model,
              }
            : parsedResponse.data,
        }
      : {
          response: {
            id: this.response.responseId,
            request: this.request.requestId,
            created_at: endTime.toISOString(),
            body: {
              // TODO: Remove in favor of S3 storage
              helicone_error: "error parsing response",
              parse_response_error: parsedResponse.error,
              body: parsedResponse.data,
            },
            // eslint-disable-next-line @typescript-eslint/no-explicit-any
            model:
              (parsedResponse.data as any)?.model ??
              (parsedResponse.data as any)?.providerMetadata?.gateway?.routing
                ?.originalModelId ??
              undefined,
            status: await this.response.status(),
          },
          body: {
            helicone_error: "error parsing response",
            parse_response_error: parsedResponse.error,
            body: parsedResponse.data,
          },
        };
  }

  isSuccessResponse = (status: number | undefined | null): boolean =>
    status != null && status >= 200 && status <= 299;

  async log(
    db: {
      supabase: SupabaseClient<Database>; // TODO : Deprecate
      dbWrapper: DBWrapper;
      clickhouse: ClickhouseClientWrapper;
      queue: RequestResponseStore;
      requestResponseManager: RequestResponseManager;
      producer: HeliconeProducer;
    },
    S3_ENABLED: Env["S3_ENABLED"],
    requestHeaders?: HeliconeHeaders,
    cachedHeaders?: Headers,
    cacheSettings?: CacheSettings
  ): Promise<Result<void, string>> {
    try {
      const { data: authParams, error } = await db.dbWrapper.getAuthParams();
      if (error || !authParams?.organizationId) {
        return err(`Auth failed! ${error}`);
      }

      let orgRateLimit = false;
      try {
        const org = await db.dbWrapper.getOrganization();
        if (org.error !== null) {
          return err(org.error);
        }

        const tier = org.data?.tier;

        const rateLimiter = await db.dbWrapper.getRateLimiter();
        if (rateLimiter.error !== null) {
          throw new Error(rateLimiter.error);
        }
        // TODO: Add an early exit if we really want to rate limit in the future
        const rateLimit = await rateLimiter.data.checkRateLimit(tier);
        if (rateLimit.data?.isRateLimited) {
          orgRateLimit = true;
        }
        if (rateLimit.error) {
          console.error(`Error checking rate limit: ${rateLimit.error}`);
        }
      } catch (e) {
        console.error(`Error checking rate limit: ${e}`);
      }

      await this.useKafka(
        db,
        authParams,
        S3_ENABLED,
        orgRateLimit,
        requestHeaders,
        cachedHeaders,
        cacheSettings
      );
      return ok(undefined);
    } catch (error) {
      return err("Error logging");
    }
  }

  async useKafka(
    db: {
      supabase: SupabaseClient<Database>; // TODO : Deprecate
      dbWrapper: DBWrapper;
      clickhouse: ClickhouseClientWrapper;
      queue: RequestResponseStore;
      requestResponseManager: RequestResponseManager;
      producer: HeliconeProducer;
    },
    authParams: AuthParams,
    S3_ENABLED: Env["S3_ENABLED"],
    orgRateLimit: boolean,
    requestHeaders?: HeliconeHeaders,
    cachedHeaders?: Headers,
    cacheSettings?: CacheSettings
  ): Promise<Result<null, string>> {
    if (
      !authParams?.organizationId ||
      // Must be helicone api key or proxy key
      !requestHeaders?.heliconeAuthV2 ||
      (!requestHeaders?.heliconeAuthV2?.token &&
        !this.request.heliconeProxyKeyId)
    ) {
      return err(`Auth failed! ${authParams?.organizationId}`);
    }

    const org = await db.dbWrapper.getOrganization();

    if (org.error !== null) {
      return err(org.error);
    }

    const { body: rawResponseBody, endTime: responseEndTime } =
      await this.response.getResponseBody();

    if (S3_ENABLED === "true") {
<<<<<<< HEAD
      const s3Result = await db.requestResponseManager.storeRequestResponseRaw({
        organizationId: authParams.organizationId,
        requestId: this.request.requestId,
        requestBodyBuffer: this.request.requestBodyBuffer,
        responseBody: rawResponseBody.join(""),
      });
=======
      try {
        const s3Result =
          await db.requestResponseManager.storeRequestResponseRaw({
            organizationId: authParams.organizationId,
            requestId: this.request.requestId,
            requestBodyBuffer: this.request.requestBodyBuffer,
            responseBody: rawResponseBody.join(""),
          });
>>>>>>> b8730dab

        if (s3Result.error) {
          console.error(
            `Error storing request response in S3: ${s3Result.error}`
          );
        }
      } catch (e) {
        console.error("Error preparing S3 payload:", e);
      }
    }

    const endTime = this.timing.endTime ?? responseEndTime;
    let timeToFirstToken: number | undefined =
      (await this.timing.timeToFirstToken()) ?? undefined;
    if (Number.isNaN(timeToFirstToken)) {
      timeToFirstToken = undefined;
    }

    const cacheReferenceId =
      cacheSettings?.shouldReadFromCache && cachedHeaders
        ? cachedHeaders.get("Helicone-Id")
        : DEFAULT_UUID;

    const kafkaMessage: MessageData = {
      id: this.request.requestId,
      authorization: requestHeaders.heliconeAuthV2.token,
      heliconeMeta: {
        modelOverride: requestHeaders.modelOverride ?? undefined,
        omitRequestLog: requestHeaders.omitHeaders.omitRequest,
        omitResponseLog: requestHeaders.omitHeaders.omitResponse,
        webhookEnabled: requestHeaders.webhookEnabled,
        posthogApiKey: requestHeaders.posthogKey ?? undefined,
        lytixKey: requestHeaders.lytixKey ?? undefined,
        lytixHost: requestHeaders.lytixHost ?? undefined,
        posthogHost: requestHeaders.posthogHost ?? undefined,
        heliconeManualAccessKey:
          requestHeaders.heliconeManualAccessKey ?? undefined,
        promptId: this.request.prompt2025Settings.promptId,
        promptVersionId: this.request.prompt2025Settings.promptVersionId,
        promptInputs: this.request.prompt2025Settings.promptInputs,
        promptEnvironment: this.request.prompt2025Settings.environment,
        isPassthroughBilling: this.request.escrowInfo ? true : false,
      },
      log: {
        request: {
          id: this.request.requestId,
          userId: this.request.userId ?? "",
          promptId:
            this.request.promptSettings.promptMode === "production"
              ? this.request.promptSettings.promptId
              : "",
          cacheReferenceId: cacheReferenceId ?? DEFAULT_UUID,
          cacheEnabled: requestHeaders.cacheHeaders.cacheEnabled ?? undefined,
          cacheSeed: requestHeaders.cacheHeaders.cacheSeed ?? undefined,
          cacheBucketMaxSize:
            requestHeaders.cacheHeaders.cacheBucketMaxSize ?? undefined,
          cacheControl: requestHeaders.cacheHeaders.cacheControl ?? undefined,
          promptVersion: this.request.promptSettings.promptVersion,
          properties: this.request.properties,
          heliconeApiKeyId: authParams.heliconeApiKeyId, // If undefined, proxy key id must be present
          heliconeProxyKeyId: this.request.heliconeProxyKeyId ?? undefined,
          targetUrl: this.request.targetUrl,
          provider: this.request.provider,
          bodySize: (await this.request.unsafeGetBodyText?.())?.length ?? 0,
          path: this.request.path,
          threat: this.request.threat ?? undefined,
          countryCode: this.request.country_code ?? undefined,
          requestCreatedAt: this.request.startTime ?? new Date(),
          isStream: this.request.isStream,
          heliconeTemplate: this.request.heliconeTemplate ?? undefined,
          requestReferrer: this.request.requestReferrer ?? undefined,
          experimentColumnId:
            requestHeaders.experimentHeaders.columnId ?? undefined,
          experimentRowIndex:
            requestHeaders.experimentHeaders.rowIndex ?? undefined,
        },

        response: {
          id: this.response.responseId,
          status: await this.response.status(),
          bodySize: rawResponseBody.length,
          timeToFirstToken,
          responseCreatedAt: endTime,
          delayMs: endTime.getTime() - this.timing.startTime.getTime(),
          cachedLatency:
            cacheReferenceId == DEFAULT_UUID
              ? 0
              : (() => {
                  try {
                    return Number(
                      cachedHeaders?.get("Helicone-Cache-Latency") ?? 0
                    );
                  } catch {
                    return 0;
                  }
                })(),
          cost: this.response.cost,
        },
      },
    };

    if (orgRateLimit) {
      console.log(
        `Setting lower priority for org ${authParams.organizationId} because of rate limit`
      );
      db.producer.setLowerPriority();
    }

    await db.producer.sendMessage(kafkaMessage);
    return ok(null);
  }

  // eslint-disable-next-line @typescript-eslint/no-explicit-any
  tryParseBody(body: string, bodyType: "request" | "response"): any {
    try {
      return JSON.parse(body);
    } catch (e) {
      console.error(`Error parsing ${bodyType} body: ${e}`);
      return {
        helicone_error: `error parsing ${bodyType} body: ${e}`,
        parse_response_error: e,
        body: body,
      };
    }
  }

  // eslint-disable-next-line @typescript-eslint/no-explicit-any
  omitBody(omitBody: boolean, body: any, model: string): any {
    return omitBody
      ? {
          model: model,
        }
      : body;
  }

  calculateModel(
    requestModel: string | null,
    responseModel: string | null,
    modelOverride: string | null
  ): string {
    return modelOverride ?? responseModel ?? requestModel ?? "not-found";
  }
}<|MERGE_RESOLUTION|>--- conflicted
+++ resolved
@@ -668,14 +668,6 @@
       await this.response.getResponseBody();
 
     if (S3_ENABLED === "true") {
-<<<<<<< HEAD
-      const s3Result = await db.requestResponseManager.storeRequestResponseRaw({
-        organizationId: authParams.organizationId,
-        requestId: this.request.requestId,
-        requestBodyBuffer: this.request.requestBodyBuffer,
-        responseBody: rawResponseBody.join(""),
-      });
-=======
       try {
         const s3Result =
           await db.requestResponseManager.storeRequestResponseRaw({
@@ -684,7 +676,6 @@
             requestBodyBuffer: this.request.requestBodyBuffer,
             responseBody: rawResponseBody.join(""),
           });
->>>>>>> b8730dab
 
         if (s3Result.error) {
           console.error(
