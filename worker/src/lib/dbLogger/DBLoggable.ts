--- conflicted
+++ resolved
@@ -30,11 +30,8 @@
   getResponseImageModelParser,
 } from "./imageParsers/parserMapper";
 import { TemplateWithInputs } from "../../api/lib/promptHelpers";
-<<<<<<< HEAD
 import { PostHog } from "posthog-node";
-=======
 import { ImageModelParsingResponse } from "./imageParsers/core/parsingResponse";
->>>>>>> 11366dbc
 
 export interface DBLoggableProps {
   response: {
