import { Headers } from "@cloudflare/workers-types";
import { SupabaseClient } from "@supabase/supabase-js";
import { Env, Provider } from "../..";
import { Database, Json } from "../../../supabase/database.types";
import { DBWrapper } from "../db/DBWrapper";
import { withTimeout } from "../util/helpers";
import { Result, err, ok } from "../util/results";
import { HeliconeHeaders } from "../models/HeliconeHeaders";
import { HeliconeProxyRequest } from "../models/HeliconeProxyRequest";
import { RequestWrapper } from "../RequestWrapper";
import { INTERNAL_ERRORS } from "../util/constants";
import { AsyncLogModel } from "../models/AsyncLog";
import { logInClickhouse } from "../db/ClickhouseStore";
import { RequestResponseStore } from "../db/RequestResponseStore";
import {
  anthropicAIStream,
  getModel,
} from "./streamParsers/anthropicStreamParser";
import { parseOpenAIStream } from "./streamParsers/openAIStreamParser";
import { getTokenCount } from "../clients/TokenCounterClient";
import { S3Client } from "../clients/S3Client";
import { ClickhouseClientWrapper } from "../db/ClickhouseWrapper";

export interface DBLoggableProps {
  response: {
    responseId: string;
    getResponseBody: () => Promise<{
      body: string;
      endTime: Date;
    }>;
    status: () => Promise<number>;
    responseHeaders: Headers;
    omitLog: boolean;
  };
  request: {
    requestId: string;
    userId?: string;
    heliconeProxyKeyId?: string;
    promptId?: string;
    startTime: Date;
    bodyText?: string;
    path: string;
    targetUrl: string;
    properties: Record<string, string>;
    isStream: boolean;
    omitLog: boolean;
    provider: Provider;
    nodeId: string | null;
    modelOverride?: string;
    heliconeTemplate?: Record<string, unknown>;
    threat: boolean | null;
    flaggedForModeration: boolean | null;
    request_ip: string | null;
    country_code: string | null;
  };
  timing: {
    startTime: Date;
    endTime?: Date;
    timeToFirstToken: () => Promise<number | null>;
  };
  tokenCalcUrl: string;
}

export interface AuthParams {
  organizationId: string;
  userId?: string;
  heliconeApiKeyId?: number;
}

export function dbLoggableRequestFromProxyRequest(
  proxyRequest: HeliconeProxyRequest,
  requestStartTime: Date
): DBLoggableProps["request"] {
  return {
    requestId: proxyRequest.requestId,
    heliconeProxyKeyId: proxyRequest.heliconeProxyKeyId,
    promptId: proxyRequest.requestWrapper.heliconeHeaders.promptId ?? undefined,
    userId: proxyRequest.userId,
    startTime: requestStartTime,
    bodyText: proxyRequest.bodyText ?? undefined,
    path: proxyRequest.requestWrapper.url.href,
    targetUrl: proxyRequest.targetUrl.href,
    properties: proxyRequest.requestWrapper.heliconeHeaders.heliconeProperties,
    isStream: proxyRequest.isStream,
    omitLog: proxyRequest.omitOptions.omitRequest,
    provider: proxyRequest.provider,
    nodeId: proxyRequest.nodeId,
    modelOverride:
      proxyRequest.requestWrapper.heliconeHeaders.modelOverride ?? undefined,
    heliconeTemplate: proxyRequest.heliconePromptTemplate ?? undefined,
    threat: proxyRequest.threat ?? null,
    flaggedForModeration: proxyRequest.flaggedForModeration ?? null,
    request_ip: null,
    country_code: (proxyRequest.requestWrapper.cf?.country as string) ?? null,
  };
}

interface DBLoggableRequestFromAsyncLogModelProps {
  requestWrapper: RequestWrapper;
  env: Env;
  asyncLogModel: AsyncLogModel;
  providerRequestHeaders: HeliconeHeaders;
  providerResponseHeaders: Headers;
  provider: Provider;
}

function getResponseBody(json: Record<string, Json>): {
  body: string;
  endTime: Date;
} {
  // This will mock the response as if it came from OpenAI
  if (json.streamed_data) {
    const streamedData = json.streamed_data as Json[];
    return {
      body: streamedData.map((d) => "data: " + JSON.stringify(d)).join("\n"),
      endTime: new Date(),
    };
  }
  return { body: JSON.stringify(json), endTime: new Date() };
}

type UnPromise<T> = T extends Promise<infer U> ? U : T;

export async function dbLoggableRequestFromAsyncLogModel(
  props: DBLoggableRequestFromAsyncLogModelProps
): Promise<DBLoggable> {
  const {
    requestWrapper,
    env,
    asyncLogModel,
    providerRequestHeaders,
    providerResponseHeaders,
    provider,
  } = props;

  return new DBLoggable({
    request: {
      requestId: providerRequestHeaders.requestId ?? crypto.randomUUID(),
      promptId: providerRequestHeaders.promptId ?? undefined,
      userId: providerRequestHeaders.userId ?? undefined,
      startTime: new Date(
        asyncLogModel.timing.startTime.seconds * 1000 +
          asyncLogModel.timing.startTime.milliseconds
      ),
      bodyText: JSON.stringify(asyncLogModel.providerRequest.json),
      path: asyncLogModel.providerRequest.url,
      targetUrl: asyncLogModel.providerRequest.url,
      properties: providerRequestHeaders.heliconeProperties,
      isStream: asyncLogModel.providerRequest.json?.stream == true ?? false,
      omitLog: false,
      provider,
      nodeId: requestWrapper.getNodeId(),
      modelOverride: requestWrapper.heliconeHeaders.modelOverride ?? undefined,
      threat: null,
      flaggedForModeration: null,
      request_ip: null,
      country_code: (requestWrapper.cf?.country as string) ?? null,
    },
    response: {
      responseId: crypto.randomUUID(),
      getResponseBody: async () =>
        getResponseBody(asyncLogModel.providerResponse.json),
      responseHeaders: providerResponseHeaders,
      status: async () => asyncLogModel.providerResponse.status,
      omitLog: false,
    },
    timing: {
      startTime: new Date(
        asyncLogModel.timing.startTime.seconds * 1000 +
          asyncLogModel.timing.startTime.milliseconds
      ),
      endTime: new Date(
        asyncLogModel.timing.endTime.seconds * 1000 +
          asyncLogModel.timing.endTime.milliseconds
      ),
      timeToFirstToken: async () => null,
    },
    tokenCalcUrl: env.VALHALLA_URL,
  });
}

// Represents an object that can be logged to the database
export class DBLoggable {
  private response: DBLoggableProps["response"];
  private request: DBLoggableProps["request"];
  private timing: DBLoggableProps["timing"];
  private provider: Provider;
  private tokenCalcUrl: string;

  constructor(props: DBLoggableProps) {
    this.response = props.response;
    this.request = props.request;
    this.timing = props.timing;
    this.provider = props.request.provider;
    this.tokenCalcUrl = props.tokenCalcUrl;
  }

  async waitForResponse(): Promise<{
    body: string;
    endTime: Date;
  }> {
    return await this.response.getResponseBody();
  }

  async tokenCounter(text: string): Promise<number> {
    return getTokenCount(text, this.provider, this.tokenCalcUrl);
  }

  async parseResponse(
    responseBody: string,
    status: number
    // eslint-disable-next-line @typescript-eslint/no-explicit-any
  ): Promise<Result<any, string>> {
    let result = responseBody;
    const isStream = this.request.isStream;
    const responseStatus = await this.response.status();
    const requestBody = this.request.bodyText;
    const tokenCounter = (t: string) => this.tokenCounter(t);
    if (isStream && status === INTERNAL_ERRORS["Cancelled"]) {
      // Remove last line of stream from result
      result = result.split("\n").slice(0, -1).join("\n");
    }

    const HTTPSErrorRange = responseStatus >= 400 && responseStatus < 600;
    const HTTPSRedirect = responseStatus >= 300 && responseStatus < 400;

    try {
      if (HTTPSErrorRange || HTTPSRedirect) {
        return ok(JSON.parse(result));
      } else if (!isStream && this.provider === "ANTHROPIC" && requestBody) {
        const responseJson = JSON.parse(result);
        if (getModel(requestBody ?? "{}").includes("claude-3")) {
          if (
            !responseJson?.usage?.output_tokens ||
            !responseJson?.usage?.input_tokens
          ) {
            return ok(responseJson);
          } else {
            return ok({
              ...responseJson,
              usage: {
                total_tokens:
                  responseJson?.usage?.output_tokens +
                  responseJson?.usage?.input_tokens,
                prompt_tokens: responseJson?.usage?.input_tokens,
                completion_tokens: responseJson?.usage?.output_tokens,
                helicone_calculated: true,
              },
            });
          }
        } else {
          const prompt = JSON.parse(requestBody)?.prompt ?? "";
          const completion = responseJson?.completion ?? "";
          const completionTokens = await tokenCounter(completion);
          const promptTokens = await tokenCounter(prompt);
          return ok({
            ...responseJson,
            usage: {
              total_tokens: promptTokens + completionTokens,
              prompt_tokens: promptTokens,
              completion_tokens: completionTokens,
              helicone_calculated: true,
            },
          });
        }
      } else if (!isStream && this.provider === "GOOGLE") {
        const responseJson = JSON.parse(result);
        const usageMetadataItem = responseJson.find(
          // eslint-disable-next-line @typescript-eslint/no-explicit-any
          (item: any) => item.usageMetadata
        );

        return ok({
          usage: {
            total_tokens: usageMetadataItem?.usageMetadata?.totalTokenCount,
            prompt_tokens: usageMetadataItem?.usageMetadata?.promptTokenCount,
            completion_tokens:
              usageMetadataItem?.usageMetadata?.candidatesTokenCount,
            helicone_calculated: false,
          },
        });
      } else if (isStream && this.provider === "ANTHROPIC") {
        return anthropicAIStream(result, tokenCounter, requestBody);
      } else if (isStream) {
        return parseOpenAIStream(result, tokenCounter, requestBody);
      } else {
        return ok(JSON.parse(result));
      }
    } catch (e) {
      console.log("Error parsing response", e);
      return {
        data: null,
        error: "error parsing response, " + e + ", " + result,
      };
    }
  }

  // eslint-disable-next-line @typescript-eslint/no-explicit-any
  tryJsonParse(text: string): any {
    try {
      return JSON.parse(text);
    } catch (e) {
      return {
        error: "error parsing response, " + e + ", " + text,
      };
    }
  }

  getUsage(parsedResponse: unknown): {
    prompt_tokens: number | undefined;
    completion_tokens: number | undefined;
  } {
    if (
      typeof parsedResponse !== "object" ||
      parsedResponse === null ||
      !("usage" in parsedResponse)
    ) {
      return {
        prompt_tokens: undefined,
        completion_tokens: undefined,
      };
    }

    const response = parsedResponse as {
      usage: {
        prompt_tokens?: number;
        completion_tokens?: number;
        input_tokens?: number;
        output_tokens?: number;
      };
    };
    const usage = response.usage;

    return {
      prompt_tokens: usage?.prompt_tokens ?? usage?.input_tokens,
      completion_tokens: usage?.completion_tokens ?? usage?.output_tokens,
    };
  }

  async getResponse() {
    const { body: responseBody, endTime: responseEndTime } =
      await this.response.getResponseBody();
    const endTime = this.timing.endTime ?? responseEndTime;
    const delay_ms = endTime.getTime() - this.timing.startTime.getTime();
    const timeToFirstToken = this.request.isStream
      ? await this.timing.timeToFirstToken()
      : null;
    const status = await this.response.status();
    const parsedResponse = await this.parseResponse(responseBody, status);
    const isStream = this.request.isStream;

    const usage = this.getUsage(parsedResponse.data);

    if (
      !isStream &&
      this.provider === "GOOGLE" &&
      parsedResponse.error === null
    ) {
      const body = this.tryJsonParse(responseBody);
      const model = body?.model ?? body?.body?.model ?? undefined;

      return {
        response: {
          id: this.response.responseId,
          created_at: endTime.toISOString(),
          request: this.request.requestId,
          body: this.response.omitLog // TODO: Remove in favor of S3 storage
            ? {
                usage: parsedResponse.data?.usage,
                model,
              }
            : body,
          status: await this.response.status(),
          completion_tokens: usage.completion_tokens,
          prompt_tokens: usage.prompt_tokens,
          time_to_first_token: timeToFirstToken,
          // eslint-disable-next-line @typescript-eslint/no-explicit-any
          model: model,
          delay_ms,
        },
        body: this.response.omitLog
          ? {
              usage: parsedResponse.data?.usage,
              model,
            }
          : body,
      };
    }

    return parsedResponse.error === null
      ? {
          response: {
            id: this.response.responseId,
            created_at: endTime.toISOString(),
            request: this.request.requestId,
            body: this.response.omitLog // TODO: Remove in favor of S3 storage
              ? {
                  usage: parsedResponse.data?.usage,
                  model: parsedResponse.data?.model,
                }
              : parsedResponse.data,
            status: await this.response.status(),
            completion_tokens: usage.completion_tokens,
            prompt_tokens: usage.prompt_tokens,
            // eslint-disable-next-line @typescript-eslint/no-explicit-any
            model: (parsedResponse.data as any)?.model ?? undefined,
            delay_ms,
            time_to_first_token: timeToFirstToken,
          },
          body: this.response.omitLog
            ? {
                usage: parsedResponse.data?.usage,
                model: parsedResponse.data?.model,
              }
            : parsedResponse.data,
        }
      : {
          response: {
            id: this.response.responseId,
            request: this.request.requestId,
            created_at: endTime.toISOString(),
            body: {
              // TODO: Remove in favor of S3 storage
              helicone_error: "error parsing response",
              parse_response_error: parsedResponse.error,
              body: parsedResponse.data,
            },
            // eslint-disable-next-line @typescript-eslint/no-explicit-any
            model: (parsedResponse.data as any)?.model ?? undefined,
            status: await this.response.status(),
          },
          body: {
            helicone_error: "error parsing response",
            parse_response_error: parsedResponse.error,
            body: parsedResponse.data,
          },
        };
  }

  async readAndLogResponse(queue: RequestResponseStore): Promise<
    Result<
      {
        response: Database["public"]["Tables"]["response"]["Insert"];
        body: string;
      },
      string
    >
  > {
    try {
      const { response, body } = await withTimeout(
        this.getResponse(),
        1000 * 60 * 30
      ); // 30 minutes
      const { error } = await queue.updateResponse(
        this.response.responseId,
        this.request.requestId,
        response
      );
      if (error !== null) {
        console.error("Error updating response", error);
        // return err(error);
      }
      return ok({ response, body });
    } catch (e) {
      const { error } = await queue.updateResponse(
        this.response.responseId,
        this.request.requestId,
        {
          status: -1,
          body: "",
        }
      );
      if (error !== null) {
        return err(error);
      }
      return err("error getting response, " + e);
    }
  }

  async sendToWebhook(
    dbClient: SupabaseClient<Database>,
    payload: {
      request: UnPromise<ReturnType<typeof logRequest>>["data"];
      response: Database["public"]["Tables"]["response"]["Insert"];
    },
    webhook: Database["public"]["Tables"]["webhooks"]["Row"]
  ): Promise<Result<undefined, string>> {
    // Check FF
    const checkWebhookFF = await dbClient
      .from("feature_flags")
      .select("*")
      .eq("feature", "webhook_beta")
      .eq("org_id", payload.request?.request.helicone_org_id ?? "");
    if (checkWebhookFF.error !== null || checkWebhookFF.data.length === 0) {
      console.error(
        "Error checking webhook ff or webhooks not enabled for user trying to use them",
        checkWebhookFF.error
      );
      return {
        data: undefined,
        error: null,
      };
    }

    const subscriptions =
      (
        await dbClient
          .from("webhook_subscriptions")
          .select("*")
          .eq("webhook_id", webhook.id)
      ).data ?? [];

    const shouldSend =
      subscriptions
        .map((subscription) => {
          return subscription.event === "beta";
        })
        .filter((x) => x).length > 0;

    if (shouldSend) {
      console.log("SENDING", webhook.destination, payload.request?.request.id);
      await fetch(webhook.destination, {
        method: "POST",
        body: JSON.stringify({
          request_id: payload.request?.request.id,
        }),
        headers: {
          "Content-Type": "application/json",
        },
      });
    }
    return {
      data: undefined,
      error: null,
    };
  }

  async sendToWebhooks(
    dbClient: SupabaseClient<Database>,
    payload: {
      request: UnPromise<ReturnType<typeof logRequest>>["data"];
      response: Database["public"]["Tables"]["response"]["Insert"];
    }
  ): Promise<Result<undefined, string>> {
    if (!payload.request?.request.helicone_org_id) {
      return {
        data: null,
        error: "Org id undefined",
      };
    }

    const webhooks = await dbClient
      .from("webhooks")
      .select("*")
      .eq("org_id", payload.request?.request.helicone_org_id ?? "")
      .eq("is_verified", true);
    if (webhooks.error !== null) {
      return {
        data: null,
        error: webhooks.error.message,
      };
    }
    for (const webhook of webhooks.data ?? []) {
      const res = await this.sendToWebhook(dbClient, payload, webhook);
      if (res.error !== null) {
        return res;
      }
    }

    return {
      data: undefined,
      error: null,
    };
  }

  isSuccessResponse = (status: number | undefined | null): boolean =>
    status != null && status >= 200 && status <= 299;

  async log(
    db: {
      supabase: SupabaseClient<Database>; // TODO : Deprecate
      dbWrapper: DBWrapper;
      clickhouse: ClickhouseClientWrapper;
      queue: RequestResponseStore;
      s3Client: S3Client;
    },
    S3_ENABLED: Env["S3_ENABLED"]
  ): Promise<Result<null, string>> {
    const { data: authParams, error } = await db.dbWrapper.getAuthParams();
    if (error || !authParams?.organizationId) {
      return err(`Auth failed! ${error}` ?? "Helicone organization not found");
    }

    const rateLimiter = await db.dbWrapper.getRateLimiter();
    if (rateLimiter.error !== null) {
      return rateLimiter;
    }

    const org = await db.dbWrapper.getOrganization();

    if (org.error !== null) {
      return err(org.error);
    }
    const tier = org.data?.tier;

    if (org.data.percentLog !== 100_000) {
      const random = Math.random() * 100_000;
      console.log(
        `NOT LOGGING FOR ORG ID: ${authParams.organizationId} ${random} ${org.data.percentLog}`
      );
      if (random > org.data.percentLog) {
        return ok(null);
      }
    }

    const rateLimit = await rateLimiter.data.checkRateLimit(tier);

    if (rateLimit.error) {
      console.error(`Error checking rate limit: ${rateLimit.error}`);
    }

    if (!rateLimit.error && rateLimit.data?.isRateLimited) {
      await db.clickhouse.dbInsertClickhouse("rate_limit_log", [
        {
          organization_id: authParams.organizationId,
        },
      ]);
      return err("Rate limited");
    }

    const requestResult = await logRequest(
      this.request,
      this.response.responseId,
      db.supabase,
      db.queue,
      authParams
    );

    // If no data or error, return
    if (!requestResult.data || requestResult.error) {
      return requestResult;
    }

    const responseResult = await this.readAndLogResponse(db.queue);
    const model =
      requestResult.data.request.model_override ??
      responseResult.data?.response.model ??
      requestResult.data.request.model ??
      "not-found";

    let s3Result: Result<string, string>;
    // If no data or error, return
    if (!responseResult.data || responseResult.error) {
      // Log the error in S3
      if (S3_ENABLED === "true") {
        if (this.isImageModel(model)) {
          s3Result = await db.s3Client.storeRequestResponseImage(
            authParams.organizationId,
            this.request.requestId,
            requestResult.data.body,
            JSON.stringify({
              helicone_error: "error getting response, " + responseResult.error,
              helicone_repsonse_body_as_string: (
                await this.response.getResponseBody()
              ).body,
            })
          );
        } else {
          s3Result = await db.s3Client.storeRequestResponse(
            authParams.organizationId,
            this.request.requestId,
            requestResult.data.body,
            JSON.stringify({
              helicone_error: "error getting response, " + responseResult.error,
              helicone_repsonse_body_as_string: (
                await this.response.getResponseBody()
              ).body,
            })
          );
        }

        if (s3Result.error) {
          console.error("Error storing request response", s3Result.error);
        }
      }

      return responseResult;
    }

    if (S3_ENABLED === "true") {
      if (this.isImageModel(model)) {
        s3Result = await db.s3Client.storeRequestResponseImage(
          authParams.organizationId,
          this.request.requestId,
          requestResult.data.body,
          responseResult.data.body
        );
      } else {
        s3Result = await db.s3Client.storeRequestResponse(
          authParams.organizationId,
          this.request.requestId,
          requestResult.data.body,
          responseResult.data.body
        );
      }

      if (s3Result.error) {
        console.error("Error storing request response", s3Result.error);
        // Continue logging to clickhouse
      }
    }

    await logInClickhouse(
      requestResult.data.request,
      responseResult.data.response,
      requestResult.data.properties,
      requestResult.data.node,
      db.clickhouse
    );

    // TODO We should probably move the webhook stuff out of dbLogger
    const { error: webhookError } = await this.sendToWebhooks(db.supabase, {
      request: requestResult.data,
      response: responseResult.data.response,
    });

    if (webhookError !== null) {
      console.error("Error sending to webhooks", webhookError);
      return {
        data: null,
        error: webhookError,
      };
    }

    if (this.request.heliconeTemplate && this.request.promptId) {
      const upsertResult = await db.queue.upsertPrompt(
        // eslint-disable-next-line @typescript-eslint/no-explicit-any
        this.request.heliconeTemplate as any,
        this.request.promptId ?? "",
        authParams.organizationId
      );

      if (upsertResult.error || !upsertResult.data) {
        console.error("Error upserting prompt", upsertResult.error);
        return err(JSON.stringify(upsertResult.error));
      }
      const propResult = await db.queue.putRequestProperty(
        requestResult.data.request.id,
        [
          {
            key: "Helicone-Prompt-Id",
            value: this.request.promptId,
          },
          {
            key: "Helicone-Prompt-Version",
            value: upsertResult.data.version.toString() ?? "",
          },
        ],
        authParams.organizationId
      );

      if (propResult.error || !propResult.data) {
        console.error("Error adding properties", propResult.error);
        return err(JSON.stringify(propResult.error));
      }
    }

    return ok(null);
  }
<<<<<<< HEAD

  isImageModel(modelName: string): boolean {
    const models = new Set<string>([
      "gpt-4-vision-preview",
      "gpt-4-1106-vision-preview",
    ]);
    return models.has(modelName);
=======
}

const MAX_USER_ID_LENGTH = 7000;

// Replaces all the image_url that is not a url or not { url: url }  with
// { unsupported_image: true }
// eslint-disable-next-line @typescript-eslint/no-explicit-any
function unsupportedImage(body: any): any {
  if (typeof body !== "object" || body === null) {
    return body;
  }
  if (Array.isArray(body)) {
    return body.map((item) => unsupportedImage(item));
  }
  const notSupportMessage = {
    helicone_message:
      "Storing images as bytes is currently not supported within Helicone.",
  };
  if (body["image_url"] !== undefined) {
    const imageUrl = body["image_url"];
    if (typeof imageUrl === "string" && !imageUrl.startsWith("http")) {
      body.image_url = notSupportMessage;
    }
    if (
      typeof imageUrl === "object" &&
      imageUrl.url !== undefined &&
      typeof imageUrl.url === "string" &&
      !imageUrl.url.startsWith("http")
    ) {
      body.image_url = notSupportMessage;
    }
  }
  // eslint-disable-next-line @typescript-eslint/no-explicit-any
  const result: any = {};
  for (const key in body) {
    result[key] = unsupportedImage(body[key]);
  }
  return result;
}

export async function logRequest(
  request: DBLoggableProps["request"],
  responseId: string,
  dbClient: SupabaseClient<Database>,
  insertQueue: RequestResponseStore,
  authParams: AuthParams
): Promise<
  Result<
    {
      request: Database["public"]["Tables"]["request"]["Row"];
      properties: Database["public"]["Tables"]["properties"]["Insert"][];
      node: {
        id: string | null;
        job: string | null;
      };
      body: string; // For S3 storage
    },
    string
  >
> {
  try {
    if (!authParams.organizationId) {
      return { data: null, error: "Helicone organization not found" };
    }

    let bodyText = request.bodyText ?? "{}";
    bodyText = bodyText.replace(/\\u0000/g, ""); // Remove unsupported null character in JSONB

    let requestBody = {
      error: `error parsing request body: ${bodyText}`,
    };
    try {
      requestBody = JSON.parse(bodyText ?? "{}");
    } catch (e) {
      console.error("Error parsing request body", e);
    }

    let truncatedUserId = request.userId ?? "";

    if (truncatedUserId.length > MAX_USER_ID_LENGTH) {
      truncatedUserId =
        truncatedUserId.substring(0, MAX_USER_ID_LENGTH) + "...";
    }

    const jobNode = request.nodeId
      ? await dbClient
          .from("job_node")
          .select("*")
          .eq("id", request.nodeId)
          .single()
      : null;
    if (jobNode && jobNode.error) {
      return { data: null, error: `No task found for id ${request.nodeId}` };
    }

    const getModelFromRequest = () => {
      // eslint-disable-next-line @typescript-eslint/no-explicit-any
      if (requestBody && (requestBody as any).model) {
        // eslint-disable-next-line @typescript-eslint/no-explicit-any
        return (requestBody as any).model;
      }

      const modelFromPath = getModelFromPath(request.path);
      if (modelFromPath) {
        return modelFromPath;
      }

      return null;
    };

    const body = request.omitLog
      ? {
          model:
            // eslint-disable-next-line @typescript-eslint/no-explicit-any
            (requestBody as any).model !== "undefined"
              ? // eslint-disable-next-line @typescript-eslint/no-explicit-any
                (requestBody as any).model
              : null,
        }
      : unsupportedImage(requestBody);

    const createdAt = request.startTime ?? new Date();
    const requestData = {
      id: request.requestId,
      path: request.path,
      body: body, // TODO: Remove in favor of S3 storage
      auth_hash: "",
      user_id: request.userId ?? null,
      prompt_id: request.promptId ?? null,
      properties: request.properties,
      formatted_prompt_id: null,
      prompt_values: null,
      helicone_user: authParams.userId ?? null,
      helicone_api_key_id: authParams.heliconeApiKeyId ?? null,
      helicone_org_id: authParams.organizationId,
      provider: request.provider,
      helicone_proxy_key_id: request.heliconeProxyKeyId ?? null,
      model: getModelFromRequest(),
      model_override: request.modelOverride ?? null,
      created_at: createdAt.toISOString(),
      threat: request.threat ?? null,
      target_url: request.targetUrl,
      request_ip: null,
      country_code: request.country_code,
    };

    const customPropertyRows = Object.entries(request.properties).map(
      (entry) => ({
        request_id: request.requestId,
        auth_hash: null,
        user_id: null,
        key: entry[0],
        value: entry[1],
        created_at: createdAt.toISOString(),
      })
    );

    const requestResult = await insertQueue.addRequest(
      requestData,
      customPropertyRows,
      responseId
    );

    if (requestResult.error) {
      return { data: null, error: requestResult.error };
    }
    if (jobNode && jobNode.data) {
      const jobNodeResult = await insertQueue.addRequestNodeRelationship(
        jobNode.data.job,
        jobNode.data.id,
        request.requestId
      );
      if (jobNodeResult.error) {
        return {
          data: null,
          error: `Node Relationship error: ${jobNodeResult.error}`,
        };
      }
    }

    return {
      data: {
        request: requestData,
        properties: customPropertyRows,
        node: {
          id: jobNode?.data.id ?? null,
          job: jobNode?.data.job ?? null,
        },
        body: body,
      },
      error: null,
    };
  } catch (e) {
    return { data: null, error: JSON.stringify(e) };
  }

  function getModelFromPath(path: string) {
    const regex1 = /\/engines\/([^/]+)/;
    const regex2 = /models\/([^/:]+)/;

    let match = path.match(regex1);

    if (!match) {
      match = path.match(regex2);
    }

    if (match && match[1]) {
      return match[1];
    } else {
      return undefined;
    }
>>>>>>> 4aadef75
  }
}<|MERGE_RESOLUTION|>--- conflicted
+++ resolved
@@ -767,7 +767,6 @@
 
     return ok(null);
   }
-<<<<<<< HEAD
 
   isImageModel(modelName: string): boolean {
     const models = new Set<string>([
@@ -775,7 +774,7 @@
       "gpt-4-1106-vision-preview",
     ]);
     return models.has(modelName);
-=======
+  }
 }
 
 const MAX_USER_ID_LENGTH = 7000;
@@ -987,6 +986,5 @@
     } else {
       return undefined;
     }
->>>>>>> 4aadef75
   }
 }