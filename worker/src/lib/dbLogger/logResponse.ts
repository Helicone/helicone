/* eslint-disable @typescript-eslint/no-explicit-any */
import { SupabaseClient } from "@supabase/supabase-js";
import { Database } from "../../../supabase/database.types";
import { Result } from "../../results";
import { ChatPrompt, Prompt } from "../promptFormater/prompt";
import { AuthParams, DBLoggableProps } from "./DBLoggable";
import { InsertQueue } from "./insertQueue";

const MAX_USER_ID_LENGTH = 7000;

async function getPromptId(
  dbClient: SupabaseClient,
  prompt: Prompt | ChatPrompt,
  name: string | null,
  providerAuthHash: string
): Promise<Result<string, string>> {
  // First, get the prompt id if there's a match in the prompt table
  const { data, error } = await dbClient
    .from("prompt")
    .select("id")
    .eq("auth_hash", providerAuthHash)
    .eq("prompt", prompt.prompt)
    .limit(1);
  if (error !== null) {
    return { data: null, error: error.message };
  }
  if (data !== null && data.length > 0) {
    return { data: data[0].id, error: null };
  } else {
    let newPromptName;
    if (name) {
      newPromptName = name;
    } else {
      // First, query the database to find the highest prompt name suffix
      const { data: highestSuffixData } = await dbClient
        .from("prompt")
        .select("name")
        .order("name", { ascending: false })
        .like("name", "Prompt (%)")
        .eq("auth_hash", providerAuthHash)
        .limit(1)
        .single();

      // Extract the highest suffix number from the highest prompt name suffix found
      let highestSuffix = 0;
      if (highestSuffixData) {
        const matches = highestSuffixData.name.match(/\((\d+)\)/);
        if (matches) {
          highestSuffix = parseInt(matches[1]);
        }
      }

      // Increment the highest suffix to get the new suffix for the new prompt name
      const newSuffix = highestSuffix + 1;

      // Construct the new prompt name with the new suffix
      newPromptName = `Prompt (${newSuffix})`;
    }

    // If there's no match, insert the prompt and get the id
    const { data, error } = await dbClient
      .from("prompt")
      .insert([
        {
          id: crypto.randomUUID(),
          prompt: prompt.prompt,
          name: newPromptName,
          auth_hash: providerAuthHash,
        },
      ])
      .select("id")
      .single();
    if (error !== null) {
      return { data: null, error: error.message };
    }
    return { data: data.id, error: null };
  }
}

export async function logRequest(
  request: DBLoggableProps["request"],
  responseId: string,
  dbClient: SupabaseClient<Database>,
  insertQueue: InsertQueue,
  authParams: AuthParams
): Promise<
  Result<
    {
      request: Database["public"]["Tables"]["request"]["Row"];
      properties: Database["public"]["Tables"]["properties"]["Insert"][];
      node: {
        id: string | null;
        job: string | null;
      };
    },
    string
  >
> {
  try {
    if (!request.providerApiKeyAuthHash) {
      return { data: null, error: "Missing providerApiKeyAuthHash" };
    }

    if (!request.heliconeApiKeyAuthHash && !request.heliconeProxyKeyId) {
      return { data: null, error: "Missing helicone auth" };
    }

    // TODO KILL THIS ISH
    const prompt = request.promptFormatter?.prompt;
    const formattedPromptResult =
      prompt !== undefined
        ? await getPromptId(
            dbClient,
            prompt,
            request.promptFormatter?.name ?? "unknown",
            request.providerApiKeyAuthHash
          )
        : null;
    if (
      formattedPromptResult !== null &&
      formattedPromptResult.error !== null
    ) {
      return { data: null, error: formattedPromptResult.error };
    }
    const formattedPromptId =
      formattedPromptResult !== null ? formattedPromptResult.data : null;
    const prompt_values = prompt !== undefined ? prompt.values : null;

    if (!authParams.organizationId) {
      return { data: null, error: "Helicone organization not found" };
    }

    let bodyText = request.bodyText ?? "{}";
    bodyText = bodyText.replace(/\\u0000/g, ""); // Remove unsupported null character in JSONB

    let requestBody = {
      error: `error parsing request body: ${bodyText}`,
    };
    try {
      requestBody = JSON.parse(bodyText ?? "{}");
    } catch (e) {
      console.error("Error parsing request body", e);
    }

    let truncatedUserId = request.userId ?? "";

    if (truncatedUserId.length > MAX_USER_ID_LENGTH) {
      truncatedUserId =
        truncatedUserId.substring(0, MAX_USER_ID_LENGTH) + "...";
    }

<<<<<<< HEAD
    const runId = request.taskId
      ? await dbClient
          .from("task")
          .select("*")
          .eq("id", request.taskId)
          .single()
      : null;
    if (runId && runId.error) {
      return { data: null, error: `No task found for id ${request.taskId}` };
=======
    const jobNode = request.nodeId
      ? await dbClient
          .from("job_node")
          .select("*")
          .eq("id", request.nodeId)
          .single()
      : null;
    if (jobNode && jobNode.error) {
      return { data: null, error: `No task found for id ${request.nodeId}` };
>>>>>>> 07281aed
    }

    const createdAt = request.startTime ?? new Date();
    const requestData = {
      id: request.requestId,
      path: request.path,
      body: request.omitLog ? {} : requestBody,
      auth_hash: request.providerApiKeyAuthHash,
      user_id: request.userId ?? null,
      prompt_id: request.promptId ?? null,
      properties: request.properties,
      formatted_prompt_id: formattedPromptId,
      prompt_values: prompt_values,
      helicone_user: authParams.userId ?? null,
      helicone_api_key_id: authParams.heliconeApiKeyId ?? null,
      helicone_org_id: authParams.organizationId,
      provider: request.provider,
      helicone_proxy_key_id: request.heliconeProxyKeyId ?? null,
<<<<<<< HEAD
      created_at: createdAt,
      task_id: request.taskId,
      run_id: runId?.data.run ?? null,
=======
      created_at: createdAt.toISOString(),
>>>>>>> 07281aed
    };

    const customPropertyRows = Object.entries(request.properties).map(
      (entry) => ({
        request_id: request.requestId,
        auth_hash: request.providerApiKeyAuthHash ?? null,
        user_id: null,
        key: entry[0],
        value: entry[1],
        created_at: createdAt.toISOString(),
      })
    );

    const requestResult = await insertQueue.addRequest(
      requestData,
      customPropertyRows,
      responseId
    );
    if (requestResult.error) {
      return { data: null, error: requestResult.error };
    }
    if (jobNode && jobNode.data) {
      const jobNodeResult = await insertQueue.addRequestNodeRelationship(
        jobNode.data.job,
        jobNode.data.id,
        request.requestId
      );
      if (jobNodeResult.error) {
        return {
          data: null,
          error: `Node Relationship error: ${jobNodeResult.error}`,
        };
      }
    }

    return {
      data: {
        request: requestData,
        properties: customPropertyRows,
        node: {
          id: jobNode?.data.id ?? null,
          job: jobNode?.data.job ?? null,
        },
      },
      error: null,
    };
  } catch (e) {
    return { data: null, error: JSON.stringify(e) };
  }
}<|MERGE_RESOLUTION|>--- conflicted
+++ resolved
@@ -149,17 +149,6 @@
         truncatedUserId.substring(0, MAX_USER_ID_LENGTH) + "...";
     }
 
-<<<<<<< HEAD
-    const runId = request.taskId
-      ? await dbClient
-          .from("task")
-          .select("*")
-          .eq("id", request.taskId)
-          .single()
-      : null;
-    if (runId && runId.error) {
-      return { data: null, error: `No task found for id ${request.taskId}` };
-=======
     const jobNode = request.nodeId
       ? await dbClient
           .from("job_node")
@@ -169,7 +158,6 @@
       : null;
     if (jobNode && jobNode.error) {
       return { data: null, error: `No task found for id ${request.nodeId}` };
->>>>>>> 07281aed
     }
 
     const createdAt = request.startTime ?? new Date();
@@ -188,13 +176,7 @@
       helicone_org_id: authParams.organizationId,
       provider: request.provider,
       helicone_proxy_key_id: request.heliconeProxyKeyId ?? null,
-<<<<<<< HEAD
-      created_at: createdAt,
-      task_id: request.taskId,
-      run_id: runId?.data.run ?? null,
-=======
       created_at: createdAt.toISOString(),
->>>>>>> 07281aed
     };
 
     const customPropertyRows = Object.entries(request.properties).map(
