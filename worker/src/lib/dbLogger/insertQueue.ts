import { SupabaseClient } from "@supabase/supabase-js";
import { Database } from "../../../supabase/database.types";
import { Result } from "../../results";

export interface RequestPayload {
  request: Database["public"]["Tables"]["request"]["Insert"];
  properties: Database["public"]["Tables"]["properties"]["Insert"][];
  responseId: string;
}
export async function insertIntoRequest(
  database: SupabaseClient<Database>,
  requestPayload: RequestPayload
): Promise<Result<null, string>> {
  const { request, properties, responseId } = requestPayload;
  if (!request.id) {
    return { data: null, error: "Missing request.id" };
  }

  const requestInsertResult = await database.from("request").insert([request]);
  const createdAt = request.created_at
    ? request.created_at
    : new Date().toISOString();
  const responseInsertResult = await database.from("response").insert([
    {
      request: request.id,
      id: responseId,
      delay_ms: -1,
      body: {},
      status: -1,
      created_at: createdAt,
    },
  ]);
  const propertiesInsertResult = await database
    .from("properties")
    .insert(properties);
  if (
    requestInsertResult.error ||
    responseInsertResult.error ||
    propertiesInsertResult.error
  ) {
    return {
      data: null,
      error: JSON.stringify({
        requestError: requestInsertResult.error,
        responseError: responseInsertResult.error,
        propertiesError: propertiesInsertResult.error,
      }),
    };
  }
  return { data: null, error: null };
}

export async function insertIntoResponse(
  database: SupabaseClient<Database>,
  responsePayload: ResponsePayload
): Promise<Result<null, string>> {
  const { responseId, requestId, response } = responsePayload;
  if (!responseId) {
    return { data: null, error: "Missing responseId" };
  }
  return database
    .from("response")
    .update(response)
    .match({ id: responseId, request: requestId })
    .then((res) => {
      if (res.error) {
        return { data: null, error: res.error.message };
      }
      return { data: null, error: null };
    });
}

export interface ResponsePayload {
  responseId: string;
  requestId: string;
  response: Database["public"]["Tables"]["response"]["Insert"];
}

export class InsertQueue {
  constructor(
    private database: SupabaseClient<Database>,
    public fallBackQueue: Queue,
    public responseAndResponseQueueKV: KVNamespace
  ) {}

<<<<<<< HEAD
  async addRun(
    run: Database["public"]["Tables"]["run"]["Insert"]
  ): Promise<Result<null, string>> {
    const insertResult = await this.database.from("run").insert([run]);
    if (insertResult.error) {
      return { data: null, error: insertResult.error.message };
=======
  async addRequestNodeRelationship(
    job_id: string,
    node_id: string,
    request_id: string
  ): Promise<Result<null, string>> {
    const insertResult = await this.database
      .from("job_node_request")
      .insert([{ job_id, node_id, request_id }]);
    if (insertResult.error) {
      return { data: null, error: JSON.stringify(insertResult) };
>>>>>>> 07281aed
    }
    return { data: null, error: null };
  }

<<<<<<< HEAD
  async getRunById(
    runId: string
  ): Promise<Result<Database["public"]["Tables"]["run"]["Row"], string>> {
    const { data, error } = await this.database
      .from("run")
      .select("*")
      .match({ id: runId })
      .single();
    if (error) {
      return { data: null, error: error.message };
    }
    return { data: data, error: null };
  }

  async updateRunStatus(
    runId: string,
    status: Database["public"]["Tables"]["run"]["Insert"]["status"]
  ): Promise<Result<null, string>> {
    const updateResult = await this.database
      .from("run")
      .update({ status, updated_at: new Date().toISOString() })
      .match({ id: runId });
    if (updateResult.error) {
      return { data: null, error: updateResult.error.message };
=======
  async addJob(
    run: Database["public"]["Tables"]["job"]["Insert"]
  ): Promise<Result<null, string>> {
    const insertResult = await this.database.from("job").insert([run]);
    if (insertResult.error) {
      return { data: null, error: JSON.stringify(insertResult) };
    }
    return { data: null, error: null };
  }

  async updateJobStatus(
    jobId: string,
    status: Database["public"]["Tables"]["job"]["Insert"]["status"]
  ): Promise<Result<null, string>> {
    const updateResult = await this.database
      .from("job")
      .update({ status, updated_at: new Date().toISOString() })
      .eq("id", jobId);

    if (updateResult.error) {
      return { data: null, error: JSON.stringify(updateResult.error) };
    }
    return { data: null, error: null };
  }
  async updateNodeStatus(
    nodeId: string,
    status: Database["public"]["Tables"]["job_node"]["Insert"]["status"]
  ): Promise<Result<null, string>> {
    const updateResult = await this.database
      .from("job_node")
      .update({ status, updated_at: new Date().toISOString() })
      .eq("id", nodeId);
    if (updateResult.error) {
      return { data: null, error: JSON.stringify(updateResult.error) };
>>>>>>> 07281aed
    }
    return { data: null, error: null };
  }

<<<<<<< HEAD
  async addTask(
    task: Database["public"]["Tables"]["task"]["Insert"]
  ): Promise<Result<null, string>> {
    const insertResult = await this.database.from("task").insert([task]);
    if (insertResult.error) {
      return { data: null, error: insertResult.error.message };
    }
=======
  async addNode(
    node: Database["public"]["Tables"]["job_node"]["Insert"],
    options: { parent_job_id?: string }
  ): Promise<Result<null, string>> {
    const insertResult = await this.database.from("job_node").insert([node]);
    if (insertResult.error) {
      return { data: null, error: JSON.stringify(insertResult) };
    }
    if (options.parent_job_id) {
      const insertResult = await this.database
        .from("job_node_relationships")
        .insert([
          {
            node_id: node.id,
            parent_node_id: options.parent_job_id,
            job_id: node.job,
          },
        ]);
      if (insertResult.error) {
        return { data: null, error: JSON.stringify(insertResult) };
      }
    }

>>>>>>> 07281aed
    return { data: null, error: null };
  }

  async addRequest(
    requestData: Database["public"]["Tables"]["request"]["Insert"],
    propertiesData: Database["public"]["Tables"]["properties"]["Insert"][],
    responseId: string
  ): Promise<Result<null, string>> {
    const payload: RequestPayload = {
      request: requestData,
      properties: propertiesData,
      responseId,
    };
    const res = await insertIntoRequest(this.database, payload);
    if (res.error) {
      const key = crypto.randomUUID();
      await this.responseAndResponseQueueKV.put(
        key,
        JSON.stringify({ _type: "request", payload })
      );
      await this.fallBackQueue.send(key);
      return res;
    }
    return { data: null, error: null };
  }

  async updateResponse(
    responseId: string,
    requestId: string,
    response: Database["public"]["Tables"]["response"]["Insert"]
  ): Promise<Result<null, string>> {
    const payload: ResponsePayload = {
      responseId,
      requestId,
      response,
    };
    const res = await insertIntoResponse(this.database, payload);
    if (res.error) {
      // delay the insert to the fallBackQueue to mitigate any race conditions

      await new Promise((resolve) => setTimeout(resolve, 5_000)); // 5 seconds
      const key = crypto.randomUUID();
      await this.responseAndResponseQueueKV.put(
        key,
        JSON.stringify({ _type: "response", payload })
      );
      await this.fallBackQueue.send(key);
      return res;
    }
    return { data: null, error: null };
  }
}<|MERGE_RESOLUTION|>--- conflicted
+++ resolved
@@ -83,14 +83,6 @@
     public responseAndResponseQueueKV: KVNamespace
   ) {}
 
-<<<<<<< HEAD
-  async addRun(
-    run: Database["public"]["Tables"]["run"]["Insert"]
-  ): Promise<Result<null, string>> {
-    const insertResult = await this.database.from("run").insert([run]);
-    if (insertResult.error) {
-      return { data: null, error: insertResult.error.message };
-=======
   async addRequestNodeRelationship(
     job_id: string,
     node_id: string,
@@ -101,37 +93,10 @@
       .insert([{ job_id, node_id, request_id }]);
     if (insertResult.error) {
       return { data: null, error: JSON.stringify(insertResult) };
->>>>>>> 07281aed
-    }
-    return { data: null, error: null };
-  }
-
-<<<<<<< HEAD
-  async getRunById(
-    runId: string
-  ): Promise<Result<Database["public"]["Tables"]["run"]["Row"], string>> {
-    const { data, error } = await this.database
-      .from("run")
-      .select("*")
-      .match({ id: runId })
-      .single();
-    if (error) {
-      return { data: null, error: error.message };
-    }
-    return { data: data, error: null };
-  }
-
-  async updateRunStatus(
-    runId: string,
-    status: Database["public"]["Tables"]["run"]["Insert"]["status"]
-  ): Promise<Result<null, string>> {
-    const updateResult = await this.database
-      .from("run")
-      .update({ status, updated_at: new Date().toISOString() })
-      .match({ id: runId });
-    if (updateResult.error) {
-      return { data: null, error: updateResult.error.message };
-=======
+    }
+    return { data: null, error: null };
+  }
+
   async addJob(
     run: Database["public"]["Tables"]["job"]["Insert"]
   ): Promise<Result<null, string>> {
@@ -166,20 +131,10 @@
       .eq("id", nodeId);
     if (updateResult.error) {
       return { data: null, error: JSON.stringify(updateResult.error) };
->>>>>>> 07281aed
-    }
-    return { data: null, error: null };
-  }
-
-<<<<<<< HEAD
-  async addTask(
-    task: Database["public"]["Tables"]["task"]["Insert"]
-  ): Promise<Result<null, string>> {
-    const insertResult = await this.database.from("task").insert([task]);
-    if (insertResult.error) {
-      return { data: null, error: insertResult.error.message };
-    }
-=======
+    }
+    return { data: null, error: null };
+  }
+
   async addNode(
     node: Database["public"]["Tables"]["job_node"]["Insert"],
     options: { parent_job_id?: string }
@@ -203,7 +158,6 @@
       }
     }
 
->>>>>>> 07281aed
     return { data: null, error: null };
   }
 
