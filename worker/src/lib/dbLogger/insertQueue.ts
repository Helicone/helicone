--- conflicted
+++ resolved
@@ -24,7 +24,6 @@
     return { data: null, error: "Missing request.id" };
   }
 
-<<<<<<< HEAD
   const requestInsertResult = await withTiming(
     database.from("request").insert([request]),
     {
@@ -32,8 +31,6 @@
     }
   );
 
-=======
-  const requestInsertResult = await database.from("request").insert([request]);
   if (requestInsertResult.error) {
     return {
       data: null,
@@ -42,7 +39,6 @@
       }),
     };
   }
->>>>>>> 0cd03730
   const createdAt = request.created_at
     ? request.created_at
     : new Date().toISOString();
@@ -58,31 +54,12 @@
       },
     ]),
     {
-<<<<<<< HEAD
       queryName: "insert_response",
     }
   );
   const propertiesInsertResult = await insertProperties(database, properties);
 
-  if (
-    requestInsertResult.error ||
-    responseInsertResult.error ||
-    propertiesInsertResult.error
-  ) {
-=======
-      request: request.id,
-      id: responseId,
-      delay_ms: -1,
-      body: {},
-      status: -2,
-      created_at: createdAt,
-    },
-  ]);
-  const propertiesInsertResult = await database
-    .from("properties")
-    .insert(properties);
   if (responseInsertResult.error || propertiesInsertResult.error) {
->>>>>>> 0cd03730
     return {
       data: null,
       error: JSON.stringify({
