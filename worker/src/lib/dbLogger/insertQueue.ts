/* eslint-disable @typescript-eslint/no-explicit-any */
import { SupabaseClient } from "@supabase/supabase-js";
import { Database, Json } from "../../../supabase/database.types";
<<<<<<< HEAD
import { Result, err, ok } from "../../results";
=======
import { Result, ok } from "../../results";
>>>>>>> de337f65
import { ClickhouseClientWrapper } from "../db/clickhouse";
import { ResponseCopyV3 } from "../db/clickhouse";
import { formatTimeString } from "./clickhouseLog";
import { Valhalla } from "../db/valhalla";

export interface RequestPayload {
  request: Database["public"]["Tables"]["request"]["Insert"];
  properties: Database["public"]["Tables"]["properties"]["Insert"][];
  responseId: string;
}
export async function insertIntoRequest(
  database: SupabaseClient<Database>,
  requestPayload: RequestPayload
): Promise<Result<null, string>> {
  const { request, properties, responseId } = requestPayload;
  if (!request.id) {
    return { data: null, error: "Missing request.id" };
  }

  const requestInsertResult = await database.from("request").insert([request]);
  const createdAt = request.created_at
    ? request.created_at
    : new Date().toISOString();
  const responseInsertResult = await database.from("response").insert([
    {
      request: request.id,
      id: responseId,
      delay_ms: -1,
      body: {},
      status: -2,
      created_at: createdAt,
    },
  ]);
  const propertiesInsertResult = await database
    .from("properties")
    .insert(properties);
  if (
    requestInsertResult.error ||
    responseInsertResult.error ||
    propertiesInsertResult.error
  ) {
    return {
      data: null,
      error: JSON.stringify({
        requestError: requestInsertResult.error,
        responseError: responseInsertResult.error,
        propertiesError: propertiesInsertResult.error,
      }),
    };
  }
  return { data: null, error: null };
}

export async function updateResponse(
  database: SupabaseClient<Database>,
  responsePayload: ResponsePayload
): Promise<Result<null, string>> {
  const { responseId, requestId, response } = responsePayload;
  if (!responseId) {
    return { data: null, error: "Missing responseId" };
  }
  return database
    .from("response")
    .update(response)
    .match({ id: responseId, request: requestId })
    .then((res) => {
      if (res.error) {
        return { data: null, error: res.error.message };
      }
      return { data: null, error: null };
    });
}

export interface ResponsePayload {
  responseId: string;
  requestId: string;
  response: Database["public"]["Tables"]["response"]["Update"];
}

export class InsertQueue {
  constructor(
    private database: SupabaseClient<Database>,
    private valhalla: Valhalla,
    private clickhouseWrapper: ClickhouseClientWrapper,
    public fallBackQueue: Queue,
    public responseAndResponseQueueKV: KVNamespace
  ) {}

  async addRequestNodeRelationship(
    job_id: string,
    node_id: string,
    request_id: string
  ): Promise<Result<null, string>> {
    const insertResult = await this.database
      .from("job_node_request")
      .insert([{ job_id, node_id, request_id }]);
    if (insertResult.error) {
      return { data: null, error: JSON.stringify(insertResult) };
    }
    return { data: null, error: null };
  }

  async addJob(
    run: Database["public"]["Tables"]["job"]["Insert"]
  ): Promise<Result<null, string>> {
    const insertResult = await this.database.from("job").insert([run]);
    if (insertResult.error) {
      return { data: null, error: JSON.stringify(insertResult) };
    }
    return { data: null, error: null };
  }

  async updateJobStatus(
    jobId: string,
    status: Database["public"]["Tables"]["job"]["Insert"]["status"]
  ): Promise<Result<null, string>> {
    const updateResult = await this.database
      .from("job")
      .update({ status, updated_at: new Date().toISOString() })
      .eq("id", jobId);

    if (updateResult.error) {
      return { data: null, error: JSON.stringify(updateResult.error) };
    }
    return { data: null, error: null };
  }
  async updateNodeStatus(
    nodeId: string,
    status: Database["public"]["Tables"]["job_node"]["Insert"]["status"]
  ): Promise<Result<null, string>> {
    const updateResult = await this.database
      .from("job_node")
      .update({ status, updated_at: new Date().toISOString() })
      .eq("id", nodeId);
    if (updateResult.error) {
      return { data: null, error: JSON.stringify(updateResult.error) };
    }
    return { data: null, error: null };
  }

  async addNode(
    node: Database["public"]["Tables"]["job_node"]["Insert"],
    options: { parent_job_id?: string }
  ): Promise<Result<null, string>> {
    const insertResult = await this.database.from("job_node").insert([node]);
    if (insertResult.error) {
      return { data: null, error: JSON.stringify(insertResult) };
    }
    if (options.parent_job_id) {
      const insertResult = await this.database
        .from("job_node_relationships")
        .insert([
          {
            node_id: node.id,
            parent_node_id: options.parent_job_id,
            job_id: node.job,
          },
        ]);
      if (insertResult.error) {
        return { data: null, error: JSON.stringify(insertResult) };
      }
    }

    return { data: null, error: null };
  }

  private getModelFromPath = (path: string) => {
    const regex = /\/engines\/([^/]+)/;
    const match = path.match(regex);

    if (match && match[1]) {
      return match[1];
    } else {
      return undefined;
    }
  };

  private getModelFromRequest(
    requestData: Database["public"]["Tables"]["request"]["Insert"]
  ) {
    try {
      if (typeof requestData.body !== "object" || !requestData.body) {
        return "unknown";
      }
      if (Array.isArray(requestData.body)) {
        return "unknown";
      }

      return (
        (requestData.body["model"] ||
          (requestData.body.body as any)["model"] ||
          this.getModelFromPath(requestData.path)) ??
        "unknown"
      );
    } catch (e) {
      return this.getModelFromPath(requestData.path) ?? "unknown";
    }
  }

  private getModelFromResponse(
    responseData: Database["public"]["Tables"]["response"]["Update"]
  ) {
    try {
      if (typeof responseData.body !== "object" || !responseData.body) {
        return "unknown";
      }
      if (Array.isArray(responseData.body)) {
        return "unknown";
      }

      return (
        responseData.body["model"] ||
        (responseData.body.body as any)["model"] ||
        "unknown"
      );
    } catch (e) {
      return "unknown";
    }
  }

  private async addRequestToValhalla(
    requestData: Database["public"]["Tables"]["request"]["Insert"],
    responseId: string
  ): Promise<Result<null, string>> {
    if (!requestData.id) {
      return { data: null, error: "Missing request.id" };
    }

    const val = await this.valhalla.post("/v1/request", {
      provider: requestData.provider ?? "unknown",
      url_href: requestData.path,
      user_id: requestData.user_id,
      body: requestData.body as any,
      requestReceivedAt: requestData.created_at ?? new Date().toISOString(),
      model: this.getModelFromRequest(requestData),
      request_id: requestData.id,
    });

    if (val.error) {
      console.error("Error inserting into valhalla:", val.error);
<<<<<<< HEAD
      return err(val.error);
=======
      // return err(val.error);
>>>>>>> de337f65
    }

    const response = await this.valhalla.post("/v1/response", {
      heliconeRequestId: requestData.id,
      response_id: responseId,
      delay_ms: -1,
      body: {},
      http_status: -2,
      responseReceivedAt: new Date(0).toISOString(),
    });
    if (response.error) {
      console.error("Error inserting response into valhalla:", response.error);
<<<<<<< HEAD
      return err(response.error);
=======
      // return err(response.error);
>>>>>>> de337f65
    }
    return ok(null);
  }

  async addRequest(
    requestData: Database["public"]["Tables"]["request"]["Insert"],
    propertiesData: Database["public"]["Tables"]["properties"]["Insert"][],
    responseId: string
  ): Promise<Result<null, string>> {
    const payload: RequestPayload = {
      request: requestData,
      properties: propertiesData,
      responseId,
    };

    const val = await this.addRequestToValhalla(requestData, responseId);
    const res = await insertIntoRequest(this.database, payload);
    if (val.error) {
<<<<<<< HEAD
      return val;
=======
      console.error("Error inserting into valhalla:", val.error);
      // return val;
>>>>>>> de337f65
    }
    if (res.error) {
      console.error("Error inserting into request:", res.error);
      return res;
    }
    return { data: null, error: null };
  }

  async updateResponse(
    responseId: string,
    requestId: string,
    response: Database["public"]["Tables"]["response"]["Update"]
  ): Promise<Result<null, string>> {
    const payload: ResponsePayload = {
      responseId,
      requestId,
      response,
    };
    const res = await updateResponse(this.database, payload);

    const responseUpdate = await this.valhalla.patch("/v1/response", {
      model: this.getModelFromResponse(response),
      response_id: responseId,
      heliconeRequestId: requestId,
      http_status: response.status ?? null,
      responseReceivedAt: new Date().toISOString(),
      completion_tokens: response.completion_tokens ?? null,
      prompt_tokens: response.prompt_tokens ?? null,
      delay_ms: response.delay_ms ?? null,
      // eslint-disable-next-line @typescript-eslint/no-explicit-any
      body: (response.body as any) ?? null,
    });

    if (responseUpdate.error) {
      console.error("Error updating response in valhalla:", responseUpdate);
<<<<<<< HEAD
      return err(responseUpdate.error);
=======
      // return err(responseUpdate.error);
>>>>>>> de337f65
    }
    if (res.error) {
      console.error("Error inserting into response:", res.error);
      return res;
    }
    return { data: null, error: null };
  }

  async putRequestProperty(
    requestId: string,
    properties: Json,
    property: {
      key: string;
      value: string;
    },
    orgId: string,
    values: Database["public"]["Tables"]["request"]["Row"]
  ): Promise<void> {
    await this.database
      .from("request")
      .update({ properties: properties })
      .match({
        id: requestId,
      })
      .eq("helicone_org_id", orgId);

    await this.database.from("properties").insert({
      request_id: requestId,
      key: property.key,
      value: property.value,
      auth_hash: values.auth_hash,
    });

    const query = `
        SELECT * 
        FROM response_copy_v3
        WHERE (
          request_id={val_0: UUID} AND
          organization_id={val_1: UUID}
        )
    `;
    const { data, error } = await this.clickhouseWrapper.dbQuery(query, [
      requestId,
      orgId,
    ]);

    if (error || data === null || data?.length == 0) {
      return Promise.reject("No response found.");
    }
    const response: ResponseCopyV3 = data[0] as ResponseCopyV3;

    if (
      response.user_id === null ||
      response.status === null ||
      response.model === null
    ) {
      return Promise.reject("Missing response data.");
    }

    const { error: e } = await this.clickhouseWrapper.dbInsertClickhouse(
      "property_with_response_v1",
      [
        {
          response_id: response.response_id,
          response_created_at: response.response_created_at,
          latency: response.latency,
          status: response.status,
          completion_tokens: response.completion_tokens,
          prompt_tokens: response.prompt_tokens,
          model: response.model,
          request_id: values.id,
          request_created_at: formatTimeString(values.created_at),
          auth_hash: values.auth_hash,
          user_id: response.user_id,
          organization_id: orgId,
          property_key: property.key,
          property_value: property.value,
        },
      ]
    );
    if (e) {
      console.error("Error inserting into clickhouse:", e);
    }
    await this.clickhouseWrapper.dbInsertClickhouse("properties_copy_v2", [
      {
        id: 1,
        request_id: requestId,
        key: property.key,
        value: property.value,
        organization_id: orgId,
        created_at: formatTimeString(new Date().toISOString()),
      },
    ]);
  }
}<|MERGE_RESOLUTION|>--- conflicted
+++ resolved
@@ -1,11 +1,7 @@
 /* eslint-disable @typescript-eslint/no-explicit-any */
 import { SupabaseClient } from "@supabase/supabase-js";
 import { Database, Json } from "../../../supabase/database.types";
-<<<<<<< HEAD
-import { Result, err, ok } from "../../results";
-=======
 import { Result, ok } from "../../results";
->>>>>>> de337f65
 import { ClickhouseClientWrapper } from "../db/clickhouse";
 import { ResponseCopyV3 } from "../db/clickhouse";
 import { formatTimeString } from "./clickhouseLog";
@@ -246,11 +242,7 @@
 
     if (val.error) {
       console.error("Error inserting into valhalla:", val.error);
-<<<<<<< HEAD
-      return err(val.error);
-=======
       // return err(val.error);
->>>>>>> de337f65
     }
 
     const response = await this.valhalla.post("/v1/response", {
@@ -263,11 +255,7 @@
     });
     if (response.error) {
       console.error("Error inserting response into valhalla:", response.error);
-<<<<<<< HEAD
-      return err(response.error);
-=======
       // return err(response.error);
->>>>>>> de337f65
     }
     return ok(null);
   }
@@ -286,12 +274,8 @@
     const val = await this.addRequestToValhalla(requestData, responseId);
     const res = await insertIntoRequest(this.database, payload);
     if (val.error) {
-<<<<<<< HEAD
-      return val;
-=======
       console.error("Error inserting into valhalla:", val.error);
       // return val;
->>>>>>> de337f65
     }
     if (res.error) {
       console.error("Error inserting into request:", res.error);
@@ -327,11 +311,7 @@
 
     if (responseUpdate.error) {
       console.error("Error updating response in valhalla:", responseUpdate);
-<<<<<<< HEAD
-      return err(responseUpdate.error);
-=======
       // return err(responseUpdate.error);
->>>>>>> de337f65
     }
     if (res.error) {
       console.error("Error inserting into response:", res.error);
