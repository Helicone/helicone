import { SupabaseClient } from "@supabase/supabase-js";
import { Database } from "../../../supabase/database.types";
import { Result } from "../../results";

export interface RequestPayload {
  request: Database["public"]["Tables"]["request"]["Insert"];
  properties: Database["public"]["Tables"]["properties"]["Insert"][];
  responseId: string;
}
export async function insertIntoRequest(
  database: SupabaseClient<Database>,
  requestPayload: RequestPayload
): Promise<Result<null, string>> {
  const { request, properties, responseId } = requestPayload;
  if (!request.id) {
    return { data: null, error: "Missing request.id" };
  }

  const requestInsertResult = await database.from("request").insert([request]);
  const createdAt = request.created_at
    ? request.created_at
    : new Date().toISOString();
  const responseInsertResult = await database.from("response").insert([
    {
      request: request.id,
      id: responseId,
      delay_ms: -1,
      body: {},
      status: -1,
      created_at: createdAt,
    },
  ]);
  const propertiesInsertResult = await database
    .from("properties")
    .insert(properties);
  if (
    requestInsertResult.error ||
    responseInsertResult.error ||
    propertiesInsertResult.error
  ) {
    return {
      data: null,
      error: JSON.stringify({
        requestError: requestInsertResult.error,
        responseError: responseInsertResult.error,
        propertiesError: propertiesInsertResult.error,
      }),
    };
  }
  return { data: null, error: null };
}

export async function insertIntoResponse(
  database: SupabaseClient<Database>,
  responsePayload: ResponsePayload
): Promise<Result<null, string>> {
  const { responseId, requestId, response } = responsePayload;
  if (!responseId) {
    return { data: null, error: "Missing responseId" };
  }
<<<<<<< HEAD

  async addRun(
    run: Database["public"]["Tables"]["run"]["Insert"]
  ): Promise<Result<null, string>> {
    const insertResult = await this.database.from("run").insert([run]);
    if (insertResult.error) {
      return { data: null, error: insertResult.error.message };
    }
    return { data: null, error: null };
  }

  async getRunById(
    runId: string
  ): Promise<Result<Database["public"]["Tables"]["run"]["Row"], string>> {
    const { data, error } = await this.database
      .from("run")
      .select("*")
      .match({ id: runId })
      .single();
    if (error) {
      return { data: null, error: error.message };
    }
    return { data: data, error: null };
  }

  async updateRunStatus(
    runId: string,
    status: Database["public"]["Tables"]["run"]["Insert"]["status"]
  ): Promise<Result<null, string>> {
    const updateResult = await this.database
      .from("run")
      .update({ status, updated_at: new Date().toISOString() })
      .match({ id: runId });
    if (updateResult.error) {
      return { data: null, error: updateResult.error.message };
    }
    return { data: null, error: null };
  }

  async addTask(
    task: Database["public"]["Tables"]["task"]["Insert"]
  ): Promise<Result<null, string>> {
    const insertResult = await this.database.from("task").insert([task]);
    if (insertResult.error) {
      return { data: null, error: insertResult.error.message };
    }
    return { data: null, error: null };
  }
=======
  return database
    .from("response")
    .update(response)
    .match({ id: responseId, request: requestId })
    .then((res) => {
      if (res.error) {
        return { data: null, error: res.error.message };
      }
      return { data: null, error: null };
    });
}

export interface ResponsePayload {
  responseId: string;
  requestId: string;
  response: Database["public"]["Tables"]["response"]["Insert"];
}

export type RequestResponseQueuePayload =
  | {
      _type: "request";
      payload: RequestPayload;
    }
  | {
      _type: "response";
      payload: ResponsePayload;
    };

export class InsertQueue {
  constructor(
    private database: SupabaseClient<Database>,
    public fallBackQueue: Queue,
    public responseAndResponseQueueKV: KVNamespace
  ) {}
>>>>>>> 84d91b50

  async addRequest(
    requestData: Database["public"]["Tables"]["request"]["Insert"],
    propertiesData: Database["public"]["Tables"]["properties"]["Insert"][],
    responseId: string
  ): Promise<Result<null, string>> {
    const payload: RequestPayload = {
      request: requestData,
      properties: propertiesData,
      responseId,
    };
    const res = await insertIntoRequest(this.database, payload);
    if (res.error) {
      const key = crypto.randomUUID();
      await this.responseAndResponseQueueKV.put(
        key,
        JSON.stringify({ _type: "request", payload })
      );
      await this.fallBackQueue.send(key);
      return res;
    }
    return { data: null, error: null };
  }

  async updateResponse(
    responseId: string,
    requestId: string,
    response: Database["public"]["Tables"]["response"]["Insert"]
  ): Promise<Result<null, string>> {
    const payload: ResponsePayload = {
      responseId,
      requestId,
      response,
    };
    const res = await insertIntoResponse(this.database, payload);
    if (res.error) {
      // delay the insert to the fallBackQueue to mitigate any race conditions

      await new Promise((resolve) => setTimeout(resolve, 5_000)); // 5 seconds
      const key = crypto.randomUUID();
      await this.responseAndResponseQueueKV.put(
        key,
        JSON.stringify({ _type: "response", payload })
      );
      await this.fallBackQueue.send(key);
      return res;
    }
    return { data: null, error: null };
  }
}<|MERGE_RESOLUTION|>--- conflicted
+++ resolved
@@ -58,7 +58,40 @@
   if (!responseId) {
     return { data: null, error: "Missing responseId" };
   }
-<<<<<<< HEAD
+  return database
+    .from("response")
+    .update(response)
+    .match({ id: responseId, request: requestId })
+    .then((res) => {
+      if (res.error) {
+        return { data: null, error: res.error.message };
+      }
+      return { data: null, error: null };
+    });
+}
+
+export interface ResponsePayload {
+  responseId: string;
+  requestId: string;
+  response: Database["public"]["Tables"]["response"]["Insert"];
+}
+
+export type RequestResponseQueuePayload =
+  | {
+      _type: "request";
+      payload: RequestPayload;
+    }
+  | {
+      _type: "response";
+      payload: ResponsePayload;
+    };
+
+export class InsertQueue {
+  constructor(
+    private database: SupabaseClient<Database>,
+    public fallBackQueue: Queue,
+    public responseAndResponseQueueKV: KVNamespace
+  ) {}
 
   async addRun(
     run: Database["public"]["Tables"]["run"]["Insert"]
@@ -107,42 +140,6 @@
     }
     return { data: null, error: null };
   }
-=======
-  return database
-    .from("response")
-    .update(response)
-    .match({ id: responseId, request: requestId })
-    .then((res) => {
-      if (res.error) {
-        return { data: null, error: res.error.message };
-      }
-      return { data: null, error: null };
-    });
-}
-
-export interface ResponsePayload {
-  responseId: string;
-  requestId: string;
-  response: Database["public"]["Tables"]["response"]["Insert"];
-}
-
-export type RequestResponseQueuePayload =
-  | {
-      _type: "request";
-      payload: RequestPayload;
-    }
-  | {
-      _type: "response";
-      payload: ResponsePayload;
-    };
-
-export class InsertQueue {
-  constructor(
-    private database: SupabaseClient<Database>,
-    public fallBackQueue: Queue,
-    public responseAndResponseQueueKV: KVNamespace
-  ) {}
->>>>>>> 84d91b50
 
   async addRequest(
     requestData: Database["public"]["Tables"]["request"]["Insert"],
