import { Database } from "../../../supabase/database.types";
import { Result } from "../../results";
import { ClickhouseClientWrapper, ClickhouseDB } from "../db/clickhouse";

function formatTimeString(timeString: string): string {
  return new Date(timeString).toISOString().replace("Z", "");
}

function buildPropertyWithResponseInserts(
  request: Database["public"]["Tables"]["request"]["Row"],
  response: Database["public"]["Tables"]["response"]["Insert"],
  properties: Database["public"]["Tables"]["properties"]["Insert"][]
): ClickhouseDB["Tables"]["property_with_response_v1"][] {
  return properties.map((p) => ({
    response_id: response.id ?? "",
    response_created_at: response.created_at
      ? formatTimeString(response.created_at)
      : null,
    latency: response.delay_ms ?? 0,
    status: response.status ?? 0,
    completion_tokens: response.completion_tokens ?? 0,
    prompt_tokens: response.prompt_tokens ?? 0,
    model: ((response.body as any)?.model as string) || "",
    request_id: request.id,
    request_created_at: formatTimeString(request.created_at),
    auth_hash: request.auth_hash,
    user_id: request.user_id ?? "",
    organization_id:
      request.helicone_org_id ?? "00000000-0000-0000-0000-000000000000",
    property_key: p.key,
    property_value: p.value,
  }));
}

export async function logInClickhouse(
  request: Database["public"]["Tables"]["request"]["Row"],
  response: Database["public"]["Tables"]["response"]["Insert"],
  properties: Database["public"]["Tables"]["properties"]["Insert"][],
  node: {
    id: string | null;
    job: string | null;
  },
  clickhouseDb: ClickhouseClientWrapper
) {
  return Promise.all([
    clickhouseDb.dbInsertClickhouse("response_copy_v1", [
      {
        auth_hash: request.auth_hash,
        user_id: request.user_id,
        request_id: request.id,
        completion_tokens: response.completion_tokens ?? null,
        latency: response.delay_ms ?? null,
        model: ((response.body as any)?.model as string) || null,
        prompt_tokens: response.prompt_tokens ?? null,
        request_created_at: formatTimeString(request.created_at),
        response_created_at: response.created_at
          ? formatTimeString(response.created_at)
          : null,
        response_id: response.id ?? null,
        status: response.status ?? null,
      },
    ]),
    clickhouseDb.dbInsertClickhouse("response_copy_v2", [
      {
        auth_hash: request.auth_hash,
        user_id: request.user_id,
        request_id: request.id,
        completion_tokens: response.completion_tokens ?? null,
        latency: response.delay_ms ?? null,
        model: ((response.body as any)?.model as string) || null,
        prompt_tokens: response.prompt_tokens ?? null,
        request_created_at: formatTimeString(request.created_at),
        response_created_at: response.created_at
          ? formatTimeString(response.created_at)
          : null,
        response_id: response.id ?? null,
        status: response.status ?? null,
        organization_id:
          request.helicone_org_id ?? "00000000-0000-0000-0000-000000000000",
      },
    ]),
    clickhouseDb.dbInsertClickhouse("response_copy_v3", [
      {
        auth_hash: request.auth_hash,
        user_id: request.user_id,
        request_id: request.id,
        completion_tokens: response.completion_tokens ?? null,
        latency: response.delay_ms ?? null,
        model: ((response.body as any)?.model as string) || null,
        prompt_tokens: response.prompt_tokens ?? null,
        request_created_at: formatTimeString(request.created_at),
        response_created_at: response.created_at
          ? formatTimeString(response.created_at)
          : null,
        response_id: response.id ?? null,
        status: response.status ?? null,
        organization_id:
          request.helicone_org_id ?? "00000000-0000-0000-0000-000000000000",
<<<<<<< HEAD
        run_id: request.run_id ?? null,
        task_id: request.task_id ?? null,
=======
        job_id: node.job,
        node_id: node.id,
>>>>>>> 07281aed
        proxy_key_id: request.helicone_proxy_key_id ?? null,
      },
    ]),
    clickhouseDb.dbInsertClickhouse(
      "properties_copy_v1",
      properties.map((p) => ({
        key: p.key,
        value: p.value,
        user_id: p.user_id ?? null,
        auth_hash: request.auth_hash ?? null,
        request_id: request.id ?? null,
        created_at: p.created_at ? formatTimeString(p.created_at) : null,
        id: p.id ?? 0,
      }))
    ),
    clickhouseDb.dbInsertClickhouse(
      "properties_copy_v2",
      properties.map((p) => ({
        id: p.id ?? 0,
        created_at: p.created_at
          ? formatTimeString(p.created_at)
          : formatTimeString(new Date().toISOString()),
        request_id: request.id,
        key: p.key,
        value: p.value,
        organization_id:
          request.helicone_org_id ?? "00000000-0000-0000-0000-000000000000",
      }))
    ),
    clickhouseDb.dbInsertClickhouse(
      "property_with_response_v1",
      buildPropertyWithResponseInserts(request, response, properties)
    ),
  ]);
}

export async function addFeedbackToResponse(
  clickhouseDb: ClickhouseClientWrapper,
  feedback: Database["public"]["Tables"]["feedback"]["Insert"][]
): Promise<Result<null, string>> {
  const updateQueries: string[] = [];

  for (const fb of feedback) {
    const { response_id, created_at, id, rating } = fb;

    const updateQuery = `
      UPDATE feedback_created_at = '${formatTimeString(
        created_at ?? new Date().toISOString()
      )}',
          feedback_id = '${id}',
          rating = ${rating ? "1" : "0"}
      WHERE response_id = '${response_id}'`;

    updateQueries.push(updateQuery);
  }

  const batchUpdateQuery = `ALTER TABLE default.response_copy_v3 ${updateQueries.join(
    ", "
  )}`;

  const updateResult = await clickhouseDb.dbUpdateClickhouse(batchUpdateQuery);

  if (updateResult.error) {
    console.error(`Error updating response_copy_v3: ${updateResult.error}`);
    return { error: updateResult.error, data: null };
  }

  return { error: null, data: null };
}<|MERGE_RESOLUTION|>--- conflicted
+++ resolved
@@ -96,13 +96,8 @@
         status: response.status ?? null,
         organization_id:
           request.helicone_org_id ?? "00000000-0000-0000-0000-000000000000",
-<<<<<<< HEAD
-        run_id: request.run_id ?? null,
-        task_id: request.task_id ?? null,
-=======
         job_id: node.job,
         node_id: node.id,
->>>>>>> 07281aed
         proxy_key_id: request.helicone_proxy_key_id ?? null,
       },
     ]),
