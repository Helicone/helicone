--- conflicted
+++ resolved
@@ -1,22 +1,5 @@
-import { SupabaseClient } from "@supabase/supabase-js";
 import { S3Client } from "../clients/S3Client";
-import { Result, ok } from "../util/results";
-import { Database } from "../../../supabase/database.types";
-import {
-  IRequestBodyBuffer,
-  ValidRequestBody,
-} from "../../RequestBodyBuffer/IRequestBodyBuffer";
-
-export type RequestResponseContent = {
-  requestId: string;
-  organizationId: string;
-  // eslint-disable-next-line @typescript-eslint/no-explicit-any
-  requestBody: any;
-  // eslint-disable-next-line @typescript-eslint/no-explicit-any
-  responseBody: any;
-  model: string;
-  assets: Map<string, string>;
-};
+import { Result } from "../util/results";
 
 export class RequestResponseManager {
   constructor(private s3Client: S3Client) {}
@@ -24,14 +7,7 @@
   async storeRequestResponseRaw(content: {
     organizationId: string;
     requestId: string;
-    // eslint-disable-next-line @typescript-eslint/no-explicit-any
-<<<<<<< HEAD
-    requestBodyBuffer: IRequestBodyBuffer;
-    responseBody: any;
-=======
-    requestBody: any;
-    responseBody: string;
->>>>>>> aff49a96
+    requestStream: ReadableStream;
   }): Promise<Result<string, string>> {
     const url = this.s3Client.getRequestResponseRawUrl(
       content.requestId,
@@ -42,19 +18,6 @@
       name: "raw-request-response-body",
     };
 
-<<<<<<< HEAD
-    return await content.requestBodyBuffer.uploadS3Body(
-      content.responseBody,
-      url,
-=======
-    return await this.s3Client.store(
-      url,
-      JSON.stringify({
-        request: content.requestBody,
-        response: content.responseBody,
-      }),
->>>>>>> aff49a96
-      tags
-    );
+    return await this.s3Client.store(url, content.requestStream, tags);
   }
 }