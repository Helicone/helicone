--- conflicted
+++ resolved
@@ -1,7 +1,4 @@
-import {
-  HeliconeChatCreateParams,
-  ValidationError,
-} from "@helicone-package/prompts/types";
+import { HeliconeChatCreateParams, ValidationError } from "@helicone-package/prompts/types";
 import { Env } from "../..";
 import { HeliconePromptManager } from "@helicone-package/prompts/HeliconePromptManager";
 import { getFromCache, storeInCache } from "../util/cache/secureCache";
@@ -10,11 +7,8 @@
 import { err, isErr, ok, Result } from "../util/results";
 
 export class PromptManager {
-  constructor(
-    private promptManager: HeliconePromptManager,
-    private promptStore: PromptStore,
-    private env: Env
-  ) {}
+  constructor(private promptManager: HeliconePromptManager, private promptStore: PromptStore, private env: Env) {}
+
 
   async getSourcePromptBody(versionId: string, orgId: string) {
     const promptBody = await getFromCache({
@@ -26,36 +20,22 @@
     }
     return JSON.parse(promptBody) as ChatCompletionCreateParams;
   }
-
+  
   async getSourcePromptBodyWithFetch(
     params: HeliconeChatCreateParams,
     orgId: string
-<<<<<<< HEAD
-  ): Promise<Result<ChatCompletionCreateParams, string>> {
-    const versionIdResult = await this.promptStore.getPromptVersionId(
-      params,
-      orgId
-    );
-=======
   ): Promise<Result<{
     promptVersionId: string,
     body: ChatCompletionCreateParams
   }, string>> {
     const versionIdResult = await this.promptStore.getPromptVersionId(params, orgId);
->>>>>>> 404760b2
     if (isErr(versionIdResult)) return err(versionIdResult.error);
 
-    const sourcePromptBody = await this.getSourcePromptBody(
-      versionIdResult.data,
-      orgId
-    );
+    const sourcePromptBody = await this.getSourcePromptBody(versionIdResult.data, orgId);
     if (!sourcePromptBody) {
       try {
-        const sourcePromptBody =
-          await this.promptManager.pullPromptBodyByVersionId(
-            versionIdResult.data
-          );
-
+        const sourcePromptBody = await this.promptManager.pullPromptBodyByVersionId(versionIdResult.data);
+        
         await storeInCache(
           `prompt_body_${versionIdResult.data}_${orgId}`,
           JSON.stringify(sourcePromptBody),
@@ -77,23 +57,6 @@
 
   async getMergedPromptBody(
     params: HeliconeChatCreateParams,
-<<<<<<< HEAD
-    orgId: string
-  ): Promise<
-    Result<
-      { body: ChatCompletionCreateParams; errors: ValidationError[] },
-      string
-    >
-  > {
-    const result = await this.getSourcePromptBodyWithFetch(params, orgId);
-    if (isErr(result)) return err(result.error);
-
-    const mergedPromptBody = await this.promptManager.mergePromptBody(
-      params,
-      result.data
-    );
-    return ok(mergedPromptBody);
-=======
     orgId: string,
   ): Promise<Result<{ body: ChatCompletionCreateParams; errors: ValidationError[]; promptVersionId: string }, string>> {
     const result = await this.getSourcePromptBodyWithFetch(params, orgId);
@@ -104,6 +67,6 @@
       ...mergedPromptBody,
       promptVersionId: result.data.promptVersionId,
     });
->>>>>>> 404760b2
   }
-}+
+} 