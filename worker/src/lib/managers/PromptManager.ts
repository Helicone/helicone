--- conflicted
+++ resolved
@@ -30,8 +30,10 @@
   async getSourcePromptBodyWithFetch(
     params: HeliconeChatCreateParams,
     orgId: string
-<<<<<<< HEAD
-  ): Promise<Result<ChatCompletionCreateParams, string>> {
+  ): Promise<Result<{
+    promptVersionId: string,
+    body: ChatCompletionCreateParams
+  }, string>> {
     const versionIdResult = await this.promptStore.getPromptVersionId(
       params,
       orgId
@@ -47,48 +49,19 @@
             await this.promptManager.pullPromptBodyByVersionId(
               versionIdResult.data
             );
-          return ok(sourcePromptBody);
+          return ok({
+            promptVersionId: versionIdResult.data,
+            body: sourcePromptBody
+          });
         } catch (error) {
           return err(`Error retrieving prompt body: ${error}`);
         }
       }
     );
-=======
-  ): Promise<Result<{
-    promptVersionId: string,
-    body: ChatCompletionCreateParams
-  }, string>> {
-    const versionIdResult = await this.promptStore.getPromptVersionId(params, orgId);
-    if (isErr(versionIdResult)) return err(versionIdResult.error);
-
-    const sourcePromptBody = await this.getSourcePromptBody(versionIdResult.data, orgId);
-    if (!sourcePromptBody) {
-      try {
-        const sourcePromptBody = await this.promptManager.pullPromptBodyByVersionId(versionIdResult.data);
-        
-        await storeInCache(
-          `prompt_body_${versionIdResult.data}_${orgId}`,
-          JSON.stringify(sourcePromptBody),
-          this.env
-        );
-        return ok({
-          promptVersionId: versionIdResult.data,
-          body: sourcePromptBody,
-        });
-      } catch (error) {
-        return err(`Error retrieving prompt body: ${error}`);
-      }
-    }
-    return ok({
-      promptVersionId: versionIdResult.data,
-      body: sourcePromptBody,
-    });
->>>>>>> 16952962
   }
 
   async getMergedPromptBody(
     params: HeliconeChatCreateParams,
-<<<<<<< HEAD
     orgId: string
   ): Promise<
     Result<
@@ -101,20 +74,11 @@
 
     const mergedPromptBody = await this.promptManager.mergePromptBody(
       params,
-      result.data
+      result.data.body
     );
-    return ok(mergedPromptBody);
-=======
-    orgId: string,
-  ): Promise<Result<{ body: ChatCompletionCreateParams; errors: ValidationError[]; promptVersionId: string }, string>> {
-    const result = await this.getSourcePromptBodyWithFetch(params, orgId);
-    if (isErr(result)) return err(result.error);
-
-    const mergedPromptBody = await this.promptManager.mergePromptBody(params, result.data.body);
     return ok({
       ...mergedPromptBody,
       promptVersionId: result.data.promptVersionId,
     });
->>>>>>> 16952962
   }
 }