import { Env, hash } from "..";
import { Result, ok } from "../results";

export interface SecureCacheEnv {
  SECURE_CACHE: Env["SECURE_CACHE"];
  REQUEST_CACHE_KEY: Env["REQUEST_CACHE_KEY"];
}

class InMemoryCache<T> {
  // eslint-disable-next-line @typescript-eslint/no-explicit-any
  private static instance: InMemoryCache<any>;
  private cache: Map<string, T>;
  private maxEntries: number;

  private constructor(maxEntries = 100) {
    this.cache = new Map<string, T>();
    this.maxEntries = maxEntries;
  }

  public static getInstance<T>(maxEntries = 100): InMemoryCache<T> {
    if (!InMemoryCache.instance) {
      InMemoryCache.instance = new InMemoryCache<T>(maxEntries);
    }
    return InMemoryCache.instance;
  }

  set(key: string, value: T): void {
    if (this.cache.size >= this.maxEntries) {
      const firstKey = this.cache.keys().next().value;
      this.cache.delete(firstKey);
    }
    this.cache.set(key, value);
  }

  get(key: string): T | undefined {
    return this.cache.get(key);
  }

  delete(key: string): boolean {
    return this.cache.delete(key);
  }

  clear(): void {
    this.cache.clear();
  }
}

async function getCacheKey(env: SecureCacheEnv): Promise<CryptoKey> {
  // Convert the hexadecimal key to a byte array
  const keyBytes = Buffer.from(env.REQUEST_CACHE_KEY, "hex");

  return crypto.subtle.importKey("raw", keyBytes, { name: "AES-GCM" }, false, [
    "encrypt",
    "decrypt",
  ]);
}

export async function encrypt(
  text: string,
  env: SecureCacheEnv
): Promise<{ iv: string; content: string }> {
  const key = getCacheKey(env);
  const iv = crypto.getRandomValues(new Uint8Array(12));
  const encoded = new TextEncoder().encode(text);

  const encryptedContent = await crypto.subtle.encrypt(
    {
      name: "AES-GCM",
      iv: iv,
    },
    await key,
    encoded
  );

  return {
    iv: Buffer.from(iv).toString("hex"),
    content: Buffer.from(encryptedContent).toString("hex"),
  };
}

export async function decrypt(
  encrypted: {
    iv: string;
    content: string;
  },
  env: SecureCacheEnv
): Promise<string> {
  const key = getCacheKey(env);
  const iv = Buffer.from(encrypted.iv, "hex");
  const encryptedContent = Buffer.from(encrypted.content, "hex");

  const decryptedContent = await crypto.subtle.decrypt(
    {
      name: "AES-GCM",
      iv: new Uint8Array(iv),
    },
    await key,
    new Uint8Array(encryptedContent)
  );

  return new TextDecoder().decode(decryptedContent);
}

export async function storeInCache(
  key: string,
  value: string,
  env: SecureCacheEnv
): Promise<void> {
  const encrypted = await encrypt(value, env);
  const hashedKey = await hash(key);
  await env.SECURE_CACHE.put(hashedKey, JSON.stringify(encrypted), {});
  InMemoryCache.getInstance<string>().set(hashedKey, JSON.stringify(encrypted));
}

export async function getFromCache(
  key: string,
  env: SecureCacheEnv
): Promise<string | null> {
  const hashedKey = await hash(key);
  const encryptedMemory = InMemoryCache.getInstance<string>().get(hashedKey);
  if (encryptedMemory !== undefined) {
    console.log("Using in-memory cache");
    return decrypt(JSON.parse(encryptedMemory), env);
  }

  const encryptedRemote = await env.SECURE_CACHE.get(hashedKey, {
    cacheTtl: 3600,
  });
  if (!encryptedRemote) {
    return null;
  }

  return decrypt(JSON.parse(encryptedRemote), env);
}

export async function getAndStoreInCache<T, K>(
  key: string,
  env: SecureCacheEnv,
  fn: () => Promise<Result<T, K>>
): Promise<Result<T, K>> {
  const cached = await getFromCache(key, env);
  if (cached !== null) {
<<<<<<< HEAD
    console.log("Using cached value");
    const cachedResult = JSON.parse(cached);
    if (cachedResult._helicone_cached_string) {
      return ok(cachedResult._helicone_cached_string);
=======
    try {
      const cachedResult = JSON.parse(cached);
      if (cachedResult._helicone_cached_string) {
        return ok(cachedResult._helicone_cached_string);
      }
      return ok(JSON.parse(cached) as T);
    } catch (e) {
      console.log("Error parsing cached result", e);
>>>>>>> 3f73bbc8
    }
  }
  const value = await fn();
  if (value.error !== null) {
    return value;
  }
  if (typeof value.data === "string") {
    await storeInCache(
      key,
      JSON.stringify({ _helicone_cached_string: value.data }),
      env
    );
    return value;
  } else {
    await storeInCache(key, JSON.stringify(value.data), env);
  }
  return value;
}<|MERGE_RESOLUTION|>--- conflicted
+++ resolved
@@ -140,12 +140,6 @@
 ): Promise<Result<T, K>> {
   const cached = await getFromCache(key, env);
   if (cached !== null) {
-<<<<<<< HEAD
-    console.log("Using cached value");
-    const cachedResult = JSON.parse(cached);
-    if (cachedResult._helicone_cached_string) {
-      return ok(cachedResult._helicone_cached_string);
-=======
     try {
       const cachedResult = JSON.parse(cached);
       if (cachedResult._helicone_cached_string) {
@@ -154,7 +148,6 @@
       return ok(JSON.parse(cached) as T);
     } catch (e) {
       console.log("Error parsing cached result", e);
->>>>>>> 3f73bbc8
     }
   }
   const value = await fn();
