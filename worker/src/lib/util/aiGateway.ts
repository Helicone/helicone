--- conflicted
+++ resolved
@@ -493,15 +493,13 @@
       });
     }
 
-<<<<<<< HEAD
-=======
     requestWrapper.setPrompt2025Settings({
       promptId: parsedBody.prompt_id,
       promptVersionId: result.data.promptVersionId,
       inputs: parsedBody.inputs,
       environment: parsedBody.environment,
     });
->>>>>>> 404760b2
+
     parsedBody = result.data.body;
   }
 
