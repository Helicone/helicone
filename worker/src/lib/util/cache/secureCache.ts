--- conflicted
+++ resolved
@@ -168,18 +168,16 @@
   } catch (e) {
     console.error("Error storing in cache", e);
   }
-<<<<<<< HEAD
-  InMemoryCache.getInstance<string>().set(hashedKey, JSON.stringify(encrypted));
-
+  if (useMemoryCache) {
+    InMemoryCache.getInstance<string>().set(
+      hashedKey,
+      JSON.stringify(encrypted)
+    );
+  }
   logObjectMemoryUsage(
     InMemoryCache.getInstance<string>(),
     "storeInCacheWithHmac"
   );
-=======
-  if (useMemoryCache) {
-    InMemoryCache.getInstance<string>().set(hashedKey, JSON.stringify(encrypted));
-  }
->>>>>>> 5df41866
 }
 
 export async function storeInCache(
@@ -329,7 +327,13 @@
     );
     return value;
   } else {
-    await storeInCache(key, JSON.stringify(value.data), env, expirationTtl, useMemoryCache);
+    await storeInCache(
+      key,
+      JSON.stringify(value.data),
+      env,
+      expirationTtl,
+      useMemoryCache
+    );
   }
   return value;
 }