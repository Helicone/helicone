// This request wrapper allows us to mock the request object in tests.
// It also allows us to add additional functionality to the request object
// without modifying the request object itself.
// This also allows us to not have to redefine other objects repetitively like URL.

import { Headers, ReadableStream, Request } from "@cloudflare/workers-types";
import { SupabaseClient, createClient } from "@supabase/supabase-js";
import { Env, hash } from "..";
import { Database } from "../../supabase/database.types";
import { HeliconeAuth } from "../db/DBWrapper";
<<<<<<< HEAD
import { Result } from "../results";
import { HeliconeHeaders } from "./HeliconeHeaders";
import { checkLimits } from "./limits/check";
import { getFromCache, storeInCache } from "./secureCache";
=======
import { Result, err } from "../results";
import { HeliconeHeaders } from "./HeliconeHeaders";
import { checkLimits } from "./limits/check";
import { getAndStoreInCache } from "./secureCache";
>>>>>>> bf26d810

export type RequestHandlerType =
  | "proxy_only"
  | "proxy_log"
  | "logging"
  | "feedback";

export class RequestWrapper {
  private authorization: string | undefined;
  url: URL;
  heliconeHeaders: HeliconeHeaders;
  providerAuth: string | undefined;
  headers: Headers;
  heliconeProxyKeyId: string | undefined;
  baseURLOverride: string | null;

  private cachedText: string | null = null;
  private bodyKeyOverride: object | null = null;

  /*
  We allow the Authorization header to take both the provider key and the helicone auth key comma seprated.
  like this (Bearer sk-123, Beaer helicone-sk-123)
  */
  private mutatedAuthorizationHeaders(request: Request): Headers {
    const HELICONE_KEY_ID = "sk-helicone-";

    const authorization = request.headers.get("Authorization");
    if (!authorization) {
      return request.headers;
    }
    if (
      !authorization.includes(",") ||
      !authorization.includes(HELICONE_KEY_ID)
    ) {
      return request.headers;
    }

    const headers = new Headers(request.headers);

    if (headers.has("helicone-auth")) {
      throw new Error(
        "Cannot have both helicone-auth and Helicone Authorization headers"
      );
    }

    const authorizationKeys = authorization.split(",").map((x) => x.trim());

    const heliconeAuth = authorizationKeys.find((x) =>
      x.includes(HELICONE_KEY_ID)
    );
    const providerAuth = authorizationKeys.find(
      (x) => !x.includes(HELICONE_KEY_ID)
    );

    if (providerAuth) {
      headers.set("Authorization", providerAuth);
    }
    if (heliconeAuth) {
      headers.set("helicone-auth", heliconeAuth);
    }
    return headers;
  }

  private constructor(private request: Request, private env: Env) {
    this.url = new URL(request.url);
    this.headers = this.mutatedAuthorizationHeaders(request);
    this.heliconeHeaders = new HeliconeHeaders(request.headers);
    this.baseURLOverride = null;
  }

  static async create(
    request: Request,
    env: Env
  ): Promise<Result<RequestWrapper, string>> {
    const requestWrapper = new RequestWrapper(request, env);
    const authorization = await requestWrapper.setAuthorization(env);

    if (authorization.error) {
      return { data: null, error: authorization.error };
    }

    return { data: requestWrapper, error: null };
  }

  getNodeId(): string | null {
    return this.heliconeHeaders.nodeId;
  }

  setBaseURLOverride(url: string): void {
    this.baseURLOverride = url;
  }

  async auth(): Promise<HeliconeAuth> {
    switch (this.heliconeHeaders.heliconeAuthV2?._type) {
      case "jwt":
        return {
          _type: "jwt",
          token: this.heliconeHeaders.heliconeAuthV2.token,
          orgId: this.heliconeHeaders.heliconeAuthV2.orgId,
        };
      default:
        return this.heliconeProxyKeyId
          ? {
              _type: "bearer",
              _bearerType: "heliconeProxyKey",
              token: this.heliconeProxyKeyId,
            }
          : {
              _type: "bearer",
              _bearerType: "heliconeApiKey",
              token: (await this.getProviderAuthHeader()) ?? "",
            };
    }
  }

  setBodyKeyOverride(bodyKeyOverride: object): void {
    this.bodyKeyOverride = bodyKeyOverride;
  }

  // eslint-disable-next-line @typescript-eslint/no-explicit-any
  private overrideBody(body: any, override: object): object {
    for (const [key, value] of Object.entries(override)) {
      if (key in body && typeof value !== "object") {
        body[key] = value;
      } else {
        body[key] = this.overrideBody(body[key], value);
      }
    }
    return body;
  }

  private async getRawText(): Promise<string> {
    if (this.cachedText) {
      return this.cachedText;
    }
    this.cachedText = await this.request.text();
    return this.cachedText;
  }

  async getText(): Promise<string> {
    let text = await this.getRawText();
    if (this.bodyKeyOverride) {
      try {
        const bodyJson = await JSON.parse(text);
        const bodyOverrideJson = await JSON.parse(
          JSON.stringify(this.bodyKeyOverride)
        );
        const body = this.overrideBody(bodyJson, bodyOverrideJson);
        text = JSON.stringify(body);
      } catch (e) {
        throw new Error("Could not stringify bodyKeyOverride");
      }
    }
    return text;
  }

  async getJson<T>(): Promise<T> {
    try {
      return JSON.parse(await this.getText());
    } catch (e) {
      console.error("RequestWrapper.getJson", e, await this.getText());
      return {} as T;
    }
  }

  getBody(): ReadableStream<Uint8Array> | null {
    return this.request.body;
  }

  getHeaders(): Headers {
    return this.headers;
  }

  remapHeaders(headers: Headers): void {
    this.headers = headers;
  }

  setHeader(key: string, value: string): void {
    this.headers.set(key, value);
  }

  getMethod(): string {
    return this.request.method;
  }

  getUrl(): string {
    return this.request.url;
  }

  async getHeliconeAuthHeader(): Promise<Result<string | null, string>> {
    const heliconeAuth = this.heliconeHeaders.heliconeAuth;
    if (!heliconeAuth) {
      return { data: null, error: null };
    }
    if (!heliconeAuth.includes("Bearer ")) {
      return { data: null, error: "Must included Bearer in API Key" };
    }

    const apiKey = heliconeAuth.replace("Bearer ", "").trim();
    const apiKeyPattern =
      /^sk-[a-z0-9]{7}-[a-z0-9]{7}-[a-z0-9]{7}-[a-z0-9]{7}$/;
    const apiKeyPatternV2 =
      /^sk-helicone-[a-z0-9]{7}-[a-z0-9]{7}-[a-z0-9]{7}-[a-z0-9]{7}$/;

    if (!(apiKeyPattern.test(apiKey) || apiKeyPatternV2.test(apiKey))) {
      return {
        data: null,
        error: "API Key is not well formed",
      };
    }
    const apiKeyHash = await hash(`Bearer ${apiKey}`);
    return { data: apiKeyHash, error: null };
  }

  async getProviderAuthHeader(): Promise<string | undefined> {
    return this.authorization ? await hash(this.authorization) : undefined;
  }

  async getUserId(): Promise<string | undefined> {
    const userId =
      this.heliconeHeaders.userId ||
      (await this.getJson<{ user?: string }>()).user;
    return userId;
  }

  getAuthorization(): string | undefined {
    return this.authorization || undefined;
  }

  private async setAuthorization(
    env: Env
  ): Promise<Result<string | undefined, string>> {
    if (this.authorization) {
      return { data: this.authorization, error: null };
    }

    const authKey =
      this.headers.get("Authorization") ?? // Openai
      this.headers.get("x-api-key") ?? // Anthropic
      this.headers.get("api-key") ?? // Azure
      undefined;

    // If using proxy key, get the real key from vault
    if (
      this.env.VAULT_ENABLED &&
      authKey?.startsWith("Bearer sk-helicone-proxy")
    ) {
      const { data, error } = await getAndStoreInCache(
        `getProviderKeyFromProxy-${authKey}`,
        env,
        async () => await this.getProviderKeyFromProxy(authKey, env)
      );
      if (error || !data || !data.providerKey || !data.proxyKeyId) {
        return err(`Proxy key not found. Error: ${error}`);
      }
      const providerKeyRow = data;

      this.heliconeProxyKeyId = providerKeyRow.proxyKeyId;
      this.authorization = providerKeyRow.providerKey;
      const headers = new Headers(this.headers);
      headers.set("Authorization", `Bearer ${this.authorization}`);
      this.headers = headers;
    } else {
      this.authorization = authKey;
      return { data: this.authorization, error: null };
    }

    return { data: this.authorization, error: null };
  }

  private async getProviderKeyFromProxy(
    authKey: string,
    env: Env
  ): Promise<
    Result<
      {
        providerKey?: string;
        proxyKeyId?: string;
      },
      string
    >
  > {
    const supabaseClient: SupabaseClient<Database> = createClient(
      this.env.SUPABASE_URL,
      this.env.SUPABASE_SERVICE_ROLE_KEY
    );

    const proxyKey = authKey?.replace("Bearer ", "").trim();
    const regex =
      /[0-9a-fA-F]{8}-[0-9a-fA-F]{4}-[0-9a-fA-F]{4}-[0-9a-fA-F]{4}-[0-9a-fA-F]{12}/;
    const match = proxyKey.match(regex);

    if (!match) {
      return {
        data: null,
        error: "Proxy key id not found",
      };
    }
    const proxyKeyId = match[0];

    //TODO figure out how to make this into one query with this syntax
    // https://supabase.com/docs/guides/api/joins-and-nesting

    const [storedProxyKey, limits] = await Promise.all([
      supabaseClient
        .from("helicone_proxy_keys")
        .select("*")
        .eq("id", proxyKeyId)
        .eq("soft_delete", "false")
        .single(),
      supabaseClient
        .from("helicone_proxy_key_limits")
        .select("*")
        .eq("helicone_proxy_key", proxyKeyId),
    ]);

    if (storedProxyKey.error || !storedProxyKey.data) {
      return {
        data: null,
        error: "Proxy key not found in storedProxyKey",
      };
    }

    if (limits.data && limits.data.length > 0) {
      console.log("CHECKING LIMITS");
      if (!(await checkLimits(limits.data, env))) {
        return {
          data: null,
          error: "Limits are not valid",
        };
      }
    } else {
      console.log("NO LIMITS");
    }

    const verified = await supabaseClient.rpc("verify_helicone_proxy_key", {
      api_key: proxyKey,
      stored_hashed_key: storedProxyKey.data.helicone_proxy_key,
    });

    if (verified.error || !verified.data) {
      return {
        data: null,
        error: "Proxy key not verified",
      };
    }

    const providerKey = await supabaseClient
      .from("decrypted_provider_keys")
      .select("decrypted_provider_key")
      .eq("id", storedProxyKey.data.provider_key_id)
      .eq("soft_delete", "false")
      .single();

    if (providerKey.error || !providerKey.data?.decrypted_provider_key) {
      return {
        data: null,
        error: "Provider key not found",
      };
    }

    return {
      data: {
        providerKey: providerKey.data.decrypted_provider_key,
        proxyKeyId: storedProxyKey.data.id,
      },
      error: null,
    };
  }
}<|MERGE_RESOLUTION|>--- conflicted
+++ resolved
@@ -8,17 +8,10 @@
 import { Env, hash } from "..";
 import { Database } from "../../supabase/database.types";
 import { HeliconeAuth } from "../db/DBWrapper";
-<<<<<<< HEAD
-import { Result } from "../results";
-import { HeliconeHeaders } from "./HeliconeHeaders";
-import { checkLimits } from "./limits/check";
-import { getFromCache, storeInCache } from "./secureCache";
-=======
 import { Result, err } from "../results";
 import { HeliconeHeaders } from "./HeliconeHeaders";
 import { checkLimits } from "./limits/check";
 import { getAndStoreInCache } from "./secureCache";
->>>>>>> bf26d810
 
 export type RequestHandlerType =
   | "proxy_only"
