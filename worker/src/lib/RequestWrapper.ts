// This request wrapper allows us to mock the request object in tests.
// It also allows us to add additional functionality to the request object
// without modifying the request object itself.
// This also allows us to not have to redefine other objects repetitively like URL.
import { SupabaseClient, createClient } from "@supabase/supabase-js";
import { hash } from "..";
import { Database } from "../../supabase/database.types";
import { HeliconeAuth } from "./db/DBWrapper";
import {
  checkLimits,
  checkLimitsSingle,
} from "./managers/UsageLimitManager.ts";
import { HeliconeHeaders } from "./models/HeliconeHeaders";
import { getAndStoreInCache } from "./util/cache/secureCache";
import { Result, err, map, mapPostgrestErr, ok } from "./util/results";
import { Sha256 } from "@aws-crypto/sha256-js";
import { parseJSXObject } from "@helicone/prompts";
import { HttpRequest } from "@smithy/protocol-http";
import { SignatureV4 } from "@smithy/signature-v4";
import { HELICONE_API_KEY_REGEX } from "./util/apiKeyRegex";
import { Attempt } from "./ai-gateway/types";
import { DataDogClient, getDataDogClient } from "./monitoring/DataDogClient";
<<<<<<< HEAD
import { RequestBodyBuffer_InMemory } from "../RequestBodyBuffer/RequestBodyBuffer_InMemory";
import { IRequestBodyBuffer } from "../RequestBodyBuffer/IRequestBodyBuffer";
=======
import { RequestBodyBuffer } from "../RequestBodyBuffer/RequestBodyWrapper";
>>>>>>> 294ee6d5

export type RequestHandlerType =
  | "proxy_only"
  | "proxy_log"
  | "logging"
  | "feedback";

// LEGACY PROMPTS
export type PromptSettings =
  | {
      promptId: string;
      promptVersion: string;
      promptMode: "production" | "testing";
      promptInputs?: Record<string, string>;
    }
  | {
      promptId: undefined;
      promptVersion: string;
      promptMode: "testing" | "deactivated";
      promptInputs?: Record<string, string>;
    };

export type Prompt2025Settings = {
  promptId?: string;
  promptVersionId?: string;
  environment?: string;
  promptInputs?: Record<string, any>;
};

export class RequestWrapper {
  private authorization: string | undefined;
  url: URL;
  originalUrl: URL;
  heliconeHeaders: HeliconeHeaders;
  providerAuth: string | undefined;
  headers: Headers;
  heliconeProxyKeyId: string | undefined;
  baseURLOverride: string | null;
  cf: CfProperties | undefined;
  promptSettings: PromptSettings;
  prompt2025Settings: Prompt2025Settings; // I'm sorry. Will clean whenever we can remove old promtps.
  extraHeaders: Headers | null = null;
  requestReferrer: string | undefined;
<<<<<<< HEAD
  requestBodyBuffer: IRequestBodyBuffer;
=======
  requestBodyWrapper: RequestBodyBuffer;
>>>>>>> 294ee6d5

  private bodyKeyOverride: object | null = null;

  private gatewayAttempt?: Attempt;
  private dataDogClient?: DataDogClient;

  /*
  We allow the Authorization header to take both the provider key and the helicone auth key comma seprated.
  like this (Bearer sk-123, Beaer helicone-sk-123)
  */
  private mutatedAuthorizationHeaders(request: Request): Headers {
    const HELICONE_KEY_ID = "sk-helicone-";
    const HELICONE_PUBLIC_KEY_ID = "pk-helicone-";
    const headers = new Headers(request.headers);
    const authorization = request.headers.get("Authorization");

    if (
      !authorization ||
      !authorization.includes(",") ||
      !authorization.includes(HELICONE_KEY_ID) ||
      !authorization.includes(HELICONE_PUBLIC_KEY_ID)
    ) {
      if (!headers.has("helicone-auth")) {
        try {
          const url = new URL(request.url);
          const urlPath = url.pathname;
          const pathParts = urlPath.split("/");
          const apiKeyIndex = pathParts.findIndex(
            (part) =>
              part.startsWith("sk-helicone") || part.startsWith("pk-helicone")
          );

          if (apiKeyIndex > -1 && apiKeyIndex < pathParts.length) {
            const potentialApiKey = pathParts[apiKeyIndex];
            headers.set("helicone-auth", `Bearer ${potentialApiKey}`);
            pathParts.splice(apiKeyIndex, 1);
            this.url.pathname = pathParts.join("/");
          }

          return headers;
        } catch (error) {
          console.error(`Failed retrieving API key from path: ${error}`);
          return request.headers;
        }
      }

      return request.headers;
    }

    if (headers.has("helicone-auth")) {
      throw new Error(
        "Cannot have both helicone-auth and Helicone Authorization headers"
      );
    }

    const authorizationKeys = authorization.split(",").map((x) => x.trim());

    const heliconeAuth = authorizationKeys.find(
      (x) => x.includes(HELICONE_KEY_ID) || x.includes(HELICONE_PUBLIC_KEY_ID)
    );
    const providerAuth = authorizationKeys.find(
      (x) => !x.includes(HELICONE_KEY_ID) || !x.includes(HELICONE_PUBLIC_KEY_ID)
    );

    if (providerAuth) {
      headers.set("Authorization", providerAuth);
    }
    if (heliconeAuth) {
      headers.set("helicone-auth", heliconeAuth);
    }
    return headers;
  }
  public resetObject() {
    this.url = new URL(this.originalUrl);
    this.headers = this.mutatedAuthorizationHeaders(this.request);
    this.heliconeHeaders = new HeliconeHeaders(this.headers);
    this.promptSettings = this.getPromptSettings();
    this.injectPromptProperties();
  }

  private constructor(
    private request: Request,
    private env: Env
  ) {
    this.url = new URL(request.url);
    this.originalUrl = new URL(request.url);
    this.headers = this.mutatedAuthorizationHeaders(request);
    this.heliconeHeaders = new HeliconeHeaders(this.headers);
    this.promptSettings = this.getPromptSettings();
    this.prompt2025Settings = {}; // initialized later, if a prompt is used.
    this.injectPromptProperties();

    // Get DataDog client singleton (persists across all requests)
    if ((env.DATADOG_ENABLED ?? "false") === "true") {
      this.dataDogClient = getDataDogClient(env);
      // Increment request counter for each new request
      this.dataDogClient.incrementRequestCount();
      try {
        this.dataDogClient.trackContentLength(
          Number(this.headers.get("content-length") ?? 0)
        );
      } catch (e) {
        // failed to get content length
        this.dataDogClient.trackContentLength(-1);
        // Silently catch - never let monitoring break the request
      }
    }
    this.baseURLOverride = null;
    this.cf = request.cf;
<<<<<<< HEAD
    this.requestBodyBuffer = new RequestBodyBuffer_InMemory(
=======
    this.requestBodyWrapper = new RequestBodyBuffer(
>>>>>>> 294ee6d5
      request,
      this.dataDogClient
    );
  }

  private injectPromptProperties() {
    const promptId = this.promptSettings.promptId;
    if (promptId) {
      this.injectCustomProperty(`Helicone-Prompt-Id`, promptId);
    }
  }

  injectCustomProperty(key: string, value: string): void {
    this.heliconeHeaders.heliconeProperties[key] = value;
  }

  private getPromptMode(
    promptId?: string,
    promptMode?: string
  ): PromptSettings["promptMode"] {
    const validPromptModes = ["production", "testing", "deactivated"];

    if (promptMode && !validPromptModes.includes(promptMode)) {
      throw new Error("Invalid prompt mode");
    }

    if (promptMode) {
      return promptMode as PromptSettings["promptMode"];
    }

    if (!promptMode && promptId) {
      return "production";
    }

    return "deactivated";
  }

  private getPromptSettings(): PromptSettings {
    const promptId = this.heliconeHeaders.promptHeaders.promptId ?? undefined;
    const promptVersion =
      this.heliconeHeaders.promptHeaders.promptVersion ?? "";
    const promptMode = this.getPromptMode(
      promptId,
      this.heliconeHeaders.promptHeaders.promptMode ?? undefined
    );

    // Initialize with undefined promptInputs - will be set explicitly via setPromptInputs
    return {
      promptId,
      promptVersion,
      promptMode,
      promptInputs: undefined,
    } as PromptSettings;
  }

  static async create(
    request: Request,
    env: Env
  ): Promise<Result<RequestWrapper, string>> {
    const requestWrapper = new RequestWrapper(request, env);
    const authorization = await requestWrapper.setAuthorization(env);

    if (authorization.error) {
      return { data: null, error: authorization.error };
    }

    return { data: requestWrapper, error: null };
  }

  getNodeId(): string | null {
    return this.heliconeHeaders.nodeId;
  }

  setBaseURLOverride(url: string): void {
    this.baseURLOverride = url;
  }

  setRequestReferrer(referrer: string): void {
    this.requestReferrer = referrer;
  }

  async auth(): Promise<Result<HeliconeAuth, string>> {
    if (!this.heliconeHeaders.heliconeAuthV2?._type) {
      return err("invalid auth key");
    }
    const tokenType = this.heliconeHeaders.heliconeAuthV2._type;
    const token = this.heliconeHeaders.heliconeAuthV2.token;

    if (tokenType === "jwt") {
      return ok({
        _type: "jwt",
        token,
        orgId: this.heliconeHeaders.heliconeAuthV2.orgId,
      });
    } else if (tokenType === "bearer" && this.heliconeProxyKeyId) {
      return ok({
        _type: "bearerProxy",
        token,
      });
    } else if (tokenType === "bearer") {
      const res = await this.validateHeliconeAuthHeader(
        this.heliconeHeaders.heliconeAuthV2.token ?? this.authorization
      );

      if (res.error) {
        return err(res.error);
      }
      return ok({ _type: "bearer", token });
    }
    throw new Error("Unreachable");
  }

  setBodyKeyOverride(bodyKeyOverride: object): void {
    this.bodyKeyOverride = bodyKeyOverride;
  }

  // eslint-disable-next-line @typescript-eslint/no-explicit-any
  private overrideBody(body: any, override: object): object {
    for (const [key, value] of Object.entries(override)) {
      if (key in body && typeof value !== "object") {
        body[key] = value;
      } else {
        body[key] = this.overrideBody(body[key], value);
      }
    }
    return body;
  }

  // TODO deprecate this function
  async getRawText(): Promise<string> {
<<<<<<< HEAD
    return this.requestBodyBuffer.unsafeGetRawText();
=======
    return this.requestBodyWrapper.unsafeGetRawText();
>>>>>>> 294ee6d5
  }

  getDataDogClient(): DataDogClient | undefined {
    return this.dataDogClient;
  }

  shouldFormatPrompt(): boolean {
    return (
      this.promptSettings.promptMode === "production" ||
      this.promptSettings.promptMode === "testing"
    );
  }

  isEU(): boolean {
    const url = new URL(this.getUrl());
    const host = url.host;
    const hostParts = host.split(".");
    const auth = this.heliconeHeaders.heliconeAuthV2?.token;
    return !!hostParts.includes("eu") || !!auth?.includes("helicone-eu");
  }

  async getText(): Promise<string> {
    let text = await this.getRawText();

    if (this.bodyKeyOverride) {
      try {
        const bodyJson = await JSON.parse(text);
        const bodyOverrideJson = await JSON.parse(
          JSON.stringify(this.bodyKeyOverride)
        );
        const body = this.overrideBody(bodyJson, bodyOverrideJson);
        text = JSON.stringify(body);
      } catch (e) {
        throw new Error("Could not stringify bodyKeyOverride");
      }
    } else if (this.shouldFormatPrompt()) {
      const { objectWithoutJSXTags } = parseJSXObject(JSON.parse(text));

      return JSON.stringify(objectWithoutJSXTags);
    }
    return text;
  }

  async getJson<T>(): Promise<T> {
    try {
      return JSON.parse(await this.getText());
    } catch (e) {
      console.error("RequestWrapper.getJson", e, await this.getText());
      return {} as T;
    }
  }

  async getFormData(): Promise<Result<FormData, string>> {
    const contentType = this.headers.get("content-type");
    if (!contentType || !contentType.includes("multipart/form-data")) {
      return err("Content type must be multipart/form-data");
    }

    const formData = await this.request.formData();
    return ok(formData);
  }

  getBody(): ReadableStream<Uint8Array> | null {
    return this.request.body;
  }

  getHeaders(): Headers {
    return this.headers;
  }

  remapHeaders(headers: Headers): void {
    this.headers = headers;
  }

  setHeader(key: string, value: string): void {
    this.headers.set(key, value);
  }

  getMethod(): string {
    return this.request.method;
  }

  getUrl(): string {
    return this.request.url;
  }

  setUrl(url: string): void {
    this.url = new URL(url);
  }

  async signAWSRequest({
    region,
    forwardToHost,
  }: {
    region: string;
    forwardToHost: string;
  }) {
<<<<<<< HEAD
    const { newHeaders, model } = await this.requestBodyBuffer.signAWSRequest({
=======
    const { newHeaders, model } = await this.requestBodyWrapper.signAWSRequest({
>>>>>>> 294ee6d5
      region,
      forwardToHost,
      requestHeaders: Object.fromEntries(this.headers.entries()),
      method: this.request.method,
      urlString: this.url.toString(),
    });

    // Add model override header if model was found
    if (model) {
      this.heliconeHeaders.setModelOverride(model);
    }

    this.remapHeaders(newHeaders);
  }

  public removeBedrock(): void {
    const newUrl = new URL(this.url);
    newUrl.pathname = newUrl.pathname
      .split("/v1/")[1]
      .split("/")
      .slice(1)
      .join("/");

    this.setUrl(newUrl.toString());
  }

  private async validateHeliconeAuthHeader(
    heliconeAuth: string
  ): Promise<Result<null, string>> {
    if (!heliconeAuth) {
      return { data: null, error: null };
    }
    if (!heliconeAuth.includes("Bearer ")) {
      return { data: null, error: "Must included Bearer in API Key" };
    }

    const apiKey = heliconeAuth.replace("Bearer ", "").trim();

    if (!HELICONE_API_KEY_REGEX.some((pattern) => pattern.test(apiKey))) {
      return err("API Key is not well formed");
    }
    return ok(null);
  }

  getRawProviderAuthHeader(): string | undefined {
    let auth = this.authorization;
    if (auth?.startsWith("Bearer ")) {
      auth = auth.split(" ")[1];
    }
    return auth;
  }

  async getProviderAuthHeader(): Promise<string | undefined> {
    return this.authorization ? await hash(this.authorization) : undefined;
  }

  async getUserId(): Promise<string | undefined> {
    const userId =
      this.heliconeHeaders.userId ||
      (await this.getJson<{ user?: string }>()).user;
    return userId;
  }

  getAuthorization(): string | undefined {
    return this.authorization || undefined;
  }

  setProviderAuthKey(key: string): void {
    this.providerAuth = key;
  }

  private async setAuthorization(
    env: Env
  ): Promise<Result<string | undefined, string>> {
    if (this.authorization) {
      return { data: this.authorization, error: null };
    }

    const authKey =
      this.headers.get("Authorization") ?? // Openai
      this.headers.get("x-api-key") ?? // Anthropic
      this.headers.get("api-key") ?? // Azure
      undefined;

    // If using proxy key, get the real key from vault
    if (authKey?.includes("-cp-")) {
      const { data, error } = await this.getProviderKeyFromCustomerPortalKey(
        authKey,
        env
      );

      if (error || !data || !data.providerKey) {
        return err(
          `Provider key not found using Customer Portal Key. Error: ${error}`
        );
      }
      this.extraHeaders = new Headers();
      this.extraHeaders.set("helicone-organization-id", data.heliconeOrgId);

      this.extraHeaders.set(
        "helicone-request-id",
        this.heliconeHeaders.requestId
      );

      this.authorization = data.providerKey;
      const headers = new Headers(this.headers);
      headers.set("Authorization", `Bearer ${this.authorization}`);
      this.headers = headers;
      this.heliconeHeaders.heliconeAuthV2 = {
        token: authKey,
        _type: "bearer",
      };
      this.heliconeHeaders.heliconeAuth = authKey;
    } else if (
      this.env.VAULT_ENABLED &&
      (authKey?.startsWith("Bearer sk-helicone-proxy") ||
        authKey?.startsWith("Bearer pk-helicone-proxy"))
    ) {
      const { data, error } = await this.getProviderKeyFromProxy(authKey, env);

      if (error || !data || !data.providerKey || !data.proxyKeyId) {
        return err(`Proxy key not found. Error: ${error}`);
      }
      const providerKeyRow = data;

      this.heliconeProxyKeyId = providerKeyRow.proxyKeyId;
      this.authorization = providerKeyRow.providerKey;
      const headers = new Headers(this.headers);
      headers.set("Authorization", `Bearer ${this.authorization}`);
      this.headers = headers;
    } else {
      this.authorization = authKey;
      return { data: this.authorization, error: null };
    }

    return { data: this.authorization, error: null };
  }

  private async getProviderKeyFromProxy(
    authKey: string,
    env: Env
  ): Promise<Result<ProxyKeyRow, string>> {
    const supabaseClient: SupabaseClient<Database> = createClient(
      this.env.SUPABASE_URL,
      this.env.SUPABASE_SERVICE_ROLE_KEY
    );
    return getProviderKeyFromProxyCache(authKey, env, supabaseClient);
  }

  private async getProviderKeyFromCustomerPortalKey(
    authKey: string,
    env: Env
  ): Promise<Result<CustomerPortalValues, string>> {
    const supabaseClient: SupabaseClient<Database> = createClient(
      this.env.SUPABASE_URL,
      this.env.SUPABASE_SERVICE_ROLE_KEY
    );

    return await getAndStoreInCache(
      `getProxy-CP-${authKey}`,
      env,
      async () =>
        await getProviderKeyFromPortalKey(authKey, env, supabaseClient)
    );
  }

  /**
   * Sets prompt inputs directly on the promptSettings object
   * @param inputs The inputs to associate with the prompt
   */
  setPromptInputs(inputs: Record<string, string>): void {
    this.promptSettings = {
      ...this.promptSettings,
      promptInputs: inputs,
    };
  }

  /**
   * Sets prompts settings (new prompts)
   * @param promptVersionId The version id of the prompt
   * @param environment The environment of the prompt
   * @param inputs The inputs to associate with the prompt
   */
  setPrompt2025Settings(params: {
    promptId: string;
    promptVersionId: string;
    inputs: Record<string, any>;
    environment?: string;
  }): void {
    this.prompt2025Settings = {
      promptId: params.promptId,
      promptVersionId: params.promptVersionId,
      promptInputs: params.inputs,
      environment: params.environment,
    };
  }

  setBody(body: string): void {
    this.requestBodyWrapper.tempSetBody(body);
  }

  setSuccessfulAttempt(attempt: Attempt): void {
    this.gatewayAttempt = attempt;
  }

  getSuccessfulAttempt(): Attempt | undefined {
    return this.gatewayAttempt;
  }
}

interface CustomerPortalValues {
  providerKey: string;
  heliconeOrgId: string;
}

export interface ProxyKeyRow {
  providerKey: string;
  proxyKeyId: string;
  organizationId: string;
}

export async function getProviderKeyFromProxyCache(
  authKey: string,
  env: Env,
  supabaseClient: SupabaseClient<Database>
): Promise<Result<ProxyKeyRow, string>> {
  return await getAndStoreInCache(
    `getProxyKey-${authKey}`,
    env,
    async () => await getProviderKeyFromProxy(authKey, env, supabaseClient)
  );
}

export interface ProxyKeyRow {
  providerKey: string;
  proxyKeyId: string;
  organizationId: string;
}

export async function getProviderKeyFromPortalKey(
  authKey: string,
  env: Env,
  supabaseClient: SupabaseClient<Database>
): Promise<Result<CustomerPortalValues, string>> {
  const apiKey = await supabaseClient
    .from("helicone_api_keys")
    .select("*")
    .eq("api_key_hash", await hash(authKey))
    .single();

  const organization = await supabaseClient
    .from("organization")
    .select("*")
    .eq("id", apiKey.data?.organization_id ?? "")
    .single();

  const providerKeyId = await supabaseClient
    .from("provider_keys")
    .select("*")
    .eq("id", organization.data?.org_provider_key ?? "")
    .single();

  const check = await checkLimitsSingle(
    // eslint-disable-next-line @typescript-eslint/no-explicit-any
    (organization.data?.limits as any)?.["cost"] ?? -1,
    // eslint-disable-next-line @typescript-eslint/no-explicit-any
    (organization.data?.limits as any)?.["requests"] ?? -1,
    "month",
    apiKey.data?.organization_id ?? "",
    env
  );

  if (check.error) {
    return err(check.error);
  }

  const providerKey = await supabaseClient
    .from("decrypted_provider_keys_v2")
    .select("decrypted_provider_key")
    .eq("id", providerKeyId.data?.id ?? "")
    .eq("soft_delete", false)
    .single();

  return map(mapPostgrestErr(providerKey), (x) => ({
    providerKey: x.decrypted_provider_key ?? "",
    heliconeOrgId: apiKey.data?.organization_id ?? "",
  }));
}

export async function getProviderKeyFromProxy(
  authKey: string,
  env: Env,
  supabaseClient: SupabaseClient<Database>
): Promise<Result<ProxyKeyRow, string>> {
  const proxyKey = authKey?.replace("Bearer ", "").trim();
  const regex =
    /[0-9a-fA-F]{8}-[0-9a-fA-F]{4}-[0-9a-fA-F]{4}-[0-9a-fA-F]{4}-[0-9a-fA-F]{12}/;
  const match = proxyKey.match(regex);

  if (!match) {
    return {
      data: null,
      error: "Proxy key id not found",
    };
  }
  const proxyKeyId = match[0];

  //TODO figure out how to make this into one query with this syntax
  // https://supabase.com/docs/guides/api/joins-and-nesting

  const [storedProxyKey, limits] = await Promise.all([
    supabaseClient
      .from("helicone_proxy_keys")
      .select("*")
      .eq("id", proxyKeyId)
      .eq("soft_delete", false)
      .single(),
    supabaseClient
      .from("helicone_proxy_key_limits")
      .select("*")
      .eq("helicone_proxy_key", proxyKeyId),
  ]);

  if (storedProxyKey.error || !storedProxyKey.data) {
    return err("Proxy key not found in storedProxyKey");
  }

  if (limits.data && limits.data.length > 0) {
    if (!(await checkLimits(limits.data, env))) {
      return err("Limits are not valid");
    }
  }

  // @ts-ignore - RPC function not included in generated database types
  const verified = await supabaseClient.rpc("verify_helicone_proxy_key", {
    api_key: proxyKey,
    stored_hashed_key: storedProxyKey.data.helicone_proxy_key,
  });

  if (verified.error || !verified.data) {
    return err("Proxy key not verified");
  }

  const providerKey = await supabaseClient
    .from("decrypted_provider_keys_v2")
    .select("decrypted_provider_key")
    .eq("id", storedProxyKey.data.provider_key_id)
    .eq("soft_delete", false)
    .single();

  if (providerKey.error || !providerKey.data?.decrypted_provider_key) {
    return err("Provider key not found");
  }

  return ok({
    providerKey: providerKey.data.decrypted_provider_key,
    proxyKeyId: storedProxyKey.data.id,
    organizationId: storedProxyKey.data.org_id,
  });
}<|MERGE_RESOLUTION|>--- conflicted
+++ resolved
@@ -13,19 +13,12 @@
 import { HeliconeHeaders } from "./models/HeliconeHeaders";
 import { getAndStoreInCache } from "./util/cache/secureCache";
 import { Result, err, map, mapPostgrestErr, ok } from "./util/results";
-import { Sha256 } from "@aws-crypto/sha256-js";
 import { parseJSXObject } from "@helicone/prompts";
-import { HttpRequest } from "@smithy/protocol-http";
-import { SignatureV4 } from "@smithy/signature-v4";
 import { HELICONE_API_KEY_REGEX } from "./util/apiKeyRegex";
 import { Attempt } from "./ai-gateway/types";
 import { DataDogClient, getDataDogClient } from "./monitoring/DataDogClient";
-<<<<<<< HEAD
 import { RequestBodyBuffer_InMemory } from "../RequestBodyBuffer/RequestBodyBuffer_InMemory";
 import { IRequestBodyBuffer } from "../RequestBodyBuffer/IRequestBodyBuffer";
-=======
-import { RequestBodyBuffer } from "../RequestBodyBuffer/RequestBodyWrapper";
->>>>>>> 294ee6d5
 
 export type RequestHandlerType =
   | "proxy_only"
@@ -69,11 +62,7 @@
   prompt2025Settings: Prompt2025Settings; // I'm sorry. Will clean whenever we can remove old promtps.
   extraHeaders: Headers | null = null;
   requestReferrer: string | undefined;
-<<<<<<< HEAD
   requestBodyBuffer: IRequestBodyBuffer;
-=======
-  requestBodyWrapper: RequestBodyBuffer;
->>>>>>> 294ee6d5
 
   private bodyKeyOverride: object | null = null;
 
@@ -183,11 +172,7 @@
     }
     this.baseURLOverride = null;
     this.cf = request.cf;
-<<<<<<< HEAD
     this.requestBodyBuffer = new RequestBodyBuffer_InMemory(
-=======
-    this.requestBodyWrapper = new RequestBodyBuffer(
->>>>>>> 294ee6d5
       request,
       this.dataDogClient
     );
@@ -318,11 +303,7 @@
 
   // TODO deprecate this function
   async getRawText(): Promise<string> {
-<<<<<<< HEAD
     return this.requestBodyBuffer.unsafeGetRawText();
-=======
-    return this.requestBodyWrapper.unsafeGetRawText();
->>>>>>> 294ee6d5
   }
 
   getDataDogClient(): DataDogClient | undefined {
@@ -420,11 +401,7 @@
     region: string;
     forwardToHost: string;
   }) {
-<<<<<<< HEAD
     const { newHeaders, model } = await this.requestBodyBuffer.signAWSRequest({
-=======
-    const { newHeaders, model } = await this.requestBodyWrapper.signAWSRequest({
->>>>>>> 294ee6d5
       region,
       forwardToHost,
       requestHeaders: Object.fromEntries(this.headers.entries()),
@@ -623,7 +600,7 @@
   }
 
   setBody(body: string): void {
-    this.requestBodyWrapper.tempSetBody(body);
+    this.requestBodyBuffer.tempSetBody(body);
   }
 
   setSuccessfulAttempt(attempt: Attempt): void {
