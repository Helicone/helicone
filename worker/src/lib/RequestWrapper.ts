--- conflicted
+++ resolved
@@ -92,10 +92,6 @@
     return { data: requestWrapper, error: null };
   }
 
-<<<<<<< HEAD
-  getTaskId(): string | null {
-    return this.heliconeHeaders.taskId;
-=======
   getNodeId(): string | null {
     return this.heliconeHeaders.nodeId;
   }
@@ -110,7 +106,6 @@
           heliconeApiKeyAuthHash: (await this.getProviderAuthHeader()) ?? "",
           heliconeProxyKeyId: undefined,
         };
->>>>>>> 07281aed
   }
 
   async getText(): Promise<string> {
