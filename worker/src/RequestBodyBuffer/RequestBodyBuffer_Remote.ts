import { DataDogClient } from "../lib/monitoring/DataDogClient";
import { IRequestBodyBuffer } from "./IRequestBodyBuffer";
import { getContainer } from "@cloudflare/containers";
import type { RequestBodyBufferContainer } from "./RequestBodyContainer";
import { err, ok, Result } from "../lib/util/results";

const BASE_URL = "https://thisdoesntmatter.helicone.ai";

const CONTAINER_LOAD_COUNT = 2;

function fnvHash(str: string): number {
  let hash = 2166136261; // FNV offset basis
  for (let i = 0; i < str.length; i++) {
    hash ^= str.charCodeAt(i);
    hash = (hash * 16777619) >>> 0; // FNV prime, convert to unsigned 32-bit
  }
  return hash;
}

function getContainerIdSharedHash(requestId: string) {
  //requestId to number between 0 and CONTAINER_LOAD_COUNT
  const number = fnvHash(requestId) % CONTAINER_LOAD_COUNT;
  return number;
}

/**
 * We are aiming for 28 RPM and each container should clear after 5 seconds
 * That is ~3 active requests at a time
 *
 * With a average body of ~120 mb we only need 3 * 120 mb = 360 mb
 *
 * For a basic container (1gig) we only need 1 container for now, but will use 2 for now to be safe.
 *
 * but monitor closely and scale up if needed.
 */
function getRequestBodyContainer(
  requestBodyBufferEnv: Env["REQUEST_BODY_BUFFER"],
  requestId: string
) {
  return getContainer(
    requestBodyBufferEnv,
    getContainerIdSharedHash(requestId).toString()
  );
}

export class RequestBodyBuffer_Remote implements IRequestBodyBuffer {
  private requestBodyBuffer: DurableObjectStub<RequestBodyBufferContainer>;

  // **
  // * NOTE we are explicitly not using the requestId here
  // * because users can set their own requestId.
  // So we need to generate a unique id for each request. (For security reasons)
  // */
  private uniqueId: string;
  private ingestPromise: Promise<void>;
<<<<<<< HEAD
  private awsCreds: {
    accessKey: string;
    secretKey: string;
    region: string;
  };
=======
  private metadataPromise: Promise<void>;
>>>>>>> bd2d4358

  private metadata: {
    isStream?: boolean;
    userId?: string;
    model?: string;
  } = {};

  constructor(
    request: Request,
    private dataDogClient: DataDogClient | undefined,
    requestBodyBufferEnv: Env["REQUEST_BODY_BUFFER"],
    env: {
      AWS_ACCESS_KEY_ID: string;
      AWS_SECRET_ACCESS_KEY: string;
      AWS_REGION: string;
    }
  ) {
    this.awsCreds = {
      accessKey: env.AWS_ACCESS_KEY_ID,
      secretKey: env.AWS_SECRET_ACCESS_KEY,
      region: env.AWS_REGION,
    };
    this.uniqueId = crypto.randomUUID();
    this.requestBodyBuffer = getRequestBodyContainer(
      requestBodyBufferEnv,
      this.uniqueId
    );
    const headers = new Headers();
    headers.set("content-type", "application/octet-stream");

    this.ingestPromise = this.requestBodyBuffer
      .fetch(`${BASE_URL}/${this.uniqueId}`, {
        method: "POST",
        headers,
        body: request.body,
      })
      .then(async (response) => {
        if (!response.ok) {
          console.error(
            "RequestBodyBuffer_Remote ingest failed",
            response.status
          );
          return;
        }

        // READING THE BODY DOES NOT WORK IN PROD IDK WHY - Justin 2025-09-17
        // calling repsonse.text or response.json just hangs forever.. but works locally. UGHHH
        // const { size, isStream, userId, model } = await response.json<{
        //   size: number;
        //   isStream?: boolean;
        //   userId?: string;
        //   model?: string;
        // }>();
        // this.metadata = { isStream, userId, model };
      })
      .catch((e) => {
        console.error("RequestBodyBuffer_Remote ingest error", e);
      });

    this.metadataPromise = this.ingestPromise.then(() =>
      this.requestBodyBuffer
        .fetch(`${BASE_URL}/${this.uniqueId}/metadata`, {
          method: "GET",
        })
        .then((response) => {
          return response
            .json<{
              isStream?: boolean;
              userId?: string;
              model?: string;
            }>()
            .then((json) => {
              this.metadata = json;
            });
        })
    );
  }

  public tempSetBody(body: string): void {
    // TODO we need to implement this for gateway
    // no-op for remote buffer
  }
  // super unsafe and should only be used for cases we know will be smaller bodies
  async unsafeGetRawText(): Promise<string> {
    console.log(
      "unsafeGetRawText on remote - Please traverse this stack trace and fix the issue"
    );
    this.dataDogClient?.trackMemory("container-called-unsafe-read", 1);
    await this.ingestPromise.catch(() => undefined);

    const response = await this.requestBodyBuffer.fetch(
      `${BASE_URL}/${this.uniqueId}/unsafe/read`,
      {
        method: "GET",
      }
    );
    if (!response.ok) {
      // keep behavior graceful; return empty string on miss
      return "";
    }
    return await response.text();
  }

  async signAWSRequest(body: {
    region: string;
    forwardToHost: string;
    requestHeaders: Record<string, string>;
    method: string;
    urlString: string;
  }): Promise<{
    newHeaders: Headers;
    model: string;
  }> {
    const response = await this.requestBodyBuffer.fetch(
      `${BASE_URL}/${this.uniqueId}/sign-aws`,
      {
        method: "POST",
        headers: { "content-type": "application/json" },
        body: JSON.stringify(body),
      }
    );
    if (!response.ok) {
      throw new Error(`sign-aws failed with status ${response.status}`);
    }
    const json = await response.json<{
      newHeaders: Record<string, string>;
      model: string;
    }>();
    const headers = new Headers();
    for (const [k, v] of Object.entries(json.newHeaders ?? {})) {
      if (v !== undefined && v !== null) headers.set(k, String(v));
    }
    return { newHeaders: headers, model: json.model };
  }

  async getReadableStreamToBody(): Promise<ReadableStream | null> {
    // Wait for ingest to be attempted to reduce race with GET
    await this.ingestPromise.catch(() => undefined);
    const response = await this.requestBodyBuffer.fetch(
      `${BASE_URL}/${this.uniqueId}/unsafe/read`,
      { method: "GET" }
    );
    if (!response.ok) return null;
    return response.body ?? null;
  }

  async isStream(): Promise<boolean> {
    await this.metadataPromise.catch(() => undefined);
    return this.metadata.isStream ?? false;
  }

  async userId(): Promise<string | undefined> {
    await this.metadataPromise.catch(() => undefined);
    return this.metadata.userId;
  }

  async model(): Promise<string | undefined> {
    await this.metadataPromise.catch(() => undefined);
    return this.metadata.model;
  }

  /**
   * Prepares a stream in the container so that we return it as a stream in this format:
   * {
   *    request: requestBody,
   *    response: responseBody
   * }
   * @param responseBody
   */
  async uploadS3Body(
    responseBody: any,
    url: string,
    tags?: Record<string, string>
  ): Promise<Result<string, string>> {
    await this.ingestPromise.catch(() => undefined);
    const res = await this.requestBodyBuffer.fetch(
      `${BASE_URL}/${this.uniqueId}/s3/upload-body`,
      {
        method: "POST",
        headers: {
          "content-type": "application/json",
          "x-access-key": this.awsCreds.accessKey,
          "x-secret-key": this.awsCreds.secretKey,
          "x-region": this.awsCreds.region,
        },
        body: JSON.stringify({ response: responseBody, tags, url }),
      }
    );

    if (!res.ok) {
      return err(`Failed to store data: ${res.statusText}, ${res.url}, ${url}`);
    }
    return ok(res.url);
  }
}<|MERGE_RESOLUTION|>--- conflicted
+++ resolved
@@ -53,15 +53,12 @@
   // */
   private uniqueId: string;
   private ingestPromise: Promise<void>;
-<<<<<<< HEAD
   private awsCreds: {
     accessKey: string;
     secretKey: string;
     region: string;
   };
-=======
   private metadataPromise: Promise<void>;
->>>>>>> bd2d4358
 
   private metadata: {
     isStream?: boolean;
