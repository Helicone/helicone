--- conflicted
+++ resolved
@@ -54,16 +54,8 @@
   // */
   private uniqueId: string;
   private ingestPromise: Promise<void>;
-<<<<<<< HEAD
   private s3Client: S3Client;
-=======
-  private awsCreds: {
-    accessKey: string;
-    secretKey: string;
-    region: string;
-  };
   private metadataPromise: Promise<void>;
->>>>>>> b8730dab
 
   private metadata: {
     isStream?: boolean;
