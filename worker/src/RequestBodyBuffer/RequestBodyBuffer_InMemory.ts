--- conflicted
+++ resolved
@@ -124,7 +124,6 @@
   async getReadableStreamToBody(): Promise<string> {
     return await this.unsafeGetRawText();
   }
-<<<<<<< HEAD
 
   private async getJson<T>(): Promise<T> {
     try {
@@ -176,7 +175,10 @@
         // keep original if not JSON
       }
     }
-    const payload = JSON.stringify({ request: reqText, response: responseBody });
+    const payload = JSON.stringify({
+      request: reqText,
+      response: responseBody,
+    });
     return new ReadableStream({
       pull(controller) {
         controller.enqueue(payload);
@@ -184,6 +186,4 @@
       },
     });
   }
-=======
->>>>>>> 13616a16
 }