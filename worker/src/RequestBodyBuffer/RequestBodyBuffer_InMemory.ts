import { SignatureV4 } from "@smithy/signature-v4";
import { DataDogClient } from "../lib/monitoring/DataDogClient";
import { Sha256 } from "@aws-crypto/sha256-js";
import { HttpRequest } from "@smithy/protocol-http";
import { IRequestBodyBuffer, ValidRequestBody } from "./IRequestBodyBuffer";
// NEVER give the user direct access to the body
export class RequestBodyBuffer_InMemory implements IRequestBodyBuffer {
  private cachedText: string | null = null;

  constructor(
    private request: Request,
    private dataDogClient: DataDogClient | undefined
  ) {}

  public tempSetBody(body: string): void {
    this.cachedText = body;
  }

  // super unsafe and should only be used for cases we know will be smaller bodies
  async unsafeGetRawText(): Promise<string> {
    if (this.cachedText) {
      return this.cachedText;
    }
    this.cachedText = await this.request.text();
    try {
      if (this.dataDogClient) {
        const sizeBytes = DataDogClient.estimateStringSize(this.cachedText);
        this.dataDogClient.trackMemory("request-body", sizeBytes);
      }
    } catch (e) {
      // Silently catch - never let monitoring break the request
    }
    return this.cachedText;
  }

  async signAWSRequest({
    region,
    forwardToHost,
    requestHeaders,
    method,
    urlString,
  }: {
    region: string;
    forwardToHost: string;
    requestHeaders: Record<string, string>;
    method: string;
    urlString: string;
  }): Promise<{
    newHeaders: Headers;
    model: string;
  }> {
    const url = new URL(urlString);
    // Extract model from URL path
    const pathParts = url.pathname.split("/");
    const model = decodeURIComponent(pathParts.at(-2) ?? "");

    const awsAccessKey = requestHeaders?.["aws-access-key"];
    const awsSecretKey = requestHeaders?.["aws-secret-key"];
    const awsSessionToken = requestHeaders?.["aws-session-token"];
    const service = "bedrock";

    const sigv4 = new SignatureV4({
      service,
      region,
      credentials: {
        accessKeyId: awsAccessKey ?? "",
        secretAccessKey: awsSecretKey ?? "",
        ...(awsSessionToken ? { sessionToken: awsSessionToken } : {}),
      },
      sha256: Sha256,
    });

    const headers = new Headers();

    // Required headers for AWS requests
    headers.set("host", forwardToHost);
    headers.set("content-type", "application/json");

    // Include only AWS-specific headers needed for authentication
    const awsHeaders = [
      "x-amz-date",
      "x-amz-security-token",
      "x-amz-content-sha256",
      "x-amz-target",
      // Add any other required x-amz headers for your specific use case
    ];

    for (const [key, value] of Object.entries(requestHeaders)) {
      if (awsHeaders.includes(key.toLowerCase())) {
        headers.set(key, value);
      }
    }

    const request = new HttpRequest({
      method: method,
      protocol: url.protocol,
      hostname: forwardToHost,
      path: url.pathname + url.search,
      headers: Object.fromEntries(headers.entries()),
      body: await this.unsafeGetRawText(),
    });

    const signedRequest = await sigv4.sign(request);

    // Create new headers with the signed values
    const newHeaders = new Headers();
    // Only copy over the essential headers
    newHeaders.set("host", forwardToHost);
    newHeaders.set("content-type", "application/json");

    // Add all the signed AWS headers
    for (const [key, value] of Object.entries(signedRequest.headers)) {
      if (value) {
        newHeaders.set(key, value.toString());
      }
    }

    return {
      newHeaders,
      model,
    };
  }

  async getReadableStreamToBody(): Promise<string> {
    return await this.unsafeGetRawText();
  }
<<<<<<< HEAD
=======

  private async getJson<T>(): Promise<T> {
    try {
      return JSON.parse(await this.unsafeGetRawText());
    } catch (e) {
      console.error("RequestWrapper.getJson", e, await this.unsafeGetRawText());
      return {} as T;
    }
  }

  async isStream(): Promise<boolean> {
    const json = await this.getJson<{ stream?: boolean }>();
    return json.stream === true;
  }

  async userId(): Promise<string | undefined> {
    const json = await this.getJson<{ user?: string }>();
    return json.user;
  }

  async model(): Promise<string | undefined> {
    const json = await this.getJson<{ model?: string }>();
    return json.model ?? "unknown";
  }

>>>>>>> 8bec0e46
}<|MERGE_RESOLUTION|>--- conflicted
+++ resolved
@@ -124,8 +124,6 @@
   async getReadableStreamToBody(): Promise<string> {
     return await this.unsafeGetRawText();
   }
-<<<<<<< HEAD
-=======
 
   private async getJson<T>(): Promise<T> {
     try {
@@ -150,6 +148,4 @@
     const json = await this.getJson<{ model?: string }>();
     return json.model ?? "unknown";
   }
-
->>>>>>> 8bec0e46
 }