export type ValidRequestBody = ReadableStream | string | null;

export interface IRequestBodyBuffer {
  signAWSRequest(props: {
    region: string;
    forwardToHost: string;
    requestHeaders: Record<string, string>;
    method: string;
    urlString: string;
  }): Promise<{ newHeaders: Headers; model: string }>;

  unsafeGetRawText(): Promise<string>;

  tempSetBody(body: string): void;

  // For forwarding to providers without reading into memory when possible.
  getReadableStreamToBody(): Promise<ValidRequestBody>;
<<<<<<< HEAD
=======

  isStream(): Promise<boolean>;

  userId(): Promise<string | undefined>;

  model(): Promise<string | undefined>;
>>>>>>> 8bec0e46
}<|MERGE_RESOLUTION|>--- conflicted
+++ resolved
@@ -15,13 +15,10 @@
 
   // For forwarding to providers without reading into memory when possible.
   getReadableStreamToBody(): Promise<ValidRequestBody>;
-<<<<<<< HEAD
-=======
 
   isStream(): Promise<boolean>;
 
   userId(): Promise<string | undefined>;
 
   model(): Promise<string | undefined>;
->>>>>>> 8bec0e46
 }