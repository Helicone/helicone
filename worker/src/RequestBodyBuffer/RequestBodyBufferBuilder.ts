--- conflicted
+++ resolved
@@ -26,24 +26,6 @@
   //   }
   // }
 
-<<<<<<< HEAD
-  // / THIS WORKS HOLY SHIT I CANT BELIEVE IT WORKS LOL
-  // return new RequestBodyBuffer_Remote(
-  //   request,
-  //   dataDogClient,
-  //   env.REQUEST_BODY_BUFFER,
-  //   env,
-
-  // );
-
-=======
-  /// THIS WORKS HOLY SHIT I CANT BELIEVE IT WORKS LOL
-  // return new RequestBodyBuffer_Remote(
-  //   request,
-  //   dataDogClient,
-  //   requestBodyBufferEnv
-  // );
-
->>>>>>> aff49a96
+  // Future: switch to Remote variant behind a feature flag when enabled.
   return new RequestBodyBuffer_InMemory(request, dataDogClient);
 }