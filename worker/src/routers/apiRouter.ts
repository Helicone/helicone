--- conflicted
+++ resolved
@@ -14,11 +14,8 @@
   HeliconeNode as HeliconeNode,
   validateHeliconeNode as validateHeliconeNode,
 } from "../lib/models/Tasks";
-<<<<<<< HEAD
 import { Alerter } from "../db/Alerter";
 import { Alerts } from "../db/AtomicAlerter";
-=======
->>>>>>> 262d978f
 
 class InternalResponse {
   constructor(private client: APIClient) {}
