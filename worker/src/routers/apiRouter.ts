import { createClient } from "@supabase/supabase-js";
import { Env } from "..";
import { HeliconeHeaders } from "../lib/HeliconeHeaders";
import { RequestWrapper } from "../lib/RequestWrapper";
import { ClickhouseClientWrapper } from "../lib/db/clickhouse";
import { dbLoggableRequestFromAsyncLogModel } from "../lib/dbLogger/DBLoggable";
import { AsyncLogModel, validateAsyncLogModel } from "../lib/models/AsyncLog";
import { BaseRouter } from "./routerFactory";
import { InsertQueue } from "../lib/dbLogger/insertQueue";
import { Run, isValidStatus, validateRun } from "../lib/models/Runs";
import { Database } from "../../supabase/database.types";
import { SupabaseWrapper } from "../lib/db/supabase";
import { Result } from "../results";
import { Task, validateTask } from "../lib/models/Tasks";

// TODO Move to API middleware so that it is always constructed
class APIClient {
  public queue: InsertQueue;
  private supabase: SupabaseWrapper;
  private heliconeApiKeyRow?: Database["public"]["Tables"]["helicone_api_keys"]["Row"];

  constructor(private env: Env, private requestWrapper: RequestWrapper) {
    this.supabase = new SupabaseWrapper(
      env.SUPABASE_URL,
      env.SUPABASE_SERVICE_ROLE_KEY
    );
    this.queue = new InsertQueue(this.supabase.client);
  }

  async getHeliconeApiKeyRow(): Promise<
    Database["public"]["Tables"]["helicone_api_keys"]["Row"]
  > {
    if (this.heliconeApiKeyRow) {
      return this.heliconeApiKeyRow;
    }
    const { data, error } = await this.supabase.getHeliconeApiKeyRow(
      await this.requestWrapper.getProviderAuthHeader()
    );
    if (error || !data) {
      throw new Error("Could not get helicone api key row");
    }

    return data;
  }

  async isAuthorized(): Promise<boolean> {
    try {
      await this.getHeliconeApiKeyRow();
    } catch (e) {
      return false;
    }
    return true;
  }
}

type Provider = "OPENAI" | "ANTHROPIC" | "CUSTOM";

async function logAsync(
  requestWrapper: RequestWrapper,
  env: Env,
  ctx: ExecutionContext,
  provider: Provider
): Promise<Response> {
  const asyncLogModel = await requestWrapper.getJson<AsyncLogModel>();
  // if payload is larger than 10MB, return 400
  const MAX_PAYLOAD_SIZE = 10 * 1024 * 1024;
  if (JSON.stringify(asyncLogModel).length > MAX_PAYLOAD_SIZE) {
    return new Response("Payload too large", { status: 400 });
  }
  if (!requestWrapper.getAuthorization()) {
    return new Response("Unauthorized", { status: 401 });
  }

  const [isValid, error] = validateAsyncLogModel(asyncLogModel);
  if (!isValid) {
    console.error("Invalid asyncLogModel", error);
    return new Response(JSON.stringify({ error }), { status: 400 });
  }

  const requestHeaders = new Headers(asyncLogModel.providerRequest.meta);
  const responseHeaders = new Headers(asyncLogModel.providerResponse.headers);
  const heliconeHeaders = new HeliconeHeaders(requestHeaders);

  const loggable = await dbLoggableRequestFromAsyncLogModel({
    requestWrapper,
    env,
    asyncLogModel,
    providerRequestHeaders: heliconeHeaders,
    providerResponseHeaders: responseHeaders,
    provider: provider,
  });
  const { error: logError } = await loggable.log(
    {
      clickhouse: new ClickhouseClientWrapper(env),
      supabase: createClient(env.SUPABASE_URL, env.SUPABASE_SERVICE_ROLE_KEY),
      queue: new InsertQueue(
        createClient(env.SUPABASE_URL, env.SUPABASE_SERVICE_ROLE_KEY),
        env.FALLBACK_QUEUE,
        env.REQUEST_AND_RESPONSE_QUEUE_KV
      ),
    },
    env.RATE_LIMIT_KV
  );

  if (logError !== null) {
    return new Response(JSON.stringify({ error: logError }), {
      status: 200,
    });
  }

  return new Response("ok", { status: 200 });
}

<<<<<<< HEAD
  apiRouter.post(
    "/run",
=======
export const getAPIRouter = (router: BaseRouter) => {
  router.post(
    "/custom/v1/log",
>>>>>>> 84d91b50
    async (
      _,
      requestWrapper: RequestWrapper,
      env: Env,
      ctx: ExecutionContext
    ) => {
<<<<<<< HEAD
      const client = new APIClient(env, requestWrapper);
      if (!client.isAuthorized()) {
        return new Response("Unauthorized", { status: 401 });
      }
      const run = await requestWrapper.getJson<Run>();

      if (!run) {
        return new Response("Invalid run", { status: 400 });
      }
      const isValidRun = validateRun(run);

      if (isValidRun.error) {
        return new Response(JSON.stringify(isValidRun), {
          status: 400,
        });
      }

      const { data, error } = await client.queue.addRun({
        custom_properties: run.customProperties ?? {},
        description: run.description ?? "",
        name: run.name ?? "",
        timeout_seconds: run.timeoutSeconds ?? 60,
        status: "PENDING",
        created_at: new Date().toISOString(),
        updated_at: new Date().toISOString(),
        id: run.id ?? crypto.randomUUID(),
        org_id: (await client.getHeliconeApiKeyRow()).organization_id,
      });
      if (error) {
        return new Response(JSON.stringify({ error }), { status: 500 });
      }
      return new Response(JSON.stringify({ data }), { status: 200 });
    }
  );

  apiRouter.patch(
    "/run/:id/status",
    async (
      { params: { id } },
      requestWrapper: RequestWrapper,
      env: Env,
      ctx: ExecutionContext
    ) => {
      const client = new APIClient(env, requestWrapper);
      if (!client.isAuthorized()) {
        return new Response("Unauthorized", { status: 401 });
      }

      const { data: run, error: runError } = await client.queue.getRunById(id);

      if (runError) {
        return new Response(JSON.stringify({ error: runError }), {
          status: 500,
        });
      }
      if (!run) {
        console.error("Run not found", id);
        return new Response(JSON.stringify({ error: "Run not found" }), {
          status: 404,
        });
      }

      if (
        run?.org_id !== (await client.getHeliconeApiKeyRow()).organization_id
      ) {
        return new Response("Unauthorized", { status: 401 });
      }
      const status =
        (await requestWrapper.getJson<{ status: string }>()).status ?? "";

      if (!isValidStatus(status)) {
        console.error("Invalid status", status);
        return new Response(JSON.stringify({ error: "Invalid status" }), {
          status: 400,
        });
      }

      const { data, error } = await client.queue.updateRunStatus(id, status);
      if (error) {
        return new Response(JSON.stringify({ error }), { status: 500 });
      }
      return new Response(JSON.stringify({ data }), { status: 200 });
    }
  );

  apiRouter.post(
    "/task",
    async (
      _,
      requestWrapper: RequestWrapper,
      env: Env,
      ctx: ExecutionContext
    ) => {
      const client = new APIClient(env, requestWrapper);
      if (!client.isAuthorized()) {
        return new Response("Unauthorized", { status: 401 });
      }
      const task = await requestWrapper.getJson<Task>();
      if (!task) {
        console.error("Invalid task", task);
        return new Response("Invalid task", { status: 400 });
      }
      const isValidTask = validateTask(task);

      if (isValidTask.error) {
        console.error("Invalid task", isValidTask);
        return new Response(JSON.stringify(isValidTask), {
          status: 400,
        });
      }

      const { data, error } = await client.queue.addTask({
        custom_properties: task.customProperties ?? {},
        description: task.description ?? "",
        name: task.name ?? "",
        created_at: new Date().toISOString(),
        updated_at: new Date().toISOString(),
        parent_task: task.parentTaskId ?? null,
        id: task.id ?? crypto.randomUUID(),
        org_id: (await client.getHeliconeApiKeyRow()).organization_id,
        run: task.run,
      });
      if (error) {
        return new Response(JSON.stringify({ error }), { status: 500 });
      }
      return new Response(JSON.stringify({ data }), { status: 200 });
    }
  );

  apiRouter.post(
=======
      return await logAsync(requestWrapper, env, ctx, "CUSTOM");
    }
  );
  router.post(
>>>>>>> 84d91b50
    "/oai/v1/log",
    async (
      _,
      requestWrapper: RequestWrapper,
      env: Env,
      ctx: ExecutionContext
    ) => {
      return await logAsync(requestWrapper, env, ctx, "OPENAI");
    }
  );

  router.post(
    "/anthropic/v1/log",
    async (
      _,
      requestWrapper: RequestWrapper,
      env: Env,
      ctx: ExecutionContext
    ) => {
      return await logAsync(requestWrapper, env, ctx, "ANTHROPIC");
    }
  );

  // Proxy only + proxy forwarder
  router.all(
    "*",
    async (
      _,
      requestWrapper: RequestWrapper,
      env: Env,
      ctx: ExecutionContext
    ) => {
      return new Response("invalid path", { status: 400 });
    }
  );

  return router;
};<|MERGE_RESOLUTION|>--- conflicted
+++ resolved
@@ -24,7 +24,11 @@
       env.SUPABASE_URL,
       env.SUPABASE_SERVICE_ROLE_KEY
     );
-    this.queue = new InsertQueue(this.supabase.client);
+    this.queue = new InsertQueue(
+      this.supabase.client,
+      env.FALLBACK_QUEUE,
+      env.REQUEST_AND_RESPONSE_QUEUE_KV
+    );
   }
 
   async getHeliconeApiKeyRow(): Promise<
@@ -111,21 +115,15 @@
   return new Response("ok", { status: 200 });
 }
 
-<<<<<<< HEAD
-  apiRouter.post(
+export const getAPIRouter = (router: BaseRouter) => {
+  router.post(
     "/run",
-=======
-export const getAPIRouter = (router: BaseRouter) => {
-  router.post(
-    "/custom/v1/log",
->>>>>>> 84d91b50
-    async (
-      _,
-      requestWrapper: RequestWrapper,
-      env: Env,
-      ctx: ExecutionContext
-    ) => {
-<<<<<<< HEAD
+    async (
+      _,
+      requestWrapper: RequestWrapper,
+      env: Env,
+      ctx: ExecutionContext
+    ) => {
       const client = new APIClient(env, requestWrapper);
       if (!client.isAuthorized()) {
         return new Response("Unauthorized", { status: 401 });
@@ -161,7 +159,7 @@
     }
   );
 
-  apiRouter.patch(
+  router.patch(
     "/run/:id/status",
     async (
       { params: { id } },
@@ -211,7 +209,7 @@
     }
   );
 
-  apiRouter.post(
+  router.post(
     "/task",
     async (
       _,
@@ -255,13 +253,18 @@
     }
   );
 
-  apiRouter.post(
-=======
+  router.post(
+    "/custom/v1/log",
+    async (
+      _,
+      requestWrapper: RequestWrapper,
+      env: Env,
+      ctx: ExecutionContext
+    ) => {
       return await logAsync(requestWrapper, env, ctx, "CUSTOM");
     }
   );
   router.post(
->>>>>>> 84d91b50
     "/oai/v1/log",
     async (
       _,
