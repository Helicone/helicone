--- conflicted
+++ resolved
@@ -89,8 +89,7 @@
       });
     }
   );
-<<<<<<< HEAD
-=======
+
   router.post(
     "/v1/log",
     async (
@@ -102,7 +101,6 @@
       return await handleLoggingEndpoint(requestWrapper, env);
     }
   );
->>>>>>> abb61340
 }
 
 export function buildRouter(
