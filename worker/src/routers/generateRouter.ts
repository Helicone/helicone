--- conflicted
+++ resolved
@@ -32,71 +32,103 @@
 }
 
 // Manual validation function
-function validateGenerateParams(data: any): { success: true; data: GenerateParams } | { success: false; error: any } {
+function validateGenerateParams(
+  data: any
+): { success: true; data: GenerateParams } | { success: false; error: any } {
   const errors: any = {};
-  
+
   // Validate promptId (required string)
-  if (!data.promptId || typeof data.promptId !== 'string' || data.promptId.length === 0) {
+  if (
+    !data.promptId ||
+    typeof data.promptId !== "string" ||
+    data.promptId.length === 0
+  ) {
     errors.promptId = "promptId is required and must be a non-empty string";
   }
-  
+
   // Validate version (optional number or "production")
   if (data.version !== undefined) {
-    if (data.version !== "production" && typeof data.version !== 'number') {
+    if (data.version !== "production" && typeof data.version !== "number") {
       errors.version = "version must be a number or 'production'";
     }
   }
-  
+
   // Validate inputs (optional record)
   if (data.inputs !== undefined) {
-    if (typeof data.inputs !== 'object' || data.inputs === null || Array.isArray(data.inputs)) {
+    if (
+      typeof data.inputs !== "object" ||
+      data.inputs === null ||
+      Array.isArray(data.inputs)
+    ) {
       errors.inputs = "inputs must be an object";
     } else {
       // Check all values are strings
       for (const value of Object.values(data.inputs)) {
-        if (typeof value !== 'string') {
+        if (typeof value !== "string") {
           errors.inputs = "all input values must be strings";
           break;
         }
       }
     }
   }
-  
+
   // Validate chat (optional string array)
   if (data.chat !== undefined) {
     if (!Array.isArray(data.chat)) {
       errors.chat = "chat must be an array";
-    } else if (!data.chat.every((item: any) => typeof item === 'string')) {
+    } else if (!data.chat.every((item: any) => typeof item === "string")) {
       errors.chat = "all chat items must be strings";
     }
   }
-  
+
   // Validate stream (optional boolean)
-  if (data.stream !== undefined && typeof data.stream !== 'boolean') {
+  if (data.stream !== undefined && typeof data.stream !== "boolean") {
     errors.stream = "stream must be a boolean";
   }
-  
+
   // Validate properties (optional object)
   if (data.properties !== undefined) {
-    if (typeof data.properties !== 'object' || data.properties === null || Array.isArray(data.properties)) {
+    if (
+      typeof data.properties !== "object" ||
+      data.properties === null ||
+      Array.isArray(data.properties)
+    ) {
       errors.properties = "properties must be an object";
     } else {
-      if (data.properties.userId !== undefined && typeof data.properties.userId !== 'string') {
-        errors.properties = { ...errors.properties, userId: "userId must be a string" };
-      }
-      if (data.properties.sessionId !== undefined && typeof data.properties.sessionId !== 'string') {
-        errors.properties = { ...errors.properties, sessionId: "sessionId must be a string" };
-      }
-      if (data.properties.cache !== undefined && typeof data.properties.cache !== 'boolean') {
-        errors.properties = { ...errors.properties, cache: "cache must be a boolean" };
-      }
-    }
-  }
-  
+      if (
+        data.properties.userId !== undefined &&
+        typeof data.properties.userId !== "string"
+      ) {
+        errors.properties = {
+          ...errors.properties,
+          userId: "userId must be a string",
+        };
+      }
+      if (
+        data.properties.sessionId !== undefined &&
+        typeof data.properties.sessionId !== "string"
+      ) {
+        errors.properties = {
+          ...errors.properties,
+          sessionId: "sessionId must be a string",
+        };
+      }
+      if (
+        data.properties.cache !== undefined &&
+        typeof data.properties.cache !== "boolean"
+      ) {
+        errors.properties = {
+          ...errors.properties,
+          cache: "cache must be a boolean",
+        };
+      }
+    }
+  }
+
   if (Object.keys(errors).length > 0) {
     return { success: false, error: { format: () => errors } };
   }
-  
+
   // Apply defaults
   const result: GenerateParams = {
     promptId: data.promptId,
@@ -104,9 +136,9 @@
     inputs: data.inputs ?? {},
     chat: data.chat,
     stream: data.stream ?? false,
-    properties: data.properties
+    properties: data.properties,
   };
-  
+
   return { success: true, data: result };
 }
 const generateHandler = async (
@@ -136,12 +168,8 @@
     }
 
     // 2. BUILD GENERATE PARAMETERS FROM REQUEST BODY AND VALIDATE
-<<<<<<< HEAD
-    const rawBody = await requestWrapper.unsafeGetJson<Record<string, unknown>>();
-=======
     const rawBody =
       await requestWrapper.unsafeGetJson<Record<string, unknown>>();
->>>>>>> 183377c1
     const paramsResult = validateGenerateParams(rawBody);
     if (!paramsResult.success) {
       return createErrorResponse(
