--- conflicted
+++ resolved
@@ -50,32 +50,6 @@
       };
       helicone_api_keys: {
         Row: {
-<<<<<<< HEAD
-          api_key_hash: string;
-          api_key_name: string;
-          created_at: string;
-          id: number;
-          soft_delete: boolean;
-          user_id: string;
-        };
-        Insert: {
-          api_key_hash: string;
-          api_key_name: string;
-          created_at?: string;
-          id?: number;
-          soft_delete?: boolean;
-          user_id: string;
-        };
-        Update: {
-          api_key_hash?: string;
-          api_key_name?: string;
-          created_at?: string;
-          id?: number;
-          soft_delete?: boolean;
-          user_id?: string;
-        };
-      };
-=======
           api_key_hash: string
           api_key_name: string
           created_at: string
@@ -103,7 +77,6 @@
           user_id?: string
         }
       }
->>>>>>> 7ced5150
       layout: {
         Row: {
           columns: Json | null;
@@ -122,16 +95,6 @@
           user_id: string;
         };
         Update: {
-<<<<<<< HEAD
-          columns?: Json | null;
-          created_at?: string | null;
-          filters?: Json | null;
-          id?: number;
-          name?: string;
-          user_id?: string;
-        };
-      };
-=======
           columns?: Json | null
           created_at?: string | null
           filters?: Json | null
@@ -183,7 +146,6 @@
           organization?: string
         }
       }
->>>>>>> 7ced5150
       prompt: {
         Row: {
           auth_hash: string;
@@ -238,50 +200,6 @@
       };
       request: {
         Row: {
-<<<<<<< HEAD
-          auth_hash: string;
-          body: Json;
-          created_at: string;
-          formatted_prompt_id: string | null;
-          helicone_api_key_id: number | null;
-          helicone_user: string | null;
-          id: string;
-          path: string;
-          prompt_id: string | null;
-          prompt_values: Json | null;
-          properties: Json | null;
-          user_id: string | null;
-        };
-        Insert: {
-          auth_hash: string;
-          body: Json;
-          created_at?: string;
-          formatted_prompt_id?: string | null;
-          helicone_api_key_id?: number | null;
-          helicone_user?: string | null;
-          id?: string;
-          path: string;
-          prompt_id?: string | null;
-          prompt_values?: Json | null;
-          properties?: Json | null;
-          user_id?: string | null;
-        };
-        Update: {
-          auth_hash?: string;
-          body?: Json;
-          created_at?: string;
-          formatted_prompt_id?: string | null;
-          helicone_api_key_id?: number | null;
-          helicone_user?: string | null;
-          id?: string;
-          path?: string;
-          prompt_id?: string | null;
-          prompt_values?: Json | null;
-          properties?: Json | null;
-          user_id?: string | null;
-        };
-      };
-=======
           auth_hash: string
           body: Json
           created_at: string
@@ -330,7 +248,6 @@
           user_id?: string | null
         }
       }
->>>>>>> 7ced5150
       response: {
         Row: {
           body: Json;
@@ -520,13 +437,6 @@
           }
         | {
             Args: {
-<<<<<<< HEAD
-              time_increment: string;
-            };
-            Returns: Record<string, unknown>[];
-          };
-    };
-=======
               time_increment: string
             }
             Returns: Record<string, unknown>[]
@@ -536,7 +446,6 @@
         Returns: undefined
       }
     }
->>>>>>> 7ced5150
     Enums: {
       [_ in never]: never;
     };
