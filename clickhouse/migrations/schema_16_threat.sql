ALTER TABLE response_copy_v3
<<<<<<< HEAD
ADD COLUMN IF NOT EXISTS threat Nullable(String) AFTER organization_id
=======
ADD COLUMN IF NOT EXISTS threat Nullable(Bool)
AFTER organization_id
>>>>>>> 0c1348af
<|MERGE_RESOLUTION|>--- conflicted
+++ resolved
@@ -1,7 +1,3 @@
 ALTER TABLE response_copy_v3
-<<<<<<< HEAD
-ADD COLUMN IF NOT EXISTS threat Nullable(String) AFTER organization_id
-=======
 ADD COLUMN IF NOT EXISTS threat Nullable(Bool)
-AFTER organization_id
->>>>>>> 0c1348af
+AFTER organization_id