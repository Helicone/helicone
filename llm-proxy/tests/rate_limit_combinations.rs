--- conflicted
+++ resolved
@@ -171,10 +171,6 @@
 
     // The user should be able to make 3 requests successfully (capacity = 3)
     for i in 1..=3 {
-<<<<<<< HEAD
-        let status = make_chat_request(&mut harness, auth_header).await;
-        assert_eq!(status, StatusCode::OK, "Request {i} should succeed");
-=======
         let response = make_chat_request(&mut harness, auth_header).await;
         assert_eq!(
             response.status(),
@@ -183,7 +179,6 @@
             i
         );
         let _body = response.into_body().collect().await.unwrap();
->>>>>>> f4cc12ff
     }
 
     // The 4th request should be rate limited
@@ -257,10 +252,6 @@
 
     // Make 3 requests - should all succeed (capacity = 3)
     for i in 1..=3 {
-<<<<<<< HEAD
-        let status = make_chat_request(&mut harness, auth_header).await;
-        assert_eq!(status, StatusCode::OK, "Request {i} should succeed");
-=======
         let response = make_chat_request(&mut harness, auth_header).await;
         assert_eq!(
             response.status(),
@@ -269,7 +260,6 @@
             i
         );
         let _body = response.into_body().collect().await.unwrap();
->>>>>>> f4cc12ff
     }
 
     // 4th request should be rate limited
@@ -407,10 +397,6 @@
 
     // Make 2 requests - should all succeed (router capacity = 2)
     for i in 1..=2 {
-<<<<<<< HEAD
-        let status = make_chat_request(&mut harness, auth_header).await;
-        assert_eq!(status, StatusCode::OK, "Request {i} should succeed");
-=======
         let response = make_chat_request(&mut harness, auth_header).await;
         assert_eq!(
             response.status(),
@@ -419,7 +405,6 @@
             i
         );
         let _body = response.into_body().collect().await.unwrap();
->>>>>>> f4cc12ff
     }
 
     // 3rd request should be rate limited by router config, not global
@@ -478,10 +463,6 @@
 
     // All requests should succeed since router doesn't opt in to rate limiting
     for i in 1..=5 {
-<<<<<<< HEAD
-        let status = make_chat_request(&mut harness, auth_header).await;
-        assert_eq!(status, StatusCode::OK, "Request {i} should succeed");
-=======
         let response = make_chat_request(&mut harness, auth_header).await;
         assert_eq!(
             response.status(),
@@ -490,7 +471,6 @@
             i
         );
         let _body = response.into_body().collect().await.unwrap();
->>>>>>> f4cc12ff
     }
     tokio::time::sleep(std::time::Duration::from_millis(10)).await;
 }
@@ -599,24 +579,6 @@
         "Strict router: Request 2 should be rate limited"
     );
 
-<<<<<<< HEAD
-    // Meanwhile, lenient router should still allow requests (independent rate
-    // limiting) Make 3 requests to lenient router - all should succeed
-    for i in 1..=3 {
-        let status = make_chat_request_to_router(
-            &mut harness,
-            auth_header,
-            &lenient_router_id,
-        )
-        .await;
-        assert_eq!(
-            status,
-            StatusCode::OK,
-            "Lenient router: Request {i} should succeed (independent from \
-             strict router)"
-        );
-    }
-=======
     // Meanwhile, lenient router should still allow requests (independent
     // rate limiting) Make 1 request to lenient router - should succeed
     let status = make_chat_request_to_router(
@@ -631,7 +593,6 @@
         "Lenient router: Request should succeed (independent from strict \
          router)"
     );
->>>>>>> f4cc12ff
 
     // Default router (no rate limiting) should also work independently
     for i in 1..=3 {
