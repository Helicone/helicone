{
  "$schema": "https://json.schemastore.org/claude-code-settings.json",
  "permissions": {
    "allow": [
      "Bash(grep:*)",
      "Bash(find:*)",
      "Bash(npm run build:*)",
      "WebFetch(domain:github.com)",
      "WebFetch(domain:openrouter.ai)",
      "Bash(ls:*)",
      "WebFetch(domain:platform.openai.com)",
      "WebFetch(domain:openai.com)",
      "WebFetch(domain:docs.anthropic.com)",
      "WebFetch(domain:console.groq.com)",
      "WebFetch(domain:groq.com)",
      "Bash(chmod:*)",
      "Bash(./tsoa_run.sh)",
      "mcp__playwright__browser_navigate",
      "mcp__playwright__browser_type",
      "mcp__playwright__browser_click",
      "mcp__playwright__browser_press_key",
      "Bash(node:*)",
      "mcp__playwright__browser_take_screenshot",
      "mcp__playwright__browser_snapshot",
      "mcp__playwright__browser_wait_for",
      "Bash(pkill:*)",
      "Bash(true)",
      "Bash(git checkout:*)",
      "Bash(rm:*)",
      "Bash(npx prettier:*)",
      "Bash(npx tsc:*)",
      "Bash(npx jest:*)",
<<<<<<< HEAD
      "Bash(docker buildx build:*)"
=======
      "WebFetch(domain:developers.cloudflare.com)",
      "WebSearch"
>>>>>>> 53c3286d
    ],
    "deny": []
  }
}<|MERGE_RESOLUTION|>--- conflicted
+++ resolved
@@ -30,12 +30,9 @@
       "Bash(npx prettier:*)",
       "Bash(npx tsc:*)",
       "Bash(npx jest:*)",
-<<<<<<< HEAD
-      "Bash(docker buildx build:*)"
-=======
+      "Bash(docker buildx build:*)",
       "WebFetch(domain:developers.cloudflare.com)",
       "WebSearch"
->>>>>>> 53c3286d
     ],
     "deny": []
   }
