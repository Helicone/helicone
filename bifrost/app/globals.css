@tailwind base;
@tailwind components;
@tailwind utilities;

/* Add smooth scrolling behavior */
html {
  scroll-behavior: smooth;
}

/* Add scroll margin to headings with IDs for better positioning with fixed headers */
h1[id],
h2[id],
h3[id],
h4[id],
h5[id],
h6[id] {
  scroll-margin-top: 100px; /* Adjust based on your navbar height */
}

@layer base {
  :root {
    --background: 0 0% 100%;
    --foreground: 240 10% 3.9%;
    --card: 0 0% 100%;
    --card-foreground: 240 10% 3.9%;
    --popover: 0 0% 100%;
    --popover-foreground: 240 10% 3.9%;
    --primary: 240 5.9% 10%;
    --primary-foreground: 0 0% 98%;
    --secondary: 240 4.8% 95.9%;
    --secondary-foreground: 240 5.9% 10%;
    --muted: 240 4.8% 95.9%;
    --muted-foreground: 240 3.8% 46.1%;
    --accent: 240 4.8% 95.9%;
    --accent-foreground: 240 5.9% 10%;
    --destructive: 0 84.2% 60.2%;
    --destructive-foreground: 0 0% 98%;
    --border: 240 5.9% 90%;
    --input: 240 5.9% 90%;
    --ring: 240 10% 3.9%;
    --chart-1: 12 76% 61%;
    --chart-2: 173 58% 39%;
    --chart-3: 197 37% 24%;
    --chart-4: 43 74% 66%;
    --chart-5: 27 87% 67%;
    --radius: 0.5rem;
  }
  .dark {
    --background: 240 10% 3.9%;
    --foreground: 0 0% 98%;
    --card: 240 10% 3.9%;
    --card-foreground: 0 0% 98%;
    --popover: 240 10% 3.9%;
    --popover-foreground: 0 0% 98%;
    --primary: 0 0% 98%;
    --primary-foreground: 240 5.9% 10%;
    --secondary: 240 3.7% 15.9%;
    --secondary-foreground: 0 0% 98%;
    --muted: 240 3.7% 15.9%;
    --muted-foreground: 240 5% 64.9%;
    --accent: 240 3.7% 15.9%;
    --accent-foreground: 0 0% 98%;
    --destructive: 0 62.8% 30.6%;
    --destructive-foreground: 0 0% 98%;
    --border: 240 3.7% 15.9%;
    --input: 240 3.7% 15.9%;
    --ring: 240 4.9% 83.9%;
    --chart-1: 220 70% 50%;
    --chart-2: 160 60% 45%;
    --chart-3: 30 80% 55%;
    --chart-4: 280 65% 60%;
    --chart-5: 340 75% 55%;
  }
}
@layer base {
  * {
    @apply border-border;
  }
  body {
    @apply bg-background text-foreground;
  }
}

<<<<<<< HEAD
  
@layer components {
  .accordion-content-style {
    @apply text-muted-foreground text-sm leading-6;
  }
}


=======
@layer components {
  .navbar-icon-style {
    @apply h-full w-full stroke-[1.5px] fill-none text-brand;
  }
}

>>>>>>> d1c0abbe
/* Custom link styling for blog content only */
.prose a {
  @apply font-semibold text-sky-500 no-underline;
  text-decoration: none !important;
}

.prose a:hover {
  @apply underline;
  text-decoration: underline !important;
}

@keyframes floating {
  0%,
  100% {
    transform: translateY(0px);
  }
  50% {
    transform: translateY(-16px);
  }
}

@keyframes dash {
  0% {
    stroke-dashoffset: 100;
  }
  100% {
    stroke-dashoffset: 0;
  }
}

@keyframes moveArrow {
  0% {
    offset: 0;
  }
  100% {
    offset: 100;
  }
}

@keyframes lift {
  0%,
  15%,
  40%,
  65%,
  90%,
  100% {
    transform: translateY(0);
  }
  5%,
  10% {
    transform: translateY(-10px);
  }
  30%,
  35% {
    transform: translateY(-10px);
  }
  55%,
  60% {
    transform: translateY(-10px);
  }
  80%,
  85% {
    transform: translateY(-10px);
  }
}

@keyframes drawLine {
  to {
    stroke-dashoffset: 0;
  }
}<|MERGE_RESOLUTION|>--- conflicted
+++ resolved
@@ -80,24 +80,17 @@
     @apply bg-background text-foreground;
   }
 }
-
-<<<<<<< HEAD
   
 @layer components {
   .accordion-content-style {
     @apply text-muted-foreground text-sm leading-6;
   }
-}
 
-
-=======
-@layer components {
   .navbar-icon-style {
     @apply h-full w-full stroke-[1.5px] fill-none text-brand;
   }
 }
 
->>>>>>> d1c0abbe
 /* Custom link styling for blog content only */
 .prose a {
   @apply font-semibold text-sky-500 no-underline;
