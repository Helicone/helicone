--- conflicted
+++ resolved
@@ -216,9 +216,11 @@
 const blogContent: BlogStructure[] = [
   {
     dynmaicEntry: {
-<<<<<<< HEAD
       folderName: "text-classification-with-llms",
-=======
+    },
+  },
+  {
+    dynmaicEntry: {
       folderName: "gpt-4o-mini-vs-claude-3.5-sonnet",
     },
   },
@@ -230,7 +232,6 @@
   {
     dynmaicEntry: {
       folderName: "openai-structured-outputs",
->>>>>>> 191d3699
     },
   },
   {
