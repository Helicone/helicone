import { clsx } from "@/components/shared/utils";
import Image from "next/image";
import Link from "next/link";

export type BlogStructure = {
  title: string;
  description: string;
  badgeText: string;
  date: string;
  href: string;
  imageUrl: string;
  imageAlt?: string; // Alt text for cover image (optional)
  authors: {
    name: string;
    imageUrl: string;
    imageAlt?: string; // Alt text for author's headshot (optional)
  }[];
  time: string; // the amount of time it takes to read the blog
};

const blogContent: BlogStructure[] = [
  {
<<<<<<< HEAD
    title: "Compare: The Best LangSmith Alternatives & Competitors",
    description:
      "Observability tools allow developers to monitor, analyze, and optimize AI model performance, which helps overcome the 'black box' nature of LLMs. But which LangSmith alternative is the best in 2024? We will shed some light.",
    badgeText: "compare",
    date: "July 10, 2024",
    href: "/blog/best-langsmith-alternatives",
    imageUrl: "/static/blog/best-langsmith-alternatives/langsmith-cover.webp",
=======
    title: "What is LLM Observability and Monitoring?",
    description:
      "Building with LLMs in production (well) is incredibly difficult. You probably have heard of the word LLM observability'. What is it? How does it differ from traditional observability? What is observed? We have the answers. ",
    badgeText: "insight",
    date: "July 12, 2024",
    href: "/blog/llm-observability",
    imageUrl: "/static/blog/llm-observability.webp",
>>>>>>> f7019d41
    authors: [
      {
        name: "Lina Lam",
        imageUrl: "/static/blog/linalam-headshot.webp",
        imageAlt: "Lina Lam's headshot",
      },
    ],
<<<<<<< HEAD
    time: "8 minute read",
=======
    time: "3 minute read",
>>>>>>> f7019d41
  },
  {
    title: "Handling Billions of LLM Logs with Upstash Kafka and Cloudflare Workers",
    description:
      "We desperately needed a solution to these outages/data loss. Our reliability and scalability are core to our product.",
    badgeText: "technical deep dive",
    date: "July 1, 2024",
    href: "https://upstash.com/blog/implementing-upstash-kafka-with-cloudflare-workers",
    imageUrl: "/static/blog/kafka-cover.webp",
    authors: [
      {
        name: "Cole Gottdank",
        imageUrl: "/static/blog/colegottdank-headshot.webp",
        imageAlt: "Cole Gottdank's headshot",
      },
    ],
    time: "15 minute read",
  },
  {
    title: "Best Practices for AI Developers: Full Guide (June 2024)",
    description:
      "Achieving high performance requires robust observability practices. In this blog, we will explore the key challenges of building with AI and the best practices to help you advance your AI development.",
    badgeText: "guide",
    date: "June 20, 2024",
    href: "/blog/ai-best-practices",
    imageUrl: "/static/blog/ai-best-practices/cover.webp",
    authors: [
      {
        name: "Lina Lam",
        imageUrl: "/static/blog/linalam-headshot.webp",
        imageAlt: "Lina Lam's headshot",
      },
    ],
    time: "6 minute read",
  },
  {
    title: "I built my first AI app and integrated it with Helicone",
    description:
      "So, I decided to make my first AI app with Helicone - in the spirit of getting a first-hand exposure to our user's pain points.",
    badgeText: "guide",
    date: "June 18, 2024",
    href: "/blog/first-ai-app-with-helicone",
    imageUrl: "/static/blog/first-ai-app/lina-first-ai-app.webp",
    authors: [
      {
        name: "Lina Lam",
        imageUrl: "/static/blog/linalam-headshot.webp",
        imageAlt: "Lina Lam's headshot",
      },
    ],
    time: "6 minute read",
  },
  {
    title:
      "How to Understand Your Users Better and Deliver a Top-Tier Experience with Custom Properties",
    description:
      "In today's digital landscape, every interaction, click, and engagement offers valuable insights into your users' preferences. But how do you harness this data to effectively grow your business? We may have the answer. ",
    badgeText: "feature",
    date: "June 14, 2024",
    href: "/blog/custom-properties",
    imageUrl: "/static/blog/custom-properties/cover.webp",
    authors: [
      {
        name: "Lina Lam",
        imageUrl: "/static/blog/linalam-headshot.webp",
        imageAlt: "Lina Lam's headshot",
      },
    ],
    time: "6 minute read",
  },
  {
    title: "Helicone vs. Weights and Biases",
    description:
      "Training modern LLMs is generally less complex than traditional ML models. Here's how to have all the essential tools specifically designed for language model observability without the clutter.",
    badgeText: "compare",
    date: "May 31, 2024",
    href: "/blog/weights-and-biases",
    imageUrl: "/static/blog/weights-and-biases.webp",
    authors: [
      {
        name: "Lina Lam",
        imageUrl: "/static/blog/linalam-headshot.webp",
        imageAlt: "Lina Lam's headshot",
      },
    ],
    time: "5 minute read",
  },
  {
    title: "Insider Scoop: Our Co-founder's Take on GitHub Copilot",
    description:
      "No BS, no affiliations, just genuine opinions from Helicone's co-founder.",
    badgeText: "team's pick",
    date: "May 30, 2024",
    href: "/blog/cole-github-copilot",
    imageUrl: "/static/blog/cole-copilot.webp",
    authors: [
      {
        name: "Cole Gottdank",
        imageUrl: "/static/blog/colegottdank-headshot.webp",
        imageAlt: "Cole Gottdank's headshot",
      },
      {
        name: "Lina Lam",
        imageUrl: "/static/blog/linalam-headshot.webp",
        imageAlt: "Lina Lam's headshot",
      },
    ],
    time: "4 minute read",
  },
  {
    title: "Insider Scoop: Our Founding Engineer's Take on PostHog",
    description:
      "No BS, no affiliations, just genuine opinions from the founding engineer at Helicone.",
    badgeText: "team's pick",
    date: "May 23, 2024",
    href: "/blog/stefan-posthog",
    imageUrl: "/static/blog/stefan-posthog/posthog-cover.webp",
    authors: [
      {
        name: "Stefan Bokarev",
        imageUrl: "/static/blog/stefanbokarev-headshot.webp",
        imageAlt: "Stefan Bokarev's headshot",
      },
      {
        name: "Lina Lam",
        imageUrl: "/static/blog/linalam-headshot.webp",
        imageAlt: "Lina Lam's headshot",
      },
    ],
    time: "3 minute read",
  },
  {
    title: "A step by step guide to switch to gpt-4o safely with Helicone",
    description:
      "Learn how to use Helicone's experiments features to regression test, compare and switch models.",
    badgeText: "Product",
    date: "May 14, 2024",
    href: "/blog/switch-models-safely",
    imageUrl: "static/blog/experiments/gpt-4o.webp",
    authors: [
      {
        name: "Scott Nguyen",
        imageUrl: "/static/blog/scottnguyen-headshot.webp",
        imageAlt: "Scott Nguyen's headshot",
      },
    ],
    time: "5 minute read",
  },
  {
    title: "A Guide for Datadog Users Building with LLMs",
    description:
      "Datadog has long been a favourite among developers for monitoring and observability. But recently, LLM developers have been exploring new options. Why? We have some answers.",
    badgeText: "Compare",
    date: "Apr 29, 2024",
    href: "/blog/datadog",
    imageUrl: "static/blog/datadog/title.webp",
    authors: [
      {
        name: "Lina Lam",
        imageUrl: "/static/blog/linalam-headshot.webp",
        imageAlt: "Lina Lam's headshot",
      },
    ],
    time: "4 minute read",
  },
  {
    title:
      "A LangSmith Alternative that Takes LLM Observability to the Next Level",
    description:
      "Both Helicone and LangSmith are capable, powerful DevOps platform used by enterprises and developers building LLM applications. But which is better?",
    badgeText: "Compare",
    date: "Apr 18, 2024",
    href: "/blog/langsmith",
    imageUrl: "static/blog/langsmith-vs-helicone/cover-image.webp",
    authors: [
      {
        name: "Lina Lam",
        imageUrl: "/static/blog/linalam-headshot.webp",
        imageAlt: "Lina Lam's headshot",
      },
    ],
    time: "4 minute read",
  },
  {
    title:
      "Why Observability is the Key to Ethical and Safe Artificial Intelligence",
    description:
      "As AI continues to shape our world, the need for ethical practices and robust observability has never been greater. Learn how Helicone is rising to the challenge.",
    badgeText: "AI Safety",
    date: "Sep 19, 2023",
    href: "/blog/ai-safety",
    imageUrl: "/static/blog/AI.webp",
    authors: [
      {
        name: "Scott Nguyen",
        imageUrl: "/static/blog/scottnguyen-headshot.webp",
        imageAlt: "Scott Nguyen's headshot",
      },
    ],
    time: "5 minute read",
  },
  {
    title:
      "Introducing Vault: The Future of Secure and Simplified Provider API Key Management",
    description:
      "Helicone's Vault revolutionizes the way businesses handle, distribute, and monitor their provider API keys, with a focus on simplicity, security, and flexibility.",
    badgeText: "Product",
    date: "Sep 13, 2023",
    href: "/blog/vault-introduction",
    imageUrl: "/static/blog/vault_asset.webp",
    authors: [
      {
        name: "Cole Gottdank",
        imageUrl: "/static/blog/colegottdank-headshot.webp",
        imageAlt: "Cole Gottdank's headshot",
      },
    ],
    time: "3 minute read",
  },
  {
    title: "Life after Y Combinator: Three Key Lessons for Startups",
    description:
      "From maintaining crucial relationships to keeping a razor-sharp focus, here's how to sustain your momentum after the YC batch ends.",
    badgeText: "Personal",
    date: "Sep 11, 2023",
    href: "/blog/life-after-yc",
    imageUrl: "/static/blog/yc.webp",
    authors: [
      {
        name: "Scott Nguyen",
        imageUrl: "/static/blog/scottnguyen-headshot.webp",
        imageAlt: "Scott Nguyen's headshot",
      },
    ],
    time: "4 minute read",
  },
  {
    title: "Helicone: The Next Evolution in OpenAI Monitoring and Optimization",
    description:
      "Learn how Helicone provides unmatched insights into your OpenAI usage, allowing you to monitor, optimize, and take control like never before.",
    badgeText: "Education",
    date: "Sep 1, 2023",
    href: "/blog/open-source-monitoring-for-openai",
    imageUrl: "/static/blog/openai.webp",
    authors: [
      {
        name: "Scott Nguyen",
        imageUrl: "/static/blog/scottnguyen-headshot.webp",
        imageAlt: "Scott Nguyen's headshot",
      },
    ],
    time: "3 minute read",
  },
  {
    title: "Helicone partners with AutoGPT",
    description:
      "Helicone is excited to announce a partnership with AutoGPT, the leader in agent development.",
    badgeText: "Partnership",
    date: "Jul 30, 2023",
    href: "/blog/autoGPT",
    imageUrl: "/static/blog/autogpt.webp",
    authors: [
      {
        name: "Justin Torre",
        imageUrl: "/static/blog/justintorre-headshot.webp",
        imageAlt: "Justin Torre's headshot",
      },
    ],
    time: "3 minute read",
  },
  {
    title: "Generative AI with Helicone",
    description:
      "In the rapidly evolving world of generative AI, companies face the exciting challenge of building innovative solutions while effectively managing costs, result quality, and latency. Enter Helicone, an open-source observability platform specifically designed for these cutting-edge endeavors.",
    badgeText: "External",
    date: "Jul 21, 2023",
    href: "https://dailybaileyai.com/software/helicone.php",
    imageUrl: "https://dailybaileyai.com/home_page_files/banner_image.jpg",
    authors: [
      {
        name: "George Bailey",
        imageUrl: "https://dailybaileyai.com/images/avatars/my_profile.png",
        imageAlt: "George Bailey's headshot",
      },
    ],
    time: "3 minute read",
  },
  {
    title: "(a16z) Emerging Architectures for LLM Applications",
    description:
      "Large language models are a powerful new primitive for building software. But since they are so new—and behave so differently from normal computing resources—it’s not always obvious how to use them.",
    badgeText: "External",
    date: "Jun 20, 2023",
    href: "https://a16z.com/2023/06/20/emerging-architectures-for-llm-applications",
    imageUrl:
      "https://i0.wp.com/a16z.com/wp-content/uploads/2023/06/2657-Emerging-LLM-App-Stack-R2-1-of-4-2.png?w=2000&ssl=1",
    authors: [
      {
        name: "Matt Bornstein",
        imageUrl:
          "https://a16z.com/wp-content/uploads/2019/07/MattBornstein-Investing-400x400.jpg",
        imageAlt: "Matt Bornstein's headshot",
      },
      {
        name: "Rajko Radovanovic",
        imageUrl:
          "https://a16z.com/wp-content/uploads/2023/05/Rajko-Radovanovic-400x400.png",
        imageAlt: "Rajko Radovanovic's headshot",
      },
    ],
    time: "5 minute read",
  },
  {
    title: "(Sequoia) The New Language Model Stack",
    description: "How companies are bringing AI applications to life",
    badgeText: "External",
    date: "Jun 14, 2023",
    href: "https://www.sequoiacap.com/article/llm-stack-perspective/",
    imageUrl:
      "https://www.sequoiacap.com/wp-content/uploads/sites/6/2023/06/llm-stack-hero-3.jpg",
    authors: [
      {
        name: "Michelle Fradin",
        imageUrl:
          "https://www.sequoiacap.com/wp-content/uploads/sites/6/2021/12/Michelle-Bailhe-profile-1.jpg?resize=880,880",
        imageAlt: "Michelle Fradin's headshot",
      },
      {
        name: "Lauren Reeder",
        imageUrl:
          "https://www.sequoiacap.com/wp-content/uploads/sites/6/2022/01/211118_clifford_sequoia-laurenreeder_DSF9377.jpg?resize=880,880",
        imageAlt: "Lauren Reeder's headshot",
      },
    ],
    time: "4 minute read",
  },
];

const Blog = () => {
  return (
    <div className="w-full bg-[#f8feff] h-full antialiased relative text-black">
      <div className="relative w-full flex flex-col space-y-4 mx-auto max-w-5xl h-full py-16 items-center text-center px-2 sm:px-2 lg:px-0">
        <Image
          src={"/static/pricing/bouncing-cube.webp"}
          alt={"bouncing-cube"}
          width={200}
          height={100}
        />
        <h1 className="text-5xl font-bold text-gray-900 pt-4">
          The Helicone Blog
        </h1>
        <p className="text-lg text-gray-700">
          Thoughts about the future of AI - from the team helping to build it.
        </p>
        <div className="border-b border-gray-300 py-4 w-full flex items-center justify-center"></div>
        <div className="grid grid-cols-2 space-y-8">
          {blogContent.map((blog, i) => {
            if (i === 0) {
              return (
                <Link
                  id="featured"
                  className="flex flex-col md:flex-row items-start gap-8 w-full hover:bg-sky-50 rounded-lg p-8 col-span-2"
                  href={blog.href}
                  key={i}
                >
                  <div className="w-full md:w-[36rem] h-full rounded-lg flex flex-col space-y-4 text-left order-2 md:order-1">
                    <div className="flex items-center gap-2">
                      <span className="bg-blue-50 text-blue-700 ring-blue-200 w-max items-center rounded-lg px-2 py-1 -my-1 text-sm font-medium ring-1 ring-inset">
                        / {blog.badgeText.toLowerCase()}
                      </span>
                      <span className="text-gray-400 text-sm">-</span>
                      <span className="text-gray-400 text-sm">{blog.time}</span>
                    </div>

                    <h2 className="font-semibold text-2xl pt-2">
                      {blog.title}
                    </h2>
                    <p className="text-gray-500 text-sm">{blog.description}</p>
                    <div className="flex flex-row justify-between gap-4 items-center py-4">
                      <div
                        className={clsx("flex items-center space-x-3 bottom-0")}
                      >
                        {blog.authors.map((author, i) => (
                          <div className="flex items-center space-x-2" key={i}>
                            <img
                              className="inline-block h-8 w-8 rounded-full"
                              src={author.imageUrl}
                              alt=""
                            />
                            <p className="text-sm font-medium text-gray-700 group-hover:text-gray-900">
                              {author.name}
                            </p>
                          </div>
                        ))}
                      </div>
                      <p className="text-sm font-medium text-gray-700 group-hover:text-gray-900 pr-4">
                        <time>{blog.date}</time>
                      </p>
                    </div>
                  </div>
                  <img
                    src={blog.imageUrl}
                    alt={blog.title}
                    width={400}
                    height={300}
                    style={{
                      objectFit: "cover",
                    }}
                    className="rounded-lg h-full md:h-96 w-full max-w-[36rem] border border-gray-300 order-1 md:order-2"
                  />
                </Link>
              );
            } else {
              return (
                <Link
                  id="featured"
                  className="flex flex-col gap-6 w-full hover:bg-sky-50 rounded-lg p-8 col-span-2 md:col-span-1"
                  href={blog.href}
                  key={i}
                >
                  <img
                    src={blog.imageUrl}
                    alt={blog.title}
                    width={400}
                    height={300}
                    style={{
                      objectFit: "cover",
                    }}
                    className="rounded-lg h-60 w-full border border-gray-300"
                  />

                  <div className="w-full h-fit rounded-lg flex flex-col space-y-2 text-left">
                    <div className="flex items-center gap-2">
                      <span
                        className={clsx(
                          "bg-sky-50 text-sky-700 ring-sky-600/10 w-max items-center rounded-lg px-2 py-1 -my-1 text-sm font-medium ring-1 ring-inset"
                        )}
                      >
                        / {blog.badgeText.toLowerCase()}
                      </span>
                      <span className="text-gray-400 text-sm">-</span>
                      <span className="text-gray-400 text-sm">{blog.time}</span>
                    </div>
                    <h2 className="font-semibold text-lg pt-2">{blog.title}</h2>
                    <p className="text-gray-500 text-sm">{blog.description}</p>
                    <div className="flex flex-row justify-between gap-4 items-center py-4">
                      <div
                        className={clsx("flex items-center space-x-3 bottom-0")}
                      >
                        {blog.authors.map((author, i) => (
                          <div className="flex items-center space-x-2" key={i}>
                            <img
                              className="inline-block h-8 w-8 rounded-full"
                              src={author.imageUrl}
                              alt=""
                            />
                            <p className="text-sm font-medium text-gray-700 group-hover:text-gray-900">
                              {author.name}
                            </p>
                          </div>
                        ))}
                      </div>
                      <p className="text-sm font-medium text-gray-700 group-hover:text-gray-900 pr-4">
                        <time>{blog.date}</time>
                      </p>
                    </div>
                  </div>
                </Link>
              );
            }
          })}
        </div>
      </div>
    </div>
  );
};

export default Blog;<|MERGE_RESOLUTION|>--- conflicted
+++ resolved
@@ -20,7 +20,23 @@
 
 const blogContent: BlogStructure[] = [
   {
-<<<<<<< HEAD
+    title: "What is LLM Observability and Monitoring?",
+    description:
+      "Building with LLMs in production (well) is incredibly difficult. You probably have heard of the word LLM observability'. What is it? How does it differ from traditional observability? What is observed? We have the answers. ",
+    badgeText: "insight",
+    date: "July 12, 2024",
+    href: "/blog/llm-observability",
+    imageUrl: "/static/blog/llm-observability.webp",
+    authors: [
+      {
+        name: "Lina Lam",
+        imageUrl: "/static/blog/linalam-headshot.webp",
+        imageAlt: "Lina Lam's headshot",
+      },
+    ],
+    time: "3 minute read",
+  },
+    {
     title: "Compare: The Best LangSmith Alternatives & Competitors",
     description:
       "Observability tools allow developers to monitor, analyze, and optimize AI model performance, which helps overcome the 'black box' nature of LLMs. But which LangSmith alternative is the best in 2024? We will shed some light.",
@@ -28,28 +44,15 @@
     date: "July 10, 2024",
     href: "/blog/best-langsmith-alternatives",
     imageUrl: "/static/blog/best-langsmith-alternatives/langsmith-cover.webp",
-=======
-    title: "What is LLM Observability and Monitoring?",
-    description:
-      "Building with LLMs in production (well) is incredibly difficult. You probably have heard of the word LLM observability'. What is it? How does it differ from traditional observability? What is observed? We have the answers. ",
-    badgeText: "insight",
-    date: "July 12, 2024",
-    href: "/blog/llm-observability",
-    imageUrl: "/static/blog/llm-observability.webp",
->>>>>>> f7019d41
-    authors: [
-      {
-        name: "Lina Lam",
-        imageUrl: "/static/blog/linalam-headshot.webp",
-        imageAlt: "Lina Lam's headshot",
-      },
-    ],
-<<<<<<< HEAD
+    authors: [
+      {
+        name: "Lina Lam",
+        imageUrl: "/static/blog/linalam-headshot.webp",
+        imageAlt: "Lina Lam's headshot",
+      },
+    ],
     time: "8 minute read",
-=======
-    time: "3 minute read",
->>>>>>> f7019d41
-  },
+    },
   {
     title: "Handling Billions of LLM Logs with Upstash Kafka and Cloudflare Workers",
     description:
