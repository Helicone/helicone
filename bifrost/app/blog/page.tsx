import { clsx } from "@/components/shared/utils";
import Image from "next/image";
import Link from "next/link";
import { getMetadata } from "@/components/templates/blog/getMetaData";
import { Metadata } from "next";

export const metadata: Metadata = {
  title: "Helicone Blog | AI Development Insights & Best Practices",
  description:
    "Stay updated with the latest insights on AI development, LLM observability, and industry best practices from the team building the future of AI infrastructure.",
  icons: "/static/logo.webp",
  openGraph: {
    type: "website",
    siteName: "Helicone.ai",
    url: "https://www.helicone.ai/blog",
    title: "Helicone Blog | AI Development Insights & Best Practices",
    description:
      "Stay updated with the latest insights on AI development, LLM observability, and industry best practices from the team building the future of AI infrastructure.",
    images: "/static/new-open-graph.png",
    locale: "en_US",
  },
  twitter: {
    title: "Helicone Blog | AI Development Insights & Best Practices",
    description:
      "Stay updated with the latest insights on AI development, LLM observability, and industry best practices from the team building the future of AI infrastructure.",
    card: "summary_large_image",
    images: "/static/new-open-graph.png",
  },
};

type BlogPostProps = {
  blog: BlogStructure;
};

type UnPromise<T> = T extends Promise<infer U> ? U : T;

const HEADSHOTS = {
  "Cole Gottdank": "/static/blog/colegottdank-headshot.webp",
  "Lina Lam": "/static/blog/linalam-headshot.webp",
  "Stefan Bokarev": "/static/blog/stefanbokarev-headshot.webp",
  "Justin Torre": "/static/blog/justintorre-headshot.webp",
  "Scott Nguyen": "/static/blog/scottnguyen-headshot.webp",
  "Kavin Desi": "/static/blog/kavin-headshot.webp",
};

function metaDataToBlogStructure(
  folderName: string,
  metadata: UnPromise<ReturnType<typeof getMetadata>>
): ManualBlogStructure {
  if (!metadata) {
    throw new Error("Metadata is null");
  }
  return {
    authors:
      metadata.authors && metadata.authors.length > 0
        ? metadata.authors.map((author) => ({
            name: author,
            imageUrl: HEADSHOTS[author as keyof typeof HEADSHOTS],
          }))
        : [
            {
              name: metadata.author || "",
              imageUrl: HEADSHOTS[metadata.author as keyof typeof HEADSHOTS],
            },
          ],
    title: metadata.title,
    description: metadata.description,
    badgeText: metadata.badge || "insight",
    date: metadata?.date ?? "",
    href: `/blog/${folderName}`,
    imageUrl: metadata?.images ?? "",
    time: metadata?.time ?? "",
  };
}

const RegularBlogPost: React.FC<BlogPostProps> = async ({ blog }) => {
  if ("dynmaicEntry" in blog) {
    const metadata = await getMetadata(blog.dynmaicEntry.folderName);
    blog = metaDataToBlogStructure(blog.dynmaicEntry.folderName, metadata);
  }

  return (
    <Link
      id="featured"
      className="flex flex-col gap-6 w-full hover:bg-sky-50 rounded-lg p-8 col-span-2 md:col-span-1"
      href={blog.href}
    >
      <Image
        src={blog.imageUrl}
        alt={blog.imageAlt || blog.title}
        width={400}
        height={300}
        objectFit="cover"
        className="rounded-lg h-60 w-full border border-gray-300"
      />

      <div className="w-full h-fit rounded-lg flex flex-col space-y-2 text-left">
        <div className="flex items-center gap-2">
          <span
            className={clsx(
              "bg-sky-50 text-sky-700 ring-sky-600/10 w-max items-center rounded-lg px-2 py-1 -my-1 text-sm font-medium ring-1 ring-inset"
            )}
          >
            {blog.badgeText.toLowerCase()}
          </span>
          <span className="text-gray-400 text-sm">-</span>
          <span className="text-gray-400 text-sm">{blog.time}</span>
        </div>
        <h2 className="font-semibold text-lg pt-2">{blog.title}</h2>
        <p className="text-gray-500 text-sm">{blog.description}</p>
        <div className="flex flex-row justify-between gap-4 items-center py-4">
          <div className={clsx("flex items-center space-x-3 bottom-0")}>
            {blog.authors.map((author, i) => (
              <div className="flex items-center space-x-2" key={i}>
                <img
                  className="inline-block h-8 w-8 rounded-full"
                  src={author.imageUrl}
                  alt={author.imageAlt || ""}
                />
                <p className="text-sm font-medium text-gray-700 group-hover:text-gray-900">
                  {author.name}
                </p>
              </div>
            ))}
          </div>
          <p className="text-sm font-medium text-gray-700 group-hover:text-gray-900 pr-4">
            <time>{blog.date}</time>
          </p>
        </div>
      </div>
    </Link>
  );
};

const FeaturedBlogPost: React.FC<BlogPostProps> = async ({ blog }) => {
  if ("dynmaicEntry" in blog) {
    const metadata = await getMetadata(blog.dynmaicEntry.folderName);
    blog = metaDataToBlogStructure(blog.dynmaicEntry.folderName, metadata);
  }

  return (
    <Link
      id="featured"
      className="flex flex-col md:flex-row items-start gap-8 w-full hover:bg-sky-50 rounded-lg p-8 col-span-2"
      href={blog.href}
    >
      <div className="w-full md:w-1/2 h-full rounded-lg flex flex-col space-y-4 text-left order-2 md:order-1">
        <div className="flex items-center gap-2">
          <span className="bg-blue-50 text-blue-700 ring-blue-200 w-max items-center rounded-lg px-2 py-1 -my-1 text-sm font-medium ring-1 ring-inset">
            {blog.badgeText.toLowerCase()}
          </span>
          <span className="text-gray-400 text-sm">-</span>
          <span className="text-gray-400 text-sm">{blog.time}</span>
        </div>

        <h2 className="font-semibold text-3xl pt-2">{blog.title}</h2>
        <p className="text-gray-500 text-base">{blog.description}</p>
        <div className="flex flex-row justify-between gap-4 items-center py-4">
          <div className={clsx("flex items-center space-x-3 bottom-0")}>
            {blog.authors.map((author, i) => (
              <div className="flex items-center space-x-2" key={i}>
                <img
                  className="inline-block h-10 w-10 rounded-full"
                  src={author.imageUrl}
                  alt={author.imageAlt || ""}
                />
                <p className="text-sm font-medium text-gray-700 group-hover:text-gray-900">
                  {author.name}
                </p>
              </div>
            ))}
          </div>
          <p className="text-sm font-medium text-gray-700 group-hover:text-gray-900 pr-4">
            <time>{blog.date}</time>
          </p>
        </div>
      </div>
      <img
        src={blog.imageUrl}
        alt={blog.imageAlt || blog.title}
        width={600}
        height={400}
        style={{
          objectFit: "cover",
        }}
        className="rounded-lg h-72 w-full md:w-1/2 border border-gray-300 order-1 md:order-2"
      />
    </Link>
  );
};

type ManualBlogStructure = {
  title: string;
  description: string;
  badgeText: string;
  date: string;
  href: string;
  imageUrl: string;
  imageAlt?: string; // Alt text for cover image (optional)
  authors: {
    name: string;
    imageUrl: string;
    imageAlt?: string; // Alt text for author's headshot (optional)
  }[];
  time: string; // the amount of time it takes to read the blog
};

export type BlogStructure =
  | ManualBlogStructure
  | {
      dynmaicEntry: {
        folderName: string;
      };
    };

const blogContent: BlogStructure[] = [
  {
    dynmaicEntry: {
<<<<<<< HEAD
      folderName: "grok-3-benchmark-comparison",
=======
      folderName: "openai-deep-research",
>>>>>>> a8abb40c
    },
  },
  {
    dynmaicEntry: {
      folderName: "introducing-helicone-v2",
    },
  },
  {
    dynmaicEntry: {
      folderName: "deepseek-janus-pro",
    },
  },
  {
    dynmaicEntry: {
      folderName: "switch-to-deepseek",
    },
  },
  {
    dynmaicEntry: {
      folderName: "prompt-thinking-models",
    },
  },
  {
    dynmaicEntry: {
      folderName: "open-webui-alternatives",
    },
  },
  {
    dynmaicEntry: {
      folderName: "llm-api-providers",
    },
  },
  {
    dynmaicEntry: {
      folderName: "effective-llm-caching",
    },
  },
  {
    dynmaicEntry: {
      folderName: "preventing-prompt-injection",
    },
  },
  {
    dynmaicEntry: {
      folderName: "deepseek-v3",
    },
  },
  {
    dynmaicEntry: {
      folderName: "prompt-evaluation-frameworks",
    },
  },
  {
    dynmaicEntry: {
      folderName: "openai-o3",
    },
  },
  {
    dynmaicEntry: {
      folderName: "gpt-4o-mini-vs-claude-3.5-sonnet",
    },
  },
  {
    dynmaicEntry: {
      folderName: "tree-of-thought-prompting",
    },
  },
  {
    dynmaicEntry: {
      folderName: "openai-structured-outputs",
    },
  },
  {
    dynmaicEntry: {
      folderName: "text-classification-with-llms",
    },
  },
  {
    dynmaicEntry: {
      folderName: "chain-of-thought-prompting",
    },
  },
  {
    dynmaicEntry: {
      folderName: "llm-api-providers",
    },
  },
  {
    dynmaicEntry: {
      folderName: "rag-chunking-strategies",
    },
  },
  {
    dynmaicEntry: {
      folderName: "gemini-2.0-flash",
    },
  },
  {
    dynmaicEntry: {
      folderName: "crewai-vs-dify-ai",
    },
  },
  {
    dynmaicEntry: {
      folderName: "claude-3.5-sonnet-vs-openai-o1",
    },
  },
  {
    dynmaicEntry: {
      folderName: "google-gemini-exp-1206",
    },
  },
  {
    dynmaicEntry: {
      folderName: "meta-llama-3-3-70-b-instruct",
    },
  },
  {
    dynmaicEntry: {
      folderName: "openai-o1-and-chatgpt-pro",
    },
  },
  {
    dynmaicEntry: {
      folderName: "openai-gpt-5",
    },
  },
  {
    dynmaicEntry: {
      folderName: "test-your-llm-prompts",
    },
  },
  {
    dynmaicEntry: {
      folderName: "prompt-evaluation-for-llms",
    },
  },
  {
    dynmaicEntry: {
      folderName: "crewai-vs-autogen",
    },
  },
  {
    dynmaicEntry: {
      folderName: "pdf-chatbot-tutorial",
    },
  },
  {
    dynmaicEntry: {
      folderName: "llamaindex-vs-langchain",
    },
  },
  {
    dynmaicEntry: {
      folderName: "when-to-finetune",
    },
  },
  {
    dynmaicEntry: {
      folderName: "debugging-chatbots-and-ai-agents-with-sessions",
    },
  },
  {
    dynmaicEntry: {
      folderName: "braintrust-alternatives",
    },
  },
  {
    dynmaicEntry: {
      folderName: "replaying-llm-sessions",
    },
  },
  {
    dynmaicEntry: {
      folderName: "helicone-recap",
    },
  },
  {
    dynmaicEntry: {
      folderName: "prompt-engineering-tools",
    },
  },
  {
    dynmaicEntry: {
      folderName: "langchain-qawolf",
    },
  },
  {
    dynmaicEntry: {
      folderName: "ai-agent-builders",
    },
  },
  {
    dynmaicEntry: {
      folderName: "portkey-vs-helicone",
    },
  },
  {
    dynmaicEntry: {
      folderName: "slash-llm-cost",
    },
  },
  {
    dynmaicEntry: {
      folderName: "product-hunt-experience",
    },
  },
  {
    dynmaicEntry: {
      folderName: "product-hunt-automate",
    },
  },
  {
    dynmaicEntry: {
      folderName: "best-arize-alternatives",
    },
  },
  {
    dynmaicEntry: {
      folderName: "best-langfuse-alternatives",
    },
  },
  {
    dynmaicEntry: {
      folderName: "essential-helicone-features",
    },
  },
  {
    dynmaicEntry: {
      folderName: "redeem-promo-code",
    },
  },
  {
    dynmaicEntry: {
      folderName: "llm-stack-guide",
    },
  },
  {
    dynmaicEntry: {
      folderName: "building-an-llm-stack",
    },
  },
  {
    dynmaicEntry: {
      folderName: "prompt-management",
    },
  },
  {
    dynmaicEntry: {
      folderName: "sam-2",
    },
  },
  {
    dynmaicEntry: {
      folderName: "llm-observability",
    },
  },
  {
    title: "Compare: The Best LangSmith Alternatives & Competitors",
    description:
      "Observability tools allow developers to monitor, analyze, and optimize AI model performance, which helps overcome the 'black box' nature of LLMs. But which LangSmith alternative is the best in 2024? We will shed some light.",
    badgeText: "compare",
    date: "July 10, 2024",
    href: "/blog/best-langsmith-alternatives",
    imageUrl: "/static/blog/best-langsmith-alternatives/langsmith-cover.webp",
    authors: [
      {
        name: "Lina Lam",
        imageUrl: "/static/blog/linalam-headshot.webp",
        imageAlt: "Lina Lam's headshot",
      },
    ],
    time: "8 minute read",
  },
  {
    title:
      "Handling Billions of LLM Logs with Upstash Kafka and Cloudflare Workers",
    description:
      "We desperately needed a solution to these outages/data loss. Our reliability and scalability are core to our product.",
    badgeText: "technical deep dive",
    date: "July 1, 2024",
    href: "https://upstash.com/blog/implementing-upstash-kafka-with-cloudflare-workers",
    imageUrl: "/static/blog/kafka-cover.webp",
    authors: [
      {
        name: "Cole Gottdank",
        imageUrl: "/static/blog/colegottdank-headshot.webp",
        imageAlt: "Cole Gottdank's headshot",
      },
    ],
    time: "15 minute read",
  },
  {
    title: "Best Practices for AI Developers: Full Guide (June 2024)",
    description:
      "Achieving high performance requires robust observability practices. In this blog, we will explore the key challenges of building with AI and the best practices to help you advance your AI development.",
    badgeText: "guide",
    date: "June 20, 2024",
    href: "/blog/ai-best-practices",
    imageUrl: "/static/blog/ai-best-practices/cover.webp",
    authors: [
      {
        name: "Lina Lam",
        imageUrl: "/static/blog/linalam-headshot.webp",
        imageAlt: "Lina Lam's headshot",
      },
    ],
    time: "6 minute read",
  },
  {
    title: "I built my first AI app and integrated it with Helicone",
    description:
      "So, I decided to make my first AI app with Helicone - in the spirit of getting a first-hand exposure to our user's pain points.",
    badgeText: "guide",
    date: "June 18, 2024",
    href: "/blog/first-ai-app-with-helicone",
    imageUrl: "/static/blog/first-ai-app/lina-first-ai-app.webp",
    authors: [
      {
        name: "Lina Lam",
        imageUrl: "/static/blog/linalam-headshot.webp",
        imageAlt: "Lina Lam's headshot",
      },
    ],
    time: "6 minute read",
  },
  {
    title:
      "How to Understand Your Users Better and Deliver a Top-Tier Experience with Custom Properties",
    description:
      "In today's digital landscape, every interaction, click, and engagement offers valuable insights into your users' preferences. But how do you harness this data to effectively grow your business? We may have the answer. ",
    badgeText: "how-to",
    date: "June 14, 2024",
    href: "/blog/custom-properties",
    imageUrl: "/static/blog/custom-properties/cover.webp",
    authors: [
      {
        name: "Lina Lam",
        imageUrl: "/static/blog/linalam-headshot.webp",
        imageAlt: "Lina Lam's headshot",
      },
    ],
    time: "6 minute read",
  },
  {
    title: "Helicone vs. Weights and Biases",
    description:
      "Training modern LLMs is generally less complex than traditional ML models. Here's how to have all the essential tools specifically designed for language model observability without the clutter.",
    badgeText: "compare",
    date: "May 31, 2024",
    href: "/blog/weights-and-biases",
    imageUrl: "/static/blog/weights-and-biases.webp",
    authors: [
      {
        name: "Lina Lam",
        imageUrl: "/static/blog/linalam-headshot.webp",
        imageAlt: "Lina Lam's headshot",
      },
    ],
    time: "5 minute read",
  },
  {
    title: "Insider Scoop: Our Co-founder's Take on GitHub Copilot",
    description:
      "No BS, no affiliations, just genuine opinions from Helicone's co-founder.",
    badgeText: "insight",
    date: "May 30, 2024",
    href: "/blog/cole-github-copilot",
    imageUrl: "/static/blog/cole-copilot.webp",
    authors: [
      {
        name: "Cole Gottdank",
        imageUrl: "/static/blog/colegottdank-headshot.webp",
        imageAlt: "Cole Gottdank's headshot",
      },
      {
        name: "Lina Lam",
        imageUrl: "/static/blog/linalam-headshot.webp",
        imageAlt: "Lina Lam's headshot",
      },
    ],
    time: "4 minute read",
  },
  {
    title: "Insider Scoop: Our Founding Engineer's Take on PostHog",
    description:
      "No BS, no affiliations, just genuine opinions from the founding engineer at Helicone.",
    badgeText: "insight",
    date: "May 23, 2024",
    href: "/blog/stefan-posthog",
    imageUrl: "/static/blog/stefan-posthog/posthog-cover.webp",
    authors: [
      {
        name: "Stefan Bokarev",
        imageUrl: "/static/blog/stefanbokarev-headshot.webp",
        imageAlt: "Stefan Bokarev's headshot",
      },
      {
        name: "Lina Lam",
        imageUrl: "/static/blog/linalam-headshot.webp",
        imageAlt: "Lina Lam's headshot",
      },
    ],
    time: "3 minute read",
  },
  {
    title: "A step by step guide to switch to gpt-4o safely with Helicone",
    description:
      "Learn how to use Helicone's experiments features to regression test, compare and switch models.",
    badgeText: "guide",
    date: "May 14, 2024",
    href: "/blog/switch-models-safely",
    imageUrl: "/static/blog/experiments/gpt-4o.webp",
    authors: [
      {
        name: "Scott Nguyen",
        imageUrl: "/static/blog/scottnguyen-headshot.webp",
        imageAlt: "Scott Nguyen's headshot",
      },
    ],
    time: "5 minute read",
  },
  {
    title: "An Open-Source Datadog Alternative for LLM Observability",
    description:
      "Datadog has long been a favourite among developers for its application monitoring and observability capabilities. But recently, LLM developers have been exploring open-source observability options. Why? We have some answers.",
    badgeText: "Compare",
    date: "Apr 29, 2024",
    href: "/blog/best-datadog-alternative-for-llm",
    imageUrl: "/static/blog/datadog/title.webp",
    authors: [
      {
        name: "Lina Lam",
        imageUrl: "/static/blog/linalam-headshot.webp",
        imageAlt: "Lina Lam's headshot",
      },
    ],
    time: "4 minute read",
  },
  {
    title:
      "A LangSmith Alternative that Takes LLM Observability to the Next Level",
    description:
      "Both Helicone and LangSmith are capable, powerful DevOps platform used by enterprises and developers building LLM applications. But which is better?",
    badgeText: "Compare",
    date: "Apr 18, 2024",
    href: "/blog/langsmith",
    imageUrl: "/static/blog/langsmith-vs-helicone/cover-image.webp",
    authors: [
      {
        name: "Lina Lam",
        imageUrl: "/static/blog/linalam-headshot.webp",
        imageAlt: "Lina Lam's headshot",
      },
    ],
    time: "4 minute read",
  },
  {
    title:
      "Why Observability is the Key to Ethical and Safe Artificial Intelligence",
    description:
      "As AI continues to shape our world, the need for ethical practices and robust observability has never been greater. Learn how Helicone is rising to the challenge.",
    badgeText: "insight",
    date: "Sep 19, 2023",
    href: "/blog/ai-safety",
    imageUrl: "/static/blog/AI.webp",
    authors: [
      {
        name: "Scott Nguyen",
        imageUrl: "/static/blog/scottnguyen-headshot.webp",
        imageAlt: "Scott Nguyen's headshot",
      },
    ],
    time: "5 minute read",
  },
  {
    title:
      "Introducing Vault: The Future of Secure and Simplified Provider API Key Management",
    description:
      "Helicone's Vault revolutionizes the way businesses handle, distribute, and monitor their provider API keys, with a focus on simplicity, security, and flexibility.",
    badgeText: "feature",
    date: "Sep 13, 2023",
    href: "/blog/vault-introduction",
    imageUrl: "/static/blog/vault_asset.webp",
    authors: [
      {
        name: "Cole Gottdank",
        imageUrl: "/static/blog/colegottdank-headshot.webp",
        imageAlt: "Cole Gottdank's headshot",
      },
    ],
    time: "3 minute read",
  },
  {
    title: "Life after Y Combinator: Three Key Lessons for Startups",
    description:
      "From maintaining crucial relationships to keeping a razor-sharp focus, here's how to sustain your momentum after the YC batch ends.",
    badgeText: "insight",
    date: "Sep 11, 2023",
    href: "/blog/life-after-yc",
    imageUrl: "/static/blog/yc.webp",
    authors: [
      {
        name: "Scott Nguyen",
        imageUrl: "/static/blog/scottnguyen-headshot.webp",
        imageAlt: "Scott Nguyen's headshot",
      },
    ],
    time: "4 minute read",
  },
  {
    title: "Helicone: The Next Evolution in OpenAI Monitoring and Optimization",
    description:
      "Learn how Helicone provides unmatched insights into your OpenAI usage, allowing you to monitor, optimize, and take control like never before.",
    badgeText: "company",
    date: "Sep 1, 2023",
    href: "/blog/open-source-monitoring-for-openai",
    imageUrl: "/static/blog/openai.webp",
    authors: [
      {
        name: "Scott Nguyen",
        imageUrl: "/static/blog/scottnguyen-headshot.webp",
        imageAlt: "Scott Nguyen's headshot",
      },
    ],
    time: "3 minute read",
  },
  {
    title: "Helicone partners with AutoGPT",
    description:
      "Helicone is excited to announce a partnership with AutoGPT, the leader in agent development.",
    badgeText: "company",
    date: "Jul 30, 2023",
    href: "/blog/autoGPT",
    imageUrl: "/static/blog/autogpt.webp",
    authors: [
      {
        name: "Justin Torre",
        imageUrl: "/static/blog/justintorre-headshot.webp",
        imageAlt: "Justin Torre's headshot",
      },
    ],
    time: "3 minute read",
  },
  {
    title: "Generative AI with Helicone",
    description:
      "In the rapidly evolving world of generative AI, companies face the exciting challenge of building innovative solutions while effectively managing costs, result quality, and latency. Enter Helicone, an open-source observability platform specifically designed for these cutting-edge endeavors.",
    badgeText: "External",
    date: "Jul 21, 2023",
    href: "https://dailybaileyai.com/software/helicone.php",
    imageUrl: "https://dailybaileyai.com/home_page_files/banner_image.jpg",
    authors: [
      {
        name: "George Bailey",
        imageUrl: "https://dailybaileyai.com/images/avatars/my_profile.png",
        imageAlt: "George Bailey's headshot",
      },
    ],
    time: "3 minute read",
  },
  {
    title: "(a16z) Emerging Architectures for LLM Applications",
    description:
      "Large language models are a powerful new primitive for building software. But since they are so new—and behave so differently from normal computing resources—it's not always obvious how to use them.",
    badgeText: "External",
    date: "Jun 20, 2023",
    href: "https://a16z.com/2023/06/20/emerging-architectures-for-llm-applications",
    imageUrl:
      "https://i0.wp.com/a16z.com/wp-content/uploads/2023/06/2657-Emerging-LLM-App-Stack-R2-1-of-4-2.png?w=2000&ssl=1",
    authors: [
      {
        name: "Matt Bornstein",
        imageUrl:
          "https://a16z.com/wp-content/uploads/2019/07/MattBornstein-Investing-400x400.jpg",
        imageAlt: "Matt Bornstein's headshot",
      },
      {
        name: "Rajko Radovanovic",
        imageUrl:
          "https://a16z.com/wp-content/uploads/2023/05/Rajko-Radovanovic-400x400.png",
        imageAlt: "Rajko Radovanovic's headshot",
      },
    ],
    time: "5 minute read",
  },
  {
    title: "(Sequoia) The New Language Model Stack",
    description: "How companies are bringing AI applications to life",
    badgeText: "External",
    date: "Jun 14, 2023",
    href: "https://www.sequoiacap.com/article/llm-stack-perspective/",
    imageUrl:
      "https://www.sequoiacap.com/wp-content/uploads/sites/6/2023/06/llm-stack-hero-3.jpg",
    authors: [
      {
        name: "Michelle Fradin",
        imageUrl:
          "https://www.sequoiacap.com/wp-content/uploads/sites/6/2021/12/Michelle-Bailhe-profile-1.jpg?resize=880,880",
        imageAlt: "Michelle Fradin's headshot",
      },
      {
        name: "Lauren Reeder",
        imageUrl:
          "https://www.sequoiacap.com/wp-content/uploads/sites/6/2022/01/211118_clifford_sequoia-laurenreeder_DSF9377.jpg?resize=880,880",
        imageAlt: "Lauren Reeder's headshot",
      },
    ],
    time: "4 minute read",
  },
];

const Blog = async () => {
  return (
    <div className="w-full bg-white h-full antialiased relative text-black">
      <div className="relative w-full flex flex-col space-y-4 mx-auto max-w-5xl h-full py-16 items-center text-center px-2 sm:px-2 lg:px-0">
        <Image
          src={"/static/pricing/bouncing-cube.webp"}
          alt={"bouncing-cube"}
          width={200}
          height={100}
        />
        <h1 className="text-5xl font-bold text-gray-900 pt-4">
          The Helicone Blog
        </h1>
        <p className="text-lg text-gray-700">
          Thoughts about the future of AI - from the team helping to build it.
        </p>
        <div className="border-b border-gray-300 py-4 w-full flex items-center justify-center"></div>
        <div className="grid grid-cols-2 space-y-8">
          {blogContent.map((blog, i) => {
            if (i === 0) {
              return <FeaturedBlogPost blog={blog} key={i} />;
            } else {
              return <RegularBlogPost blog={blog} key={i} />;
            }
          })}
        </div>
      </div>
    </div>
  );
};

export default Blog;<|MERGE_RESOLUTION|>--- conflicted
+++ resolved
@@ -216,11 +216,12 @@
 const blogContent: BlogStructure[] = [
   {
     dynmaicEntry: {
-<<<<<<< HEAD
       folderName: "grok-3-benchmark-comparison",
-=======
+    },
+  },
+  {
+    dynmaicEntry: {
       folderName: "openai-deep-research",
->>>>>>> a8abb40c
     },
   },
   {
