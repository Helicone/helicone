import { clsx } from "@/components/shared/utils";
import Image from "next/image";
import Link from "next/link";
import { getMetadata } from "@/components/templates/blog/getMetaData";
import { Metadata } from "next";

export const metadata: Metadata = {
  title: "Helicone Blog | AI Development Insights & Best Practices",
  description:
    "Stay updated with the latest insights on AI development, LLM observability, and industry best practices from the team building the future of AI infrastructure.",
  icons: "/static/logo.webp",
  openGraph: {
    type: "website",
    siteName: "Helicone.ai",
    url: "https://www.helicone.ai/blog",
    title: "Helicone Blog | AI Development Insights & Best Practices",
    description:
      "Stay updated with the latest insights on AI development, LLM observability, and industry best practices from the team building the future of AI infrastructure.",
    images: "/static/new-open-graph.png",
    locale: "en_US",
  },
  twitter: {
    title: "Helicone Blog | AI Development Insights & Best Practices",
    description:
      "Stay updated with the latest insights on AI development, LLM observability, and industry best practices from the team building the future of AI infrastructure.",
    card: "summary_large_image",
    images: "/static/new-open-graph.png",
  },
};

type BlogPostProps = {
  blog: BlogStructure;
};

type UnPromise<T> = T extends Promise<infer U> ? U : T;

const HEADSHOTS = {
  "Cole Gottdank": "/static/blog/colegottdank-headshot.webp",
  "Lina Lam": "/static/blog/linalam-headshot.webp",
  "Stefan Bokarev": "/static/blog/stefanbokarev-headshot.webp",
  "Justin Torre": "/static/blog/justintorre-headshot.webp",
  "Scott Nguyen": "/static/blog/scottnguyen-headshot.webp",
  "Kavin Desi": "/static/blog/kavin-headshot.webp",
};

function metaDataToBlogStructure(
  folderName: string,
  metadata: UnPromise<ReturnType<typeof getMetadata>>
): ManualBlogStructure {
  if (!metadata) {
    throw new Error("Metadata is null");
  }
  return {
    authors:
      metadata.authors && metadata.authors.length > 0
        ? metadata.authors.map((author) => ({
            name: author,
            imageUrl: HEADSHOTS[author as keyof typeof HEADSHOTS],
          }))
        : [
            {
              name: metadata.author || "",
              imageUrl: HEADSHOTS[metadata.author as keyof typeof HEADSHOTS],
            },
          ],
    title: metadata.title,
    description: metadata.description,
    badgeText: metadata.badge || "insight",
    date: metadata?.date ?? "",
    href: `/blog/${folderName}`,
    imageUrl: metadata?.images ?? "",
    time: metadata?.time ?? "",
  };
}

const RegularBlogPost: React.FC<BlogPostProps> = async ({ blog }) => {
  if ("dynmaicEntry" in blog) {
    const metadata = await getMetadata(blog.dynmaicEntry.folderName);
    blog = metaDataToBlogStructure(blog.dynmaicEntry.folderName, metadata);
  }

  return (
    <Link
      id="featured"
      className="flex flex-col gap-6 w-full hover:bg-sky-50 rounded-lg p-8 col-span-2 md:col-span-1"
      href={blog.href}
    >
      <Image
        src={blog.imageUrl}
        alt={blog.imageAlt || blog.title}
        width={400}
        height={300}
        objectFit="cover"
        className="rounded-lg h-60 w-full border border-gray-300"
      />

      <div className="w-full h-fit rounded-lg flex flex-col space-y-2 text-left">
        <div className="flex items-center gap-2">
          <span
            className={clsx(
              "bg-sky-50 text-sky-700 ring-sky-600/10 w-max items-center rounded-lg px-2 py-1 -my-1 text-sm font-medium ring-1 ring-inset"
            )}
          >
            {blog.badgeText.toLowerCase()}
          </span>
          <span className="text-gray-400 text-sm">-</span>
          <span className="text-gray-400 text-sm">{blog.time}</span>
        </div>
        <h2 className="font-semibold text-lg pt-2">{blog.title}</h2>
        <p className="text-gray-500 text-sm">{blog.description}</p>
        <div className="flex flex-row justify-between gap-4 items-center py-4">
          <div className={clsx("flex items-center space-x-3 bottom-0")}>
            {blog.authors.map((author, i) => (
              <div className="flex items-center space-x-2" key={i}>
                <img
                  className="inline-block h-8 w-8 rounded-full"
                  src={author.imageUrl}
                  alt={author.imageAlt || ""}
                />
                <p className="text-sm font-medium text-gray-700 group-hover:text-gray-900">
                  {author.name}
                </p>
              </div>
            ))}
          </div>
          <p className="text-sm font-medium text-gray-700 group-hover:text-gray-900 pr-4">
            <time>{blog.date}</time>
          </p>
        </div>
      </div>
    </Link>
  );
};

const FeaturedBlogPost: React.FC<BlogPostProps> = async ({ blog }) => {
  if ("dynmaicEntry" in blog) {
    const metadata = await getMetadata(blog.dynmaicEntry.folderName);
    blog = metaDataToBlogStructure(blog.dynmaicEntry.folderName, metadata);
  }

  return (
    <Link
      id="featured"
      className="flex flex-col md:flex-row items-start gap-8 w-full hover:bg-sky-50 rounded-lg p-8 col-span-2"
      href={blog.href}
    >
      <div className="w-full md:w-1/2 h-full rounded-lg flex flex-col space-y-4 text-left order-2 md:order-1">
        <div className="flex items-center gap-2">
          <span className="bg-blue-50 text-blue-700 ring-blue-200 w-max items-center rounded-lg px-2 py-1 -my-1 text-sm font-medium ring-1 ring-inset">
            {blog.badgeText.toLowerCase()}
          </span>
          <span className="text-gray-400 text-sm">-</span>
          <span className="text-gray-400 text-sm">{blog.time}</span>
        </div>

        <h2 className="font-semibold text-3xl pt-2">{blog.title}</h2>
        <p className="text-gray-500 text-base">{blog.description}</p>
        <div className="flex flex-row justify-between gap-4 items-center py-4">
          <div className={clsx("flex items-center space-x-3 bottom-0")}>
            {blog.authors.map((author, i) => (
              <div className="flex items-center space-x-2" key={i}>
                <img
                  className="inline-block h-10 w-10 rounded-full"
                  src={author.imageUrl}
                  alt={author.imageAlt || ""}
                />
                <p className="text-sm font-medium text-gray-700 group-hover:text-gray-900">
                  {author.name}
                </p>
              </div>
            ))}
          </div>
          <p className="text-sm font-medium text-gray-700 group-hover:text-gray-900 pr-4">
            <time>{blog.date}</time>
          </p>
        </div>
      </div>
      <img
        src={blog.imageUrl}
        alt={blog.imageAlt || blog.title}
        width={600}
        height={400}
        style={{
          objectFit: "cover",
        }}
        className="rounded-lg h-72 w-full md:w-1/2 border border-gray-300 order-1 md:order-2"
      />
    </Link>
  );
};

type ManualBlogStructure = {
  title: string;
  description: string;
  badgeText: string;
  date: string;
  href: string;
  imageUrl: string;
  imageAlt?: string; // Alt text for cover image (optional)
  authors: {
    name: string;
    imageUrl: string;
    imageAlt?: string; // Alt text for author's headshot (optional)
  }[];
  time: string; // the amount of time it takes to read the blog
};

export type BlogStructure =
  | ManualBlogStructure
  | {
      dynmaicEntry: {
        folderName: string;
      };
    };

const blogContent: BlogStructure[] = [
  {
    dynmaicEntry: {
<<<<<<< HEAD
      folderName: "gemini-2.0-flash",
=======
      folderName: "rag-chunking-strategies",
    },
  },
  {
    dynmaicEntry: {
      folderName: "openai-o3",
>>>>>>> 6d9ff485
    },
  },
  {
    dynmaicEntry: {
      folderName: "claude-3.5-sonnet-vs-openai-o1",
    },
  },
  {
    dynmaicEntry: {
      folderName: "crewai-vs-dify-ai",
    },
  },
  {
    dynmaicEntry: {
      folderName: "google-gemini-exp-1206",
    },
  },
  {
    dynmaicEntry: {
      folderName: "meta-llama-3-3-70-b-instruct",
    },
  },
  {
    dynmaicEntry: {
      folderName: "openai-o1-and-chatgpt-pro",
    },
  },
  {
    dynmaicEntry: {
      folderName: "openai-gpt-5",
    },
  },
  {
    dynmaicEntry: {
      folderName: "test-your-llm-prompts",
    },
  },
  {
    dynmaicEntry: {
      folderName: "crewai-vs-autogen",
    },
  },
  {
    dynmaicEntry: {
      folderName: "prompt-evaluation-for-llms",
    },
  },
  {
    dynmaicEntry: {
      folderName: "pdf-chatbot-tutorial",
    },
  },
  {
    dynmaicEntry: {
      folderName: "llamaindex-vs-langchain",
    },
  },
  {
    dynmaicEntry: {
      folderName: "llm-api-providers",
    },
  },
  {
    dynmaicEntry: {
      folderName: "when-to-finetune",
    },
  },
  {
    dynmaicEntry: {
      folderName: "debugging-chatbots-and-ai-agents-with-sessions",
    },
  },
  {
    dynmaicEntry: {
      folderName: "braintrust-alternatives",
    },
  },
  {
    dynmaicEntry: {
      folderName: "replaying-llm-sessions",
    },
  },
  {
    dynmaicEntry: {
      folderName: "helicone-recap",
    },
  },
  {
    dynmaicEntry: {
      folderName: "prompt-engineering-tools",
    },
  },
  {
    dynmaicEntry: {
      folderName: "langchain-qawolf",
    },
  },
  {
    dynmaicEntry: {
      folderName: "ai-agent-builders",
    },
  },
  {
    dynmaicEntry: {
      folderName: "portkey-vs-helicone",
    },
  },
  {
    dynmaicEntry: {
      folderName: "slash-llm-cost",
    },
  },
  {
    dynmaicEntry: {
      folderName: "product-hunt-experience",
    },
  },
  {
    dynmaicEntry: {
      folderName: "product-hunt-automate",
    },
  },
  {
    dynmaicEntry: {
      folderName: "best-arize-alternatives",
    },
  },
  {
    dynmaicEntry: {
      folderName: "best-langfuse-alternatives",
    },
  },
  {
    dynmaicEntry: {
      folderName: "essential-helicone-features",
    },
  },
  {
    dynmaicEntry: {
      folderName: "redeem-promo-code",
    },
  },
  {
    dynmaicEntry: {
      folderName: "llm-stack-guide",
    },
  },
  {
    dynmaicEntry: {
      folderName: "building-an-llm-stack",
    },
  },
  {
    dynmaicEntry: {
      folderName: "prompt-management",
    },
  },
  {
    dynmaicEntry: {
      folderName: "sam-2",
    },
  },
  {
    dynmaicEntry: {
      folderName: "llm-observability",
    },
  },
  {
    title: "Compare: The Best LangSmith Alternatives & Competitors",
    description:
      "Observability tools allow developers to monitor, analyze, and optimize AI model performance, which helps overcome the 'black box' nature of LLMs. But which LangSmith alternative is the best in 2024? We will shed some light.",
    badgeText: "compare",
    date: "July 10, 2024",
    href: "/blog/best-langsmith-alternatives",
    imageUrl: "/static/blog/best-langsmith-alternatives/langsmith-cover.webp",
    authors: [
      {
        name: "Lina Lam",
        imageUrl: "/static/blog/linalam-headshot.webp",
        imageAlt: "Lina Lam's headshot",
      },
    ],
    time: "8 minute read",
  },
  {
    title:
      "Handling Billions of LLM Logs with Upstash Kafka and Cloudflare Workers",
    description:
      "We desperately needed a solution to these outages/data loss. Our reliability and scalability are core to our product.",
    badgeText: "technical deep dive",
    date: "July 1, 2024",
    href: "https://upstash.com/blog/implementing-upstash-kafka-with-cloudflare-workers",
    imageUrl: "/static/blog/kafka-cover.webp",
    authors: [
      {
        name: "Cole Gottdank",
        imageUrl: "/static/blog/colegottdank-headshot.webp",
        imageAlt: "Cole Gottdank's headshot",
      },
    ],
    time: "15 minute read",
  },
  {
    title: "Best Practices for AI Developers: Full Guide (June 2024)",
    description:
      "Achieving high performance requires robust observability practices. In this blog, we will explore the key challenges of building with AI and the best practices to help you advance your AI development.",
    badgeText: "guide",
    date: "June 20, 2024",
    href: "/blog/ai-best-practices",
    imageUrl: "/static/blog/ai-best-practices/cover.webp",
    authors: [
      {
        name: "Lina Lam",
        imageUrl: "/static/blog/linalam-headshot.webp",
        imageAlt: "Lina Lam's headshot",
      },
    ],
    time: "6 minute read",
  },
  {
    title: "I built my first AI app and integrated it with Helicone",
    description:
      "So, I decided to make my first AI app with Helicone - in the spirit of getting a first-hand exposure to our user's pain points.",
    badgeText: "guide",
    date: "June 18, 2024",
    href: "/blog/first-ai-app-with-helicone",
    imageUrl: "/static/blog/first-ai-app/lina-first-ai-app.webp",
    authors: [
      {
        name: "Lina Lam",
        imageUrl: "/static/blog/linalam-headshot.webp",
        imageAlt: "Lina Lam's headshot",
      },
    ],
    time: "6 minute read",
  },
  {
    title:
      "How to Understand Your Users Better and Deliver a Top-Tier Experience with Custom Properties",
    description:
      "In today's digital landscape, every interaction, click, and engagement offers valuable insights into your users' preferences. But how do you harness this data to effectively grow your business? We may have the answer. ",
    badgeText: "how-to",
    date: "June 14, 2024",
    href: "/blog/custom-properties",
    imageUrl: "/static/blog/custom-properties/cover.webp",
    authors: [
      {
        name: "Lina Lam",
        imageUrl: "/static/blog/linalam-headshot.webp",
        imageAlt: "Lina Lam's headshot",
      },
    ],
    time: "6 minute read",
  },
  {
    title: "Helicone vs. Weights and Biases",
    description:
      "Training modern LLMs is generally less complex than traditional ML models. Here's how to have all the essential tools specifically designed for language model observability without the clutter.",
    badgeText: "compare",
    date: "May 31, 2024",
    href: "/blog/weights-and-biases",
    imageUrl: "/static/blog/weights-and-biases.webp",
    authors: [
      {
        name: "Lina Lam",
        imageUrl: "/static/blog/linalam-headshot.webp",
        imageAlt: "Lina Lam's headshot",
      },
    ],
    time: "5 minute read",
  },
  {
    title: "Insider Scoop: Our Co-founder's Take on GitHub Copilot",
    description:
      "No BS, no affiliations, just genuine opinions from Helicone's co-founder.",
    badgeText: "insight",
    date: "May 30, 2024",
    href: "/blog/cole-github-copilot",
    imageUrl: "/static/blog/cole-copilot.webp",
    authors: [
      {
        name: "Cole Gottdank",
        imageUrl: "/static/blog/colegottdank-headshot.webp",
        imageAlt: "Cole Gottdank's headshot",
      },
      {
        name: "Lina Lam",
        imageUrl: "/static/blog/linalam-headshot.webp",
        imageAlt: "Lina Lam's headshot",
      },
    ],
    time: "4 minute read",
  },
  {
    title: "Insider Scoop: Our Founding Engineer's Take on PostHog",
    description:
      "No BS, no affiliations, just genuine opinions from the founding engineer at Helicone.",
    badgeText: "insight",
    date: "May 23, 2024",
    href: "/blog/stefan-posthog",
    imageUrl: "/static/blog/stefan-posthog/posthog-cover.webp",
    authors: [
      {
        name: "Stefan Bokarev",
        imageUrl: "/static/blog/stefanbokarev-headshot.webp",
        imageAlt: "Stefan Bokarev's headshot",
      },
      {
        name: "Lina Lam",
        imageUrl: "/static/blog/linalam-headshot.webp",
        imageAlt: "Lina Lam's headshot",
      },
    ],
    time: "3 minute read",
  },
  {
    title: "A step by step guide to switch to gpt-4o safely with Helicone",
    description:
      "Learn how to use Helicone's experiments features to regression test, compare and switch models.",
    badgeText: "guide",
    date: "May 14, 2024",
    href: "/blog/switch-models-safely",
    imageUrl: "/static/blog/experiments/gpt-4o.webp",
    authors: [
      {
        name: "Scott Nguyen",
        imageUrl: "/static/blog/scottnguyen-headshot.webp",
        imageAlt: "Scott Nguyen's headshot",
      },
    ],
    time: "5 minute read",
  },
  {
    title: "An Open-Source Datadog Alternative for LLM Observability",
    description:
      "Datadog has long been a favourite among developers for its application monitoring and observability capabilities. But recently, LLM developers have been exploring open-source observability options. Why? We have some answers.",
    badgeText: "Compare",
    date: "Apr 29, 2024",
    href: "/blog/best-datadog-alternative-for-llm",
    imageUrl: "/static/blog/datadog/title.webp",
    authors: [
      {
        name: "Lina Lam",
        imageUrl: "/static/blog/linalam-headshot.webp",
        imageAlt: "Lina Lam's headshot",
      },
    ],
    time: "4 minute read",
  },
  {
    title:
      "A LangSmith Alternative that Takes LLM Observability to the Next Level",
    description:
      "Both Helicone and LangSmith are capable, powerful DevOps platform used by enterprises and developers building LLM applications. But which is better?",
    badgeText: "Compare",
    date: "Apr 18, 2024",
    href: "/blog/langsmith",
    imageUrl: "/static/blog/langsmith-vs-helicone/cover-image.webp",
    authors: [
      {
        name: "Lina Lam",
        imageUrl: "/static/blog/linalam-headshot.webp",
        imageAlt: "Lina Lam's headshot",
      },
    ],
    time: "4 minute read",
  },
  {
    title:
      "Why Observability is the Key to Ethical and Safe Artificial Intelligence",
    description:
      "As AI continues to shape our world, the need for ethical practices and robust observability has never been greater. Learn how Helicone is rising to the challenge.",
    badgeText: "insight",
    date: "Sep 19, 2023",
    href: "/blog/ai-safety",
    imageUrl: "/static/blog/AI.webp",
    authors: [
      {
        name: "Scott Nguyen",
        imageUrl: "/static/blog/scottnguyen-headshot.webp",
        imageAlt: "Scott Nguyen's headshot",
      },
    ],
    time: "5 minute read",
  },
  {
    title:
      "Introducing Vault: The Future of Secure and Simplified Provider API Key Management",
    description:
      "Helicone's Vault revolutionizes the way businesses handle, distribute, and monitor their provider API keys, with a focus on simplicity, security, and flexibility.",
    badgeText: "feature",
    date: "Sep 13, 2023",
    href: "/blog/vault-introduction",
    imageUrl: "/static/blog/vault_asset.webp",
    authors: [
      {
        name: "Cole Gottdank",
        imageUrl: "/static/blog/colegottdank-headshot.webp",
        imageAlt: "Cole Gottdank's headshot",
      },
    ],
    time: "3 minute read",
  },
  {
    title: "Life after Y Combinator: Three Key Lessons for Startups",
    description:
      "From maintaining crucial relationships to keeping a razor-sharp focus, here's how to sustain your momentum after the YC batch ends.",
    badgeText: "insight",
    date: "Sep 11, 2023",
    href: "/blog/life-after-yc",
    imageUrl: "/static/blog/yc.webp",
    authors: [
      {
        name: "Scott Nguyen",
        imageUrl: "/static/blog/scottnguyen-headshot.webp",
        imageAlt: "Scott Nguyen's headshot",
      },
    ],
    time: "4 minute read",
  },
  {
    title: "Helicone: The Next Evolution in OpenAI Monitoring and Optimization",
    description:
      "Learn how Helicone provides unmatched insights into your OpenAI usage, allowing you to monitor, optimize, and take control like never before.",
    badgeText: "company",
    date: "Sep 1, 2023",
    href: "/blog/open-source-monitoring-for-openai",
    imageUrl: "/static/blog/openai.webp",
    authors: [
      {
        name: "Scott Nguyen",
        imageUrl: "/static/blog/scottnguyen-headshot.webp",
        imageAlt: "Scott Nguyen's headshot",
      },
    ],
    time: "3 minute read",
  },
  {
    title: "Helicone partners with AutoGPT",
    description:
      "Helicone is excited to announce a partnership with AutoGPT, the leader in agent development.",
    badgeText: "company",
    date: "Jul 30, 2023",
    href: "/blog/autoGPT",
    imageUrl: "/static/blog/autogpt.webp",
    authors: [
      {
        name: "Justin Torre",
        imageUrl: "/static/blog/justintorre-headshot.webp",
        imageAlt: "Justin Torre's headshot",
      },
    ],
    time: "3 minute read",
  },
  {
    title: "Generative AI with Helicone",
    description:
      "In the rapidly evolving world of generative AI, companies face the exciting challenge of building innovative solutions while effectively managing costs, result quality, and latency. Enter Helicone, an open-source observability platform specifically designed for these cutting-edge endeavors.",
    badgeText: "External",
    date: "Jul 21, 2023",
    href: "https://dailybaileyai.com/software/helicone.php",
    imageUrl: "https://dailybaileyai.com/home_page_files/banner_image.jpg",
    authors: [
      {
        name: "George Bailey",
        imageUrl: "https://dailybaileyai.com/images/avatars/my_profile.png",
        imageAlt: "George Bailey's headshot",
      },
    ],
    time: "3 minute read",
  },
  {
    title: "(a16z) Emerging Architectures for LLM Applications",
    description:
      "Large language models are a powerful new primitive for building software. But since they are so new—and behave so differently from normal computing resources—it's not always obvious how to use them.",
    badgeText: "External",
    date: "Jun 20, 2023",
    href: "https://a16z.com/2023/06/20/emerging-architectures-for-llm-applications",
    imageUrl:
      "https://i0.wp.com/a16z.com/wp-content/uploads/2023/06/2657-Emerging-LLM-App-Stack-R2-1-of-4-2.png?w=2000&ssl=1",
    authors: [
      {
        name: "Matt Bornstein",
        imageUrl:
          "https://a16z.com/wp-content/uploads/2019/07/MattBornstein-Investing-400x400.jpg",
        imageAlt: "Matt Bornstein's headshot",
      },
      {
        name: "Rajko Radovanovic",
        imageUrl:
          "https://a16z.com/wp-content/uploads/2023/05/Rajko-Radovanovic-400x400.png",
        imageAlt: "Rajko Radovanovic's headshot",
      },
    ],
    time: "5 minute read",
  },
  {
    title: "(Sequoia) The New Language Model Stack",
    description: "How companies are bringing AI applications to life",
    badgeText: "External",
    date: "Jun 14, 2023",
    href: "https://www.sequoiacap.com/article/llm-stack-perspective/",
    imageUrl:
      "https://www.sequoiacap.com/wp-content/uploads/sites/6/2023/06/llm-stack-hero-3.jpg",
    authors: [
      {
        name: "Michelle Fradin",
        imageUrl:
          "https://www.sequoiacap.com/wp-content/uploads/sites/6/2021/12/Michelle-Bailhe-profile-1.jpg?resize=880,880",
        imageAlt: "Michelle Fradin's headshot",
      },
      {
        name: "Lauren Reeder",
        imageUrl:
          "https://www.sequoiacap.com/wp-content/uploads/sites/6/2022/01/211118_clifford_sequoia-laurenreeder_DSF9377.jpg?resize=880,880",
        imageAlt: "Lauren Reeder's headshot",
      },
    ],
    time: "4 minute read",
  },
];

const Blog = async () => {
  return (
    <div className="w-full bg-white h-full antialiased relative text-black">
      <div className="relative w-full flex flex-col space-y-4 mx-auto max-w-5xl h-full py-16 items-center text-center px-2 sm:px-2 lg:px-0">
        <Image
          src={"/static/pricing/bouncing-cube.webp"}
          alt={"bouncing-cube"}
          width={200}
          height={100}
        />
        <h1 className="text-5xl font-bold text-gray-900 pt-4">
          The Helicone Blog
        </h1>
        <p className="text-lg text-gray-700">
          Thoughts about the future of AI - from the team helping to build it.
        </p>
        <div className="border-b border-gray-300 py-4 w-full flex items-center justify-center"></div>
        <div className="grid grid-cols-2 space-y-8">
          {blogContent.map((blog, i) => {
            if (i === 0) {
              return <FeaturedBlogPost blog={blog} key={i} />;
            } else {
              return <RegularBlogPost blog={blog} key={i} />;
            }
          })}
        </div>
      </div>
    </div>
  );
};

export default Blog;<|MERGE_RESOLUTION|>--- conflicted
+++ resolved
@@ -216,16 +216,17 @@
 const blogContent: BlogStructure[] = [
   {
     dynmaicEntry: {
-<<<<<<< HEAD
+      folderName: "rag-chunking-strategies",
+    },
+  },
+  {
+    dynmaicEntry: {
+      folderName: "openai-o3",
+    },
+  },
+  {
+    dynmaicEntry: {
       folderName: "gemini-2.0-flash",
-=======
-      folderName: "rag-chunking-strategies",
-    },
-  },
-  {
-    dynmaicEntry: {
-      folderName: "openai-o3",
->>>>>>> 6d9ff485
     },
   },
   {
