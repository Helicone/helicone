import { clsx } from "@/components/shared/utils";
import Image from "next/image";
import Link from "next/link";
import { getMetadata } from "@/components/templates/blog/getMetaData";

type BlogPostProps = {
  blog: BlogStructure;
};

type UnPromise<T> = T extends Promise<infer U> ? U : T;

const HEADSHOTS = {
  "Cole Gottdank": "/static/blog/colegottdank-headshot.webp",
  "Lina Lam": "/static/blog/linalam-headshot.webp",
  "Stefan Bokarev": "/static/blog/stefanbokarev-headshot.webp",
  "Justin Torre": "/static/blog/justintorre-headshot.webp",
  "Scott Nguyen": "/static/blog/scottnguyen-headshot.webp",
};

function metaDataToBlogStructure(
  folderName: string,
  metadata: UnPromise<ReturnType<typeof getMetadata>>
): ManualBlogStructure {
  if (!metadata) {
    throw new Error("Metadata is null");
  }
  return {
    authors:
      metadata.authors && metadata.authors.length > 0
        ? metadata.authors.map((author) => ({
            name: author,
            imageUrl: HEADSHOTS[author as keyof typeof HEADSHOTS],
          }))
        : [
            {
              name: metadata.author || "",
              imageUrl: HEADSHOTS[metadata.author as keyof typeof HEADSHOTS],
            },
          ],
    title: metadata.title,
    description: metadata.description,
    badgeText: "insight",
    date: metadata?.date ?? "",
    href: `/blog/${folderName}`,
    imageUrl: metadata?.images ?? "",
    time: metadata?.time ?? "",
  };
}

const RegularBlogPost: React.FC<BlogPostProps> = async ({ blog }) => {
  if ("dynmaicEntry" in blog) {
    const metadata = await getMetadata(blog.dynmaicEntry.folderName);
    blog = metaDataToBlogStructure(blog.dynmaicEntry.folderName, metadata);
  }

  return (
    <Link
      id="featured"
      className="flex flex-col gap-6 w-full hover:bg-sky-50 rounded-lg p-8 col-span-2 md:col-span-1"
      href={blog.href}
    >
      <img
        src={blog.imageUrl}
        alt={blog.imageAlt || blog.title}
        width={400}
        height={300}
        style={{
          objectFit: "cover",
        }}
        className="rounded-lg h-60 w-full border border-gray-300"
      />

      <div className="w-full h-fit rounded-lg flex flex-col space-y-2 text-left">
        <div className="flex items-center gap-2">
          <span
            className={clsx(
              "bg-sky-50 text-sky-700 ring-sky-600/10 w-max items-center rounded-lg px-2 py-1 -my-1 text-sm font-medium ring-1 ring-inset"
            )}
          >
            / {blog.badgeText.toLowerCase()}
          </span>
          <span className="text-gray-400 text-sm">-</span>
          <span className="text-gray-400 text-sm">{blog.time}</span>
        </div>
        <h2 className="font-semibold text-lg pt-2">{blog.title}</h2>
        <p className="text-gray-500 text-sm">{blog.description}</p>
        <div className="flex flex-row justify-between gap-4 items-center py-4">
          <div className={clsx("flex items-center space-x-3 bottom-0")}>
            {blog.authors.map((author, i) => (
              <div className="flex items-center space-x-2" key={i}>
                <img
                  className="inline-block h-8 w-8 rounded-full"
                  src={author.imageUrl}
                  alt={author.imageAlt || ""}
                />
                <p className="text-sm font-medium text-gray-700 group-hover:text-gray-900">
                  {author.name}
                </p>
              </div>
            ))}
          </div>
          <p className="text-sm font-medium text-gray-700 group-hover:text-gray-900 pr-4">
            <time>{blog.date}</time>
          </p>
        </div>
      </div>
    </Link>
  );
};

const FeaturedBlogPost: React.FC<BlogPostProps> = async ({ blog }) => {
  if ("dynmaicEntry" in blog) {
    const metadata = await getMetadata(blog.dynmaicEntry.folderName);
    blog = metaDataToBlogStructure(blog.dynmaicEntry.folderName, metadata);
  }

  return (
    <Link
      id="featured"
      className="flex flex-col md:flex-row items-start gap-8 w-full hover:bg-sky-50 rounded-lg p-8 col-span-2"
      href={blog.href}
    >
      <div className="w-full md:w-[36rem] h-full rounded-lg flex flex-col space-y-4 text-left order-2 md:order-1">
        <div className="flex items-center gap-2">
          <span className="bg-blue-50 text-blue-700 ring-blue-200 w-max items-center rounded-lg px-2 py-1 -my-1 text-sm font-medium ring-1 ring-inset">
            / {blog.badgeText.toLowerCase()}
          </span>
          <span className="text-gray-400 text-sm">-</span>
          <span className="text-gray-400 text-sm">{blog.time}</span>
        </div>

        <h2 className="font-semibold text-2xl pt-2">{blog.title}</h2>
        <p className="text-gray-500 text-sm">{blog.description}</p>
        <div className="flex flex-row justify-between gap-4 items-center py-4">
          <div className={clsx("flex items-center space-x-3 bottom-0")}>
            {blog.authors.map((author, i) => (
              <div className="flex items-center space-x-2" key={i}>
                <img
                  className="inline-block h-8 w-8 rounded-full"
                  src={author.imageUrl}
                  alt={author.imageAlt || ""}
                />
                <p className="text-sm font-medium text-gray-700 group-hover:text-gray-900">
                  {author.name}
                </p>
              </div>
            ))}
          </div>
          <p className="text-sm font-medium text-gray-700 group-hover:text-gray-900 pr-4">
            <time>{blog.date}</time>
          </p>
        </div>
      </div>
      <img
        src={blog.imageUrl}
        alt={blog.imageAlt || blog.title}
        width={400}
        height={300}
        style={{
          objectFit: "cover",
        }}
        className="rounded-lg h-full md:h-96 w-full max-w-[30rem] border border-gray-300 order-1 md:order-2"
      />
    </Link>
  );
};

type ManualBlogStructure = {
  title: string;
  description: string;
  badgeText: string;
  date: string;
  href: string;
  imageUrl: string;
  imageAlt?: string; // Alt text for cover image (optional)
  authors: {
    name: string;
    imageUrl: string;
    imageAlt?: string; // Alt text for author's headshot (optional)
  }[];
  time: string; // the amount of time it takes to read the blog
};

export type BlogStructure =
  | ManualBlogStructure
  | {
      dynmaicEntry: {
        folderName: string;
      };
    };

const blogContent: BlogStructure[] = [
  {
    dynmaicEntry: {
<<<<<<< HEAD
      folderName: "essential-helicone-features",
=======
      folderName: "product-hunt-automate",
    },
  },
  {
    dynmaicEntry: {
      folderName: "best-arize-alternatives",
    },
  },
  {
    dynmaicEntry: {
      folderName: "best-langfuse-alternatives",
    },
  },
  {
    dynmaicEntry: {
      folderName: "redeem-promo-code",
>>>>>>> 8a5f305a
    },
  },
  {
    dynmaicEntry: {
      folderName: "llm-stack-guide",
    },
  },
  {
    dynmaicEntry: {
      folderName: "building-an-llm-stack",
    },
  },
  {
    title: "What is Prompt Management?",
    description:
      "Iterating your prompts is the #1 way to optimize user interactions with large language models (LLMs). Should you choose Helicone, Pezzo, or Agenta? We will explore the benefits of choosing a prompt management tool and what to look for.",
    badgeText: "insight",
    date: "Aug 1, 2024",
    href: "/blog/prompt-management",
    imageUrl: "/static/blog/prompt-management/cover.webp",
    authors: [
      {
        name: "Lina Lam",
        imageUrl: "/static/blog/linalam-headshot.webp",
        imageAlt: "Lina Lam's headshot",
      },
    ],
    time: "5 minute read",
  },
  {
    title:
      "Meta Releases SAM 2 and What It Means for Developers Building Multi-Modal AI",
    description:
      "Meta's release of SAM 2 (Segment Anything Model for videos and images) represents a significant leap in AI capabilities, revolutionizing how developers and tools like Helicone approach multi-modal observability in AI systems.",
    badgeText: "insight",
    date: "July 30, 2024",
    href: "/blog/sam-2",
    imageUrl: "/static/blog/sam-2-cover.webp",
    authors: [
      {
        name: "Lina Lam",
        imageUrl: "/static/blog/linalam-headshot.webp",
        imageAlt: "Lina Lam's headshot",
      },
    ],
    time: "4 minute read",
  },
  {
    title: "What is LLM Observability and Monitoring?",
    description:
      "Building with LLMs in production (well) is incredibly difficult. You probably have heard of the word LLM observability'. What is it? How does it differ from traditional observability? What is observed? We have the answers. ",
    badgeText: "insight",
    date: "July 12, 2024",
    href: "/blog/llm-observability",
    imageUrl: "/static/blog/llm-observability-cover.webp",
    authors: [
      {
        name: "Lina Lam",
        imageUrl: "/static/blog/linalam-headshot.webp",
        imageAlt: "Lina Lam's headshot",
      },
    ],
    time: "3 minute read",
  },
  {
    title: "Compare: The Best LangSmith Alternatives & Competitors",
    description:
      "Observability tools allow developers to monitor, analyze, and optimize AI model performance, which helps overcome the 'black box' nature of LLMs. But which LangSmith alternative is the best in 2024? We will shed some light.",
    badgeText: "compare",
    date: "July 10, 2024",
    href: "/blog/best-langsmith-alternatives",
    imageUrl: "/static/blog/best-langsmith-alternatives/langsmith-cover.webp",
    authors: [
      {
        name: "Lina Lam",
        imageUrl: "/static/blog/linalam-headshot.webp",
        imageAlt: "Lina Lam's headshot",
      },
    ],
    time: "8 minute read",
  },
  {
    title:
      "Handling Billions of LLM Logs with Upstash Kafka and Cloudflare Workers",
    description:
      "We desperately needed a solution to these outages/data loss. Our reliability and scalability are core to our product.",
    badgeText: "technical deep dive",
    date: "July 1, 2024",
    href: "https://upstash.com/blog/implementing-upstash-kafka-with-cloudflare-workers",
    imageUrl: "/static/blog/kafka-cover.webp",
    authors: [
      {
        name: "Cole Gottdank",
        imageUrl: "/static/blog/colegottdank-headshot.webp",
        imageAlt: "Cole Gottdank's headshot",
      },
    ],
    time: "15 minute read",
  },
  {
    title: "Best Practices for AI Developers: Full Guide (June 2024)",
    description:
      "Achieving high performance requires robust observability practices. In this blog, we will explore the key challenges of building with AI and the best practices to help you advance your AI development.",
    badgeText: "guide",
    date: "June 20, 2024",
    href: "/blog/ai-best-practices",
    imageUrl: "/static/blog/ai-best-practices/cover.webp",
    authors: [
      {
        name: "Lina Lam",
        imageUrl: "/static/blog/linalam-headshot.webp",
        imageAlt: "Lina Lam's headshot",
      },
    ],
    time: "6 minute read",
  },
  {
    title: "I built my first AI app and integrated it with Helicone",
    description:
      "So, I decided to make my first AI app with Helicone - in the spirit of getting a first-hand exposure to our user's pain points.",
    badgeText: "guide",
    date: "June 18, 2024",
    href: "/blog/first-ai-app-with-helicone",
    imageUrl: "/static/blog/first-ai-app/lina-first-ai-app.webp",
    authors: [
      {
        name: "Lina Lam",
        imageUrl: "/static/blog/linalam-headshot.webp",
        imageAlt: "Lina Lam's headshot",
      },
    ],
    time: "6 minute read",
  },
  {
    title:
      "How to Understand Your Users Better and Deliver a Top-Tier Experience with Custom Properties",
    description:
      "In today's digital landscape, every interaction, click, and engagement offers valuable insights into your users' preferences. But how do you harness this data to effectively grow your business? We may have the answer. ",
    badgeText: "feature",
    date: "June 14, 2024",
    href: "/blog/custom-properties",
    imageUrl: "/static/blog/custom-properties/cover.webp",
    authors: [
      {
        name: "Lina Lam",
        imageUrl: "/static/blog/linalam-headshot.webp",
        imageAlt: "Lina Lam's headshot",
      },
    ],
    time: "6 minute read",
  },
  {
    title: "Helicone vs. Weights and Biases",
    description:
      "Training modern LLMs is generally less complex than traditional ML models. Here's how to have all the essential tools specifically designed for language model observability without the clutter.",
    badgeText: "compare",
    date: "May 31, 2024",
    href: "/blog/weights-and-biases",
    imageUrl: "/static/blog/weights-and-biases.webp",
    authors: [
      {
        name: "Lina Lam",
        imageUrl: "/static/blog/linalam-headshot.webp",
        imageAlt: "Lina Lam's headshot",
      },
    ],
    time: "5 minute read",
  },
  {
    title: "Insider Scoop: Our Co-founder's Take on GitHub Copilot",
    description:
      "No BS, no affiliations, just genuine opinions from Helicone's co-founder.",
    badgeText: "team's pick",
    date: "May 30, 2024",
    href: "/blog/cole-github-copilot",
    imageUrl: "/static/blog/cole-copilot.webp",
    authors: [
      {
        name: "Cole Gottdank",
        imageUrl: "/static/blog/colegottdank-headshot.webp",
        imageAlt: "Cole Gottdank's headshot",
      },
      {
        name: "Lina Lam",
        imageUrl: "/static/blog/linalam-headshot.webp",
        imageAlt: "Lina Lam's headshot",
      },
    ],
    time: "4 minute read",
  },
  {
    title: "Insider Scoop: Our Founding Engineer's Take on PostHog",
    description:
      "No BS, no affiliations, just genuine opinions from the founding engineer at Helicone.",
    badgeText: "team's pick",
    date: "May 23, 2024",
    href: "/blog/stefan-posthog",
    imageUrl: "/static/blog/stefan-posthog/posthog-cover.webp",
    authors: [
      {
        name: "Stefan Bokarev",
        imageUrl: "/static/blog/stefanbokarev-headshot.webp",
        imageAlt: "Stefan Bokarev's headshot",
      },
      {
        name: "Lina Lam",
        imageUrl: "/static/blog/linalam-headshot.webp",
        imageAlt: "Lina Lam's headshot",
      },
    ],
    time: "3 minute read",
  },
  {
    title: "A step by step guide to switch to gpt-4o safely with Helicone",
    description:
      "Learn how to use Helicone's experiments features to regression test, compare and switch models.",
    badgeText: "Product",
    date: "May 14, 2024",
    href: "/blog/switch-models-safely",
    imageUrl: "static/blog/experiments/gpt-4o.webp",
    authors: [
      {
        name: "Scott Nguyen",
        imageUrl: "/static/blog/scottnguyen-headshot.webp",
        imageAlt: "Scott Nguyen's headshot",
      },
    ],
    time: "5 minute read",
  },
  {
    title: "A Guide for Datadog Users Building with LLMs",
    description:
      "Datadog has long been a favourite among developers for monitoring and observability. But recently, LLM developers have been exploring new options. Why? We have some answers.",
    badgeText: "Compare",
    date: "Apr 29, 2024",
    href: "/blog/datadog",
    imageUrl: "static/blog/datadog/title.webp",
    authors: [
      {
        name: "Lina Lam",
        imageUrl: "/static/blog/linalam-headshot.webp",
        imageAlt: "Lina Lam's headshot",
      },
    ],
    time: "4 minute read",
  },
  {
    title:
      "A LangSmith Alternative that Takes LLM Observability to the Next Level",
    description:
      "Both Helicone and LangSmith are capable, powerful DevOps platform used by enterprises and developers building LLM applications. But which is better?",
    badgeText: "Compare",
    date: "Apr 18, 2024",
    href: "/blog/langsmith",
    imageUrl: "static/blog/langsmith-vs-helicone/cover-image.webp",
    authors: [
      {
        name: "Lina Lam",
        imageUrl: "/static/blog/linalam-headshot.webp",
        imageAlt: "Lina Lam's headshot",
      },
    ],
    time: "4 minute read",
  },
  {
    title:
      "Why Observability is the Key to Ethical and Safe Artificial Intelligence",
    description:
      "As AI continues to shape our world, the need for ethical practices and robust observability has never been greater. Learn how Helicone is rising to the challenge.",
    badgeText: "AI Safety",
    date: "Sep 19, 2023",
    href: "/blog/ai-safety",
    imageUrl: "/static/blog/AI.webp",
    authors: [
      {
        name: "Scott Nguyen",
        imageUrl: "/static/blog/scottnguyen-headshot.webp",
        imageAlt: "Scott Nguyen's headshot",
      },
    ],
    time: "5 minute read",
  },
  {
    title:
      "Introducing Vault: The Future of Secure and Simplified Provider API Key Management",
    description:
      "Helicone's Vault revolutionizes the way businesses handle, distribute, and monitor their provider API keys, with a focus on simplicity, security, and flexibility.",
    badgeText: "Product",
    date: "Sep 13, 2023",
    href: "/blog/vault-introduction",
    imageUrl: "/static/blog/vault_asset.webp",
    authors: [
      {
        name: "Cole Gottdank",
        imageUrl: "/static/blog/colegottdank-headshot.webp",
        imageAlt: "Cole Gottdank's headshot",
      },
    ],
    time: "3 minute read",
  },
  {
    title: "Life after Y Combinator: Three Key Lessons for Startups",
    description:
      "From maintaining crucial relationships to keeping a razor-sharp focus, here's how to sustain your momentum after the YC batch ends.",
    badgeText: "Personal",
    date: "Sep 11, 2023",
    href: "/blog/life-after-yc",
    imageUrl: "/static/blog/yc.webp",
    authors: [
      {
        name: "Scott Nguyen",
        imageUrl: "/static/blog/scottnguyen-headshot.webp",
        imageAlt: "Scott Nguyen's headshot",
      },
    ],
    time: "4 minute read",
  },
  {
    title: "Helicone: The Next Evolution in OpenAI Monitoring and Optimization",
    description:
      "Learn how Helicone provides unmatched insights into your OpenAI usage, allowing you to monitor, optimize, and take control like never before.",
    badgeText: "Education",
    date: "Sep 1, 2023",
    href: "/blog/open-source-monitoring-for-openai",
    imageUrl: "/static/blog/openai.webp",
    authors: [
      {
        name: "Scott Nguyen",
        imageUrl: "/static/blog/scottnguyen-headshot.webp",
        imageAlt: "Scott Nguyen's headshot",
      },
    ],
    time: "3 minute read",
  },
  {
    title: "Helicone partners with AutoGPT",
    description:
      "Helicone is excited to announce a partnership with AutoGPT, the leader in agent development.",
    badgeText: "Partnership",
    date: "Jul 30, 2023",
    href: "/blog/autoGPT",
    imageUrl: "/static/blog/autogpt.webp",
    authors: [
      {
        name: "Justin Torre",
        imageUrl: "/static/blog/justintorre-headshot.webp",
        imageAlt: "Justin Torre's headshot",
      },
    ],
    time: "3 minute read",
  },
  {
    title: "Generative AI with Helicone",
    description:
      "In the rapidly evolving world of generative AI, companies face the exciting challenge of building innovative solutions while effectively managing costs, result quality, and latency. Enter Helicone, an open-source observability platform specifically designed for these cutting-edge endeavors.",
    badgeText: "External",
    date: "Jul 21, 2023",
    href: "https://dailybaileyai.com/software/helicone.php",
    imageUrl: "https://dailybaileyai.com/home_page_files/banner_image.jpg",
    authors: [
      {
        name: "George Bailey",
        imageUrl: "https://dailybaileyai.com/images/avatars/my_profile.png",
        imageAlt: "George Bailey's headshot",
      },
    ],
    time: "3 minute read",
  },
  {
    title: "(a16z) Emerging Architectures for LLM Applications",
    description:
      "Large language models are a powerful new primitive for building software. But since they are so new—and behave so differently from normal computing resources—it’s not always obvious how to use them.",
    badgeText: "External",
    date: "Jun 20, 2023",
    href: "https://a16z.com/2023/06/20/emerging-architectures-for-llm-applications",
    imageUrl:
      "https://i0.wp.com/a16z.com/wp-content/uploads/2023/06/2657-Emerging-LLM-App-Stack-R2-1-of-4-2.png?w=2000&ssl=1",
    authors: [
      {
        name: "Matt Bornstein",
        imageUrl:
          "https://a16z.com/wp-content/uploads/2019/07/MattBornstein-Investing-400x400.jpg",
        imageAlt: "Matt Bornstein's headshot",
      },
      {
        name: "Rajko Radovanovic",
        imageUrl:
          "https://a16z.com/wp-content/uploads/2023/05/Rajko-Radovanovic-400x400.png",
        imageAlt: "Rajko Radovanovic's headshot",
      },
    ],
    time: "5 minute read",
  },
  {
    title: "(Sequoia) The New Language Model Stack",
    description: "How companies are bringing AI applications to life",
    badgeText: "External",
    date: "Jun 14, 2023",
    href: "https://www.sequoiacap.com/article/llm-stack-perspective/",
    imageUrl:
      "https://www.sequoiacap.com/wp-content/uploads/sites/6/2023/06/llm-stack-hero-3.jpg",
    authors: [
      {
        name: "Michelle Fradin",
        imageUrl:
          "https://www.sequoiacap.com/wp-content/uploads/sites/6/2021/12/Michelle-Bailhe-profile-1.jpg?resize=880,880",
        imageAlt: "Michelle Fradin's headshot",
      },
      {
        name: "Lauren Reeder",
        imageUrl:
          "https://www.sequoiacap.com/wp-content/uploads/sites/6/2022/01/211118_clifford_sequoia-laurenreeder_DSF9377.jpg?resize=880,880",
        imageAlt: "Lauren Reeder's headshot",
      },
    ],
    time: "4 minute read",
  },
];

const Blog = async () => {
  return (
    <div className="w-full bg-[#f8feff] h-full antialiased relative text-black">
      <div className="relative w-full flex flex-col space-y-4 mx-auto max-w-5xl h-full py-16 items-center text-center px-2 sm:px-2 lg:px-0">
        <Image
          src={"/static/pricing/bouncing-cube.webp"}
          alt={"bouncing-cube"}
          width={200}
          height={100}
        />
        <h1 className="text-5xl font-bold text-gray-900 pt-4">
          The Helicone Blog
        </h1>
        <p className="text-lg text-gray-700">
          Thoughts about the future of AI - from the team helping to build it.
        </p>
        <div className="border-b border-gray-300 py-4 w-full flex items-center justify-center"></div>
        <div className="grid grid-cols-2 space-y-8">
          {blogContent.map((blog, i) => {
            if (i === 0) {
              return <FeaturedBlogPost blog={blog} key={i} />;
            } else {
              return <RegularBlogPost blog={blog} key={i} />;
            }
          })}
        </div>
      </div>
    </div>
  );
};

export default Blog;<|MERGE_RESOLUTION|>--- conflicted
+++ resolved
@@ -192,9 +192,11 @@
 const blogContent: BlogStructure[] = [
   {
     dynmaicEntry: {
-<<<<<<< HEAD
       folderName: "essential-helicone-features",
-=======
+    },
+  },
+  {
+    dynmaicEntry: {
       folderName: "product-hunt-automate",
     },
   },
@@ -211,7 +213,6 @@
   {
     dynmaicEntry: {
       folderName: "redeem-promo-code",
->>>>>>> 8a5f305a
     },
   },
   {
