import { clsx } from "@/components/shared/utils";
import Image from "next/image";
import Link from "next/link";
import { getMetadata } from "@/components/templates/blog/getMetaData";
import { Metadata } from "next";
import BlogFilter from "@/app/blog/BlogFilter";

export const metadata: Metadata = {
  title: "Helicone Blog | AI Development Insights & Best Practices",
  description:
    "Stay updated with the latest insights on AI development, LLM observability, and industry best practices from the team building the future of AI infrastructure.",
  icons: "/static/logo.webp",
  openGraph: {
    type: "website",
    siteName: "Helicone.ai",
    url: "https://www.helicone.ai/blog",
    title: "Helicone Blog | AI Development Insights & Best Practices",
    description:
      "Stay updated with the latest insights on AI development, LLM observability, and industry best practices from the team building the future of AI infrastructure.",
    images: "/static/new-open-graph.png",
    locale: "en_US",
  },
  twitter: {
    title: "Helicone Blog | AI Development Insights & Best Practices",
    description:
      "Stay updated with the latest insights on AI development, LLM observability, and industry best practices from the team building the future of AI infrastructure.",
    card: "summary_large_image",
    images: "/static/new-open-graph.png",
  },
};

type BlogPostProps = {
  blog: BlogStructure;
  dynamicMetadata?: Map<string, any>;
};

type UnPromise<T> = T extends Promise<infer U> ? U : T;

const HEADSHOTS = {
  "Cole Gottdank": "/static/blog/colegottdank-headshot.webp",
  "Lina Lam": "/static/blog/linalam-headshot.webp",
  "Stefan Bokarev": "/static/blog/stefanbokarev-headshot.webp",
  "Justin Torre": "/static/blog/justintorre-headshot.webp",
  "Scott Nguyen": "/static/blog/scottnguyen-headshot.webp",
  "Kavin Desi": "/static/blog/kavin-headshot.webp",
  "Yusuf Ishola": "/static/blog/yusuf-headshot.webp",
};

function metaDataToBlogStructure(
  folderName: string,
  metadata: UnPromise<ReturnType<typeof getMetadata>>
): ManualBlogStructure {
  if (!metadata) {
    throw new Error("Metadata is null");
  }
  return {
    authors:
      metadata.authors && metadata.authors.length > 0
        ? metadata.authors.map((author) => ({
          name: author,
          imageUrl: HEADSHOTS[author as keyof typeof HEADSHOTS],
        }))
        : [
          {
            name: metadata.author || "",
            imageUrl: HEADSHOTS[metadata.author as keyof typeof HEADSHOTS],
          },
        ],
    title: metadata.title,
    description: metadata.description,
    badgeText: metadata.badge || "insight",
    date: metadata?.date ?? "",
    href: `/blog/${folderName}`,
    imageUrl: metadata?.images ?? "",
    time: metadata?.time ?? "",
  };
}

const RegularBlogPost: React.FC<BlogPostProps> = async ({
  blog,
  dynamicMetadata,
}) => {
  if ("dynmaicEntry" in blog) {
    const metadata = dynamicMetadata
      ? dynamicMetadata.get(blog.dynmaicEntry.folderName)
      : await getMetadata(blog.dynmaicEntry.folderName);
    blog = metaDataToBlogStructure(blog.dynmaicEntry.folderName, metadata);
  }

  return (
    <Link
      id="regular"
      className="flex flex-col gap-4 md:gap-6 p-2 md:p-4 w-full bg-white hover:bg-sky-50 border border-transparent hover:border-sky-100 rounded-xl pb-4 md:pb-6 transition-all duration-300"
      href={blog.href}
    >
      <div className="overflow-hidden rounded-xl relative group aspect-[16/9] w-full">
        <Image
          src={blog.imageUrl}
          alt={blog.imageAlt || blog.title}
          fill
          sizes="(max-width: 640px) 100vw, (max-width: 1024px) 50vw, 33vw"
          style={{ objectFit: "cover" }}
          className="rounded-xl object-cover transform group-hover:scale-105 transition-transform duration-300"
        />
      </div>

      <div className="w-full h-fit flex flex-col space-y-2 text-left px-1 md:px-0">
        <h2 className="font-bold text-lg leading-snug tracking-tight line-clamp-2">
          {blog.title}
        </h2>
        <p className="text-slate-500 text-sm line-clamp-2 md:line-clamp-3">
          {blog.description}
        </p>
        <div className="flex items-center gap-2 text-slate-500 text-sm pt-2">
          <span>
            {blog.badgeText.charAt(0).toUpperCase() + blog.badgeText.slice(1)}
          </span>
          <span>•</span>
          <span>{blog.date}</span>
        </div>
      </div>
    </Link>
  );
};

const FeaturedBlogPost: React.FC<BlogPostProps> = async ({
  blog,
  dynamicMetadata,
}) => {
  if ("dynmaicEntry" in blog) {
    const metadata = dynamicMetadata
      ? dynamicMetadata.get(blog.dynmaicEntry.folderName)
      : await getMetadata(blog.dynmaicEntry.folderName);
    blog = metaDataToBlogStructure(blog.dynmaicEntry.folderName, metadata);
  }

  return (
    <Link
      id="featured"
      className="flex flex-col md:flex-row items-start gap-4 md:gap-8 w-full bg-white md:bg-sky-50 hover:bg-sky-50 md:hover:bg-sky-100 rounded-xl p-2 md:p-6 border border-transparent md:border-sky-100 transition-all duration-300 mb-4 md:mb-6"
      href={blog.href}
    >
      <div className="w-full md:w-1/2 overflow-hidden rounded-xl order-1 group aspect-[16/9] md:h-72 relative">
        <Image
          src={blog.imageUrl}
          alt={blog.imageAlt || blog.title}
          fill
          sizes="(max-width: 768px) 100vw, 50vw"
          priority={true}
          style={{ objectFit: "cover" }}
          className="rounded-lg transform group-hover:scale-105 transition-transform duration-300"
        />
      </div>
      <div className="w-full md:w-1/2 h-full rounded-lg flex flex-col space-y-2 md:space-y-4 text-left order-2 md:mt-4 px-1 md:px-6">
        <div className="hidden md:flex items-center">
          <span className="bg-sky-200 text-sky-700 w-max items-center rounded-full px-3 py-1 text-sm font-medium">
            {blog.badgeText.charAt(0).toUpperCase() + blog.badgeText.slice(1)}
          </span>
        </div>

        <h2 className="font-bold text-lg md:text-3xl leading-snug md:leading-tight tracking-tight line-clamp-2">
          {blog.title}
        </h2>
        <p className="text-slate-500 md:text-slate-600 text-sm md:text-base line-clamp-2 md:line-clamp-2">
          {blog.description}
        </p>

        <div className="flex md:hidden items-center gap-2 text-slate-500 text-sm pt-2">
          <span>
            {blog.badgeText.charAt(0).toUpperCase() + blog.badgeText.slice(1)}
          </span>
          <span>•</span>
          <span>{blog.date}</span>
        </div>

        <div className="hidden md:flex md:flex-row md:justify-between md:gap-4 md:items-center md:py-4">
          <div className="flex flex-wrap gap-2">
            {blog.authors.map((author, i) => (
              <div className="flex items-center space-x-2" key={i}>
                <img
                  className="inline-block h-8 w-8 rounded-full"
                  src={author.imageUrl}
                  alt={author.imageAlt || ""}
                />
                <span className="text-slate-500 text-sm">{author.name}</span>
              </div>
            ))}
          </div>
          <span className="text-slate-400 text-sm">{blog.date}</span>
        </div>
      </div>
    </Link>
  );
};

type ManualBlogStructure = {
  title: string;
  description: string;
  badgeText: string;
  date: string;
  href: string;
  imageUrl: string;
  imageAlt?: string; // Alt text for cover image (optional)
  authors: {
    name: string;
    imageUrl: string;
    imageAlt?: string; // Alt text for author's headshot (optional)
  }[];
  time: string; // the amount of time it takes to read the blog
};

export type BlogStructure =
  | ManualBlogStructure
  | {
    dynmaicEntry: {
      folderName: string;
    };
  };

const blogContent: BlogStructure[] = [
  {
    dynmaicEntry: {
      folderName: "buy-vs-build-llm-observability",
    },
  },
  {
    dynmaicEntry: {
      folderName: "agentic-rag-full-developer-guide",
    },
  },
  {
    dynmaicEntry: {
      folderName: "openai-realtime-api-with-helicone",
    },
  },
  {
    dynmaicEntry: {
      folderName: "gemini-2.5-full-developer-guide",
    },
  },
  {
    dynmaicEntry: {
      folderName: "o1-pro-for-developers",
    },
  },
  {
    dynmaicEntry: {
      folderName: "how-to-reduce-llm-hallucination",
    },
  },
  {
    dynmaicEntry: {
      folderName: "mcp-full-developer-guide",
    },
  },
  {
    dynmaicEntry: {
      folderName: "manus-benchmark-operator-comparison",
    },
  },
  {
    dynmaicEntry: {
      folderName: "browser-use-vs-computer-use-vs-operator",
    },
  },
  {
    dynmaicEntry: {
      folderName: "chain-of-draft",
    },
  },
  {
    dynmaicEntry: {
      folderName: "evaluating-claude-code",
    },
  },
  {
    dynmaicEntry: {
      folderName: "gpt-4.5-benchmarks",
    },
  },
  {
    dynmaicEntry: {
      folderName: "claude-3.7-benchmarks-and-examples",
    },
  },
  {
    dynmaicEntry: {
      folderName: "grok-3-benchmark-comparison",
    },
  },
  {
    dynmaicEntry: {
      folderName: "openai-deep-research",
    },
  },
  {
    dynmaicEntry: {
      folderName: "introducing-helicone-v2",
    },
  },
  {
    dynmaicEntry: {
      folderName: "deepseek-janus-pro",
    },
  },
  {
    dynmaicEntry: {
      folderName: "switch-to-deepseek",
    },
  },
  {
    dynmaicEntry: {
      folderName: "prompt-thinking-models",
    },
  },
  {
    dynmaicEntry: {
      folderName: "open-webui-alternatives",
    },
  },
  {
    dynmaicEntry: {
      folderName: "llm-api-providers",
    },
  },
  {
    dynmaicEntry: {
      folderName: "effective-llm-caching",
    },
  },
  {
    dynmaicEntry: {
      folderName: "preventing-prompt-injection",
    },
  },
  {
    dynmaicEntry: {
      folderName: "deepseek-v3",
    },
  },
  {
    dynmaicEntry: {
      folderName: "prompt-evaluation-frameworks",
    },
  },
  {
    dynmaicEntry: {
      folderName: "openai-o3",
    },
  },
  {
    dynmaicEntry: {
      folderName: "gpt-4o-mini-vs-claude-3.5-sonnet",
    },
  },
  {
    dynmaicEntry: {
      folderName: "tree-of-thought-prompting",
    },
  },
  {
    dynmaicEntry: {
      folderName: "openai-structured-outputs",
    },
  },
  {
    dynmaicEntry: {
      folderName: "helicone-vs-traceloop",
    },
  },
  {
    dynmaicEntry: {
      folderName: "helicone-vs-comet",
    },
  },
  {
    dynmaicEntry: {
      folderName: "helicone-vs-honeyhive",
    },
  },
  {
    dynmaicEntry: {
      folderName: "text-classification-with-llms",
    },
  },
  {
    dynmaicEntry: {
      folderName: "chain-of-thought-prompting",
    },
  },
  {
    dynmaicEntry: {
      folderName: "rag-chunking-strategies",
    },
  },
  {
    dynmaicEntry: {
      folderName: "gemini-2.0-flash",
    },
  },
  {
    dynmaicEntry: {
      folderName: "crewai-vs-dify-ai",
    },
  },
  {
    dynmaicEntry: {
      folderName: "claude-3.5-sonnet-vs-openai-o1",
    },
  },
  {
    dynmaicEntry: {
      folderName: "google-gemini-exp-1206",
    },
  },
  {
    dynmaicEntry: {
      folderName: "meta-llama-3-3-70-b-instruct",
    },
  },
  {
    dynmaicEntry: {
      folderName: "openai-o1-and-chatgpt-pro",
    },
  },
  {
    dynmaicEntry: {
      folderName: "openai-gpt-5",
    },
  },
  {
    dynmaicEntry: {
      folderName: "test-your-llm-prompts",
    },
  },
  {
    dynmaicEntry: {
      folderName: "prompt-evaluation-for-llms",
    },
  },
  {
    dynmaicEntry: {
      folderName: "crewai-vs-autogen",
    },
  },
  {
    dynmaicEntry: {
      folderName: "pdf-chatbot-tutorial",
    },
  },
  {
    dynmaicEntry: {
      folderName: "llamaindex-vs-langchain",
    },
  },
  {
    dynmaicEntry: {
      folderName: "when-to-finetune",
    },
  },
  {
    dynmaicEntry: {
      folderName: "debugging-chatbots-and-ai-agents-with-sessions",
    },
  },
  {
    dynmaicEntry: {
      folderName: "braintrust-alternatives",
    },
  },
  {
    dynmaicEntry: {
      folderName: "replaying-llm-sessions",
    },
  },
  {
    dynmaicEntry: {
      folderName: "helicone-recap",
    },
  },
  {
    dynmaicEntry: {
      folderName: "prompt-engineering-tools",
    },
  },
  {
    dynmaicEntry: {
      folderName: "langchain-qawolf",
    },
  },
  {
    dynmaicEntry: {
      folderName: "ai-agent-builders",
    },
  },
  {
    dynmaicEntry: {
      folderName: "portkey-vs-helicone",
    },
  },
  {
    dynmaicEntry: {
      folderName: "monitor-and-optimize-llm-costs",
    },
  },
  {
    dynmaicEntry: {
      folderName: "product-hunt-experience",
    },
  },
  {
    dynmaicEntry: {
      folderName: "product-hunt-automate",
    },
  },
  {
    dynmaicEntry: {
      folderName: "best-arize-alternatives",
    },
  },
  {
    dynmaicEntry: {
      folderName: "best-langfuse-alternatives",
    },
  },
  {
    dynmaicEntry: {
      folderName: "essential-helicone-features",
    },
  },
  {
    dynmaicEntry: {
      folderName: "redeem-promo-code",
    },
  },
  {
    dynmaicEntry: {
      folderName: "llm-stack-guide",
    },
  },
  {
    dynmaicEntry: {
      folderName: "building-an-llm-stack",
    },
  },
  {
    dynmaicEntry: {
      folderName: "prompt-management",
    },
  },
  {
    dynmaicEntry: {
      folderName: "sam-2",
    },
  },
  {
    dynmaicEntry: {
      folderName: "llm-observability",
    },
  },
  {
    dynmaicEntry: {
<<<<<<< HEAD
      folderName: "open-webui-alts",
    },
  },
  {
    title: "Compare: The Best LangSmith Alternatives & Competitors",
    description:
      "Observability tools allow developers to monitor, analyze, and optimize AI model performance, which helps overcome the 'black box' nature of LLMs. But which LangSmith alternative is the best in 2024? We will shed some light.",
    badgeText: "compare",
    date: "July 10, 2024",
    href: "/blog/best-langsmith-alternatives",
    imageUrl: "/static/blog/best-langsmith-alternatives/langsmith-cover.webp",
    authors: [
      {
        name: "Lina Lam",
        imageUrl: "/static/blog/linalam-headshot.webp",
        imageAlt: "Lina Lam's headshot",
      },
    ],
    time: "8 minute read",
=======
      folderName: "best-langsmith-alternatives",
    },
>>>>>>> 0de5023c
  },
  {
    title:
      "Handling Billions of LLM Logs with Upstash Kafka and Cloudflare Workers",
    description:
      "We desperately needed a solution to these outages/data loss. Our reliability and scalability are core to our product.",
    badgeText: "Company",
    date: "July 1, 2024",
    href: "https://upstash.com/blog/implementing-upstash-kafka-with-cloudflare-workers",
    imageUrl: "/static/blog/kafka-cover.webp",
    authors: [
      {
        name: "Cole Gottdank",
        imageUrl: "/static/blog/colegottdank-headshot.webp",
        imageAlt: "Cole Gottdank's headshot",
      },
    ],
    time: "15 minute read",
  },
  {
    dynmaicEntry: {
      folderName: "ai-best-practices",
    },
  },
  {
    dynmaicEntry: {
      folderName: "first-ai-app-with-helicone",
    },
  },
  {
    dynmaicEntry: {
      folderName: "custom-properties",
    },
  },
  {
    dynmaicEntry: {
      folderName: "weights-and-biases",
    },
  },
  {
    dynmaicEntry: {
      folderName: "cole-github-copilot",
    },
  },
  {
    dynmaicEntry: {
      folderName: "stefan-posthog",
    },
  },
  {
    dynmaicEntry: {
      folderName: "switch-models-safely",
    },
  },
  {
    dynmaicEntry: {
      folderName: "best-datadog-alternative-for-llm",
    },
  },
  {
    dynmaicEntry: {
      folderName: "langsmith-vs-helicone",
    },
  },
  {
    dynmaicEntry: {
      folderName: "ai-safety",
    },
  },
  {
    dynmaicEntry: {
      folderName: "vault-introduction",
    },
  },
  {
    dynmaicEntry: {
      folderName: "life-after-yc",
    },
  },
  {
    dynmaicEntry: {
      folderName: "open-source-monitoring-for-openai",
    },
  },
  {
    dynmaicEntry: {
      folderName: "autoGPT",
    },
  },
  {
    title: "Generative AI with Helicone",
    description:
      "In the rapidly evolving world of generative AI, companies face the exciting challenge of building innovative solutions while effectively managing costs, result quality, and latency. Enter Helicone, an open-source observability platform specifically designed for these cutting-edge endeavors.",
    badgeText: "Company",
    date: "Jul 21, 2023",
    href: "https://dailybaileyai.com/software/helicone.php",
    imageUrl: "https://dailybaileyai.com/home_page_files/banner_image.jpg",
    authors: [
      {
        name: "George Bailey",
        imageUrl: "https://dailybaileyai.com/images/avatars/my_profile.png",
        imageAlt: "George Bailey's headshot",
      },
    ],
    time: "3 minute read",
  },
  {
    title: "(a16z) Emerging Architectures for LLM Applications",
    description:
      "Large language models are a powerful new primitive for building software. But since they are so new—and behave so differently from normal computing resources—it's not always obvious how to use them.",
    badgeText: "Company",
    date: "Jun 20, 2023",
    href: "https://a16z.com/2023/06/20/emerging-architectures-for-llm-applications",
    imageUrl:
      "https://i0.wp.com/a16z.com/wp-content/uploads/2023/06/2657-Emerging-LLM-App-Stack-R2-1-of-4-2.png?w=2000&ssl=1",
    authors: [
      {
        name: "Matt Bornstein",
        imageUrl:
          "https://a16z.com/wp-content/uploads/2019/07/MattBornstein-Investing-400x400.jpg",
        imageAlt: "Matt Bornstein's headshot",
      },
      {
        name: "Rajko Radovanovic",
        imageUrl:
          "https://a16z.com/wp-content/uploads/2023/05/Rajko-Radovanovic-400x400.png",
        imageAlt: "Rajko Radovanovic's headshot",
      },
    ],
    time: "5 minute read",
  },
  {
    title: "(Sequoia) The New Language Model Stack",
    description: "How companies are bringing AI applications to life",
    badgeText: "Company",
    date: "Jun 14, 2023",
    href: "https://www.sequoiacap.com/article/llm-stack-perspective/",
    imageUrl:
      "https://www.sequoiacap.com/wp-content/uploads/sites/6/2023/06/llm-stack-hero-3.jpg",
    authors: [
      {
        name: "Michelle Fradin",
        imageUrl:
          "https://www.sequoiacap.com/wp-content/uploads/sites/6/2021/12/Michelle-Bailhe-profile-1.jpg?resize=880,880",
        imageAlt: "Michelle Fradin's headshot",
      },
      {
        name: "Lauren Reeder",
        imageUrl:
          "https://www.sequoiacap.com/wp-content/uploads/sites/6/2022/01/211118_clifford_sequoia-laurenreeder_DSF9377.jpg?resize=880,880",
        imageAlt: "Lauren Reeder's headshot",
      },
    ],
    time: "4 minute read",
  },
];

export default async function Blog({
  searchParams,
}: {
  searchParams: { category?: string; q?: string };
}) {
  // Get filter values from URL
  const activeFilter = (searchParams.category || "all").toLowerCase();
  const searchTerm = (searchParams.q || "").toLowerCase();

  // Load metadata for all dynamic entries first
  const dynamicMetadata = new Map();

  for (const blog of blogContent) {
    if ("dynmaicEntry" in blog) {
      const metadata = await getMetadata(blog.dynmaicEntry.folderName);
      dynamicMetadata.set(blog.dynmaicEntry.folderName, metadata);
    }
  }

  // Extract unique badge values from blog content
  const allBadges = Array.from(
    new Set(
      blogContent.map((blog) => {
        if ("dynmaicEntry" in blog) {
          const metadata = dynamicMetadata.get(blog.dynmaicEntry.folderName);
          return (metadata?.badge || "insight").toLowerCase();
        }
        return blog.badgeText.toLowerCase();
      })
    )
  );

  // Always keep featured post visible
  const featuredPost = blogContent[0];

  // Filter the remaining posts based on URL parameters
  const filteredPosts = blogContent.slice(1).filter((blog) => {
    let badgeText = "";
    let title = "";

    if ("dynmaicEntry" in blog) {
      const metadata = dynamicMetadata.get(blog.dynmaicEntry.folderName);
      badgeText = (metadata?.badge || "insight").toLowerCase();
      title = metadata?.title || "";
    } else {
      badgeText = blog.badgeText.toLowerCase();
      title = blog.title;
    }

    // Apply filters
    const matchesCategory =
      activeFilter === "all" || badgeText === activeFilter;
    const matchesSearch =
      !searchTerm || title.toLowerCase().includes(searchTerm);

    return matchesCategory && matchesSearch;
  });

  return (
    <div className="w-full bg-gradient-to-b bg-white min-h-screen antialiased relative text-black">
      <div className="relative w-full flex flex-col mx-auto max-w-7xl h-full py-8 md:py-12 items-center text-center px-4 sm:px-6 lg:px-8">
        <div className="grid grid-cols-1 md:grid-cols-2 lg:grid-cols-3 gap-2 md:gap-4">
          {/* Featured blog post */}
          <div className="col-span-1 md:col-span-2 lg:col-span-3 w-full">
            <FeaturedBlogPost
              blog={featuredPost}
              dynamicMetadata={dynamicMetadata}
            />
          </div>

          {/* Filter component */}
          <div className="col-span-1 md:col-span-2 lg:col-span-3 w-full mb-4">
            <BlogFilter badges={allBadges} />
          </div>

          {/* Filtered blog posts */}
          {filteredPosts.length > 0 ? (
            filteredPosts.map((blog, i) => (
              <RegularBlogPost
                blog={blog}
                dynamicMetadata={dynamicMetadata}
                key={i}
              />
            ))
          ) : (
            <div className="col-span-1 md:col-span-2 lg:col-span-3 text-center py-8">
              <p className="text-slate-500">
                No matching blog posts found. Try adjusting your filters.
              </p>
            </div>
          )}
        </div>
      </div>
    </div>
  );
}<|MERGE_RESOLUTION|>--- conflicted
+++ resolved
@@ -560,30 +560,8 @@
   },
   {
     dynmaicEntry: {
-<<<<<<< HEAD
-      folderName: "open-webui-alts",
-    },
-  },
-  {
-    title: "Compare: The Best LangSmith Alternatives & Competitors",
-    description:
-      "Observability tools allow developers to monitor, analyze, and optimize AI model performance, which helps overcome the 'black box' nature of LLMs. But which LangSmith alternative is the best in 2024? We will shed some light.",
-    badgeText: "compare",
-    date: "July 10, 2024",
-    href: "/blog/best-langsmith-alternatives",
-    imageUrl: "/static/blog/best-langsmith-alternatives/langsmith-cover.webp",
-    authors: [
-      {
-        name: "Lina Lam",
-        imageUrl: "/static/blog/linalam-headshot.webp",
-        imageAlt: "Lina Lam's headshot",
-      },
-    ],
-    time: "8 minute read",
-=======
       folderName: "best-langsmith-alternatives",
     },
->>>>>>> 0de5023c
   },
   {
     title:
