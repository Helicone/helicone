import { clsx } from "@/components/shared/utils";
import Image from "next/image";
import Link from "next/link";
import { getMetadata } from "@/components/templates/blog/getMetaData";

type BlogPostProps = {
  blog: BlogStructure;
};

type UnPromise<T> = T extends Promise<infer U> ? U : T;

const HEADSHOTS = {
  "Cole Gottdank": "/static/blog/colegottdank-headshot.webp",
  "Lina Lam": "/static/blog/linalam-headshot.webp",
  "Stefan Bokarev": "/static/blog/stefanbokarev-headshot.webp",
  "Justin Torre": "/static/blog/justintorre-headshot.webp",
  "Scott Nguyen": "/static/blog/scottnguyen-headshot.webp",
};

function metaDataToBlogStructure(
  folderName: string,
  metadata: UnPromise<ReturnType<typeof getMetadata>>
): ManualBlogStructure {
  if (!metadata) {
    throw new Error("Metadata is null");
  }
  return {
    authors:
      metadata.authors && metadata.authors.length > 0
        ? metadata.authors.map((author) => ({
          name: author,
          imageUrl: HEADSHOTS[author as keyof typeof HEADSHOTS],
        }))
        : [
          {
            name: metadata.author || "",
            imageUrl: HEADSHOTS[metadata.author as keyof typeof HEADSHOTS],
          },
        ],
    title: metadata.title,
    description: metadata.description,
    badgeText: "insight",
    date: metadata.date,
    href: `/blog/${folderName}`,
    imageUrl: metadata.images,
    time: metadata.time,
  };
}

const RegularBlogPost: React.FC<BlogPostProps> = async ({ blog }) => {
  if ("dynmaicEntry" in blog) {
    const metadata = await getMetadata(blog.dynmaicEntry.folderName);
    blog = metaDataToBlogStructure(blog.dynmaicEntry.folderName, metadata);
  }

  return (
    <Link
      id="featured"
      className="flex flex-col gap-6 w-full hover:bg-sky-50 rounded-lg p-8 col-span-2 md:col-span-1"
      href={blog.href}
    >
      <img
        src={blog.imageUrl}
        alt={blog.imageAlt || blog.title}
        width={400}
        height={300}
        style={{
          objectFit: "cover",
        }}
        className="rounded-lg h-60 w-full border border-gray-300"
      />

      <div className="w-full h-fit rounded-lg flex flex-col space-y-2 text-left">
        <div className="flex items-center gap-2">
          <span
            className={clsx(
              "bg-sky-50 text-sky-700 ring-sky-600/10 w-max items-center rounded-lg px-2 py-1 -my-1 text-sm font-medium ring-1 ring-inset"
            )}
          >
            / {blog.badgeText.toLowerCase()}
          </span>
          <span className="text-gray-400 text-sm">-</span>
          <span className="text-gray-400 text-sm">{blog.time}</span>
        </div>
        <h2 className="font-semibold text-lg pt-2">{blog.title}</h2>
        <p className="text-gray-500 text-sm">{blog.description}</p>
        <div className="flex flex-row justify-between gap-4 items-center py-4">
          <div className={clsx("flex items-center space-x-3 bottom-0")}>
            {blog.authors.map((author, i) => (
              <div className="flex items-center space-x-2" key={i}>
                <img
                  className="inline-block h-8 w-8 rounded-full"
                  src={author.imageUrl}
                  alt={author.imageAlt || ""}
                />
                <p className="text-sm font-medium text-gray-700 group-hover:text-gray-900">
                  {author.name}
                </p>
              </div>
            ))}
          </div>
          <p className="text-sm font-medium text-gray-700 group-hover:text-gray-900 pr-4">
            <time>{blog.date}</time>
          </p>
        </div>
      </div>
    </Link>
  );
};

const FeaturedBlogPost: React.FC<BlogPostProps> = async ({ blog }) => {
  if ("dynmaicEntry" in blog) {
    const metadata = await getMetadata(blog.dynmaicEntry.folderName);
    blog = metaDataToBlogStructure(blog.dynmaicEntry.folderName, metadata);
  }

  return (
    <Link
      id="featured"
      className="flex flex-col md:flex-row items-start gap-8 w-full hover:bg-sky-50 rounded-lg p-8 col-span-2"
      href={blog.href}
    >
      <div className="w-full md:w-[36rem] h-full rounded-lg flex flex-col space-y-4 text-left order-2 md:order-1">
        <div className="flex items-center gap-2">
          <span className="bg-blue-50 text-blue-700 ring-blue-200 w-max items-center rounded-lg px-2 py-1 -my-1 text-sm font-medium ring-1 ring-inset">
            / {blog.badgeText.toLowerCase()}
          </span>
          <span className="text-gray-400 text-sm">-</span>
          <span className="text-gray-400 text-sm">{blog.time}</span>
        </div>

        <h2 className="font-semibold text-2xl pt-2">{blog.title}</h2>
        <p className="text-gray-500 text-sm">{blog.description}</p>
        <div className="flex flex-row justify-between gap-4 items-center py-4">
          <div className={clsx("flex items-center space-x-3 bottom-0")}>
            {blog.authors.map((author, i) => (
              <div className="flex items-center space-x-2" key={i}>
                <img
                  className="inline-block h-8 w-8 rounded-full"
                  src={author.imageUrl}
                  alt={author.imageAlt || ""}
                />
                <p className="text-sm font-medium text-gray-700 group-hover:text-gray-900">
                  {author.name}
                </p>
              </div>
            ))}
          </div>
          <p className="text-sm font-medium text-gray-700 group-hover:text-gray-900 pr-4">
            <time>{blog.date}</time>
          </p>
        </div>
      </div>
      <img
        src={blog.imageUrl}
        alt={blog.imageAlt || blog.title}
        width={400}
        height={300}
        style={{
          objectFit: "cover",
        }}
        className="rounded-lg h-full md:h-96 w-full max-w-[30rem] border border-gray-300 order-1 md:order-2"
      />
    </Link>
  );
};

type ManualBlogStructure = {
  title: string;
  description: string;
  badgeText: string;
  date: string;
  href: string;
  imageUrl: string;
  imageAlt?: string; // Alt text for cover image (optional)
  authors: {
    name: string;
    imageUrl: string;
    imageAlt?: string; // Alt text for author's headshot (optional)
  }[];
  time: string; // the amount of time it takes to read the blog
};

export type BlogStructure =
  | ManualBlogStructure
  | {
    dynmaicEntry: {
      folderName: string;
    };
  };

const blogContent: BlogStructure[] = [
  {
<<<<<<< HEAD
=======
    title: "What is Prompt Management?",
    description:
      "Iterating your prompts is the #1 way to optimize user interactions with large language models (LLMs). Should you choose Helicone, Pezzo, or Agenta? We will explore the benefits of choosing a prompt management tool and what to look for.",
    badgeText: "insight",
    date: "Aug 1, 2024",
    href: "/blog/prompt-management",
    imageUrl: "/static/blog/prompt-management/cover.webp",
    authors: [
      {
        name: "Lina Lam",
        imageUrl: "/static/blog/linalam-headshot.webp",
        imageAlt: "Lina Lam's headshot",
      },
    ],
    time: "5 minute read",
  },
  {
>>>>>>> 62718b46
    title: "Meta Releases SAM 2 and What It Means for Developers Building Multi-Modal AI",
    description:
      "Meta's release of SAM 2 (Segment Anything Model for videos and images) represents a significant leap in AI capabilities, revolutionizing how developers and tools like Helicone approach multi-modal observability in AI systems.",
    badgeText: "insight",
    date: "July 30, 2024",
    href: "/blog/sam-2",
    imageUrl: "/static/blog/sam-2-cover.webp",
    authors: [
      {
        name: "Lina Lam",
        imageUrl: "/static/blog/linalam-headshot.webp",
        imageAlt: "Lina Lam's headshot",
      },
    ],
    time: "4 minute read",
  },
  {
    title: "What is LLM Observability and Monitoring?",
    description:
      "Building with LLMs in production (well) is incredibly difficult. You probably have heard of the word LLM observability'. What is it? How does it differ from traditional observability? What is observed? We have the answers. ",
    badgeText: "insight",
    date: "July 12, 2024",
    href: "/blog/llm-observability",
    imageUrl: "/static/blog/llm-observability-cover.webp",
    authors: [
      {
        name: "Lina Lam",
        imageUrl: "/static/blog/linalam-headshot.webp",
        imageAlt: "Lina Lam's headshot",
      },
    ],
    time: "3 minute read",
  },
  {
    title: "Compare: The Best LangSmith Alternatives & Competitors",
    description:
      "Observability tools allow developers to monitor, analyze, and optimize AI model performance, which helps overcome the 'black box' nature of LLMs. But which LangSmith alternative is the best in 2024? We will shed some light.",
    badgeText: "compare",
    date: "July 10, 2024",
    href: "/blog/best-langsmith-alternatives",
    imageUrl: "/static/blog/best-langsmith-alternatives/langsmith-cover.webp",
    authors: [
      {
        name: "Lina Lam",
        imageUrl: "/static/blog/linalam-headshot.webp",
        imageAlt: "Lina Lam's headshot",
      },
    ],
    time: "8 minute read",
  },
  {
    title:
      "Handling Billions of LLM Logs with Upstash Kafka and Cloudflare Workers",
    description:
      "We desperately needed a solution to these outages/data loss. Our reliability and scalability are core to our product.",
    badgeText: "technical deep dive",
    date: "July 1, 2024",
    href: "https://upstash.com/blog/implementing-upstash-kafka-with-cloudflare-workers",
    imageUrl: "/static/blog/kafka-cover.webp",
    authors: [
      {
        name: "Cole Gottdank",
        imageUrl: "/static/blog/colegottdank-headshot.webp",
        imageAlt: "Cole Gottdank's headshot",
      },
    ],
    time: "15 minute read",
  },
  {
    title: "Best Practices for AI Developers: Full Guide (June 2024)",
    description:
      "Achieving high performance requires robust observability practices. In this blog, we will explore the key challenges of building with AI and the best practices to help you advance your AI development.",
    badgeText: "guide",
    date: "June 20, 2024",
    href: "/blog/ai-best-practices",
    imageUrl: "/static/blog/ai-best-practices/cover.webp",
    authors: [
      {
        name: "Lina Lam",
        imageUrl: "/static/blog/linalam-headshot.webp",
        imageAlt: "Lina Lam's headshot",
      },
    ],
    time: "6 minute read",
  },
  {
    title: "I built my first AI app and integrated it with Helicone",
    description:
      "So, I decided to make my first AI app with Helicone - in the spirit of getting a first-hand exposure to our user's pain points.",
    badgeText: "guide",
    date: "June 18, 2024",
    href: "/blog/first-ai-app-with-helicone",
    imageUrl: "/static/blog/first-ai-app/lina-first-ai-app.webp",
    authors: [
      {
        name: "Lina Lam",
        imageUrl: "/static/blog/linalam-headshot.webp",
        imageAlt: "Lina Lam's headshot",
      },
    ],
    time: "6 minute read",
  },
  {
    title:
      "How to Understand Your Users Better and Deliver a Top-Tier Experience with Custom Properties",
    description:
      "In today's digital landscape, every interaction, click, and engagement offers valuable insights into your users' preferences. But how do you harness this data to effectively grow your business? We may have the answer. ",
    badgeText: "feature",
    date: "June 14, 2024",
    href: "/blog/custom-properties",
    imageUrl: "/static/blog/custom-properties/cover.webp",
    authors: [
      {
        name: "Lina Lam",
        imageUrl: "/static/blog/linalam-headshot.webp",
        imageAlt: "Lina Lam's headshot",
      },
    ],
    time: "6 minute read",
  },
  {
    title: "Helicone vs. Weights and Biases",
    description:
      "Training modern LLMs is generally less complex than traditional ML models. Here's how to have all the essential tools specifically designed for language model observability without the clutter.",
    badgeText: "compare",
    date: "May 31, 2024",
    href: "/blog/weights-and-biases",
    imageUrl: "/static/blog/weights-and-biases.webp",
    authors: [
      {
        name: "Lina Lam",
        imageUrl: "/static/blog/linalam-headshot.webp",
        imageAlt: "Lina Lam's headshot",
      },
    ],
    time: "5 minute read",
  },
  {
    title: "Insider Scoop: Our Co-founder's Take on GitHub Copilot",
    description:
      "No BS, no affiliations, just genuine opinions from Helicone's co-founder.",
    badgeText: "team's pick",
    date: "May 30, 2024",
    href: "/blog/cole-github-copilot",
    imageUrl: "/static/blog/cole-copilot.webp",
    authors: [
      {
        name: "Cole Gottdank",
        imageUrl: "/static/blog/colegottdank-headshot.webp",
        imageAlt: "Cole Gottdank's headshot",
      },
      {
        name: "Lina Lam",
        imageUrl: "/static/blog/linalam-headshot.webp",
        imageAlt: "Lina Lam's headshot",
      },
    ],
    time: "4 minute read",
  },
  {
    title: "Insider Scoop: Our Founding Engineer's Take on PostHog",
    description:
      "No BS, no affiliations, just genuine opinions from the founding engineer at Helicone.",
    badgeText: "team's pick",
    date: "May 23, 2024",
    href: "/blog/stefan-posthog",
    imageUrl: "/static/blog/stefan-posthog/posthog-cover.webp",
    authors: [
      {
        name: "Stefan Bokarev",
        imageUrl: "/static/blog/stefanbokarev-headshot.webp",
        imageAlt: "Stefan Bokarev's headshot",
      },
      {
        name: "Lina Lam",
        imageUrl: "/static/blog/linalam-headshot.webp",
        imageAlt: "Lina Lam's headshot",
      },
    ],
    time: "3 minute read",
  },
  {
    title: "A step by step guide to switch to gpt-4o safely with Helicone",
    description:
      "Learn how to use Helicone's experiments features to regression test, compare and switch models.",
    badgeText: "Product",
    date: "May 14, 2024",
    href: "/blog/switch-models-safely",
    imageUrl: "static/blog/experiments/gpt-4o.webp",
    authors: [
      {
        name: "Scott Nguyen",
        imageUrl: "/static/blog/scottnguyen-headshot.webp",
        imageAlt: "Scott Nguyen's headshot",
      },
    ],
    time: "5 minute read",
  },
  {
    title: "A Guide for Datadog Users Building with LLMs",
    description:
      "Datadog has long been a favourite among developers for monitoring and observability. But recently, LLM developers have been exploring new options. Why? We have some answers.",
    badgeText: "Compare",
    date: "Apr 29, 2024",
    href: "/blog/datadog",
    imageUrl: "static/blog/datadog/title.webp",
    authors: [
      {
        name: "Lina Lam",
        imageUrl: "/static/blog/linalam-headshot.webp",
        imageAlt: "Lina Lam's headshot",
      },
    ],
    time: "4 minute read",
  },
  {
    title:
      "A LangSmith Alternative that Takes LLM Observability to the Next Level",
    description:
      "Both Helicone and LangSmith are capable, powerful DevOps platform used by enterprises and developers building LLM applications. But which is better?",
    badgeText: "Compare",
    date: "Apr 18, 2024",
    href: "/blog/langsmith",
    imageUrl: "static/blog/langsmith-vs-helicone/cover-image.webp",
    authors: [
      {
        name: "Lina Lam",
        imageUrl: "/static/blog/linalam-headshot.webp",
        imageAlt: "Lina Lam's headshot",
      },
    ],
    time: "4 minute read",
  },
  {
    title:
      "Why Observability is the Key to Ethical and Safe Artificial Intelligence",
    description:
      "As AI continues to shape our world, the need for ethical practices and robust observability has never been greater. Learn how Helicone is rising to the challenge.",
    badgeText: "AI Safety",
    date: "Sep 19, 2023",
    href: "/blog/ai-safety",
    imageUrl: "/static/blog/AI.webp",
    authors: [
      {
        name: "Scott Nguyen",
        imageUrl: "/static/blog/scottnguyen-headshot.webp",
        imageAlt: "Scott Nguyen's headshot",
      },
    ],
    time: "5 minute read",
  },
  {
    title:
      "Introducing Vault: The Future of Secure and Simplified Provider API Key Management",
    description:
      "Helicone's Vault revolutionizes the way businesses handle, distribute, and monitor their provider API keys, with a focus on simplicity, security, and flexibility.",
    badgeText: "Product",
    date: "Sep 13, 2023",
    href: "/blog/vault-introduction",
    imageUrl: "/static/blog/vault_asset.webp",
    authors: [
      {
        name: "Cole Gottdank",
        imageUrl: "/static/blog/colegottdank-headshot.webp",
        imageAlt: "Cole Gottdank's headshot",
      },
    ],
    time: "3 minute read",
  },
  {
    title: "Life after Y Combinator: Three Key Lessons for Startups",
    description:
      "From maintaining crucial relationships to keeping a razor-sharp focus, here's how to sustain your momentum after the YC batch ends.",
    badgeText: "Personal",
    date: "Sep 11, 2023",
    href: "/blog/life-after-yc",
    imageUrl: "/static/blog/yc.webp",
    authors: [
      {
        name: "Scott Nguyen",
        imageUrl: "/static/blog/scottnguyen-headshot.webp",
        imageAlt: "Scott Nguyen's headshot",
      },
    ],
    time: "4 minute read",
  },
  {
    title: "Helicone: The Next Evolution in OpenAI Monitoring and Optimization",
    description:
      "Learn how Helicone provides unmatched insights into your OpenAI usage, allowing you to monitor, optimize, and take control like never before.",
    badgeText: "Education",
    date: "Sep 1, 2023",
    href: "/blog/open-source-monitoring-for-openai",
    imageUrl: "/static/blog/openai.webp",
    authors: [
      {
        name: "Scott Nguyen",
        imageUrl: "/static/blog/scottnguyen-headshot.webp",
        imageAlt: "Scott Nguyen's headshot",
      },
    ],
    time: "3 minute read",
  },
  {
    title: "Helicone partners with AutoGPT",
    description:
      "Helicone is excited to announce a partnership with AutoGPT, the leader in agent development.",
    badgeText: "Partnership",
    date: "Jul 30, 2023",
    href: "/blog/autoGPT",
    imageUrl: "/static/blog/autogpt.webp",
    authors: [
      {
        name: "Justin Torre",
        imageUrl: "/static/blog/justintorre-headshot.webp",
        imageAlt: "Justin Torre's headshot",
      },
    ],
    time: "3 minute read",
  },
  {
    title: "Generative AI with Helicone",
    description:
      "In the rapidly evolving world of generative AI, companies face the exciting challenge of building innovative solutions while effectively managing costs, result quality, and latency. Enter Helicone, an open-source observability platform specifically designed for these cutting-edge endeavors.",
    badgeText: "External",
    date: "Jul 21, 2023",
    href: "https://dailybaileyai.com/software/helicone.php",
    imageUrl: "https://dailybaileyai.com/home_page_files/banner_image.jpg",
    authors: [
      {
        name: "George Bailey",
        imageUrl: "https://dailybaileyai.com/images/avatars/my_profile.png",
        imageAlt: "George Bailey's headshot",
      },
    ],
    time: "3 minute read",
  },
  {
    title: "(a16z) Emerging Architectures for LLM Applications",
    description:
      "Large language models are a powerful new primitive for building software. But since they are so new—and behave so differently from normal computing resources—it’s not always obvious how to use them.",
    badgeText: "External",
    date: "Jun 20, 2023",
    href: "https://a16z.com/2023/06/20/emerging-architectures-for-llm-applications",
    imageUrl:
      "https://i0.wp.com/a16z.com/wp-content/uploads/2023/06/2657-Emerging-LLM-App-Stack-R2-1-of-4-2.png?w=2000&ssl=1",
    authors: [
      {
        name: "Matt Bornstein",
        imageUrl:
          "https://a16z.com/wp-content/uploads/2019/07/MattBornstein-Investing-400x400.jpg",
        imageAlt: "Matt Bornstein's headshot",
      },
      {
        name: "Rajko Radovanovic",
        imageUrl:
          "https://a16z.com/wp-content/uploads/2023/05/Rajko-Radovanovic-400x400.png",
        imageAlt: "Rajko Radovanovic's headshot",
      },
    ],
    time: "5 minute read",
  },
  {
    title: "(Sequoia) The New Language Model Stack",
    description: "How companies are bringing AI applications to life",
    badgeText: "External",
    date: "Jun 14, 2023",
    href: "https://www.sequoiacap.com/article/llm-stack-perspective/",
    imageUrl:
      "https://www.sequoiacap.com/wp-content/uploads/sites/6/2023/06/llm-stack-hero-3.jpg",
    authors: [
      {
        name: "Michelle Fradin",
        imageUrl:
          "https://www.sequoiacap.com/wp-content/uploads/sites/6/2021/12/Michelle-Bailhe-profile-1.jpg?resize=880,880",
        imageAlt: "Michelle Fradin's headshot",
      },
      {
        name: "Lauren Reeder",
        imageUrl:
          "https://www.sequoiacap.com/wp-content/uploads/sites/6/2022/01/211118_clifford_sequoia-laurenreeder_DSF9377.jpg?resize=880,880",
        imageAlt: "Lauren Reeder's headshot",
      },
    ],
    time: "4 minute read",
  },
];

const Blog = async () => {
  return (
    <div className="w-full bg-[#f8feff] h-full antialiased relative text-black">
      <div className="relative w-full flex flex-col space-y-4 mx-auto max-w-5xl h-full py-16 items-center text-center px-2 sm:px-2 lg:px-0">
        <Image
          src={"/static/pricing/bouncing-cube.webp"}
          alt={"bouncing-cube"}
          width={200}
          height={100}
        />
        <h1 className="text-5xl font-bold text-gray-900 pt-4">
          The Helicone Blog
        </h1>
        <p className="text-lg text-gray-700">
          Thoughts about the future of AI - from the team helping to build it.
        </p>
        <div className="border-b border-gray-300 py-4 w-full flex items-center justify-center"></div>
        <div className="grid grid-cols-2 space-y-8">
          {blogContent.map((blog, i) => {
            if (i === 0) {
              return <FeaturedBlogPost blog={blog} key={i} />;
            } else {
              return <RegularBlogPost blog={blog} key={i} />;
            }
          })}
        </div>
      </div>
    </div>
  );
};

export default Blog;<|MERGE_RESOLUTION|>--- conflicted
+++ resolved
@@ -28,15 +28,15 @@
     authors:
       metadata.authors && metadata.authors.length > 0
         ? metadata.authors.map((author) => ({
-          name: author,
-          imageUrl: HEADSHOTS[author as keyof typeof HEADSHOTS],
-        }))
+            name: author,
+            imageUrl: HEADSHOTS[author as keyof typeof HEADSHOTS],
+          }))
         : [
-          {
-            name: metadata.author || "",
-            imageUrl: HEADSHOTS[metadata.author as keyof typeof HEADSHOTS],
-          },
-        ],
+            {
+              name: metadata.author || "",
+              imageUrl: HEADSHOTS[metadata.author as keyof typeof HEADSHOTS],
+            },
+          ],
     title: metadata.title,
     description: metadata.description,
     badgeText: "insight",
@@ -184,15 +184,13 @@
 export type BlogStructure =
   | ManualBlogStructure
   | {
-    dynmaicEntry: {
-      folderName: string;
+      dynmaicEntry: {
+        folderName: string;
+      };
     };
-  };
 
 const blogContent: BlogStructure[] = [
   {
-<<<<<<< HEAD
-=======
     title: "What is Prompt Management?",
     description:
       "Iterating your prompts is the #1 way to optimize user interactions with large language models (LLMs). Should you choose Helicone, Pezzo, or Agenta? We will explore the benefits of choosing a prompt management tool and what to look for.",
@@ -210,8 +208,8 @@
     time: "5 minute read",
   },
   {
->>>>>>> 62718b46
-    title: "Meta Releases SAM 2 and What It Means for Developers Building Multi-Modal AI",
+    title:
+      "Meta Releases SAM 2 and What It Means for Developers Building Multi-Modal AI",
     description:
       "Meta's release of SAM 2 (Segment Anything Model for videos and images) represents a significant leap in AI capabilities, revolutionizing how developers and tools like Helicone approach multi-modal observability in AI systems.",
     badgeText: "insight",
