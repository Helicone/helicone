--- conflicted
+++ resolved
@@ -216,9 +216,10 @@
 const blogContent: BlogStructure[] = [
   {
     dynmaicEntry: {
-<<<<<<< HEAD
       folderName: "prompt-evaluation-frameworks",
-=======
+    },
+  },
+    dynmaicEntry: {
       folderName: "gpt-4o-mini-vs-claude-3.5-sonnet",
     },
   },
@@ -235,7 +236,6 @@
   {
     dynmaicEntry: {
       folderName: "chain-of-thought-prompting",
->>>>>>> 0358a694
     },
   },
   {
