--- conflicted
+++ resolved
@@ -216,31 +216,32 @@
 const blogContent: BlogStructure[] = [
   {
     dynmaicEntry: {
-<<<<<<< HEAD
+      folderName: "preventing-prompt-injection",
+    },
+  },
+  {
+    dynmaicEntry: {
+      folderName: "prompt-evaluation-frameworks",
+    },
+  },
+  {
+    dynmaicEntry: {
+      folderName: "gpt-4o-mini-vs-claude-3.5-sonnet",
+    },
+  },
+  {
+    dynmaicEntry: {
+      folderName: "tree-of-thought-prompting",
+    },
+  },
+  {
+    dynmaicEntry: {
+      folderName: "openai-structured-outputs",
+    },
+  },
+  {
+    dynmaicEntry: {
       folderName: "text-classification-with-llms",
-=======
-      folderName: "preventing-prompt-injection",
-    },
-  },
-  {
-    dynmaicEntry: {
-      folderName: "prompt-evaluation-frameworks",
->>>>>>> 816463fe
-    },
-  },
-  {
-    dynmaicEntry: {
-      folderName: "gpt-4o-mini-vs-claude-3.5-sonnet",
-    },
-  },
-  {
-    dynmaicEntry: {
-      folderName: "tree-of-thought-prompting",
-    },
-  },
-  {
-    dynmaicEntry: {
-      folderName: "openai-structured-outputs",
     },
   },
   {
