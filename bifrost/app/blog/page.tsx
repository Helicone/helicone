--- conflicted
+++ resolved
@@ -216,11 +216,12 @@
 const blogContent: BlogStructure[] = [
   {
     dynmaicEntry: {
-<<<<<<< HEAD
       folderName: "tree-of-thought-prompting",
-=======
+    },
+  },
+  {
+    dynmaicEntry: {
       folderName: "openai-structured-outputs",
->>>>>>> 8917b023
     },
   },
   {
