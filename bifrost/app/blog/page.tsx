import { clsx } from "@/components/shared/utils";
import Image from "next/image";
import Link from "next/link";
import { getMetadata } from "@/components/templates/blog/getMetaData";
import { Metadata } from "next";

export const metadata: Metadata = {
  title: "Helicone Blog | AI Development Insights & Best Practices",
  description:
    "Stay updated with the latest insights on AI development, LLM observability, and industry best practices from the team building the future of AI infrastructure.",
  icons: "/static/logo.webp",
  openGraph: {
    type: "website",
    siteName: "Helicone.ai",
    url: "https://www.helicone.ai/blog",
    title: "Helicone Blog | AI Development Insights & Best Practices",
    description:
      "Stay updated with the latest insights on AI development, LLM observability, and industry best practices from the team building the future of AI infrastructure.",
    images: "/static/dashboard-preview.png",
    locale: "en_US",
  },
  twitter: {
    title: "Helicone Blog | AI Development Insights & Best Practices",
    description:
      "Stay updated with the latest insights on AI development, LLM observability, and industry best practices from the team building the future of AI infrastructure.",
    card: "summary_large_image",
    images: "/static/dashboard-preview.png",
  },
};

type BlogPostProps = {
  blog: BlogStructure;
};

type UnPromise<T> = T extends Promise<infer U> ? U : T;

const HEADSHOTS = {
  "Cole Gottdank": "/static/blog/colegottdank-headshot.webp",
  "Lina Lam": "/static/blog/linalam-headshot.webp",
  "Stefan Bokarev": "/static/blog/stefanbokarev-headshot.webp",
  "Justin Torre": "/static/blog/justintorre-headshot.webp",
  "Scott Nguyen": "/static/blog/scottnguyen-headshot.webp",
  "Kavin Desi": "/static/blog/kavin-headshot.webp",
};

function metaDataToBlogStructure(
  folderName: string,
  metadata: UnPromise<ReturnType<typeof getMetadata>>
): ManualBlogStructure {
  if (!metadata) {
    throw new Error("Metadata is null");
  }
  return {
    authors:
      metadata.authors && metadata.authors.length > 0
        ? metadata.authors.map((author) => ({
            name: author,
            imageUrl: HEADSHOTS[author as keyof typeof HEADSHOTS],
          }))
        : [
            {
              name: metadata.author || "",
              imageUrl: HEADSHOTS[metadata.author as keyof typeof HEADSHOTS],
            },
          ],
    title: metadata.title,
    description: metadata.description,
    badgeText: metadata.badge || "insight",
    date: metadata?.date ?? "",
    href: `/blog/${folderName}`,
    imageUrl: metadata?.images ?? "",
    time: metadata?.time ?? "",
  };
}

const RegularBlogPost: React.FC<BlogPostProps> = async ({ blog }) => {
  if ("dynmaicEntry" in blog) {
    const metadata = await getMetadata(blog.dynmaicEntry.folderName);
    blog = metaDataToBlogStructure(blog.dynmaicEntry.folderName, metadata);
  }

  return (
    <Link
      id="featured"
      className="flex flex-col gap-6 w-full hover:bg-sky-50 rounded-lg p-8 col-span-2 md:col-span-1"
      href={blog.href}
    >
      <Image
        src={blog.imageUrl}
        alt={blog.imageAlt || blog.title}
        width={400}
        height={300}
        objectFit="cover"
        className="rounded-lg h-60 w-full border border-gray-300"
      />

      <div className="w-full h-fit rounded-lg flex flex-col space-y-2 text-left">
        <div className="flex items-center gap-2">
          <span
            className={clsx(
              "bg-sky-50 text-sky-700 ring-sky-600/10 w-max items-center rounded-lg px-2 py-1 -my-1 text-sm font-medium ring-1 ring-inset"
            )}
          >
            {blog.badgeText.toLowerCase()}
          </span>
          <span className="text-gray-400 text-sm">-</span>
          <span className="text-gray-400 text-sm">{blog.time}</span>
        </div>
        <h2 className="font-semibold text-lg pt-2">{blog.title}</h2>
        <p className="text-gray-500 text-sm">{blog.description}</p>
        <div className="flex flex-row justify-between gap-4 items-center py-4">
          <div className={clsx("flex items-center space-x-3 bottom-0")}>
            {blog.authors.map((author, i) => (
              <div className="flex items-center space-x-2" key={i}>
                <img
                  className="inline-block h-8 w-8 rounded-full"
                  src={author.imageUrl}
                  alt={author.imageAlt || ""}
                />
                <p className="text-sm font-medium text-gray-700 group-hover:text-gray-900">
                  {author.name}
                </p>
              </div>
            ))}
          </div>
          <p className="text-sm font-medium text-gray-700 group-hover:text-gray-900 pr-4">
            <time>{blog.date}</time>
          </p>
        </div>
      </div>
    </Link>
  );
};

const FeaturedBlogPost: React.FC<BlogPostProps> = async ({ blog }) => {
  if ("dynmaicEntry" in blog) {
    const metadata = await getMetadata(blog.dynmaicEntry.folderName);
    blog = metaDataToBlogStructure(blog.dynmaicEntry.folderName, metadata);
  }

  return (
    <Link
      id="featured"
      className="flex flex-col md:flex-row items-start gap-8 w-full hover:bg-sky-50 rounded-lg p-8 col-span-2"
      href={blog.href}
    >
      <div className="w-full md:w-1/2 h-full rounded-lg flex flex-col space-y-4 text-left order-2 md:order-1">
        <div className="flex items-center gap-2">
          <span className="bg-blue-50 text-blue-700 ring-blue-200 w-max items-center rounded-lg px-2 py-1 -my-1 text-sm font-medium ring-1 ring-inset">
            {blog.badgeText.toLowerCase()}
          </span>
          <span className="text-gray-400 text-sm">-</span>
          <span className="text-gray-400 text-sm">{blog.time}</span>
        </div>

        <h2 className="font-semibold text-3xl pt-2">{blog.title}</h2>
        <p className="text-gray-500 text-base">{blog.description}</p>
        <div className="flex flex-row justify-between gap-4 items-center py-4">
          <div className={clsx("flex items-center space-x-3 bottom-0")}>
            {blog.authors.map((author, i) => (
              <div className="flex items-center space-x-2" key={i}>
                <img
                  className="inline-block h-10 w-10 rounded-full"
                  src={author.imageUrl}
                  alt={author.imageAlt || ""}
                />
                <p className="text-sm font-medium text-gray-700 group-hover:text-gray-900">
                  {author.name}
                </p>
              </div>
            ))}
          </div>
          <p className="text-sm font-medium text-gray-700 group-hover:text-gray-900 pr-4">
            <time>{blog.date}</time>
          </p>
        </div>
      </div>
      <img
        src={blog.imageUrl}
        alt={blog.imageAlt || blog.title}
        width={600}
        height={400}
        style={{
          objectFit: "cover",
        }}
        className="rounded-lg h-72 w-full md:w-1/2 border border-gray-300 order-1 md:order-2"
      />
    </Link>
  );
};

type ManualBlogStructure = {
  title: string;
  description: string;
  badgeText: string;
  date: string;
  href: string;
  imageUrl: string;
  imageAlt?: string; // Alt text for cover image (optional)
  authors: {
    name: string;
    imageUrl: string;
    imageAlt?: string; // Alt text for author's headshot (optional)
  }[];
  time: string; // the amount of time it takes to read the blog
};

export type BlogStructure =
  | ManualBlogStructure
  | {
      dynmaicEntry: {
        folderName: string;
      };
    };

const blogContent: BlogStructure[] = [
  {
    dynmaicEntry: {
<<<<<<< HEAD
      folderName: "meta-llama-3-3-70-b-instruct",
=======
      folderName: "google-gemini-exp-1206",
>>>>>>> 25169596
    },
  },
  {
    dynmaicEntry: {
      folderName: "openai-o1-and-chatgpt-pro",
    },
  },
  {
    dynmaicEntry: {
      folderName: "openai-gpt-5",
    },
  },
  {
    dynmaicEntry: {
      folderName: "test-your-llm-prompts",
    },
  },
  {
    dynmaicEntry: {
      folderName: "crewai-vs-autogen",
    },
  },
  {
    dynmaicEntry: {
      folderName: "prompt-evaluation-for-llms",
    },
  },
  {
    dynmaicEntry: {
      folderName: "pdf-chatbot-tutorial",
    },
  },
  {
    dynmaicEntry: {
      folderName: "llamaindex-vs-langchain",
    },
  },
  {
    dynmaicEntry: {
      folderName: "llm-api-providers",
    },
  },
  {
    dynmaicEntry: {
      folderName: "when-to-finetune",
    },
  },
  {
    dynmaicEntry: {
      folderName: "debugging-chatbots-and-ai-agents-with-sessions",
    },
  },
  {
    dynmaicEntry: {
      folderName: "braintrust-alternatives",
    },
  },
  {
    dynmaicEntry: {
      folderName: "replaying-llm-sessions",
    },
  },
  {
    dynmaicEntry: {
      folderName: "helicone-recap",
    },
  },
  {
    dynmaicEntry: {
      folderName: "prompt-engineering-tools",
    },
  },
  {
    dynmaicEntry: {
      folderName: "langchain-qawolf",
    },
  },
  {
    dynmaicEntry: {
      folderName: "ai-agent-builders",
    },
  },
  {
    dynmaicEntry: {
      folderName: "portkey-vs-helicone",
    },
  },
  {
    dynmaicEntry: {
      folderName: "slash-llm-cost",
    },
  },
  {
    dynmaicEntry: {
      folderName: "product-hunt-experience",
    },
  },
  {
    dynmaicEntry: {
      folderName: "product-hunt-automate",
    },
  },
  {
    dynmaicEntry: {
      folderName: "best-arize-alternatives",
    },
  },
  {
    dynmaicEntry: {
      folderName: "best-langfuse-alternatives",
    },
  },
  {
    dynmaicEntry: {
      folderName: "essential-helicone-features",
    },
  },
  {
    dynmaicEntry: {
      folderName: "redeem-promo-code",
    },
  },
  {
    dynmaicEntry: {
      folderName: "llm-stack-guide",
    },
  },
  {
    dynmaicEntry: {
      folderName: "building-an-llm-stack",
    },
  },
  {
    dynmaicEntry: {
      folderName: "prompt-management",
    },
  },
  {
    dynmaicEntry: {
      folderName: "sam-2",
    },
  },
  {
    dynmaicEntry: {
      folderName: "llm-observability",
    },
  },
  {
    title: "Compare: The Best LangSmith Alternatives & Competitors",
    description:
      "Observability tools allow developers to monitor, analyze, and optimize AI model performance, which helps overcome the 'black box' nature of LLMs. But which LangSmith alternative is the best in 2024? We will shed some light.",
    badgeText: "compare",
    date: "July 10, 2024",
    href: "/blog/best-langsmith-alternatives",
    imageUrl: "/static/blog/best-langsmith-alternatives/langsmith-cover.webp",
    authors: [
      {
        name: "Lina Lam",
        imageUrl: "/static/blog/linalam-headshot.webp",
        imageAlt: "Lina Lam's headshot",
      },
    ],
    time: "8 minute read",
  },
  {
    title:
      "Handling Billions of LLM Logs with Upstash Kafka and Cloudflare Workers",
    description:
      "We desperately needed a solution to these outages/data loss. Our reliability and scalability are core to our product.",
    badgeText: "technical deep dive",
    date: "July 1, 2024",
    href: "https://upstash.com/blog/implementing-upstash-kafka-with-cloudflare-workers",
    imageUrl: "/static/blog/kafka-cover.webp",
    authors: [
      {
        name: "Cole Gottdank",
        imageUrl: "/static/blog/colegottdank-headshot.webp",
        imageAlt: "Cole Gottdank's headshot",
      },
    ],
    time: "15 minute read",
  },
  {
    title: "Best Practices for AI Developers: Full Guide (June 2024)",
    description:
      "Achieving high performance requires robust observability practices. In this blog, we will explore the key challenges of building with AI and the best practices to help you advance your AI development.",
    badgeText: "guide",
    date: "June 20, 2024",
    href: "/blog/ai-best-practices",
    imageUrl: "/static/blog/ai-best-practices/cover.webp",
    authors: [
      {
        name: "Lina Lam",
        imageUrl: "/static/blog/linalam-headshot.webp",
        imageAlt: "Lina Lam's headshot",
      },
    ],
    time: "6 minute read",
  },
  {
    title: "I built my first AI app and integrated it with Helicone",
    description:
      "So, I decided to make my first AI app with Helicone - in the spirit of getting a first-hand exposure to our user's pain points.",
    badgeText: "guide",
    date: "June 18, 2024",
    href: "/blog/first-ai-app-with-helicone",
    imageUrl: "/static/blog/first-ai-app/lina-first-ai-app.webp",
    authors: [
      {
        name: "Lina Lam",
        imageUrl: "/static/blog/linalam-headshot.webp",
        imageAlt: "Lina Lam's headshot",
      },
    ],
    time: "6 minute read",
  },
  {
    title:
      "How to Understand Your Users Better and Deliver a Top-Tier Experience with Custom Properties",
    description:
      "In today's digital landscape, every interaction, click, and engagement offers valuable insights into your users' preferences. But how do you harness this data to effectively grow your business? We may have the answer. ",
    badgeText: "how-to",
    date: "June 14, 2024",
    href: "/blog/custom-properties",
    imageUrl: "/static/blog/custom-properties/cover.webp",
    authors: [
      {
        name: "Lina Lam",
        imageUrl: "/static/blog/linalam-headshot.webp",
        imageAlt: "Lina Lam's headshot",
      },
    ],
    time: "6 minute read",
  },
  {
    title: "Helicone vs. Weights and Biases",
    description:
      "Training modern LLMs is generally less complex than traditional ML models. Here's how to have all the essential tools specifically designed for language model observability without the clutter.",
    badgeText: "compare",
    date: "May 31, 2024",
    href: "/blog/weights-and-biases",
    imageUrl: "/static/blog/weights-and-biases.webp",
    authors: [
      {
        name: "Lina Lam",
        imageUrl: "/static/blog/linalam-headshot.webp",
        imageAlt: "Lina Lam's headshot",
      },
    ],
    time: "5 minute read",
  },
  {
    title: "Insider Scoop: Our Co-founder's Take on GitHub Copilot",
    description:
      "No BS, no affiliations, just genuine opinions from Helicone's co-founder.",
    badgeText: "insight",
    date: "May 30, 2024",
    href: "/blog/cole-github-copilot",
    imageUrl: "/static/blog/cole-copilot.webp",
    authors: [
      {
        name: "Cole Gottdank",
        imageUrl: "/static/blog/colegottdank-headshot.webp",
        imageAlt: "Cole Gottdank's headshot",
      },
      {
        name: "Lina Lam",
        imageUrl: "/static/blog/linalam-headshot.webp",
        imageAlt: "Lina Lam's headshot",
      },
    ],
    time: "4 minute read",
  },
  {
    title: "Insider Scoop: Our Founding Engineer's Take on PostHog",
    description:
      "No BS, no affiliations, just genuine opinions from the founding engineer at Helicone.",
    badgeText: "insight",
    date: "May 23, 2024",
    href: "/blog/stefan-posthog",
    imageUrl: "/static/blog/stefan-posthog/posthog-cover.webp",
    authors: [
      {
        name: "Stefan Bokarev",
        imageUrl: "/static/blog/stefanbokarev-headshot.webp",
        imageAlt: "Stefan Bokarev's headshot",
      },
      {
        name: "Lina Lam",
        imageUrl: "/static/blog/linalam-headshot.webp",
        imageAlt: "Lina Lam's headshot",
      },
    ],
    time: "3 minute read",
  },
  {
    title: "A step by step guide to switch to gpt-4o safely with Helicone",
    description:
      "Learn how to use Helicone's experiments features to regression test, compare and switch models.",
    badgeText: "guide",
    date: "May 14, 2024",
    href: "/blog/switch-models-safely",
    imageUrl: "/static/blog/experiments/gpt-4o.webp",
    authors: [
      {
        name: "Scott Nguyen",
        imageUrl: "/static/blog/scottnguyen-headshot.webp",
        imageAlt: "Scott Nguyen's headshot",
      },
    ],
    time: "5 minute read",
  },
  {
    title: "An Open-Source Datadog Alternative for LLM Observability",
    description:
      "Datadog has long been a favourite among developers for its application monitoring and observability capabilities. But recently, LLM developers have been exploring open-source observability options. Why? We have some answers.",
    badgeText: "Compare",
    date: "Apr 29, 2024",
    href: "/blog/best-datadog-alternative-for-llm",
    imageUrl: "/static/blog/datadog/title.webp",
    authors: [
      {
        name: "Lina Lam",
        imageUrl: "/static/blog/linalam-headshot.webp",
        imageAlt: "Lina Lam's headshot",
      },
    ],
    time: "4 minute read",
  },
  {
    title:
      "A LangSmith Alternative that Takes LLM Observability to the Next Level",
    description:
      "Both Helicone and LangSmith are capable, powerful DevOps platform used by enterprises and developers building LLM applications. But which is better?",
    badgeText: "Compare",
    date: "Apr 18, 2024",
    href: "/blog/langsmith",
    imageUrl: "/static/blog/langsmith-vs-helicone/cover-image.webp",
    authors: [
      {
        name: "Lina Lam",
        imageUrl: "/static/blog/linalam-headshot.webp",
        imageAlt: "Lina Lam's headshot",
      },
    ],
    time: "4 minute read",
  },
  {
    title:
      "Why Observability is the Key to Ethical and Safe Artificial Intelligence",
    description:
      "As AI continues to shape our world, the need for ethical practices and robust observability has never been greater. Learn how Helicone is rising to the challenge.",
    badgeText: "insight",
    date: "Sep 19, 2023",
    href: "/blog/ai-safety",
    imageUrl: "/static/blog/AI.webp",
    authors: [
      {
        name: "Scott Nguyen",
        imageUrl: "/static/blog/scottnguyen-headshot.webp",
        imageAlt: "Scott Nguyen's headshot",
      },
    ],
    time: "5 minute read",
  },
  {
    title:
      "Introducing Vault: The Future of Secure and Simplified Provider API Key Management",
    description:
      "Helicone's Vault revolutionizes the way businesses handle, distribute, and monitor their provider API keys, with a focus on simplicity, security, and flexibility.",
    badgeText: "feature",
    date: "Sep 13, 2023",
    href: "/blog/vault-introduction",
    imageUrl: "/static/blog/vault_asset.webp",
    authors: [
      {
        name: "Cole Gottdank",
        imageUrl: "/static/blog/colegottdank-headshot.webp",
        imageAlt: "Cole Gottdank's headshot",
      },
    ],
    time: "3 minute read",
  },
  {
    title: "Life after Y Combinator: Three Key Lessons for Startups",
    description:
      "From maintaining crucial relationships to keeping a razor-sharp focus, here's how to sustain your momentum after the YC batch ends.",
    badgeText: "insight",
    date: "Sep 11, 2023",
    href: "/blog/life-after-yc",
    imageUrl: "/static/blog/yc.webp",
    authors: [
      {
        name: "Scott Nguyen",
        imageUrl: "/static/blog/scottnguyen-headshot.webp",
        imageAlt: "Scott Nguyen's headshot",
      },
    ],
    time: "4 minute read",
  },
  {
    title: "Helicone: The Next Evolution in OpenAI Monitoring and Optimization",
    description:
      "Learn how Helicone provides unmatched insights into your OpenAI usage, allowing you to monitor, optimize, and take control like never before.",
    badgeText: "company",
    date: "Sep 1, 2023",
    href: "/blog/open-source-monitoring-for-openai",
    imageUrl: "/static/blog/openai.webp",
    authors: [
      {
        name: "Scott Nguyen",
        imageUrl: "/static/blog/scottnguyen-headshot.webp",
        imageAlt: "Scott Nguyen's headshot",
      },
    ],
    time: "3 minute read",
  },
  {
    title: "Helicone partners with AutoGPT",
    description:
      "Helicone is excited to announce a partnership with AutoGPT, the leader in agent development.",
    badgeText: "company",
    date: "Jul 30, 2023",
    href: "/blog/autoGPT",
    imageUrl: "/static/blog/autogpt.webp",
    authors: [
      {
        name: "Justin Torre",
        imageUrl: "/static/blog/justintorre-headshot.webp",
        imageAlt: "Justin Torre's headshot",
      },
    ],
    time: "3 minute read",
  },
  {
    title: "Generative AI with Helicone",
    description:
      "In the rapidly evolving world of generative AI, companies face the exciting challenge of building innovative solutions while effectively managing costs, result quality, and latency. Enter Helicone, an open-source observability platform specifically designed for these cutting-edge endeavors.",
    badgeText: "External",
    date: "Jul 21, 2023",
    href: "https://dailybaileyai.com/software/helicone.php",
    imageUrl: "https://dailybaileyai.com/home_page_files/banner_image.jpg",
    authors: [
      {
        name: "George Bailey",
        imageUrl: "https://dailybaileyai.com/images/avatars/my_profile.png",
        imageAlt: "George Bailey's headshot",
      },
    ],
    time: "3 minute read",
  },
  {
    title: "(a16z) Emerging Architectures for LLM Applications",
    description:
      "Large language models are a powerful new primitive for building software. But since they are so new—and behave so differently from normal computing resources—it's not always obvious how to use them.",
    badgeText: "External",
    date: "Jun 20, 2023",
    href: "https://a16z.com/2023/06/20/emerging-architectures-for-llm-applications",
    imageUrl:
      "https://i0.wp.com/a16z.com/wp-content/uploads/2023/06/2657-Emerging-LLM-App-Stack-R2-1-of-4-2.png?w=2000&ssl=1",
    authors: [
      {
        name: "Matt Bornstein",
        imageUrl:
          "https://a16z.com/wp-content/uploads/2019/07/MattBornstein-Investing-400x400.jpg",
        imageAlt: "Matt Bornstein's headshot",
      },
      {
        name: "Rajko Radovanovic",
        imageUrl:
          "https://a16z.com/wp-content/uploads/2023/05/Rajko-Radovanovic-400x400.png",
        imageAlt: "Rajko Radovanovic's headshot",
      },
    ],
    time: "5 minute read",
  },
  {
    title: "(Sequoia) The New Language Model Stack",
    description: "How companies are bringing AI applications to life",
    badgeText: "External",
    date: "Jun 14, 2023",
    href: "https://www.sequoiacap.com/article/llm-stack-perspective/",
    imageUrl:
      "https://www.sequoiacap.com/wp-content/uploads/sites/6/2023/06/llm-stack-hero-3.jpg",
    authors: [
      {
        name: "Michelle Fradin",
        imageUrl:
          "https://www.sequoiacap.com/wp-content/uploads/sites/6/2021/12/Michelle-Bailhe-profile-1.jpg?resize=880,880",
        imageAlt: "Michelle Fradin's headshot",
      },
      {
        name: "Lauren Reeder",
        imageUrl:
          "https://www.sequoiacap.com/wp-content/uploads/sites/6/2022/01/211118_clifford_sequoia-laurenreeder_DSF9377.jpg?resize=880,880",
        imageAlt: "Lauren Reeder's headshot",
      },
    ],
    time: "4 minute read",
  },
];

const Blog = async () => {
  return (
    <div className="w-full bg-white h-full antialiased relative text-black">
      <div className="relative w-full flex flex-col space-y-4 mx-auto max-w-5xl h-full py-16 items-center text-center px-2 sm:px-2 lg:px-0">
        <Image
          src={"/static/pricing/bouncing-cube.webp"}
          alt={"bouncing-cube"}
          width={200}
          height={100}
        />
        <h1 className="text-5xl font-bold text-gray-900 pt-4">
          The Helicone Blog
        </h1>
        <p className="text-lg text-gray-700">
          Thoughts about the future of AI - from the team helping to build it.
        </p>
        <div className="border-b border-gray-300 py-4 w-full flex items-center justify-center"></div>
        <div className="grid grid-cols-2 space-y-8">
          {blogContent.map((blog, i) => {
            if (i === 0) {
              return <FeaturedBlogPost blog={blog} key={i} />;
            } else {
              return <RegularBlogPost blog={blog} key={i} />;
            }
          })}
        </div>
      </div>
    </div>
  );
};

export default Blog;<|MERGE_RESOLUTION|>--- conflicted
+++ resolved
@@ -216,11 +216,12 @@
 const blogContent: BlogStructure[] = [
   {
     dynmaicEntry: {
-<<<<<<< HEAD
+      folderName: "google-gemini-exp-1206",
+    },
+  },
+  {
+    dynmaicEntry: {
       folderName: "meta-llama-3-3-70-b-instruct",
-=======
-      folderName: "google-gemini-exp-1206",
->>>>>>> 25169596
     },
   },
   {
