import { clsx } from "@/components/shared/utils";
import Image from "next/image";
import Link from "next/link";
import { getMetadata } from "@/components/templates/blog/getMetaData";

type BlogPostProps = {
  blog: BlogStructure;
};

type UnPromise<T> = T extends Promise<infer U> ? U : T;

const HEADSHOTS = {
  "Cole Gottdank": "/static/blog/colegottdank-headshot.webp",
  "Lina Lam": "/static/blog/linalam-headshot.webp",
  "Stefan Bokarev": "/static/blog/stefanbokarev-headshot.webp",
  "Justin Torre": "/static/blog/justintorre-headshot.webp",
  "Scott Nguyen": "/static/blog/scottnguyen-headshot.webp",
};

function metaDataToBlogStructure(
  folderName: string,
  metadata: UnPromise<ReturnType<typeof getMetadata>>
): ManualBlogStructure {
  if (!metadata) {
    throw new Error("Metadata is null");
  }
  return {
    authors:
      metadata.authors && metadata.authors.length > 0
        ? metadata.authors.map((author) => ({
            name: author,
            imageUrl: HEADSHOTS[author as keyof typeof HEADSHOTS],
          }))
        : [
            {
              name: metadata.author || "",
              imageUrl: HEADSHOTS[metadata.author as keyof typeof HEADSHOTS],
            },
          ],
    title: metadata.title,
    description: metadata.description,
    badgeText: "insight",
    date: metadata?.date ?? "",
    href: `/blog/${folderName}`,
    imageUrl: metadata?.images ?? "",
    time: metadata?.time ?? "",
  };
}

const RegularBlogPost: React.FC<BlogPostProps> = async ({ blog }) => {
  if ("dynmaicEntry" in blog) {
    const metadata = await getMetadata(blog.dynmaicEntry.folderName);
    blog = metaDataToBlogStructure(blog.dynmaicEntry.folderName, metadata);
  }

  return (
    <Link
      id="featured"
      className="flex flex-col gap-6 w-full hover:bg-sky-50 rounded-lg p-8 col-span-2 md:col-span-1"
      href={blog.href}
    >
      <img
        src={blog.imageUrl}
        alt={blog.imageAlt || blog.title}
        width={400}
        height={300}
        style={{
          objectFit: "cover",
        }}
        className="rounded-lg h-60 w-full border border-gray-300"
      />

      <div className="w-full h-fit rounded-lg flex flex-col space-y-2 text-left">
        <div className="flex items-center gap-2">
          <span
            className={clsx(
              "bg-sky-50 text-sky-700 ring-sky-600/10 w-max items-center rounded-lg px-2 py-1 -my-1 text-sm font-medium ring-1 ring-inset"
            )}
          >
            / {blog.badgeText.toLowerCase()}
          </span>
          <span className="text-gray-400 text-sm">-</span>
          <span className="text-gray-400 text-sm">{blog.time}</span>
        </div>
        <h2 className="font-semibold text-lg pt-2">{blog.title}</h2>
        <p className="text-gray-500 text-sm">{blog.description}</p>
        <div className="flex flex-row justify-between gap-4 items-center py-4">
          <div className={clsx("flex items-center space-x-3 bottom-0")}>
            {blog.authors.map((author, i) => (
              <div className="flex items-center space-x-2" key={i}>
                <img
                  className="inline-block h-8 w-8 rounded-full"
                  src={author.imageUrl}
                  alt={author.imageAlt || ""}
                />
                <p className="text-sm font-medium text-gray-700 group-hover:text-gray-900">
                  {author.name}
                </p>
              </div>
            ))}
          </div>
          <p className="text-sm font-medium text-gray-700 group-hover:text-gray-900 pr-4">
            <time>{blog.date}</time>
          </p>
        </div>
      </div>
    </Link>
  );
};

const FeaturedBlogPost: React.FC<BlogPostProps> = async ({ blog }) => {
  if ("dynmaicEntry" in blog) {
    const metadata = await getMetadata(blog.dynmaicEntry.folderName);
    blog = metaDataToBlogStructure(blog.dynmaicEntry.folderName, metadata);
  }

  return (
    <Link
      id="featured"
      className="flex flex-col md:flex-row items-start gap-8 w-full hover:bg-sky-50 rounded-lg p-8 col-span-2"
      href={blog.href}
    >
      <div className="w-full md:w-1/2 h-full rounded-lg flex flex-col space-y-4 text-left order-2 md:order-1">
        <div className="flex items-center gap-2">
          <span className="bg-blue-50 text-blue-700 ring-blue-200 w-max items-center rounded-lg px-2 py-1 -my-1 text-sm font-medium ring-1 ring-inset">
            / {blog.badgeText.toLowerCase()}
          </span>
          <span className="text-gray-400 text-sm">-</span>
          <span className="text-gray-400 text-sm">{blog.time}</span>
        </div>

        <h2 className="font-semibold text-3xl pt-2">{blog.title}</h2>
        <p className="text-gray-500 text-base">{blog.description}</p>
        <div className="flex flex-row justify-between gap-4 items-center py-4">
          <div className={clsx("flex items-center space-x-3 bottom-0")}>
            {blog.authors.map((author, i) => (
              <div className="flex items-center space-x-2" key={i}>
                <img
                  className="inline-block h-10 w-10 rounded-full"
                  src={author.imageUrl}
                  alt={author.imageAlt || ""}
                />
                <p className="text-sm font-medium text-gray-700 group-hover:text-gray-900">
                  {author.name}
                </p>
              </div>
            ))}
          </div>
          <p className="text-sm font-medium text-gray-700 group-hover:text-gray-900 pr-4">
            <time>{blog.date}</time>
          </p>
        </div>
      </div>
      <img
        src={blog.imageUrl}
        alt={blog.imageAlt || blog.title}
        width={600}
        height={400}
        style={{
          objectFit: "cover",
        }}
        className="rounded-lg h-72 w-full md:w-1/2 border border-gray-300 order-1 md:order-2"
      />
    </Link>
  );
};

type ManualBlogStructure = {
  title: string;
  description: string;
  badgeText: string;
  date: string;
  href: string;
  imageUrl: string;
  imageAlt?: string; // Alt text for cover image (optional)
  authors: {
    name: string;
    imageUrl: string;
    imageAlt?: string; // Alt text for author's headshot (optional)
  }[];
  time: string; // the amount of time it takes to read the blog
};

export type BlogStructure =
  | ManualBlogStructure
  | {
      dynmaicEntry: {
        folderName: string;
      };
    };

const blogContent: BlogStructure[] = [
  {
    dynmaicEntry: {
<<<<<<< HEAD
      folderName: "prompt-engineering-tools",
=======
      folderName: "keywords-vs-helicone",
    },
  },
  {
    dynmaicEntry: {
      folderName: "langchain-qawolf",
>>>>>>> d94d405b
    },
  },
  {
    dynmaicEntry: {
      folderName: "ai-agent-builders",
    },
  },
  {
    dynmaicEntry: {
      folderName: "portkey-vs-helicone",
    },
  },
  {
    dynmaicEntry: {
      folderName: "slash-llm-cost",
    },
  },
  {
    dynmaicEntry: {
      folderName: "product-hunt-experience",
    },
  },
  {
    dynmaicEntry: {
      folderName: "product-hunt-automate",
    },
  },
  {
    dynmaicEntry: {
      folderName: "best-arize-alternatives",
    },
  },
  {
    dynmaicEntry: {
      folderName: "best-langfuse-alternatives",
    },
  },
  {
    dynmaicEntry: {
      folderName: "essential-helicone-features",
    },
  },
  {
    dynmaicEntry: {
      folderName: "redeem-promo-code",
    },
  },
  {
    dynmaicEntry: {
      folderName: "llm-stack-guide",
    },
  },
  {
    dynmaicEntry: {
      folderName: "building-an-llm-stack",
    },
  },
  {
    title: "What is Prompt Management?",
    description:
      "Iterating your prompts is the #1 way to optimize user interactions with large language models (LLMs). Should you choose Helicone, Pezzo, or Agenta? We will explore the benefits of choosing a prompt management tool and what to look for.",
    badgeText: "insight",
    date: "Aug 1, 2024",
    href: "/blog/prompt-management",
    imageUrl: "/static/blog/prompt-management/cover.webp",
    authors: [
      {
        name: "Lina Lam",
        imageUrl: "/static/blog/linalam-headshot.webp",
        imageAlt: "Lina Lam's headshot",
      },
    ],
    time: "5 minute read",
  },
  {
    title:
      "Meta Releases SAM 2 and What It Means for Developers Building Multi-Modal AI",
    description:
      "Meta's release of SAM 2 (Segment Anything Model for videos and images) represents a significant leap in AI capabilities, revolutionizing how developers and tools like Helicone approach multi-modal observability in AI systems.",
    badgeText: "insight",
    date: "July 30, 2024",
    href: "/blog/sam-2",
    imageUrl: "/static/blog/sam-2-cover.webp",
    authors: [
      {
        name: "Lina Lam",
        imageUrl: "/static/blog/linalam-headshot.webp",
        imageAlt: "Lina Lam's headshot",
      },
    ],
    time: "4 minute read",
  },
  {
    title: "What is LLM Observability and Monitoring?",
    description:
      "Building with LLMs in production (well) is incredibly difficult. You probably have heard of the word LLM observability'. What is it? How does it differ from traditional observability? What is observed? We have the answers. ",
    badgeText: "insight",
    date: "July 12, 2024",
    href: "/blog/llm-observability",
    imageUrl: "/static/blog/llm-observability-cover.webp",
    authors: [
      {
        name: "Lina Lam",
        imageUrl: "/static/blog/linalam-headshot.webp",
        imageAlt: "Lina Lam's headshot",
      },
    ],
    time: "3 minute read",
  },
  {
    title: "Compare: The Best LangSmith Alternatives & Competitors",
    description:
      "Observability tools allow developers to monitor, analyze, and optimize AI model performance, which helps overcome the 'black box' nature of LLMs. But which LangSmith alternative is the best in 2024? We will shed some light.",
    badgeText: "compare",
    date: "July 10, 2024",
    href: "/blog/best-langsmith-alternatives",
    imageUrl: "/static/blog/best-langsmith-alternatives/langsmith-cover.webp",
    authors: [
      {
        name: "Lina Lam",
        imageUrl: "/static/blog/linalam-headshot.webp",
        imageAlt: "Lina Lam's headshot",
      },
    ],
    time: "8 minute read",
  },
  {
    title:
      "Handling Billions of LLM Logs with Upstash Kafka and Cloudflare Workers",
    description:
      "We desperately needed a solution to these outages/data loss. Our reliability and scalability are core to our product.",
    badgeText: "technical deep dive",
    date: "July 1, 2024",
    href: "https://upstash.com/blog/implementing-upstash-kafka-with-cloudflare-workers",
    imageUrl: "/static/blog/kafka-cover.webp",
    authors: [
      {
        name: "Cole Gottdank",
        imageUrl: "/static/blog/colegottdank-headshot.webp",
        imageAlt: "Cole Gottdank's headshot",
      },
    ],
    time: "15 minute read",
  },
  {
    title: "Best Practices for AI Developers: Full Guide (June 2024)",
    description:
      "Achieving high performance requires robust observability practices. In this blog, we will explore the key challenges of building with AI and the best practices to help you advance your AI development.",
    badgeText: "guide",
    date: "June 20, 2024",
    href: "/blog/ai-best-practices",
    imageUrl: "/static/blog/ai-best-practices/cover.webp",
    authors: [
      {
        name: "Lina Lam",
        imageUrl: "/static/blog/linalam-headshot.webp",
        imageAlt: "Lina Lam's headshot",
      },
    ],
    time: "6 minute read",
  },
  {
    title: "I built my first AI app and integrated it with Helicone",
    description:
      "So, I decided to make my first AI app with Helicone - in the spirit of getting a first-hand exposure to our user's pain points.",
    badgeText: "guide",
    date: "June 18, 2024",
    href: "/blog/first-ai-app-with-helicone",
    imageUrl: "/static/blog/first-ai-app/lina-first-ai-app.webp",
    authors: [
      {
        name: "Lina Lam",
        imageUrl: "/static/blog/linalam-headshot.webp",
        imageAlt: "Lina Lam's headshot",
      },
    ],
    time: "6 minute read",
  },
  {
    title:
      "How to Understand Your Users Better and Deliver a Top-Tier Experience with Custom Properties",
    description:
      "In today's digital landscape, every interaction, click, and engagement offers valuable insights into your users' preferences. But how do you harness this data to effectively grow your business? We may have the answer. ",
    badgeText: "feature",
    date: "June 14, 2024",
    href: "/blog/custom-properties",
    imageUrl: "/static/blog/custom-properties/cover.webp",
    authors: [
      {
        name: "Lina Lam",
        imageUrl: "/static/blog/linalam-headshot.webp",
        imageAlt: "Lina Lam's headshot",
      },
    ],
    time: "6 minute read",
  },
  {
    title: "Helicone vs. Weights and Biases",
    description:
      "Training modern LLMs is generally less complex than traditional ML models. Here's how to have all the essential tools specifically designed for language model observability without the clutter.",
    badgeText: "compare",
    date: "May 31, 2024",
    href: "/blog/weights-and-biases",
    imageUrl: "/static/blog/weights-and-biases.webp",
    authors: [
      {
        name: "Lina Lam",
        imageUrl: "/static/blog/linalam-headshot.webp",
        imageAlt: "Lina Lam's headshot",
      },
    ],
    time: "5 minute read",
  },
  {
    title: "Insider Scoop: Our Co-founder's Take on GitHub Copilot",
    description:
      "No BS, no affiliations, just genuine opinions from Helicone's co-founder.",
    badgeText: "team's pick",
    date: "May 30, 2024",
    href: "/blog/cole-github-copilot",
    imageUrl: "/static/blog/cole-copilot.webp",
    authors: [
      {
        name: "Cole Gottdank",
        imageUrl: "/static/blog/colegottdank-headshot.webp",
        imageAlt: "Cole Gottdank's headshot",
      },
      {
        name: "Lina Lam",
        imageUrl: "/static/blog/linalam-headshot.webp",
        imageAlt: "Lina Lam's headshot",
      },
    ],
    time: "4 minute read",
  },
  {
    title: "Insider Scoop: Our Founding Engineer's Take on PostHog",
    description:
      "No BS, no affiliations, just genuine opinions from the founding engineer at Helicone.",
    badgeText: "team's pick",
    date: "May 23, 2024",
    href: "/blog/stefan-posthog",
    imageUrl: "/static/blog/stefan-posthog/posthog-cover.webp",
    authors: [
      {
        name: "Stefan Bokarev",
        imageUrl: "/static/blog/stefanbokarev-headshot.webp",
        imageAlt: "Stefan Bokarev's headshot",
      },
      {
        name: "Lina Lam",
        imageUrl: "/static/blog/linalam-headshot.webp",
        imageAlt: "Lina Lam's headshot",
      },
    ],
    time: "3 minute read",
  },
  {
    title: "A step by step guide to switch to gpt-4o safely with Helicone",
    description:
      "Learn how to use Helicone's experiments features to regression test, compare and switch models.",
    badgeText: "Product",
    date: "May 14, 2024",
    href: "/blog/switch-models-safely",
    imageUrl: "static/blog/experiments/gpt-4o.webp",
    authors: [
      {
        name: "Scott Nguyen",
        imageUrl: "/static/blog/scottnguyen-headshot.webp",
        imageAlt: "Scott Nguyen's headshot",
      },
    ],
    time: "5 minute read",
  },
  {
    title: "An Open-Source Datadog Alternative for LLM Observability",
    description:
      "Datadog has long been a favourite among developers for its application monitoring and observability capabilities. But recently, LLM developers have been exploring open-source observability options. Why? We have some answers.",
    badgeText: "Compare",
    date: "Apr 29, 2024",
    href: "/blog/best-datadog-alternative-for-llm",
    imageUrl: "static/blog/datadog/title.webp",
    authors: [
      {
        name: "Lina Lam",
        imageUrl: "/static/blog/linalam-headshot.webp",
        imageAlt: "Lina Lam's headshot",
      },
    ],
    time: "4 minute read",
  },
  {
    title:
      "A LangSmith Alternative that Takes LLM Observability to the Next Level",
    description:
      "Both Helicone and LangSmith are capable, powerful DevOps platform used by enterprises and developers building LLM applications. But which is better?",
    badgeText: "Compare",
    date: "Apr 18, 2024",
    href: "/blog/langsmith",
    imageUrl: "static/blog/langsmith-vs-helicone/cover-image.webp",
    authors: [
      {
        name: "Lina Lam",
        imageUrl: "/static/blog/linalam-headshot.webp",
        imageAlt: "Lina Lam's headshot",
      },
    ],
    time: "4 minute read",
  },
  {
    title:
      "Why Observability is the Key to Ethical and Safe Artificial Intelligence",
    description:
      "As AI continues to shape our world, the need for ethical practices and robust observability has never been greater. Learn how Helicone is rising to the challenge.",
    badgeText: "AI Safety",
    date: "Sep 19, 2023",
    href: "/blog/ai-safety",
    imageUrl: "/static/blog/AI.webp",
    authors: [
      {
        name: "Scott Nguyen",
        imageUrl: "/static/blog/scottnguyen-headshot.webp",
        imageAlt: "Scott Nguyen's headshot",
      },
    ],
    time: "5 minute read",
  },
  {
    title:
      "Introducing Vault: The Future of Secure and Simplified Provider API Key Management",
    description:
      "Helicone's Vault revolutionizes the way businesses handle, distribute, and monitor their provider API keys, with a focus on simplicity, security, and flexibility.",
    badgeText: "Product",
    date: "Sep 13, 2023",
    href: "/blog/vault-introduction",
    imageUrl: "/static/blog/vault_asset.webp",
    authors: [
      {
        name: "Cole Gottdank",
        imageUrl: "/static/blog/colegottdank-headshot.webp",
        imageAlt: "Cole Gottdank's headshot",
      },
    ],
    time: "3 minute read",
  },
  {
    title: "Life after Y Combinator: Three Key Lessons for Startups",
    description:
      "From maintaining crucial relationships to keeping a razor-sharp focus, here's how to sustain your momentum after the YC batch ends.",
    badgeText: "Personal",
    date: "Sep 11, 2023",
    href: "/blog/life-after-yc",
    imageUrl: "/static/blog/yc.webp",
    authors: [
      {
        name: "Scott Nguyen",
        imageUrl: "/static/blog/scottnguyen-headshot.webp",
        imageAlt: "Scott Nguyen's headshot",
      },
    ],
    time: "4 minute read",
  },
  {
    title: "Helicone: The Next Evolution in OpenAI Monitoring and Optimization",
    description:
      "Learn how Helicone provides unmatched insights into your OpenAI usage, allowing you to monitor, optimize, and take control like never before.",
    badgeText: "Education",
    date: "Sep 1, 2023",
    href: "/blog/open-source-monitoring-for-openai",
    imageUrl: "/static/blog/openai.webp",
    authors: [
      {
        name: "Scott Nguyen",
        imageUrl: "/static/blog/scottnguyen-headshot.webp",
        imageAlt: "Scott Nguyen's headshot",
      },
    ],
    time: "3 minute read",
  },
  {
    title: "Helicone partners with AutoGPT",
    description:
      "Helicone is excited to announce a partnership with AutoGPT, the leader in agent development.",
    badgeText: "Partnership",
    date: "Jul 30, 2023",
    href: "/blog/autoGPT",
    imageUrl: "/static/blog/autogpt.webp",
    authors: [
      {
        name: "Justin Torre",
        imageUrl: "/static/blog/justintorre-headshot.webp",
        imageAlt: "Justin Torre's headshot",
      },
    ],
    time: "3 minute read",
  },
  {
    title: "Generative AI with Helicone",
    description:
      "In the rapidly evolving world of generative AI, companies face the exciting challenge of building innovative solutions while effectively managing costs, result quality, and latency. Enter Helicone, an open-source observability platform specifically designed for these cutting-edge endeavors.",
    badgeText: "External",
    date: "Jul 21, 2023",
    href: "https://dailybaileyai.com/software/helicone.php",
    imageUrl: "https://dailybaileyai.com/home_page_files/banner_image.jpg",
    authors: [
      {
        name: "George Bailey",
        imageUrl: "https://dailybaileyai.com/images/avatars/my_profile.png",
        imageAlt: "George Bailey's headshot",
      },
    ],
    time: "3 minute read",
  },
  {
    title: "(a16z) Emerging Architectures for LLM Applications",
    description:
      "Large language models are a powerful new primitive for building software. But since they are so new—and behave so differently from normal computing resources—it's not always obvious how to use them.",
    badgeText: "External",
    date: "Jun 20, 2023",
    href: "https://a16z.com/2023/06/20/emerging-architectures-for-llm-applications",
    imageUrl:
      "https://i0.wp.com/a16z.com/wp-content/uploads/2023/06/2657-Emerging-LLM-App-Stack-R2-1-of-4-2.png?w=2000&ssl=1",
    authors: [
      {
        name: "Matt Bornstein",
        imageUrl:
          "https://a16z.com/wp-content/uploads/2019/07/MattBornstein-Investing-400x400.jpg",
        imageAlt: "Matt Bornstein's headshot",
      },
      {
        name: "Rajko Radovanovic",
        imageUrl:
          "https://a16z.com/wp-content/uploads/2023/05/Rajko-Radovanovic-400x400.png",
        imageAlt: "Rajko Radovanovic's headshot",
      },
    ],
    time: "5 minute read",
  },
  {
    title: "(Sequoia) The New Language Model Stack",
    description: "How companies are bringing AI applications to life",
    badgeText: "External",
    date: "Jun 14, 2023",
    href: "https://www.sequoiacap.com/article/llm-stack-perspective/",
    imageUrl:
      "https://www.sequoiacap.com/wp-content/uploads/sites/6/2023/06/llm-stack-hero-3.jpg",
    authors: [
      {
        name: "Michelle Fradin",
        imageUrl:
          "https://www.sequoiacap.com/wp-content/uploads/sites/6/2021/12/Michelle-Bailhe-profile-1.jpg?resize=880,880",
        imageAlt: "Michelle Fradin's headshot",
      },
      {
        name: "Lauren Reeder",
        imageUrl:
          "https://www.sequoiacap.com/wp-content/uploads/sites/6/2022/01/211118_clifford_sequoia-laurenreeder_DSF9377.jpg?resize=880,880",
        imageAlt: "Lauren Reeder's headshot",
      },
    ],
    time: "4 minute read",
  },
];

const Blog = async () => {
  return (
    <div className="w-full bg-[#f8feff] h-full antialiased relative text-black">
      <div className="relative w-full flex flex-col space-y-4 mx-auto max-w-5xl h-full py-16 items-center text-center px-2 sm:px-2 lg:px-0">
        <Image
          src={"/static/pricing/bouncing-cube.webp"}
          alt={"bouncing-cube"}
          width={200}
          height={100}
        />
        <h1 className="text-5xl font-bold text-gray-900 pt-4">
          The Helicone Blog
        </h1>
        <p className="text-lg text-gray-700">
          Thoughts about the future of AI - from the team helping to build it.
        </p>
        <div className="border-b border-gray-300 py-4 w-full flex items-center justify-center"></div>
        <div className="grid grid-cols-2 space-y-8">
          {blogContent.map((blog, i) => {
            if (i === 0) {
              return <FeaturedBlogPost blog={blog} key={i} />;
            } else {
              return <RegularBlogPost blog={blog} key={i} />;
            }
          })}
        </div>
      </div>
    </div>
  );
};

export default Blog;<|MERGE_RESOLUTION|>--- conflicted
+++ resolved
@@ -192,16 +192,17 @@
 const blogContent: BlogStructure[] = [
   {
     dynmaicEntry: {
-<<<<<<< HEAD
       folderName: "prompt-engineering-tools",
-=======
+    },
+  },
+  {
+    dynmaicEntry: {
       folderName: "keywords-vs-helicone",
     },
   },
   {
     dynmaicEntry: {
       folderName: "langchain-qawolf",
->>>>>>> d94d405b
     },
   },
   {
