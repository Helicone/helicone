--- conflicted
+++ resolved
@@ -104,12 +104,8 @@
       {
         name: "Lina Lam",
         imageUrl: "/static/blog/linalam-headshot.webp",
-<<<<<<< HEAD
-      }
-=======
-        imageAlt: "Lina Lam's headshot",
-      },
->>>>>>> b7be7847
+        imageAlt: "Lina Lam's headshot",
+      },
     ],
     time: "4 minute read",
   },
@@ -125,12 +121,12 @@
       {
         name: "Stefan Lam",
         imageUrl: "/static/blog/linalam-headshot.webp",
-        imageAlt: "Lina Lam's headshot",
-      },
-      {
-        name: "Lina Lam",
-        imageUrl: "/static/blog/linalam-headshot.webp",
-      }
+      },
+      {
+        name: "Lina Lam",
+        imageUrl: "/static/blog/linalam-headshot.webp",
+        imageAlt: "Lina Lam's headshot",
+      },
     ],
     time: "3 minute read",
   },
@@ -187,7 +183,6 @@
     time: "4 minute read",
   },
   {
-<<<<<<< HEAD
     title:
       "Why Observability is the Key to Ethical and Safe Artificial Intelligence",
     description:
@@ -331,70 +326,6 @@
     ],
     time: "4 minute read",
   },
-=======
-    "title": "Why Observability is the Key to Ethical and Safe Artificial Intelligence",
-    "description": "As AI continues to shape our world, the need for ethical practices and robust observability has never been greater. Learn how Helicone is rising to the challenge.",
-    "badgeText": "Read",
-    "date": "Sep 19, 2023",
-    "href": "/blog/ai-safety",
-    "imageUrl": "/static/blog/AI.webp",
-    "authors": [
-      {
-        "name": "Scott Nguyen",
-        "imageUrl": "/static/blog/scottnguyen-headshot.webp", 
-        "imageAlt": "Scott Nguyen's headshot",
-      }
-    ],
-    "time": "7 minute read"
-  }, 
-  {
-    "title": "The Next Evolution in OpenAI Monitoring and Optimization",
-    "description": "Learn how Helicone provides unmatched insights into your OpenAI usage, allowing you to monitor, optimize, and take control like never before.",
-    "badgeText": "Education",
-    "date": "Sep 1, 2023",
-    "href": "/blog/open-source-monitoring-for-openai",
-    "imageUrl": "/static/blog/openai.webp",
-    "authors": [
-      {
-        "name": "Scott Nguyen",
-        "imageUrl": "/static/blog/scottnguyen-headshot.webp", 
-        "imageAlt": "Scott Nguyen's headshot",
-      }
-    ],
-    "time": "3 minute read"
-  }, 
-  {
-    "title": "Life after Y Combinator: Three Key Lessons for Startups",
-    "description": "From maintaining crucial relationships to keeping a razor-sharp focus, here's how to sustain your momentum after the YC batch ends.",
-    "badgeText": "Advice",
-    "date": "Mar 12, 2024",
-    "href": "/blog/life-after-yc",
-    "imageUrl": "/static/blog/yc.webp",
-    "authors": [
-      {
-        "name": "Scott Nguyen",
-        "imageUrl": "/static/blog/scottnguyen-headshot.webp", 
-        "imageAlt": "Scott Nguyen's headshot",
-      }
-    ],
-    "time": "4 minute read"
-  }, 
-  // {
-  //   "title": "AutoGPT x Helicone: Optimizing Evaluation Pipelines",
-  //   "description": "Helicone is excited to announce a partnership with AutoGPT, the leader in agent development! Discover how AutoGPT leverages Helicone to build the optimal evaluation pipeline for agent comparison, enhancing workflow efficiency and cost savings.",
-  //   "badgeText": "Partnership",
-  //   "date": "Jul 30, 2023",
-  //   "href": "/blog/autoGPT",
-  //   "imageUrl": "/static/blog/autogpt.webp",
-  //   "authors": [
-  //     {
-  //       "name": "Justin Torre",
-  //       "imageUrl": "/static/blog/justintorre-headshot.webp"
-  //     }
-  //   ],
-  //   "time": "8 minute read"
-  // }
->>>>>>> b7be7847
 ];
 
 
