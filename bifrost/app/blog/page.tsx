import { clsx } from "@/components/shared/utils";
import Image from "next/image";
import Link from "next/link";
import { getMetadata } from "@/components/templates/blog/getMetaData";
import { Metadata } from "next";
import BlogFilter from "@/app/blog/BlogFilter";

export const metadata: Metadata = {
  title: "Helicone Blog | AI Development Insights & Best Practices",
  description:
    "Stay updated with the latest insights on AI development, LLM observability, and industry best practices from the team building the future of AI infrastructure.",
  icons: "/static/logo.webp",
  openGraph: {
    type: "website",
    siteName: "Helicone.ai",
    url: "https://www.helicone.ai/blog",
    title: "Helicone Blog | AI Development Insights & Best Practices",
    description:
      "Stay updated with the latest insights on AI development, LLM observability, and industry best practices from the team building the future of AI infrastructure.",
    images: "/static/new-open-graph.png",
    locale: "en_US",
  },
  twitter: {
    title: "Helicone Blog | AI Development Insights & Best Practices",
    description:
      "Stay updated with the latest insights on AI development, LLM observability, and industry best practices from the team building the future of AI infrastructure.",
    card: "summary_large_image",
    images: "/static/new-open-graph.png",
  },
};

type BlogPostProps = {
  blog: BlogStructure;
  dynamicMetadata?: Map<string, any>;
};

type UnPromise<T> = T extends Promise<infer U> ? U : T;

export const HEADSHOTS = {
  "Cole Gottdank": "/static/blog/colegottdank-headshot.webp",
  "Lina Lam": "/static/blog/linalam-headshot.webp",
  "Stefan Bokarev": "/static/blog/stefanbokarev-headshot.webp",
  "Justin Torre": "/static/blog/justintorre-headshot.webp",
  "Scott Nguyen": "/static/blog/scottnguyen-headshot.webp",
  "Kavin Desi": "/static/blog/kavin-headshot.webp",
  "Yusuf Ishola": "/static/blog/yusuf-headshot.webp",
  "Juliette Chevalier": "/static/blog/juliette-headshot.webp",
};

function metaDataToBlogStructure(
  folderName: string,
  metadata: UnPromise<ReturnType<typeof getMetadata>>
): ManualBlogStructure {
  if (!metadata) {
    throw new Error("Metadata is null");
  }
  return {
    authors:
      metadata.authors && metadata.authors.length > 0
        ? metadata.authors.map((author) => ({
            name: author,
            imageUrl: HEADSHOTS[author as keyof typeof HEADSHOTS],
          }))
        : [
            {
              name: metadata.author || "",
              imageUrl: HEADSHOTS[metadata.author as keyof typeof HEADSHOTS],
            },
          ],
    title: metadata.title,
    description: metadata.description,
    badgeText: metadata.badge || "insight",
    date: metadata?.date ?? "",
    href: `/blog/${folderName}`,
    imageUrl: metadata?.images ?? "",
    time: metadata?.time ?? "",
  };
}

const RegularBlogPost: React.FC<BlogPostProps> = async ({
  blog,
  dynamicMetadata,
}) => {
  if ("dynmaicEntry" in blog) {
    const metadata = dynamicMetadata
      ? dynamicMetadata.get(blog.dynmaicEntry.folderName)
      : await getMetadata(blog.dynmaicEntry.folderName);
    blog = metaDataToBlogStructure(blog.dynmaicEntry.folderName, metadata);
  }

  return (
    <Link
      id="regular"
      className="flex flex-col gap-4 md:gap-6 p-2 md:p-4 w-full bg-white hover:bg-sky-50 border border-transparent hover:border-sky-100 rounded-xl pb-4 md:pb-6 transition-all duration-300"
      href={blog.href}
    >
      <div className="overflow-hidden rounded-xl relative group aspect-[16/9] w-full">
        <Image
          src={blog.imageUrl}
          alt={blog.imageAlt || blog.title}
          fill
          sizes="(max-width: 640px) 100vw, (max-width: 1024px) 50vw, 33vw"
          style={{ objectFit: "cover" }}
          className="rounded-xl object-cover transform group-hover:scale-105 transition-transform duration-300"
        />
      </div>

      <div className="w-full h-fit flex flex-col space-y-2 text-left px-1 md:px-0">
        <h2 className="font-bold text-lg leading-snug tracking-tight line-clamp-2">
          {blog.title}
        </h2>
        <p className="text-slate-500 text-sm line-clamp-2 md:line-clamp-3">
          {blog.description}
        </p>
        <div className="flex items-center gap-2 text-slate-500 text-sm pt-2">
          <span>
            {blog.badgeText.charAt(0).toUpperCase() + blog.badgeText.slice(1)}
          </span>
          <span>•</span>
          <span>{blog.date}</span>
        </div>
      </div>
    </Link>
  );
};

const FeaturedBlogPost: React.FC<BlogPostProps> = async ({
  blog,
  dynamicMetadata,
}) => {
  if ("dynmaicEntry" in blog) {
    const metadata = dynamicMetadata
      ? dynamicMetadata.get(blog.dynmaicEntry.folderName)
      : await getMetadata(blog.dynmaicEntry.folderName);
    blog = metaDataToBlogStructure(blog.dynmaicEntry.folderName, metadata);
  }

  return (
    <Link
      id="featured"
      className="flex flex-col md:flex-row items-start gap-4 md:gap-8 w-full bg-white md:bg-sky-50 hover:bg-sky-50 md:hover:bg-sky-100 rounded-xl p-2 md:p-6 border border-transparent md:border-sky-100 transition-all duration-300 mb-4 md:mb-6"
      href={blog.href}
    >
      <div className="w-full md:w-1/2 overflow-hidden rounded-xl order-1 group aspect-[16/9] md:h-72 relative">
        <Image
          src={blog.imageUrl}
          alt={blog.imageAlt || blog.title}
          fill
          sizes="(max-width: 768px) 100vw, 50vw"
          priority={true}
          style={{ objectFit: "cover" }}
          className="rounded-lg transform group-hover:scale-105 transition-transform duration-300"
        />
      </div>
      <div className="w-full md:w-1/2 h-full rounded-lg flex flex-col space-y-2 md:space-y-4 text-left order-2 md:mt-4 px-1 md:px-6">
        <div className="hidden md:flex items-center">
          <span className="bg-sky-200 text-sky-700 w-max items-center rounded-full px-3 py-1 text-sm font-medium">
            {blog.badgeText.charAt(0).toUpperCase() + blog.badgeText.slice(1)}
          </span>
        </div>

        <h2 className="font-bold text-lg md:text-3xl leading-snug md:leading-tight tracking-tight line-clamp-2">
          {blog.title}
        </h2>
        <p className="text-slate-500 md:text-slate-600 text-sm md:text-base line-clamp-2 md:line-clamp-2">
          {blog.description}
        </p>

        <div className="flex md:hidden items-center gap-2 text-slate-500 text-sm pt-2">
          <span>
            {blog.badgeText.charAt(0).toUpperCase() + blog.badgeText.slice(1)}
          </span>
          <span>•</span>
          <span>{blog.date}</span>
        </div>

        <div className="hidden md:flex md:flex-row md:justify-between md:gap-4 md:items-center md:py-4">
          <div className="flex flex-wrap gap-2">
            {blog.authors.map((author, i) => (
              <div className="flex items-center space-x-2" key={i}>
                <img
                  className="inline-block h-8 w-8 rounded-full"
                  src={author.imageUrl}
                  alt={author.imageAlt || ""}
                />
                <span className="text-slate-500 text-sm">{author.name}</span>
              </div>
            ))}
          </div>
          <span className="text-slate-400 text-sm">{blog.date}</span>
        </div>
      </div>
    </Link>
  );
};

type ManualBlogStructure = {
  title: string;
  description: string;
  badgeText: string;
  date: string;
  href: string;
  imageUrl: string;
  imageAlt?: string; // Alt text for cover image (optional)
  authors: {
    name: string;
    imageUrl: string;
    imageAlt?: string; // Alt text for author's headshot (optional)
  }[];
  time: string; // the amount of time it takes to read the blog
};

export type BlogStructure =
  | ManualBlogStructure
  | {
      dynmaicEntry: {
        folderName: string;
      };
    };

export const BLOG_CONTENT: BlogStructure[] = [
  {
    dynmaicEntry: {
<<<<<<< HEAD
      folderName: "complete-guide-to-debugging-llm-applications",
=======
      folderName: "claude-opus-and-sonnet-4-full-developer-guide",
>>>>>>> d3aca473
    },
  },
  {
    dynmaicEntry: {
      folderName: "building-production-grade-ai-applications",
    },
  },
  {
    dynmaicEntry: {
      folderName: "the-complete-llm-model-comparison-guide",
    },
  },
  {
    dynmaicEntry: {
      folderName: "self-hosting-launch",
    },
  },
  {
    dynmaicEntry: {
      folderName: "self-hosting-journey",
    },
  },
  {
    dynmaicEntry: {
      folderName: "the-complete-guide-to-LLM-observability-platforms",
    },
  },
  {
    dynmaicEntry: {
      folderName: "ai-agent-monitoring-tutorial",
    },
  },
  {
    dynmaicEntry: {
      folderName: "implement-and-monitor-cag",
    },
  },
  {
    dynmaicEntry: {
      folderName: "helicone-vs-galileo",
    },
  },
  {
    dynmaicEntry: {
      folderName: "building-first-mcp-for-developers",
    },
  },
  {
    dynmaicEntry: {
      folderName: "monitoring-local-llms",
    },
  },
  {
    dynmaicEntry: {
      folderName: "o3-and-o4-mini-for-developers",
    },
  },
  {
    dynmaicEntry: {
      folderName: "gpt-4.1-full-developer-guide",
    },
  },
  {
    dynmaicEntry: {
      folderName: "buy-vs-build-llm-observability",
    },
  },
  {
    dynmaicEntry: {
      folderName: "full-guide-to-improving-ai-agents",
    },
  },
  {
    dynmaicEntry: {
      folderName: "agentic-rag-full-developer-guide",
    },
  },
  {
    dynmaicEntry: {
      folderName: "openai-realtime-api-with-helicone",
    },
  },
  {
    dynmaicEntry: {
      folderName: "gemini-2.5-full-developer-guide",
    },
  },
  {
    dynmaicEntry: {
      folderName: "o1-pro-for-developers",
    },
  },
  {
    dynmaicEntry: {
      folderName: "how-to-reduce-llm-hallucination",
    },
  },
  {
    dynmaicEntry: {
      folderName: "mcp-full-developer-guide",
    },
  },
  {
    dynmaicEntry: {
      folderName: "manus-benchmark-operator-comparison",
    },
  },
  {
    dynmaicEntry: {
      folderName: "browser-use-vs-computer-use-vs-operator",
    },
  },
  {
    dynmaicEntry: {
      folderName: "chain-of-draft",
    },
  },
  {
    dynmaicEntry: {
      folderName: "evaluating-claude-code",
    },
  },
  {
    dynmaicEntry: {
      folderName: "gpt-4.5-benchmarks",
    },
  },
  {
    dynmaicEntry: {
      folderName: "claude-3.7-benchmarks-and-examples",
    },
  },
  {
    dynmaicEntry: {
      folderName: "grok-3-benchmark-comparison",
    },
  },
  {
    dynmaicEntry: {
      folderName: "openai-deep-research",
    },
  },
  {
    dynmaicEntry: {
      folderName: "introducing-helicone-v2",
    },
  },
  {
    dynmaicEntry: {
      folderName: "deepseek-janus-pro",
    },
  },
  {
    dynmaicEntry: {
      folderName: "switch-to-deepseek",
    },
  },
  {
    dynmaicEntry: {
      folderName: "prompt-thinking-models",
    },
  },
  {
    dynmaicEntry: {
      folderName: "open-webui-alternatives",
    },
  },
  {
    dynmaicEntry: {
      folderName: "llm-api-providers",
    },
  },
  {
    dynmaicEntry: {
      folderName: "effective-llm-caching",
    },
  },
  {
    dynmaicEntry: {
      folderName: "preventing-prompt-injection",
    },
  },
  {
    dynmaicEntry: {
      folderName: "deepseek-v3",
    },
  },
  {
    dynmaicEntry: {
      folderName: "prompt-evaluation-frameworks",
    },
  },
  {
    dynmaicEntry: {
      folderName: "openai-o3",
    },
  },
  {
    dynmaicEntry: {
      folderName: "gpt-4o-mini-vs-claude-3.5-sonnet",
    },
  },
  {
    dynmaicEntry: {
      folderName: "tree-of-thought-prompting",
    },
  },
  {
    dynmaicEntry: {
      folderName: "openai-structured-outputs",
    },
  },
  {
    dynmaicEntry: {
      folderName: "helicone-vs-traceloop",
    },
  },
  {
    dynmaicEntry: {
      folderName: "helicone-vs-comet",
    },
  },
  {
    dynmaicEntry: {
      folderName: "helicone-vs-honeyhive",
    },
  },
  {
    dynmaicEntry: {
      folderName: "text-classification-with-llms",
    },
  },
  {
    dynmaicEntry: {
      folderName: "chain-of-thought-prompting",
    },
  },
  {
    dynmaicEntry: {
      folderName: "rag-chunking-strategies",
    },
  },
  {
    dynmaicEntry: {
      folderName: "gemini-2.0-flash",
    },
  },
  {
    dynmaicEntry: {
      folderName: "crewai-vs-dify-ai",
    },
  },
  {
    dynmaicEntry: {
      folderName: "claude-3.5-sonnet-vs-openai-o1",
    },
  },
  {
    dynmaicEntry: {
      folderName: "google-gemini-exp-1206",
    },
  },
  {
    dynmaicEntry: {
      folderName: "meta-llama-3-3-70-b-instruct",
    },
  },
  {
    dynmaicEntry: {
      folderName: "openai-o1-and-chatgpt-pro",
    },
  },
  {
    dynmaicEntry: {
      folderName: "openai-gpt-5",
    },
  },
  {
    dynmaicEntry: {
      folderName: "test-your-llm-prompts",
    },
  },
  {
    dynmaicEntry: {
      folderName: "prompt-evaluation-for-llms",
    },
  },
  {
    dynmaicEntry: {
      folderName: "crewai-vs-autogen",
    },
  },
  {
    dynmaicEntry: {
      folderName: "pdf-chatbot-tutorial",
    },
  },
  {
    dynmaicEntry: {
      folderName: "llamaindex-vs-langchain",
    },
  },
  {
    dynmaicEntry: {
      folderName: "when-to-finetune",
    },
  },
  {
    dynmaicEntry: {
      folderName: "debugging-chatbots-and-ai-agents-with-sessions",
    },
  },
  {
    dynmaicEntry: {
      folderName: "braintrust-alternatives",
    },
  },
  {
    dynmaicEntry: {
      folderName: "replaying-llm-sessions",
    },
  },
  {
    dynmaicEntry: {
      folderName: "helicone-recap",
    },
  },
  {
    dynmaicEntry: {
      folderName: "prompt-engineering-tools",
    },
  },
  {
    dynmaicEntry: {
      folderName: "langchain-qawolf",
    },
  },
  {
    dynmaicEntry: {
      folderName: "ai-agent-builders",
    },
  },
  {
    dynmaicEntry: {
      folderName: "portkey-vs-helicone",
    },
  },
  {
    dynmaicEntry: {
      folderName: "monitor-and-optimize-llm-costs",
    },
  },
  {
    dynmaicEntry: {
      folderName: "product-hunt-experience",
    },
  },
  {
    dynmaicEntry: {
      folderName: "product-hunt-automate",
    },
  },
  {
    dynmaicEntry: {
      folderName: "best-arize-alternatives",
    },
  },
  {
    dynmaicEntry: {
      folderName: "best-langfuse-alternatives",
    },
  },
  {
    dynmaicEntry: {
      folderName: "essential-helicone-features",
    },
  },
  {
    dynmaicEntry: {
      folderName: "redeem-promo-code",
    },
  },
  {
    dynmaicEntry: {
      folderName: "llm-stack-guide",
    },
  },
  {
    dynmaicEntry: {
      folderName: "building-an-llm-stack",
    },
  },
  {
    dynmaicEntry: {
      folderName: "prompt-management",
    },
  },
  {
    dynmaicEntry: {
      folderName: "sam-2",
    },
  },
  {
    dynmaicEntry: {
      folderName: "implementing-llm-observability-with-helicone",
    },
  },
  {
    dynmaicEntry: {
      folderName: "llm-observability",
    },
  },
  {
    dynmaicEntry: {
      folderName: "best-langsmith-alternatives",
    },
  },
  {
    title:
      "Handling Billions of LLM Logs with Upstash Kafka and Cloudflare Workers",
    description:
      "We desperately needed a solution to these outages/data loss. Our reliability and scalability are core to our product.",
    badgeText: "Company",
    date: "July 1, 2024",
    href: "https://upstash.com/blog/implementing-upstash-kafka-with-cloudflare-workers",
    imageUrl: "/static/blog/kafka-cover.webp",
    authors: [
      {
        name: "Cole Gottdank",
        imageUrl: "/static/blog/colegottdank-headshot.webp",
        imageAlt: "Cole Gottdank's headshot",
      },
    ],
    time: "15 minute read",
  },
  {
    dynmaicEntry: {
      folderName: "ai-best-practices",
    },
  },
  {
    dynmaicEntry: {
      folderName: "first-ai-app-with-helicone",
    },
  },
  {
    dynmaicEntry: {
      folderName: "how-to-track-llm-user-feedback",
    },
  },
  {
    dynmaicEntry: {
      folderName: "weights-and-biases",
    },
  },
  {
    dynmaicEntry: {
      folderName: "cole-github-copilot",
    },
  },
  {
    dynmaicEntry: {
      folderName: "stefan-posthog",
    },
  },
  {
    dynmaicEntry: {
      folderName: "switch-models-safely",
    },
  },
  {
    dynmaicEntry: {
      folderName: "best-datadog-alternative-for-llm",
    },
  },
  {
    dynmaicEntry: {
      folderName: "langsmith-vs-helicone",
    },
  },
  {
    dynmaicEntry: {
      folderName: "ai-safety",
    },
  },
  {
    dynmaicEntry: {
      folderName: "vault-introduction",
    },
  },
  {
    dynmaicEntry: {
      folderName: "life-after-yc",
    },
  },
  {
    dynmaicEntry: {
      folderName: "open-source-monitoring-for-openai",
    },
  },
  {
    dynmaicEntry: {
      folderName: "autoGPT",
    },
  },
  {
    title: "Generative AI with Helicone",
    description:
      "In the rapidly evolving world of generative AI, companies face the exciting challenge of building innovative solutions while effectively managing costs, result quality, and latency. Enter Helicone, an open-source observability platform specifically designed for these cutting-edge endeavors.",
    badgeText: "Company",
    date: "Jul 21, 2023",
    href: "https://dailybaileyai.com/software/helicone.php",
    imageUrl: "https://dailybaileyai.com/home_page_files/banner_image.jpg",
    authors: [
      {
        name: "George Bailey",
        imageUrl: "https://dailybaileyai.com/images/avatars/my_profile.png",
        imageAlt: "George Bailey's headshot",
      },
    ],
    time: "3 minute read",
  },
  {
    title: "(a16z) Emerging Architectures for LLM Applications",
    description:
      "Large language models are a powerful new primitive for building software. But since they are so new—and behave so differently from normal computing resources—it's not always obvious how to use them.",
    badgeText: "Company",
    date: "Jun 20, 2023",
    href: "https://a16z.com/2023/06/20/emerging-architectures-for-llm-applications",
    imageUrl:
      "https://i0.wp.com/a16z.com/wp-content/uploads/2023/06/2657-Emerging-LLM-App-Stack-R2-1-of-4-2.png?w=2000&ssl=1",
    authors: [
      {
        name: "Matt Bornstein",
        imageUrl:
          "https://a16z.com/wp-content/uploads/2019/07/MattBornstein-Investing-400x400.jpg",
        imageAlt: "Matt Bornstein's headshot",
      },
      {
        name: "Rajko Radovanovic",
        imageUrl:
          "https://a16z.com/wp-content/uploads/2023/05/Rajko-Radovanovic-400x400.png",
        imageAlt: "Rajko Radovanovic's headshot",
      },
    ],
    time: "5 minute read",
  },
  {
    title: "(Sequoia) The New Language Model Stack",
    description: "How companies are bringing AI applications to life",
    badgeText: "Company",
    date: "Jun 14, 2023",
    href: "https://www.sequoiacap.com/article/llm-stack-perspective/",
    imageUrl:
      "https://www.sequoiacap.com/wp-content/uploads/sites/6/2023/06/llm-stack-hero-3.jpg",
    authors: [
      {
        name: "Michelle Fradin",
        imageUrl:
          "https://www.sequoiacap.com/wp-content/uploads/sites/6/2021/12/Michelle-Bailhe-profile-1.jpg?resize=880,880",
        imageAlt: "Michelle Fradin's headshot",
      },
      {
        name: "Lauren Reeder",
        imageUrl:
          "https://www.sequoiacap.com/wp-content/uploads/sites/6/2022/01/211118_clifford_sequoia-laurenreeder_DSF9377.jpg?resize=880,880",
        imageAlt: "Lauren Reeder's headshot",
      },
    ],
    time: "4 minute read",
  },
];

export default async function Blog({
  searchParams,
}: {
  searchParams: { category?: string; q?: string };
}) {
  // Get filter values from URL
  const activeFilter = (searchParams.category || "all").toLowerCase();
  const searchTerm = (searchParams.q || "").toLowerCase();

  // Load metadata for all dynamic entries first
  const dynamicMetadata = new Map();

  for (const blog of BLOG_CONTENT) {
    if ("dynmaicEntry" in blog) {
      const metadata = await getMetadata(blog.dynmaicEntry.folderName);
      dynamicMetadata.set(blog.dynmaicEntry.folderName, metadata);
    }
  }

  // Extract unique badge values from blog content
  const allBadges = Array.from(
    new Set(
      BLOG_CONTENT.map((blog) => {
        if ("dynmaicEntry" in blog) {
          const metadata = dynamicMetadata.get(blog.dynmaicEntry.folderName);
          return (metadata?.badge || "insight").toLowerCase();
        }
        return blog.badgeText.toLowerCase();
      })
    )
  );

  // Always keep featured post visible
  const featuredPost = BLOG_CONTENT[0];

  // Filter the remaining posts based on URL parameters
  const filteredPosts = BLOG_CONTENT.slice(1).filter((blog) => {
    let badgeText = "";
    let title = "";

    if ("dynmaicEntry" in blog) {
      const metadata = dynamicMetadata.get(blog.dynmaicEntry.folderName);
      badgeText = (metadata?.badge || "insight").toLowerCase();
      title = metadata?.title || "";
    } else {
      badgeText = blog.badgeText.toLowerCase();
      title = blog.title;
    }

    // Apply filters
    const matchesCategory =
      activeFilter === "all" || badgeText === activeFilter;
    const matchesSearch =
      !searchTerm || title.toLowerCase().includes(searchTerm);

    return matchesCategory && matchesSearch;
  });

  return (
    <div className="w-full bg-gradient-to-b bg-white min-h-screen antialiased relative text-black">
      <div className="relative w-full flex flex-col mx-auto max-w-7xl h-full py-8 md:py-12 items-center text-center px-4 sm:px-6 lg:px-8">
        <div className="grid grid-cols-1 md:grid-cols-2 lg:grid-cols-3 gap-2 md:gap-4">
          {/* Featured blog post */}
          <div className="col-span-1 md:col-span-2 lg:col-span-3 w-full">
            <FeaturedBlogPost
              blog={featuredPost}
              dynamicMetadata={dynamicMetadata}
            />
          </div>

          {/* Filter component */}
          <div className="col-span-1 md:col-span-2 lg:col-span-3 w-full mb-4">
            <BlogFilter badges={allBadges} />
          </div>

          {/* Filtered blog posts */}
          {filteredPosts.length > 0 ? (
            filteredPosts.map((blog, i) => (
              <RegularBlogPost
                blog={blog}
                dynamicMetadata={dynamicMetadata}
                key={i}
              />
            ))
          ) : (
            <div className="col-span-1 md:col-span-2 lg:col-span-3 text-center py-8">
              <p className="text-slate-500">
                No matching blog posts found. Try adjusting your filters.
              </p>
            </div>
          )}
        </div>
      </div>
    </div>
  );
}<|MERGE_RESOLUTION|>--- conflicted
+++ resolved
@@ -221,11 +221,12 @@
 export const BLOG_CONTENT: BlogStructure[] = [
   {
     dynmaicEntry: {
-<<<<<<< HEAD
       folderName: "complete-guide-to-debugging-llm-applications",
-=======
+    },
+  },
+  {
+    dynmaicEntry: {
       folderName: "claude-opus-and-sonnet-4-full-developer-guide",
->>>>>>> d3aca473
     },
   },
   {
