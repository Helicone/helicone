--- conflicted
+++ resolved
@@ -19,7 +19,6 @@
 
 const blogContent: BlogStructure[] = [
   {
-<<<<<<< HEAD
     title: "Insider Scoop: Our Co-founder's Take on GitHub Copilot",
     description:
       "No BS, no affiliations, just genuine opinions from Helicone's co-founder.",
@@ -27,26 +26,13 @@
     date: "May 30, 2024",
     href: "/blog/cole-github-copilot",
     imageUrl: "/static/blog/cole-copilot.png",
-=======
-    title: "Helicone vs. Weights and Biases",
-    description:
-      "Training modern LLMs is generally less complex than traditional ML models. Here's how to have all the essential tools specifically designed for language model observability without the clutter.",
-    badgeText: "compare",
-    date: "May 31, 2024",
-    href: "/blog/weights-and-biases",
-    imageUrl: "/static/blog/weights-and-biases.png",
->>>>>>> 8d22a1ed
-    authors: [
-      {
-        name: "Lina Lam",
-        imageUrl: "/static/blog/linalam-headshot.webp",
-      },
-    ],
-<<<<<<< HEAD
+    authors: [
+      {
+        name: "Lina Lam",
+        imageUrl: "/static/blog/linalam-headshot.webp",
+      },
+    ],
     time: "4 minute read",
-=======
-    time: "5 minute read",
->>>>>>> 8d22a1ed
   },
   {
     title: "Insider Scoop: Our Founding Engineer's Take on PostHog",
