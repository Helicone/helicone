--- conflicted
+++ resolved
@@ -192,16 +192,17 @@
 const blogContent: BlogStructure[] = [
   {
     dynmaicEntry: {
-<<<<<<< HEAD
       folderName: "best-arize-alternatives",
-=======
+    },
+  },
+  {
+    dynmaicEntry: {
       folderName: "best-langfuse-alternatives",
     },
   },
   {
     dynmaicEntry: {
       folderName: "redeem-promo-code",
->>>>>>> 787193f6
     },
   },
   {
