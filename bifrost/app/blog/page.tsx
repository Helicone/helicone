import { clsx } from "@/components/shared/utils";
import Image from "next/image";
import Link from "next/link";
import { getMetadata } from "@/components/templates/blog/getMetaData";
import { Metadata } from "next";

export const metadata: Metadata = {
  title: "Helicone Blog | AI Development Insights & Best Practices",
  description:
    "Stay updated with the latest insights on AI development, LLM observability, and industry best practices from the team building the future of AI infrastructure.",
  icons: "/static/logo.webp",
  openGraph: {
    type: "website",
    siteName: "Helicone.ai",
    url: "https://www.helicone.ai/blog",
    title: "Helicone Blog | AI Development Insights & Best Practices",
    description:
      "Stay updated with the latest insights on AI development, LLM observability, and industry best practices from the team building the future of AI infrastructure.",
    images: "/static/new-open-graph.png",
    locale: "en_US",
  },
  twitter: {
    title: "Helicone Blog | AI Development Insights & Best Practices",
    description:
      "Stay updated with the latest insights on AI development, LLM observability, and industry best practices from the team building the future of AI infrastructure.",
    card: "summary_large_image",
    images: "/static/new-open-graph.png",
  },
};

type BlogPostProps = {
  blog: BlogStructure;
};

type UnPromise<T> = T extends Promise<infer U> ? U : T;

const HEADSHOTS = {
  "Cole Gottdank": "/static/blog/colegottdank-headshot.webp",
  "Lina Lam": "/static/blog/linalam-headshot.webp",
  "Stefan Bokarev": "/static/blog/stefanbokarev-headshot.webp",
  "Justin Torre": "/static/blog/justintorre-headshot.webp",
  "Scott Nguyen": "/static/blog/scottnguyen-headshot.webp",
  "Kavin Desi": "/static/blog/kavin-headshot.webp",
};

function metaDataToBlogStructure(
  folderName: string,
  metadata: UnPromise<ReturnType<typeof getMetadata>>
): ManualBlogStructure {
  if (!metadata) {
    throw new Error("Metadata is null");
  }
  return {
    authors:
      metadata.authors && metadata.authors.length > 0
        ? metadata.authors.map((author) => ({
            name: author,
            imageUrl: HEADSHOTS[author as keyof typeof HEADSHOTS],
          }))
        : [
            {
              name: metadata.author || "",
              imageUrl: HEADSHOTS[metadata.author as keyof typeof HEADSHOTS],
            },
          ],
    title: metadata.title,
    description: metadata.description,
    badgeText: metadata.badge || "insight",
    date: metadata?.date ?? "",
    href: `/blog/${folderName}`,
    imageUrl: metadata?.images ?? "",
    time: metadata?.time ?? "",
  };
}

const RegularBlogPost: React.FC<BlogPostProps> = async ({ blog }) => {
  if ("dynmaicEntry" in blog) {
    const metadata = await getMetadata(blog.dynmaicEntry.folderName);
    blog = metaDataToBlogStructure(blog.dynmaicEntry.folderName, metadata);
  }

  return (
    <Link
      id="featured"
      className="flex flex-col gap-6 w-full hover:bg-sky-50 rounded-lg p-8 col-span-2 md:col-span-1"
      href={blog.href}
    >
      <Image
        src={blog.imageUrl}
        alt={blog.imageAlt || blog.title}
        width={400}
        height={300}
        objectFit="cover"
        className="rounded-lg h-60 w-full border border-gray-300"
      />

      <div className="w-full h-fit rounded-lg flex flex-col space-y-2 text-left">
        <div className="flex items-center gap-2">
          <span
            className={clsx(
              "bg-sky-50 text-sky-700 ring-sky-600/10 w-max items-center rounded-lg px-2 py-1 -my-1 text-sm font-medium ring-1 ring-inset"
            )}
          >
            {blog.badgeText.toLowerCase()}
          </span>
          <span className="text-gray-400 text-sm">-</span>
          <span className="text-gray-400 text-sm">{blog.time}</span>
        </div>
        <h2 className="font-semibold text-lg pt-2">{blog.title}</h2>
        <p className="text-gray-500 text-sm">{blog.description}</p>
        <div className="flex flex-row justify-between gap-4 items-center py-4">
          <div className={clsx("flex items-center space-x-3 bottom-0")}>
            {blog.authors.map((author, i) => (
              <div className="flex items-center space-x-2" key={i}>
                <img
                  className="inline-block h-8 w-8 rounded-full"
                  src={author.imageUrl}
                  alt={author.imageAlt || ""}
                />
                <p className="text-sm font-medium text-gray-700 group-hover:text-gray-900">
                  {author.name}
                </p>
              </div>
            ))}
          </div>
          <p className="text-sm font-medium text-gray-700 group-hover:text-gray-900 pr-4">
            <time>{blog.date}</time>
          </p>
        </div>
      </div>
    </Link>
  );
};

const FeaturedBlogPost: React.FC<BlogPostProps> = async ({ blog }) => {
  if ("dynmaicEntry" in blog) {
    const metadata = await getMetadata(blog.dynmaicEntry.folderName);
    blog = metaDataToBlogStructure(blog.dynmaicEntry.folderName, metadata);
  }

  return (
    <Link
      id="featured"
      className="flex flex-col md:flex-row items-start gap-8 w-full hover:bg-sky-50 rounded-lg p-8 col-span-2"
      href={blog.href}
    >
      <div className="w-full md:w-1/2 h-full rounded-lg flex flex-col space-y-4 text-left order-2 md:order-1">
        <div className="flex items-center gap-2">
          <span className="bg-blue-50 text-blue-700 ring-blue-200 w-max items-center rounded-lg px-2 py-1 -my-1 text-sm font-medium ring-1 ring-inset">
            {blog.badgeText.toLowerCase()}
          </span>
          <span className="text-gray-400 text-sm">-</span>
          <span className="text-gray-400 text-sm">{blog.time}</span>
        </div>

        <h2 className="font-semibold text-3xl pt-2">{blog.title}</h2>
        <p className="text-gray-500 text-base">{blog.description}</p>
        <div className="flex flex-row justify-between gap-4 items-center py-4">
          <div className={clsx("flex items-center space-x-3 bottom-0")}>
            {blog.authors.map((author, i) => (
              <div className="flex items-center space-x-2" key={i}>
                <img
                  className="inline-block h-10 w-10 rounded-full"
                  src={author.imageUrl}
                  alt={author.imageAlt || ""}
                />
                <p className="text-sm font-medium text-gray-700 group-hover:text-gray-900">
                  {author.name}
                </p>
              </div>
            ))}
          </div>
          <p className="text-sm font-medium text-gray-700 group-hover:text-gray-900 pr-4">
            <time>{blog.date}</time>
          </p>
        </div>
      </div>
      <img
        src={blog.imageUrl}
        alt={blog.imageAlt || blog.title}
        width={600}
        height={400}
        style={{
          objectFit: "cover",
        }}
        className="rounded-lg h-72 w-full md:w-1/2 border border-gray-300 order-1 md:order-2"
      />
    </Link>
  );
};

type ManualBlogStructure = {
  title: string;
  description: string;
  badgeText: string;
  date: string;
  href: string;
  imageUrl: string;
  imageAlt?: string; // Alt text for cover image (optional)
  authors: {
    name: string;
    imageUrl: string;
    imageAlt?: string; // Alt text for author's headshot (optional)
  }[];
  time: string; // the amount of time it takes to read the blog
};

export type BlogStructure =
  | ManualBlogStructure
  | {
      dynmaicEntry: {
        folderName: string;
      };
    };

const blogContent: BlogStructure[] = [
  {
    dynmaicEntry: {
<<<<<<< HEAD
      folderName: "prompt-thinking-models",
=======
      folderName: "switch-to-deepseek",
>>>>>>> ba7bb8fb
    },
  },
  {
    dynmaicEntry: {
      folderName: "open-webui-alternatives",
    },
  },
  {
    dynmaicEntry: {
      folderName: "llm-api-providers",
    },
  },
  {
    dynmaicEntry: {
      folderName: "effective-llm-caching",
    },
  },
  {
    dynmaicEntry: {
      folderName: "preventing-prompt-injection",
    },
  },
  {
    dynmaicEntry: {
      folderName: "deepseek-v3",
    },
  },
  {
    dynmaicEntry: {
      folderName: "prompt-evaluation-frameworks",
    },
  },
  {
    dynmaicEntry: {
      folderName: "openai-o3",
    },
  },
  {
    dynmaicEntry: {
      folderName: "gpt-4o-mini-vs-claude-3.5-sonnet",
    },
  },
  {
    dynmaicEntry: {
      folderName: "tree-of-thought-prompting",
    },
  },
  {
    dynmaicEntry: {
      folderName: "openai-structured-outputs",
    },
  },
  {
    dynmaicEntry: {
      folderName: "text-classification-with-llms",
    },
  },
  {
    dynmaicEntry: {
      folderName: "chain-of-thought-prompting",
    },
  },
  {
    dynmaicEntry: {
      folderName: "llm-api-providers",
    },
  },
  {
    dynmaicEntry: {
      folderName: "rag-chunking-strategies",
    },
  },
  {
    dynmaicEntry: {
      folderName: "gemini-2.0-flash",
    },
  },
  {
    dynmaicEntry: {
      folderName: "crewai-vs-dify-ai",
    },
  },
  {
    dynmaicEntry: {
      folderName: "claude-3.5-sonnet-vs-openai-o1",
    },
  },
  {
    dynmaicEntry: {
      folderName: "google-gemini-exp-1206",
    },
  },
  {
    dynmaicEntry: {
      folderName: "meta-llama-3-3-70-b-instruct",
    },
  },
  {
    dynmaicEntry: {
      folderName: "openai-o1-and-chatgpt-pro",
    },
  },
  {
    dynmaicEntry: {
      folderName: "openai-gpt-5",
    },
  },
  {
    dynmaicEntry: {
      folderName: "test-your-llm-prompts",
    },
  },
  {
    dynmaicEntry: {
      folderName: "prompt-evaluation-for-llms",
    },
  },
  {
    dynmaicEntry: {
      folderName: "crewai-vs-autogen",
    },
  },
  {
    dynmaicEntry: {
      folderName: "pdf-chatbot-tutorial",
    },
  },
  {
    dynmaicEntry: {
      folderName: "llamaindex-vs-langchain",
    },
  },
  {
    dynmaicEntry: {
      folderName: "when-to-finetune",
    },
  },
  {
    dynmaicEntry: {
      folderName: "debugging-chatbots-and-ai-agents-with-sessions",
    },
  },
  {
    dynmaicEntry: {
      folderName: "braintrust-alternatives",
    },
  },
  {
    dynmaicEntry: {
      folderName: "replaying-llm-sessions",
    },
  },
  {
    dynmaicEntry: {
      folderName: "helicone-recap",
    },
  },
  {
    dynmaicEntry: {
      folderName: "prompt-engineering-tools",
    },
  },
  {
    dynmaicEntry: {
      folderName: "langchain-qawolf",
    },
  },
  {
    dynmaicEntry: {
      folderName: "ai-agent-builders",
    },
  },
  {
    dynmaicEntry: {
      folderName: "portkey-vs-helicone",
    },
  },
  {
    dynmaicEntry: {
      folderName: "slash-llm-cost",
    },
  },
  {
    dynmaicEntry: {
      folderName: "product-hunt-experience",
    },
  },
  {
    dynmaicEntry: {
      folderName: "product-hunt-automate",
    },
  },
  {
    dynmaicEntry: {
      folderName: "best-arize-alternatives",
    },
  },
  {
    dynmaicEntry: {
      folderName: "best-langfuse-alternatives",
    },
  },
  {
    dynmaicEntry: {
      folderName: "essential-helicone-features",
    },
  },
  {
    dynmaicEntry: {
      folderName: "redeem-promo-code",
    },
  },
  {
    dynmaicEntry: {
      folderName: "llm-stack-guide",
    },
  },
  {
    dynmaicEntry: {
      folderName: "building-an-llm-stack",
    },
  },
  {
    dynmaicEntry: {
      folderName: "prompt-management",
    },
  },
  {
    dynmaicEntry: {
      folderName: "sam-2",
    },
  },
  {
    dynmaicEntry: {
      folderName: "llm-observability",
    },
  },
  {
    title: "Compare: The Best LangSmith Alternatives & Competitors",
    description:
      "Observability tools allow developers to monitor, analyze, and optimize AI model performance, which helps overcome the 'black box' nature of LLMs. But which LangSmith alternative is the best in 2024? We will shed some light.",
    badgeText: "compare",
    date: "July 10, 2024",
    href: "/blog/best-langsmith-alternatives",
    imageUrl: "/static/blog/best-langsmith-alternatives/langsmith-cover.webp",
    authors: [
      {
        name: "Lina Lam",
        imageUrl: "/static/blog/linalam-headshot.webp",
        imageAlt: "Lina Lam's headshot",
      },
    ],
    time: "8 minute read",
  },
  {
    title:
      "Handling Billions of LLM Logs with Upstash Kafka and Cloudflare Workers",
    description:
      "We desperately needed a solution to these outages/data loss. Our reliability and scalability are core to our product.",
    badgeText: "technical deep dive",
    date: "July 1, 2024",
    href: "https://upstash.com/blog/implementing-upstash-kafka-with-cloudflare-workers",
    imageUrl: "/static/blog/kafka-cover.webp",
    authors: [
      {
        name: "Cole Gottdank",
        imageUrl: "/static/blog/colegottdank-headshot.webp",
        imageAlt: "Cole Gottdank's headshot",
      },
    ],
    time: "15 minute read",
  },
  {
    title: "Best Practices for AI Developers: Full Guide (June 2024)",
    description:
      "Achieving high performance requires robust observability practices. In this blog, we will explore the key challenges of building with AI and the best practices to help you advance your AI development.",
    badgeText: "guide",
    date: "June 20, 2024",
    href: "/blog/ai-best-practices",
    imageUrl: "/static/blog/ai-best-practices/cover.webp",
    authors: [
      {
        name: "Lina Lam",
        imageUrl: "/static/blog/linalam-headshot.webp",
        imageAlt: "Lina Lam's headshot",
      },
    ],
    time: "6 minute read",
  },
  {
    title: "I built my first AI app and integrated it with Helicone",
    description:
      "So, I decided to make my first AI app with Helicone - in the spirit of getting a first-hand exposure to our user's pain points.",
    badgeText: "guide",
    date: "June 18, 2024",
    href: "/blog/first-ai-app-with-helicone",
    imageUrl: "/static/blog/first-ai-app/lina-first-ai-app.webp",
    authors: [
      {
        name: "Lina Lam",
        imageUrl: "/static/blog/linalam-headshot.webp",
        imageAlt: "Lina Lam's headshot",
      },
    ],
    time: "6 minute read",
  },
  {
    title:
      "How to Understand Your Users Better and Deliver a Top-Tier Experience with Custom Properties",
    description:
      "In today's digital landscape, every interaction, click, and engagement offers valuable insights into your users' preferences. But how do you harness this data to effectively grow your business? We may have the answer. ",
    badgeText: "how-to",
    date: "June 14, 2024",
    href: "/blog/custom-properties",
    imageUrl: "/static/blog/custom-properties/cover.webp",
    authors: [
      {
        name: "Lina Lam",
        imageUrl: "/static/blog/linalam-headshot.webp",
        imageAlt: "Lina Lam's headshot",
      },
    ],
    time: "6 minute read",
  },
  {
    title: "Helicone vs. Weights and Biases",
    description:
      "Training modern LLMs is generally less complex than traditional ML models. Here's how to have all the essential tools specifically designed for language model observability without the clutter.",
    badgeText: "compare",
    date: "May 31, 2024",
    href: "/blog/weights-and-biases",
    imageUrl: "/static/blog/weights-and-biases.webp",
    authors: [
      {
        name: "Lina Lam",
        imageUrl: "/static/blog/linalam-headshot.webp",
        imageAlt: "Lina Lam's headshot",
      },
    ],
    time: "5 minute read",
  },
  {
    title: "Insider Scoop: Our Co-founder's Take on GitHub Copilot",
    description:
      "No BS, no affiliations, just genuine opinions from Helicone's co-founder.",
    badgeText: "insight",
    date: "May 30, 2024",
    href: "/blog/cole-github-copilot",
    imageUrl: "/static/blog/cole-copilot.webp",
    authors: [
      {
        name: "Cole Gottdank",
        imageUrl: "/static/blog/colegottdank-headshot.webp",
        imageAlt: "Cole Gottdank's headshot",
      },
      {
        name: "Lina Lam",
        imageUrl: "/static/blog/linalam-headshot.webp",
        imageAlt: "Lina Lam's headshot",
      },
    ],
    time: "4 minute read",
  },
  {
    title: "Insider Scoop: Our Founding Engineer's Take on PostHog",
    description:
      "No BS, no affiliations, just genuine opinions from the founding engineer at Helicone.",
    badgeText: "insight",
    date: "May 23, 2024",
    href: "/blog/stefan-posthog",
    imageUrl: "/static/blog/stefan-posthog/posthog-cover.webp",
    authors: [
      {
        name: "Stefan Bokarev",
        imageUrl: "/static/blog/stefanbokarev-headshot.webp",
        imageAlt: "Stefan Bokarev's headshot",
      },
      {
        name: "Lina Lam",
        imageUrl: "/static/blog/linalam-headshot.webp",
        imageAlt: "Lina Lam's headshot",
      },
    ],
    time: "3 minute read",
  },
  {
    title: "A step by step guide to switch to gpt-4o safely with Helicone",
    description:
      "Learn how to use Helicone's experiments features to regression test, compare and switch models.",
    badgeText: "guide",
    date: "May 14, 2024",
    href: "/blog/switch-models-safely",
    imageUrl: "/static/blog/experiments/gpt-4o.webp",
    authors: [
      {
        name: "Scott Nguyen",
        imageUrl: "/static/blog/scottnguyen-headshot.webp",
        imageAlt: "Scott Nguyen's headshot",
      },
    ],
    time: "5 minute read",
  },
  {
    title: "An Open-Source Datadog Alternative for LLM Observability",
    description:
      "Datadog has long been a favourite among developers for its application monitoring and observability capabilities. But recently, LLM developers have been exploring open-source observability options. Why? We have some answers.",
    badgeText: "Compare",
    date: "Apr 29, 2024",
    href: "/blog/best-datadog-alternative-for-llm",
    imageUrl: "/static/blog/datadog/title.webp",
    authors: [
      {
        name: "Lina Lam",
        imageUrl: "/static/blog/linalam-headshot.webp",
        imageAlt: "Lina Lam's headshot",
      },
    ],
    time: "4 minute read",
  },
  {
    title:
      "A LangSmith Alternative that Takes LLM Observability to the Next Level",
    description:
      "Both Helicone and LangSmith are capable, powerful DevOps platform used by enterprises and developers building LLM applications. But which is better?",
    badgeText: "Compare",
    date: "Apr 18, 2024",
    href: "/blog/langsmith",
    imageUrl: "/static/blog/langsmith-vs-helicone/cover-image.webp",
    authors: [
      {
        name: "Lina Lam",
        imageUrl: "/static/blog/linalam-headshot.webp",
        imageAlt: "Lina Lam's headshot",
      },
    ],
    time: "4 minute read",
  },
  {
    title:
      "Why Observability is the Key to Ethical and Safe Artificial Intelligence",
    description:
      "As AI continues to shape our world, the need for ethical practices and robust observability has never been greater. Learn how Helicone is rising to the challenge.",
    badgeText: "insight",
    date: "Sep 19, 2023",
    href: "/blog/ai-safety",
    imageUrl: "/static/blog/AI.webp",
    authors: [
      {
        name: "Scott Nguyen",
        imageUrl: "/static/blog/scottnguyen-headshot.webp",
        imageAlt: "Scott Nguyen's headshot",
      },
    ],
    time: "5 minute read",
  },
  {
    title:
      "Introducing Vault: The Future of Secure and Simplified Provider API Key Management",
    description:
      "Helicone's Vault revolutionizes the way businesses handle, distribute, and monitor their provider API keys, with a focus on simplicity, security, and flexibility.",
    badgeText: "feature",
    date: "Sep 13, 2023",
    href: "/blog/vault-introduction",
    imageUrl: "/static/blog/vault_asset.webp",
    authors: [
      {
        name: "Cole Gottdank",
        imageUrl: "/static/blog/colegottdank-headshot.webp",
        imageAlt: "Cole Gottdank's headshot",
      },
    ],
    time: "3 minute read",
  },
  {
    title: "Life after Y Combinator: Three Key Lessons for Startups",
    description:
      "From maintaining crucial relationships to keeping a razor-sharp focus, here's how to sustain your momentum after the YC batch ends.",
    badgeText: "insight",
    date: "Sep 11, 2023",
    href: "/blog/life-after-yc",
    imageUrl: "/static/blog/yc.webp",
    authors: [
      {
        name: "Scott Nguyen",
        imageUrl: "/static/blog/scottnguyen-headshot.webp",
        imageAlt: "Scott Nguyen's headshot",
      },
    ],
    time: "4 minute read",
  },
  {
    title: "Helicone: The Next Evolution in OpenAI Monitoring and Optimization",
    description:
      "Learn how Helicone provides unmatched insights into your OpenAI usage, allowing you to monitor, optimize, and take control like never before.",
    badgeText: "company",
    date: "Sep 1, 2023",
    href: "/blog/open-source-monitoring-for-openai",
    imageUrl: "/static/blog/openai.webp",
    authors: [
      {
        name: "Scott Nguyen",
        imageUrl: "/static/blog/scottnguyen-headshot.webp",
        imageAlt: "Scott Nguyen's headshot",
      },
    ],
    time: "3 minute read",
  },
  {
    title: "Helicone partners with AutoGPT",
    description:
      "Helicone is excited to announce a partnership with AutoGPT, the leader in agent development.",
    badgeText: "company",
    date: "Jul 30, 2023",
    href: "/blog/autoGPT",
    imageUrl: "/static/blog/autogpt.webp",
    authors: [
      {
        name: "Justin Torre",
        imageUrl: "/static/blog/justintorre-headshot.webp",
        imageAlt: "Justin Torre's headshot",
      },
    ],
    time: "3 minute read",
  },
  {
    title: "Generative AI with Helicone",
    description:
      "In the rapidly evolving world of generative AI, companies face the exciting challenge of building innovative solutions while effectively managing costs, result quality, and latency. Enter Helicone, an open-source observability platform specifically designed for these cutting-edge endeavors.",
    badgeText: "External",
    date: "Jul 21, 2023",
    href: "https://dailybaileyai.com/software/helicone.php",
    imageUrl: "https://dailybaileyai.com/home_page_files/banner_image.jpg",
    authors: [
      {
        name: "George Bailey",
        imageUrl: "https://dailybaileyai.com/images/avatars/my_profile.png",
        imageAlt: "George Bailey's headshot",
      },
    ],
    time: "3 minute read",
  },
  {
    title: "(a16z) Emerging Architectures for LLM Applications",
    description:
      "Large language models are a powerful new primitive for building software. But since they are so new—and behave so differently from normal computing resources—it's not always obvious how to use them.",
    badgeText: "External",
    date: "Jun 20, 2023",
    href: "https://a16z.com/2023/06/20/emerging-architectures-for-llm-applications",
    imageUrl:
      "https://i0.wp.com/a16z.com/wp-content/uploads/2023/06/2657-Emerging-LLM-App-Stack-R2-1-of-4-2.png?w=2000&ssl=1",
    authors: [
      {
        name: "Matt Bornstein",
        imageUrl:
          "https://a16z.com/wp-content/uploads/2019/07/MattBornstein-Investing-400x400.jpg",
        imageAlt: "Matt Bornstein's headshot",
      },
      {
        name: "Rajko Radovanovic",
        imageUrl:
          "https://a16z.com/wp-content/uploads/2023/05/Rajko-Radovanovic-400x400.png",
        imageAlt: "Rajko Radovanovic's headshot",
      },
    ],
    time: "5 minute read",
  },
  {
    title: "(Sequoia) The New Language Model Stack",
    description: "How companies are bringing AI applications to life",
    badgeText: "External",
    date: "Jun 14, 2023",
    href: "https://www.sequoiacap.com/article/llm-stack-perspective/",
    imageUrl:
      "https://www.sequoiacap.com/wp-content/uploads/sites/6/2023/06/llm-stack-hero-3.jpg",
    authors: [
      {
        name: "Michelle Fradin",
        imageUrl:
          "https://www.sequoiacap.com/wp-content/uploads/sites/6/2021/12/Michelle-Bailhe-profile-1.jpg?resize=880,880",
        imageAlt: "Michelle Fradin's headshot",
      },
      {
        name: "Lauren Reeder",
        imageUrl:
          "https://www.sequoiacap.com/wp-content/uploads/sites/6/2022/01/211118_clifford_sequoia-laurenreeder_DSF9377.jpg?resize=880,880",
        imageAlt: "Lauren Reeder's headshot",
      },
    ],
    time: "4 minute read",
  },
];

const Blog = async () => {
  return (
    <div className="w-full bg-white h-full antialiased relative text-black">
      <div className="relative w-full flex flex-col space-y-4 mx-auto max-w-5xl h-full py-16 items-center text-center px-2 sm:px-2 lg:px-0">
        <Image
          src={"/static/pricing/bouncing-cube.webp"}
          alt={"bouncing-cube"}
          width={200}
          height={100}
        />
        <h1 className="text-5xl font-bold text-gray-900 pt-4">
          The Helicone Blog
        </h1>
        <p className="text-lg text-gray-700">
          Thoughts about the future of AI - from the team helping to build it.
        </p>
        <div className="border-b border-gray-300 py-4 w-full flex items-center justify-center"></div>
        <div className="grid grid-cols-2 space-y-8">
          {blogContent.map((blog, i) => {
            if (i === 0) {
              return <FeaturedBlogPost blog={blog} key={i} />;
            } else {
              return <RegularBlogPost blog={blog} key={i} />;
            }
          })}
        </div>
      </div>
    </div>
  );
};

export default Blog;<|MERGE_RESOLUTION|>--- conflicted
+++ resolved
@@ -216,11 +216,12 @@
 const blogContent: BlogStructure[] = [
   {
     dynmaicEntry: {
-<<<<<<< HEAD
+      folderName: "switch-to-deepseek",
+    },
+  },
+  {
+    dynmaicEntry: {
       folderName: "prompt-thinking-models",
-=======
-      folderName: "switch-to-deepseek",
->>>>>>> ba7bb8fb
     },
   },
   {
