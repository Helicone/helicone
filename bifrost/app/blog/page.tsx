--- conflicted
+++ resolved
@@ -216,96 +216,97 @@
 const blogContent: BlogStructure[] = [
   {
     dynmaicEntry: {
-<<<<<<< HEAD
+      folderName: "grok-3-benchmark-comparison",
+    },
+  },
+  {
+    dynmaicEntry: {
+      folderName: "openai-deep-research",
+    },
+  },
+  {
+    dynmaicEntry: {
+      folderName: "introducing-helicone-v2",
+    },
+  },
+  {
+    dynmaicEntry: {
+      folderName: "deepseek-janus-pro",
+    },
+  },
+  {
+    dynmaicEntry: {
+      folderName: "switch-to-deepseek",
+    },
+  },
+  {
+    dynmaicEntry: {
+      folderName: "prompt-thinking-models",
+    },
+  },
+  {
+    dynmaicEntry: {
+      folderName: "open-webui-alternatives",
+    },
+  },
+  {
+    dynmaicEntry: {
+      folderName: "llm-api-providers",
+    },
+  },
+  {
+    dynmaicEntry: {
+      folderName: "effective-llm-caching",
+    },
+  },
+  {
+    dynmaicEntry: {
+      folderName: "preventing-prompt-injection",
+    },
+  },
+  {
+    dynmaicEntry: {
+      folderName: "deepseek-v3",
+    },
+  },
+  {
+    dynmaicEntry: {
+      folderName: "prompt-evaluation-frameworks",
+    },
+  },
+  {
+    dynmaicEntry: {
+      folderName: "openai-o3",
+    },
+  },
+  {
+    dynmaicEntry: {
+      folderName: "gpt-4o-mini-vs-claude-3.5-sonnet",
+    },
+  },
+  {
+    dynmaicEntry: {
+      folderName: "tree-of-thought-prompting",
+    },
+  },
+  {
+    dynmaicEntry: {
+      folderName: "openai-structured-outputs",
+    },
+  },
+    {
+    dynmaicEntry: {
       folderName: "helicone-vs-traceloop",
-=======
+    },
+  },
+  {
+    dynmaicEntry: {
       folderName: "helicone-vs-comet",
     },
   },
   {
     dynmaicEntry: {
       folderName: "helicone-vs-honeyhive",
-    },
-  },
-  {
-    dynmaicEntry: {
-      folderName: "grok-3-benchmark-comparison",
-    },
-  },
-  {
-    dynmaicEntry: {
-      folderName: "openai-deep-research",
-    },
-  },
-  {
-    dynmaicEntry: {
-      folderName: "introducing-helicone-v2",
->>>>>>> 1e439708
-    },
-  },
-  {
-    dynmaicEntry: {
-      folderName: "deepseek-janus-pro",
-    },
-  },
-  {
-    dynmaicEntry: {
-      folderName: "switch-to-deepseek",
-    },
-  },
-  {
-    dynmaicEntry: {
-      folderName: "prompt-thinking-models",
-    },
-  },
-  {
-    dynmaicEntry: {
-      folderName: "open-webui-alternatives",
-    },
-  },
-  {
-    dynmaicEntry: {
-      folderName: "llm-api-providers",
-    },
-  },
-  {
-    dynmaicEntry: {
-      folderName: "effective-llm-caching",
-    },
-  },
-  {
-    dynmaicEntry: {
-      folderName: "preventing-prompt-injection",
-    },
-  },
-  {
-    dynmaicEntry: {
-      folderName: "deepseek-v3",
-    },
-  },
-  {
-    dynmaicEntry: {
-      folderName: "prompt-evaluation-frameworks",
-    },
-  },
-  {
-    dynmaicEntry: {
-      folderName: "openai-o3",
-    },
-  },
-  {
-    dynmaicEntry: {
-      folderName: "gpt-4o-mini-vs-claude-3.5-sonnet",
-    },
-  },
-  {
-    dynmaicEntry: {
-      folderName: "tree-of-thought-prompting",
-    },
-  },
-  {
-    dynmaicEntry: {
-      folderName: "openai-structured-outputs",
     },
   },
   {
