<<<<<<< HEAD
AI agents are transforming how users interact with data and services, with increasing complexity and sophistication. As such, it's essential to understand how they behave to deploy them reliably in production.

AI agent observability tools like Helicone have stepped up to meet this complex challenge, providing comprehensive visibility into every step of an agent's workflow, from the initial user query to the final response.
=======
**Time to complete: ~30 minutes**

Your AI agent worked perfectly in testing, but now in production it's making bizarre recommendations and you have no idea why. Sound familiar? As AI agents grow increasingly complex, the black box problem is becoming the number one obstacle to reliable deployment.
>>>>>>> 30b83a2f

In this first part of our **two-part series** on AI agent observability, we'll build a financial research assistant that demonstrates the key components of a modern AI agent. In part two, we'll explore how to effectively monitor it with Helicone's agentic AI observability features.

Let's get started!

## Prerequisites

Before we dive in, you'll need:

- **<a href="https://nodejs.org/" target="_blank" rel="noopener">Node.js 16+</a>** installed on your machine
- **<a href="https://platform.openai.com/api-keys" target="_blank" rel="noopener">OpenAI API</a>** key
- **<a href="https://www.alphavantage.co/support/#api-key" target="_blank" rel="noopener">Alpha Vantage API key</a>** (free tier available)
- **<a href="https://helicone.ai/signup" target="_blank" rel="noopener">Helicone API key (free tier available)</a>**

## Quick Start

Want to skip ahead and try the code immediately? Clone the GitHub repository and run the code:

```bash
git clone https://github.com/Yusu-f/helicone-agent-tutorial.git
cd financial-assistant-example
npm install
```

Create a `.env` file with your API keys

```bash
OPENAI_API_KEY=your_openai_key_here
ALPHA_VANTAGE_API_KEY=your_alpha_vantage_key_here
HELICONE_API_KEY=your_helicone_key_here
```

Run the assistant

```bash
npm start
```

This gives you the basic version of the financial assistant with basic Helicone monitoring.

<<<<<<< HEAD
In Part 2, we'll show you how to add more comprehensive monitoring to your AI agent with Helicone's Sessions feature.
=======
In part 2, we'll show you how to add comprehensive monitoring to your AI agent with Helicone's Sessions feature.
>>>>>>> 30b83a2f

## How We'll Build Our Financial Assistant

Our financial assistant does two things:

1. Fetches real-time price information and news for specific tickers
2. Uses RAG to answer questions about financial concepts

The agent intelligently determines which approach to take for each query - a pattern applicable to many domains beyond finance, including customer support, healthcare, and legal applications.

## Key Components of Our AI Agent

### 1. LLM-Based Router

The heart of our agent is the router function that determines the intent of each query:

```javascript
async function routeQuery(query) {
  const response = await openai.chat.completions.create({
    model: "gpt-3.5-turbo",
    messages: [
      {
        role: "system",
        content: `You are a financial query router that determines whether a query requires real-time stock data or a financial term definition.
        
        If the query is about a specific stock's price, performance, or news, categorize it as "STOCK_DATA" and extract the ticker symbol.
        If the query is about a financial term, concept, or definition, categorize it as "FINANCIAL_TERM".
        
        Respond with a JSON object with two fields:
        - routeTo: Either "STOCK_DATA" or "FINANCIAL_TERM"
        - ticker: The ticker symbol if routeTo is "STOCK_DATA" (omit this field otherwise)
        `
      },
      {
        role: "user",
        content: query
      }
    ],
    temperature: 0.1,
    response_format: { type: "json_object" }
  });
  
  ...
}
```

This router is responsible for determining whether we need to fetch stock data or search our knowledge base for financial terms.

### 2. Basic Helicone Monitoring

The financial assistant uses Helicone's basic monitoring to track the cost, latency, and error rate of our LLM calls.

```javascript
  const openai = new OpenAI({
    apiKey: process.env.OPENAI_API_KEY,
    baseURL: "https://oai.helicone.ai/v1",
    defaultHeaders: {
      "Helicone-Auth": `Bearer ${process.env.HELICONE_API_KEY}`,
    },
  });
```

### 3. RAG for Financial Concepts

For popular financial term queries, we use a vector store to retrieve relevant information:

```javascript
// Initialize vector store
async function initializeVectorStore() {
  const embeddings = new OpenAIEmbeddings({
    openAIApiKey: process.env.OPENAI_API_KEY,
  });
  
  const docs = financialTerms.map(
    (text) => new Document({ pageContent: text })
  );
  
  return MemoryVectorStore.fromDocuments(docs, embeddings);
}

// In the query handler
const results = await vectorStore.similaritySearch(query, 2);
```

<<<<<<< HEAD
### 4. External API Integration
=======
This RAG implementation provides domain-specific knowledge to the agent. However, as we'll see later, without proper monitoring, detecting when the system operates outside its knowledge boundaries can be difficult.

### 3. External API Integration
>>>>>>> 30b83a2f

For stock queries, such as real-time price information or news, we connect to the Alpha Vantage API:

```javascript
async function getStockData(ticker) {
  try {
    const url = `https://www.alphavantage.co/query?function=GLOBAL_QUOTE&symbol=${ticker}&apikey=${ALPHA_VANTAGE_API_KEY}`;
    const response = await axios.get(url);
    
    if (response.data['Global Quote'] && Object.keys(response.data['Global Quote']).length > 0) {
      const quote = response.data['Global Quote'];
      return {
        symbol: ticker.toUpperCase(),
        price: parseFloat(quote['05. price']),
        change: parseFloat(quote['09. change']),
        changePercent: quote['10. change percent'],
        volume: parseInt(quote['06. volume']),
        latestTradingDay: quote['07. latest trading day']
      };
    } else {
      return { error: `No data found for ticker ${ticker}` };
    }
  } catch (error) {
    console.error('Error fetching stock data:', error);
    return { error: `Failed to get stock data for ${ticker}` };
  }
}
```

By connecting to external APIs, we can access real-time data that the underlying LLM doesn't have access to.

### 4. Multi-Step Processing

The main `processQuery` function orchestrates the entire workflow:

```javascript
async function processQuery(query, vectorStore) {
  // Use LLM to route the query
  console.log("Routing query...");
  const routingDecision = await routeQuery(query);
  console.log(`Query routed to: ${routingDecision.routeTo}${routingDecision.ticker ? `, Ticker: ${routingDecision.ticker}` : ''}`);
  
  // Handle based on routing decision
  if (routingDecision.routeTo === "STOCK_DATA" && routingDecision.ticker) {
    // Get stock data and news
    console.log(`Fetching data for ${routingDecision.ticker}...`);
    const stockData = await getStockData(routingDecision.ticker);
    const newsData = await getStockNews(routingDecision.ticker);
    
    // Generate response using OpenAI with stock data
    // ...
  } else {
    // This is a financial term query - use RAG
    console.log("Searching for financial term definitions...");
    
    // Get relevant documents from vector store
    const results = await vectorStore.similaritySearch(query, 2);
    
    // Generate response using OpenAI with RAG context
    // ...
  }
}
```

## Testing our Financial Assistant

Now, let's take our financial assistant for a spin!

Run the following command to start the assistant:

```bash
npm start
```

> Prompt: What is tesla's stock price?

Result:

![What is Tesla's stock price?](/static/blog/ai-agent-monitoring-tutorial/tesla-prompt.webp)

> Prompt: What is halal investing

Result:

![What is halal investing?](/static/blog/ai-agent-monitoring-tutorial/halal-investing-prompt-1.webp)

![What is halal investing?](/static/blog/ai-agent-monitoring-tutorial/halal-investing-prompt-2.webp)

<<<<<<< HEAD
Looks like our financial assistant is working as expected...**or is it?**

The second prompt's term **"halal investing"** is not in our knowledge base—so the agent is responding with information it shouldn't really "have"—in effect, **hallucinating**.
=======
It looks like our financial assistant successfully fetched Tesla's stock data... or did it? 

There's an issue with the second query. 

The term "halal investing" is not in our knowledge base, yet the agent confidently responded with a detailed answer. This is a perfect example of <a href="https://www.helicone.ai/blog/how-to-reduce-llm-hallucination" target="_blank" rel="noopener">hallucination</a> that would be nearly impossible to detect without proper monitoring.
>>>>>>> 30b83a2f

## Debugging our Financial Assistant 

Looking at our implementation, there are several blind spots that could potentially cause issues:

- **Hallucinations**: Our agent provided information about halal investing despite not having this in its knowledge base - how do we detect this?
- **Cost Visibility**: How many tokens is each component of our agent consuming? Which queries are most expensive?
- **Latency Issues**: If the agent becomes slow, which step is causing the bottleneck?
- **Error Patterns**: Are certain types of queries consistently failing? Where in the pipeline do these failures occur?

In Part 2, we'll add Helicone to our financial assistant to gain comprehensive visibility into every step of the process. Here's a preview of what you can see:

<<<<<<< HEAD
In Part 2, we'll add advanced Helicone monitoring to our financial assistant to gain comprehensive visibility into every step of our agent's workflow and resolve the issues in our current implementation.

We'll also gain insights into other useful metrics such as cost, latency, and error rates.

Stay tuned for <a href="https://www.helicone.ai/blog/ai-agent-monitoring-tutorial-part-2" target="_blank" rel="noopener">Part 2!</a>
=======
![Using Helicone Sessions to Debug AI Agents](/static/blog/ai-agent-monitoring-tutorial/sessions-ai-agent.webp)

We'll monitor each step of the agent's workflow, resolve bugs, and gain insights into useful metrics like cost, latency, and error rates.

Stay tuned!
>>>>>>> 30b83a2f

<CallToAction
  title="Observe Your AI Agents with Helicone ⚡️"
  description="Stop building AI in the dark. Get complete visibility into every step of your AI workflows, track costs down to the penny, and debug complex issues in minutes instead of days."
  primaryButtonText="Start Monitoring for Free"
  primaryButtonLink="https://helicone.ai/signup"
  secondaryButtonText="How Debugging Works"
  secondaryButtonLink="https://docs.helicone.ai/features/sessions"
/>

### You might also like:

- **<a href="https://www.helicone.ai/blog/ai-agent-monitoring-tutorial-part-2" target="_blank" rel="noopener">Step-by-Step Guide to Building & Optimizing AI Agents: Part 2</a>**
- **<a href="https://www.helicone.ai/blog/debugging-chatbots-and-ai-agents-with-sessions" target="_blank" rel="noopener">Debugging RAG Chatbots and AI Agents with Sessions</a>**
- **<a href="https://www.helicone.ai/blog/full-guide-to-improving-ai-agents" target="_blank" rel="noopener">The Full Developer's Guide to Building Effective AI Agents</a>**
- **<a href="https://www.helicone.ai/blog/agentic-rag-full-developer-guide" target="_blank" rel="noopener">Building Agentic RAG Systems: A Developer's Guide to Smarter Information Retrieval</a>**

<FAQ 
  items={[
    {
      question: "Why do AI agents need specialized observability tools?",
      answer: "AI agents have unique monitoring challenges including non-deterministic execution paths, multi-step LLM calls, complex branching logic, and dependencies on external systems. Unlike traditional applications with fixed flows, agents' decision trees vary with each request. Standard monitoring tools can't track these dynamic workflows or evaluate response quality across interconnected steps, which is why specialized tools like Helicone's session-based tracing are essential for AI agent observability."
    },
    {
      question: "What are the biggest blind spots when deploying AI agents to production?",
      answer: "The most dangerous blind spots include: undetected hallucinations in responses, hidden cost escalations from inefficient prompts, silent failures in multi-step reasoning chains, data leakage in RAG implementations, inconsistent performance across different user segments, and degrading accuracy over time as data or usage patterns change. Without proper observability, these issues can persist for weeks before being discovered, potentially causing significant business impact."
    },
    {
      question: "What metrics should I monitor for any AI agent?",
      answer: "Critical metrics for all AI agents include: end-to-end latency of complete workflows, token usage per step and total cost per request, step completion rates showing where agents get stuck, retrieval quality for RAG implementations, routing accuracy between different processing pathways, error rates for external API calls, and user satisfaction with responses. Tracking these metrics helps identify bottlenecks, optimize costs, and ensure reliable agent performance."
    },
    {
      question: "How do I implement observability across different AI agent frameworks?",
      answer: "Helicone offers flexible integration options for all major AI frameworks. For LangChain, CrewAI, and LlamaIndex, direct integrations are available. For custom agents or other frameworks, you can typically use either Helicone's proxy approach (changing just the base URL) or the SDK integration. The Sessions feature works consistently across most major frameworks to trace multi-step agent workflows regardless of your technology choices, giving you a unified view of all AI operations."
    }
  ]}
/>

<Questions /><|MERGE_RESOLUTION|>--- conflicted
+++ resolved
@@ -1,16 +1,12 @@
-<<<<<<< HEAD
-AI agents are transforming how users interact with data and services, with increasing complexity and sophistication. As such, it's essential to understand how they behave to deploy them reliably in production.
-
-AI agent observability tools like Helicone have stepped up to meet this complex challenge, providing comprehensive visibility into every step of an agent's workflow, from the initial user query to the final response.
-=======
 **Time to complete: ~30 minutes**
 
 Your AI agent worked perfectly in testing, but now in production it's making bizarre recommendations and you have no idea why. Sound familiar? As AI agents grow increasingly complex, the black box problem is becoming the number one obstacle to reliable deployment.
->>>>>>> 30b83a2f
 
 In this first part of our **two-part series** on AI agent observability, we'll build a financial research assistant that demonstrates the key components of a modern AI agent. In part two, we'll explore how to effectively monitor it with Helicone's agentic AI observability features.
 
 Let's get started!
+
+## Table of Contents
 
 ## Prerequisites
 
@@ -19,7 +15,7 @@
 - **<a href="https://nodejs.org/" target="_blank" rel="noopener">Node.js 16+</a>** installed on your machine
 - **<a href="https://platform.openai.com/api-keys" target="_blank" rel="noopener">OpenAI API</a>** key
 - **<a href="https://www.alphavantage.co/support/#api-key" target="_blank" rel="noopener">Alpha Vantage API key</a>** (free tier available)
-- **<a href="https://helicone.ai/signup" target="_blank" rel="noopener">Helicone API key (free tier available)</a>**
+- **<a href="https://helicone.ai/signup" target="_blank" rel="noopener">Helicone API key</a>** (free tier available)
 
 ## Quick Start
 
@@ -45,13 +41,9 @@
 npm start
 ```
 
-This gives you the basic version of the financial assistant with basic Helicone monitoring.
-
-<<<<<<< HEAD
-In Part 2, we'll show you how to add more comprehensive monitoring to your AI agent with Helicone's Sessions feature.
-=======
+This gives you the version of the financial assistant with basic Helicone monitoring.
+
 In part 2, we'll show you how to add comprehensive monitoring to your AI agent with Helicone's Sessions feature.
->>>>>>> 30b83a2f
 
 ## How We'll Build Our Financial Assistant
 
@@ -60,7 +52,7 @@
 1. Fetches real-time price information and news for specific tickers
 2. Uses RAG to answer questions about financial concepts
 
-The agent intelligently determines which approach to take for each query - a pattern applicable to many domains beyond finance, including customer support, healthcare, and legal applications.
+The agent intelligently determines which approach to take for each query—a pattern applicable to many domains beyond finance, including customer support, healthcare, and legal applications.
 
 ## Key Components of Our AI Agent
 
@@ -136,13 +128,9 @@
 const results = await vectorStore.similaritySearch(query, 2);
 ```
 
-<<<<<<< HEAD
+This RAG implementation provides domain-specific knowledge to the agent. However, as we'll see later, without proper monitoring, detecting when the system operates outside its knowledge boundaries can be difficult.
+
 ### 4. External API Integration
-=======
-This RAG implementation provides domain-specific knowledge to the agent. However, as we'll see later, without proper monitoring, detecting when the system operates outside its knowledge boundaries can be difficult.
-
-### 3. External API Integration
->>>>>>> 30b83a2f
 
 For stock queries, such as real-time price information or news, we connect to the Alpha Vantage API:
 
@@ -174,7 +162,7 @@
 
 By connecting to external APIs, we can access real-time data that the underlying LLM doesn't have access to.
 
-### 4. Multi-Step Processing
+### 5. Multi-Step Processing
 
 The main `processQuery` function orchestrates the entire workflow:
 
@@ -217,6 +205,8 @@
 npm start
 ```
 
+We can view the results of our queries in the **Helicone dashboard**.
+
 > Prompt: What is tesla's stock price?
 
 Result:
@@ -231,17 +221,13 @@
 
 ![What is halal investing?](/static/blog/ai-agent-monitoring-tutorial/halal-investing-prompt-2.webp)
 
-<<<<<<< HEAD
-Looks like our financial assistant is working as expected...**or is it?**
-
-The second prompt's term **"halal investing"** is not in our knowledge base—so the agent is responding with information it shouldn't really "have"—in effect, **hallucinating**.
-=======
-It looks like our financial assistant successfully fetched Tesla's stock data... or did it? 
+It looks like our financial assistant works fine...**or does it?**
 
 There's an issue with the second query. 
 
-The term "halal investing" is not in our knowledge base, yet the agent confidently responded with a detailed answer. This is a perfect example of <a href="https://www.helicone.ai/blog/how-to-reduce-llm-hallucination" target="_blank" rel="noopener">hallucination</a> that would be nearly impossible to detect without proper monitoring.
->>>>>>> 30b83a2f
+The term **"halal investing"** is not in our knowledge base, yet the agent confidently responded with a detailed answer. 
+
+This is a perfect example of <a href="https://www.helicone.ai/blog/how-to-reduce-llm-hallucination" target="_blank" rel="noopener">hallucination</a> that would be nearly impossible to detect without proper monitoring.
 
 ## Debugging our Financial Assistant 
 
@@ -252,21 +238,13 @@
 - **Latency Issues**: If the agent becomes slow, which step is causing the bottleneck?
 - **Error Patterns**: Are certain types of queries consistently failing? Where in the pipeline do these failures occur?
 
-In Part 2, we'll add Helicone to our financial assistant to gain comprehensive visibility into every step of the process. Here's a preview of what you can see:
-
-<<<<<<< HEAD
-In Part 2, we'll add advanced Helicone monitoring to our financial assistant to gain comprehensive visibility into every step of our agent's workflow and resolve the issues in our current implementation.
-
-We'll also gain insights into other useful metrics such as cost, latency, and error rates.
-
-Stay tuned for <a href="https://www.helicone.ai/blog/ai-agent-monitoring-tutorial-part-2" target="_blank" rel="noopener">Part 2!</a>
-=======
+In <a href="https://www.helicone.ai/blog/ai-agent-monitoring-tutorial-part-2" target="_blank" rel="noopener">Part 2</a>, we'll add Helicone to our financial assistant to gain comprehensive visibility into every step of the process. Here's a preview of what you can see:
+
 ![Using Helicone Sessions to Debug AI Agents](/static/blog/ai-agent-monitoring-tutorial/sessions-ai-agent.webp)
 
 We'll monitor each step of the agent's workflow, resolve bugs, and gain insights into useful metrics like cost, latency, and error rates.
 
 Stay tuned!
->>>>>>> 30b83a2f
 
 <CallToAction
   title="Observe Your AI Agents with Helicone ⚡️"
