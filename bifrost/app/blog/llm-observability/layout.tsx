import type { Metadata } from "next";
import { Inter } from "next/font/google";
import NavBar from "@/components/layout/navbar";
import Footer from "@/components/layout/footer";
import "@mintlify/mdx/dist/styles.css";
import { Analytics } from "@vercel/analytics/react";

const inter = Inter({ subsets: ["latin"] });

export const metadata: Metadata = {
  title: "What is LLM Observability and Monitoring?",
  description:
    "LLM observability is the practice of monitoring and analyzing Large Language Model systems in production. It tracks inputs, outputs, and performance metrics to ensure reliability and improve AI applications. Learn how it differs from traditional observability.",
  icons: "https://www.helicone.ai/static/logo.webp",
  openGraph: {
    type: "website",
    siteName: "Helicone.ai",
    title: "What is LLM Observability and Monitoring?",
    url: "https://www.helicone.ai/blog/llm-observability",
    description:
      "LLM observability is the practice of monitoring and analyzing Large Language Model systems in production. It tracks inputs, outputs, and performance metrics to ensure reliability and improve AI applications. Learn how it differs from traditional observability.",
<<<<<<< HEAD
    images:
      "https://www.helicone.ai/static/blog/llm-observability-cover.webp", 
=======
    images: "https://www.helicone.ai/static/blog/llm-observability.webp",
>>>>>>> 0212ba2f
    locale: "en_US",
  },
  twitter: {
    title: "What is LLM Observability and Monitoring?",
    description:
      "LLM observability is the practice of monitoring and analyzing Large Language Model systems in production. It tracks inputs, outputs, and performance metrics to ensure reliability and improve AI applications. Learn how it differs from traditional observability.",
    card: "summary_large_image",
<<<<<<< HEAD
    images:
      "https://www.helicone.ai/static/blog/llm-observability-cover.webp", 
=======
    images: "https://www.helicone.ai/static/blog/llm-observability.webp",
>>>>>>> 0212ba2f
  },
};

export default function RootLayout({
  children,
}: Readonly<{
  children: React.ReactNode;
}>) {
  return <>{children}</>;
}<|MERGE_RESOLUTION|>--- conflicted
+++ resolved
@@ -19,12 +19,8 @@
     url: "https://www.helicone.ai/blog/llm-observability",
     description:
       "LLM observability is the practice of monitoring and analyzing Large Language Model systems in production. It tracks inputs, outputs, and performance metrics to ensure reliability and improve AI applications. Learn how it differs from traditional observability.",
-<<<<<<< HEAD
     images:
       "https://www.helicone.ai/static/blog/llm-observability-cover.webp", 
-=======
-    images: "https://www.helicone.ai/static/blog/llm-observability.webp",
->>>>>>> 0212ba2f
     locale: "en_US",
   },
   twitter: {
@@ -32,12 +28,8 @@
     description:
       "LLM observability is the practice of monitoring and analyzing Large Language Model systems in production. It tracks inputs, outputs, and performance metrics to ensure reliability and improve AI applications. Learn how it differs from traditional observability.",
     card: "summary_large_image",
-<<<<<<< HEAD
     images:
       "https://www.helicone.ai/static/blog/llm-observability-cover.webp", 
-=======
-    images: "https://www.helicone.ai/static/blog/llm-observability.webp",
->>>>>>> 0212ba2f
   },
 };
 
