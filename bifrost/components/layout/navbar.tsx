"use client";

import {
  NavigationMenu,
  NavigationMenuContent,
  NavigationMenuItem,
  NavigationMenuLink,
  NavigationMenuList,
  NavigationMenuTrigger,
  navigationMenuTriggerStyle,
} from "@/components/ui/navigation-menu";
import { cn } from "@/lib/utils";
import { X, Briefcase, Mail, BookHeart, ChevronRight, Scale, Newspaper, Earth, ExternalLink, Gem, Github, GitMerge, HandCoins, TrendingUp } from "lucide-react";
import Image from "next/image";
import Link from "next/link";
import { usePathname } from "next/navigation";
import * as React from "react";
import { useEffect, useRef, useState } from "react";
import { BlogStructureMetaData } from "../templates/blog/getMetaData";
import { Button } from "../ui/button";
import { Separator } from "@/components/ui/separator";
import { Badge } from "@/components/ui/badge";


interface NavBarProps {
  stars?: number;
  featuredBlogMetadata: BlogStructureMetaData;
  featuredBlogFolderName?: string;
}

const MobileHeader = (props: {
  menuDispatch: [boolean, (menuOpen: boolean) => void];
  className?: string;
}) => {
  const [menuOpen, setMenuOpen] = props.menuDispatch;


  return (
    <div
      className={
        "w-full grid grid-cols-8 max-w-6xl items-center py-3 " + props.className
      }
    >
      <div className="flex items-center col-span-7 lg:col-span-1 order-1">
        <Link href="/" className="-m-1.5">
          <span className="sr-only">Helicone</span>
          <Image
            src={"/static/logo.svg"}
            alt={
              "Helicone - Open-source LLM observability and monitoring platform for developers"
            }
            height={150}
            width={150}
            priority={true}
            className="w-auto h-auto lg:block hidden"
          />
          <Image
            src={"/static/logo.svg"}
            alt={
              "Helicone - Open-source LLM observability and monitoring platform for developers"
            }
            height={150}
            width={150}
            priority={true}
            className="block lg:hidden"
          />
        </Link>
      </div>
      <button
        className="transform scale-[90%] flex flex-col gap-1 items-end justify-end gap-x-2 col-span-1 order-2 lg:order-3"
        onClick={() => {
          setMenuOpen(!menuOpen);
        }}
      >
        {!menuOpen ? (
          <>
            <div className="w-[1.25rem] h-[.2rem] bg-foreground rounded-full"></div>
            <div className="w-[1.25rem] h-[.2rem] bg-foreground rounded-full"></div>
            <div className="w-[.7rem] h-[.2rem] bg-foreground rounded-full"></div>
          </>
        ) : (
          <X className="w-5 h-5 text-foreground stroke-[1.5px] fill-none" />
        )}
      </button>
    </div>
  );
};

type LinkItem = {
  title: string; link: {
    href: string;
    isExternal: boolean;
  };
  description: string;
  icon: React.ReactNode;
};

const MobileNav = () => {
  const [menuOpen, setMenuOpen] = useState(false);
  const path = usePathname();

  useEffect(() => {
    setMenuOpen(false);
  }, [path]);

  // Helper function to render links in mobile nav
  const renderLinks = (links: LinkItem[]) => {
    return links.map((link: LinkItem, i: number) => {
      const isExternalLink = link.link.isExternal;
      return (
        <Link
          key={i}
          href={link.link.href}
          target={isExternalLink ? "_blank" : undefined}
          rel={isExternalLink ? "noopener noreferrer" : undefined}
          className="flex items-center justify-between group my-0.5 text-accent-foreground"
        >
          <div className="flex items-center gap-3">
            <span className="navbar-icon-size flex items-center justify-center ml-1">{link.icon}</span>
            <span className="font-medium text-sm">
              {link.title}
            </span>
          </div>
          {isExternalLink ? (
            <ExternalLink className="size-4 text-slate-400 navbar-icon-style" />
          ) : (
            <ChevronRight className="size-4 text-slate-400 navbar-icon-style" />
          )}
        </Link>
      );
    });
  };

  return (
    <nav className="lg:hidden" aria-label="Global">
      <div className="fixed inset-x-0 top-0 z-50 bg-background">
        <MobileHeader menuDispatch={[menuOpen, setMenuOpen]} className="pl-2 pr-4" />
      </div>
      {menuOpen && (
        <div className="fixed inset-0 top-[57px] z-50 bg-background">
          <div className="h-full pb-10 overflow-y-auto">
            <div className="flex flex-col gap-4 pt-3 px-4">

              {/* Login and Contact Buttons */}
              <div className="flex flex-col w-full items-center gap-4 pb-4">
                <Link href="/signup" className="w-full">
                  <Button variant="default" className="bg-brand w-full">
                    Sign up
                  </Button>
                </Link>
                <Link href="/signin" className="w-full">
                  <Button variant="secondary" className="w-full">
                    Log In
                  </Button>
                </Link>
              </div>

              {renderLinks(mainComponents)}

              <Separator />

              <p className="text-[10px] uppercase text-slate-400 font-medium mx-1">Resources</p>
              {renderLinks(resourcesComponents)}

              <Separator />

              <p className="text-[10px] uppercase text-slate-400 font-medium  mx-1">Tools</p>
              {renderLinks(toolsComponents)}

              <Separator />

              <div className="flex flex-col gap-4">
                {renderLinks(additionalComponents)}
              </div>
            </div>
          </div>
        </div>
      )}
    </nav >
  );
};

const resourcesComponents: LinkItem[] = [
  {
    title: "Changelog",
    link: {
      href: "/changelog",
      isExternal: false,
    },
    description:
      "Latest updates and improvements",
    icon: <GitMerge className="size-5 navbar-icon-style" />,
  },
  {
    title: "Blog",
    link: {
      href: "/blog",
      isExternal: false,
    },
    description:
      "Insights on AI development and best practices",
    icon: <Newspaper className="size-5 navbar-icon-style" />,
  },
  {
    title: "Community",
    link: {
      href: "/community",
      isExternal: false,
    },
    description:
      "Built for scale, security, and control",
    icon: <Gem className="size-5 navbar-icon-style" />,
  },

]

const toolsComponents: LinkItem[] = [
  {
    title: "Open Stats",
    link: {
      href: "/open-stats",
      isExternal: false,
    },
    description:
      "Real-time LLM usage analytics",
    icon: <Earth className="size-5 navbar-icon-style" />,
  },
  {
    title: "Model Comparison",
    link: {
      href: "/comparison",
      isExternal: false,
    },
    description:
      "Compare LLM models and providers",
    icon: <Scale className="size-5 navbar-icon-style" />,
  },
  {
    title: "Provider Status",
    link: {
      href: "/status",
      isExternal: false,
    },
    description:
      "Check LLM provider service status",
    icon: <TrendingUp className="size-5 navbar-icon-style" />,
  },
  {
    title: "LLM API Pricing Calculator",
    link: {
      href: "/llm-cost",
      isExternal: false,
    },
    description:
      "Calculate and compare API costs",
    icon: <HandCoins className="size-5 navbar-icon-style" />,
  },
]

const mainComponents: LinkItem[] = [
  {
    title: "Docs",
    link: {
      href: "https://docs.helicone.ai/",
      isExternal: true,
    },
    description:
      "Integrate Helicone into your AI application",
    icon: <BookHeart className="size-5 navbar-icon-style" />,
  },
  {
    title: "Pricing",
    link: {
      href: "/pricing",
      isExternal: false,
    },
    description:
      "Simple, transparent pricing",
    icon: <HandCoins className="size-5 navbar-icon-style" />,
  },
]

const additionalComponents: LinkItem[] = [
  {
    title: "Contact",
    link: {
      href: "/contact",
      isExternal: false,
    },
    description:
      "Get in touch with us",
    icon: <Mail className="size-5 navbar-icon-style" />,
  },
  {
    title: "Careers",
    link: {
      href: "https://app.dover.com/jobs/helicone",
      isExternal: true,
    },
    description:
      "Join our team",
    icon: <Briefcase className="size-5 navbar-icon-style" />,
  },
  {
    title: "GitHub",
    link: {
      href: "https://github.com/helicone/helicone",
      isExternal: true,
    },
    description:
      "Contribute to our project",
    icon: <Github className="size-5 navbar-icon-style" />,
  },
]

const NavBar = (props: NavBarProps) => {
  const headerRef = useRef<HTMLDivElement>(null);

  useEffect(() => {
    if (headerRef.current) {
      const height = headerRef.current.offsetHeight;
      document.documentElement.style.setProperty(
        "--header-offset",
        `${height}px`
      );
    }
  }, []);


  return (
    <div
      ref={headerRef}
      className="bg-background top-0 sticky z-30 border-b border-border mb-10"
    >
      <MobileNav />

      <nav
        className="gap-x-3 mx-auto lg:flex sm:px-16 lg:px-24 2xl:px-40 max-w-[2000px] items-center py-2 hidden justify-between"
        aria-label="Global"
      >
        {/* Logo */}
        <div className="flex items-center lg:col-span-1 order-1">
          <Link href="/" className="-m-1.5 w-[154px]">
            <span className="sr-only">Helicone</span>
            <Image
              src={"/static/logo.svg"}
              alt={
                "Helicone - Open-source LLM observability and monitoring platform for developers"
              }
              height={150}
              width={150}
              priority={true}
              className="w-auto h-auto lg:block hidden"
            />
            <Image
              src={"/static/logo.svg"}
              alt={
                "Helicone - Open-source LLM observability and monitoring platform for developers"
              }
              height={150}
              width={150}
              priority={true}
              className="block lg:hidden"
            />
          </Link>
        </div>

        {/* Nav Links */}
        <div className="w-full mt-4 lg:mt-0 flex gap-x-1 items-center text-sm col-span-8 lg:col-span-6 order-3 lg:order-2 justify-between">

          <NavigationMenu>
            <NavigationMenuList>

              {/* Docs */}
              <NavigationMenuItem>
                <Link href="https://docs.helicone.ai" legacyBehavior passHref>
                  <NavigationMenuLink className={navigationMenuTriggerStyle()}>
                    Docs
                  </NavigationMenuLink>
                </Link>
              </NavigationMenuItem>

              {/* Pricing */}
              <NavigationMenuItem>
                <Link href="/pricing" legacyBehavior passHref>
                  <NavigationMenuLink className={navigationMenuTriggerStyle()}>
                    Pricing
                  </NavigationMenuLink>
                </Link>
              </NavigationMenuItem>

              {/* Resources */}
              <NavigationMenuItem>
                <NavigationMenuTrigger>Resources</NavigationMenuTrigger>
                <NavigationMenuContent>
                  <ul className="grid gap-2 p-3 md:w-[500px] lg:w-[600px] lg:grid-cols-[.75fr_1fr]">
                    <li>
                      {resourcesComponents.map((component) => (
                        <ListItem
                          key={component.title}
                          title={component.title}
                          href={component.link.href}
                          icon={component.icon}
                        >
                          {component.description}
                        </ListItem>
                      ))}
                    </li>
                    <li className="row-span-3">
                      <NavigationMenuLink asChild>
                        <Link
                          className="flex h-full w-full select-none flex-col justify-between rounded-md bg-gradient-to-b from-sky-50 to-muted/70 p-6 no-underline outline-none focus:shadow-md hover:bg-sky-100"
                          href={props.featuredBlogFolderName ? `/blog/${props.featuredBlogFolderName}` : "/blog"}
                        >
                          <Badge variant="default" className="w-fit self-start whitespace-nowrap">
                            Latest
                          </Badge>
                          <div className="">
                            {/* pull the latest blog */}
                            <div className="mb-2 mt-4 line-clamp-2 text-lg font-medium">
                              {props.featuredBlogMetadata.title}
                            </div>
                            <p className="text-sm leading-5 text-muted-foreground line-clamp-3">
                              {props.featuredBlogMetadata.description}
                            </p>
                          </div>

                        </Link>
                      </NavigationMenuLink>
                    </li>
                  </ul>
                </NavigationMenuContent>
              </NavigationMenuItem>

              {/* Tools */}
              <NavigationMenuItem>
                <NavigationMenuTrigger>Tools</NavigationMenuTrigger>
                <NavigationMenuContent>
                  <ul className="grid w-[380px] gap-2 p-3">
                    {toolsComponents.map((component) => (
                      <ListItem
                        key={component.title}
                        title={component.title}
                        href={component.link.href}
                        icon={component.icon}
                      >
                        {component.description}
                      </ListItem>
                    ))}
                  </ul>
                </NavigationMenuContent>
              </NavigationMenuItem>

              {/* Careers */}
              <NavigationMenuItem>
                <Link href="https://app.dover.com/jobs/helicone" legacyBehavior passHref>
                  <NavigationMenuLink className={navigationMenuTriggerStyle()}>
                    Careers
                  </NavigationMenuLink>
                </Link>
              </NavigationMenuItem>

            </NavigationMenuList>
          </NavigationMenu>

          {/* Old Nav Links */}
          {/* <NavLinks /> */}

          {/* Github, contact, login */}
          <div className="flex items-center gap-x-3">
            <Link href="/signin">
              <Button
                variant="ghost"
                className="text-sm text-landing-description rounded-lg"
              >
                Log in
              </Button>
            </Link>
            <a
              href="https://github.com/helicone/helicone"
              target="_blank"
              rel="noreferrer"
            >
              <Button variant="outline" className="gap-x-2 rounded-lg">
                <svg
                  fill="currentColor"
                  viewBox="0 0 24 24"
<<<<<<< HEAD
                  className="w-5 h-5 text-landing-description"
=======
                  className="w-5 h-5 text-foreground"
>>>>>>> d1c0abbe
                >
                  <path
                    fillRule="evenodd"
                    d="M12 2C6.477 2 2 6.484 2 12.017c0 4.425 2.865 8.18 6.839 9.504.5.092.682-.217.682-.483 0-.237-.008-.868-.013-1.703-2.782.605-3.369-1.343-3.369-1.343-.454-1.158-1.11-1.466-1.11-1.466-.908-.62.069-.608.069-.608 1.003.07 1.531 1.032 1.531 1.032.892 1.53 2.341 1.088 2.91.832.092-.647.35-1.088.636-1.338-2.22-.253-4.555-1.113-4.555-4.951 0-1.093.39-1.988 1.029-2.688-.103-.253-.446-1.272.098-2.65 0 0 .84-.27 2.75 1.026A9.564 9.564 0 0112 6.844c.85.004 1.705.115 2.504.337 1.909-1.296 2.747-1.027 2.747-1.027.546 1.379.202 2.398.1 2.651.64.7 1.028 1.595 1.028 2.688 0 3.848-2.339 4.695-4.566 4.943.359.309.678.92.678 1.855 0 1.338-.012 2.419-.012 2.747 0 .268.18.58.688.482A10.019 10.019 0 0022 12.017C22 6.484 17.522 2 12 2z"
                    clipRule="evenodd"
                  />
                </svg>
<<<<<<< HEAD
                <p className="text-sm text-slate-500">
=======
                <p className="text-sm text-foreground">
>>>>>>> d1c0abbe
                  {props.stars
                    ? props.stars.toLocaleString("en-US", {
                      notation: "compact",
                      compactDisplay: "short",
                    })
                    : "0"}
                </p>
              </Button>
            </a>
            <Link href="/contact">
              <Button
                variant="secondary"
                className="text-sm text-secondary-foreground rounded-lg">
                Contact us
              </Button>
            </Link>
<<<<<<< HEAD
            <Link href="/signup">
              <Button className="text-sm text-white rounded-lg bg-brand">
                Sign up
=======
            <Link href="https://us.helicone.ai/signin">
              <Button className="text-sm text-primary-foreground rounded-lg bg-brand">
                Log In
>>>>>>> d1c0abbe
              </Button>
            </Link>
          </div>
        </div>
      </nav >
    </div >
  );
};

<<<<<<< HEAD
export default NavBar;
=======
// Shadcn UI ListItem for Navigation Menu for Web
const ListItem = React.forwardRef<
  React.ElementRef<"a">,
  React.ComponentPropsWithoutRef<"a"> & { icon?: React.ReactNode }
>(({ className, title, children, icon, ...props }, ref) => {
  return (
    <li>
      <NavigationMenuLink asChild>
        <a
          ref={ref}
          className={cn(
            "block select-none space-y-1 rounded-md p-3 leading-none no-underline outline-none transition-colors hover:bg-accent hover:text-accent-foreground focus:bg-accent focus:text-accent-foreground",
            className
          )}
          {...props}
        >
          <div className="flex gap-3">
            <span className="navbar-icon-size">{icon}</span>
            <div className="flex flex-col items-start text-sm font-medium leading-none gap-1">
              {title}
              <p className="text-sm font-light leading-snug text-muted-foreground">
                {children}
              </p>
            </div>
          </div>
        </a>
      </NavigationMenuLink>
    </li >
  )
})
ListItem.displayName = "ListItem"


export default NavBar;
>>>>>>> d1c0abbe
<|MERGE_RESOLUTION|>--- conflicted
+++ resolved
@@ -485,11 +485,7 @@
                 <svg
                   fill="currentColor"
                   viewBox="0 0 24 24"
-<<<<<<< HEAD
                   className="w-5 h-5 text-landing-description"
-=======
-                  className="w-5 h-5 text-foreground"
->>>>>>> d1c0abbe
                 >
                   <path
                     fillRule="evenodd"
@@ -497,11 +493,7 @@
                     clipRule="evenodd"
                   />
                 </svg>
-<<<<<<< HEAD
                 <p className="text-sm text-slate-500">
-=======
-                <p className="text-sm text-foreground">
->>>>>>> d1c0abbe
                   {props.stars
                     ? props.stars.toLocaleString("en-US", {
                       notation: "compact",
@@ -518,15 +510,9 @@
                 Contact us
               </Button>
             </Link>
-<<<<<<< HEAD
             <Link href="/signup">
               <Button className="text-sm text-white rounded-lg bg-brand">
                 Sign up
-=======
-            <Link href="https://us.helicone.ai/signin">
-              <Button className="text-sm text-primary-foreground rounded-lg bg-brand">
-                Log In
->>>>>>> d1c0abbe
               </Button>
             </Link>
           </div>
@@ -536,9 +522,6 @@
   );
 };
 
-<<<<<<< HEAD
-export default NavBar;
-=======
 // Shadcn UI ListItem for Navigation Menu for Web
 const ListItem = React.forwardRef<
   React.ElementRef<"a">,
@@ -573,4 +556,3 @@
 
 
 export default NavBar;
->>>>>>> d1c0abbe
