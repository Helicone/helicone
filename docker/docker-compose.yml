--- conflicted
+++ resolved
@@ -413,26 +413,4 @@
           "url": "http://kong:${KONG_HTTP_PORT}",
           "service_role_key": "${SERVICE_ROLE_KEY}"
         }
-<<<<<<< HEAD
       SUPABASE_DATABASE_URL: postgres://postgres:${POSTGRES_PASSWORD}@${POSTGRES_HOST}:${POSTGRES_PORT}/${POSTGRES_DB}
-=======
-      SUPABASE_DATABASE_URL: postgres://postgres:${POSTGRES_PASSWORD}@${POSTGRES_HOST}:${POSTGRES_PORT}/${POSTGRES_DB}
-
-  # worker-helicone-api:
-  #   container_name: helicone-worker-helicone-api
-  #   image: helicone/worker-helicone-api:latest
-  #   restart: unless-stopped
-  #   ports:
-  #     # Pass down internal port because it's set dynamically by other services
-  #     - 8788:8788
-  #   environment:
-  #     SUPABASE_SERVICE_ROLE_KEY: ${SERVICE_ROLE_KEY}
-  #     SUPABASE_URL: http://kong:${KONG_HTTP_PORT}
-  #     CLICKHOUSE_HOST: http://${CLICKHOUSE_HOST}:${CLICKHOUSE_PORT}
-  #     NEXT_PUBLIC_SUPABASE_ANON_KEY: ${ANON_KEY}
-  #     CLICKHOUSE_USER: ${CLICKHOUSE_USER}
-  #     CLICKHOUSE_PASSWORD: ${CLICKHOUSE_PASSWORD}
-  #     STORAGE_URL: postgres://postgres:${POSTGRES_PASSWORD}@${POSTGRES_HOST}:${PGBOUNCER_PORT}/${POSTGRES_DB}
-
-  # If you want to use logging, please run with `docker compose -f docker-compose.yml -f docker-compose-logging.yml up`
->>>>>>> b7245c2d
