--- conflicted
+++ resolved
@@ -8,15 +8,9 @@
 RUN yarn
 
 # Exclude yarn.lock from the copy command to avoid unnecessary rebuilds
-<<<<<<< HEAD
 RUN mv /app/web/yarn.lock /app/web/yarn.lock.bak
 COPY . /app/web
 RUN mv /app/web/yarn.lock.bak /app/web/yarn.lock
-=======
-COPY . /app/web
-COPY ./yarn.lock /app/web/yarn.lock
->>>>>>> 2e5a9313
-
 
 RUN rm .env.* || true
 
