import {
  SessionNameQueryParams,
  SessionQueryParams,
  SessionMetricsQueryParams,
} from "../controllers/public/sessionController";
import { clickhouseDb, Tags } from "../lib/db/ClickhouseWrapper";
import { dbExecute, printRunnableQuery } from "../lib/shared/db/dbExecute";
import { FilterNode } from "@helicone-package/filters/filterDefs";
import { filterListToTree } from "@helicone-package/filters/helpers";
import { buildFilterWithAuthClickHouse } from "@helicone-package/filters/filters";
import { TimeFilterMs } from "@helicone-package/filters/filterDefs";
import { AuthParams } from "../packages/common/auth/types";
import { err, ok, Result, resultMap } from "../packages/common/result";
import { TagType } from "../packages/common/sessions/tags";
import { isValidTimeZoneDifference } from "../utils/helpers";
import {
  getHistogramRowOnKeys,
  HistogramRow,
  getAveragePerSession,
  AverageRow,
} from "./helpers/percentileDistributions";
import { RequestManager } from "./request/RequestManager";
import { COST_PRECISION_MULTIPLIER } from "@helicone-package/cost/costCalc";

export interface SessionResult {
  created_at: string;
  latest_request_created_at: string;
  session_id: string;
  session_name: string;
  total_cost: number;
  total_requests: number;
  prompt_tokens: number;
  completion_tokens: number;
  total_tokens: number;
  avg_latency: number;
}

export interface SessionNameResult {
  name: string;
  created_at: string;
  last_used: string;
  first_used: string;
  session_count: number;
  avg_latency: number;
}

export interface SessionMetrics {
  session_count: HistogramRow[];
  session_duration: HistogramRow[];
  session_cost: HistogramRow[];
  average: {
    session_count: AverageRow[];
    session_duration: AverageRow[];
    session_cost: AverageRow[];
  };
}

export class SessionManager {
  constructor(private authParams: AuthParams) {}

  async getMetrics(
    requestBody: SessionMetricsQueryParams
  ): Promise<Result<SessionMetrics, string>> {
    const {
      nameContains,
      timezoneDifference,
      useInterquartile,
      pSize,
      timeFilter,
      filter,
    } = requestBody;

    const filters: FilterNode[] = [
      ...(timeFilter ? timeFilterNodes(timeFilter) : []),
      ...(filter ? [filter] : []),
    ];

    if (nameContains) {
      filters.push({
        request_response_rmt: {
          properties: {
            "Helicone-Session-Name": {
              equals: nameContains,
            },
          },
        },
      });
    }

    if (!isValidTimeZoneDifference(timezoneDifference)) {
      return err("Invalid timezone difference");
    }

    const builtFilter = await buildFilterWithAuthClickHouse({
      org_id: this.authParams.organizationId,
      filter: filterListToTree(filters, "and"),
      argsAcc: [],
    });

    const havingFilter = await buildFilterWithAuthClickHouse({
      org_id: this.authParams.organizationId,
      filter: filterListToTree(filters, "and"),
      argsAcc: [],
      having: true,
    });

    const histogramData = await getHistogramRowOnKeys({
      keys: [
        { key: "properties['Helicone-Session-Name']", alias: "session_name" },
        { key: "properties['Helicone-Session-Id']", alias: "session_id" },
      ],
      pSize: pSize ?? "p75",
      useInterquartile: useInterquartile ?? false,
      builtFilter,
      aggregateFunction: "count(*)",
    });

    if (histogramData.error) {
      return histogramData;
    }

    const sessionDurationData = await getHistogramRowOnKeys({
      keys: [{ key: "properties['Helicone-Session-Id']", alias: "session_id" }],
      pSize: requestBody.pSize ?? "p75",
      useInterquartile: requestBody.useInterquartile ?? false,
      builtFilter,
      aggregateFunction:
        "dateDiff('second', min(request_response_rmt.request_created_at), max(request_response_rmt.request_created_at))",
    });

    if (sessionDurationData.error) {
      return sessionDurationData;
    }

    const sessionCostData = await getHistogramRowOnKeys({
      keys: [{ key: "properties['Helicone-Session-Id']", alias: "session_id" }],
      pSize: requestBody.pSize ?? "p75",
      useInterquartile: requestBody.useInterquartile ?? false,
      builtFilter,
      aggregateFunction: `sum(cost) / ${COST_PRECISION_MULTIPLIER}`,
    });

    const averageResults = await Promise.all([
      getAveragePerSession({
        key: { key: "properties['Helicone-Session-Id']", alias: "cost" },
        builtFilter,
        aggregateFunction: `sum(cost) / ${COST_PRECISION_MULTIPLIER}`,
      }),
      getAveragePerSession({
        key: { key: "properties['Helicone-Session-Id']", alias: "duration" },
        builtFilter,
        aggregateFunction:
          "dateDiff('second', min(request_response_rmt.request_created_at), max(request_response_rmt.request_created_at))",
      }),
      getAveragePerSession({
        key: { key: "properties['Helicone-Session-Id']", alias: "count" },
        builtFilter,
        aggregateFunction: "count(*)",
      }),
    ]);

    if (sessionCostData.error) {
      return sessionCostData;
    }

    // Check for errors in each average result
    for (const result of averageResults) {
      if (result.error) {
        return result;
      }
    }

    return ok({
      session_count: histogramData.data!,
      session_duration: sessionDurationData.data!,
      session_cost: sessionCostData.data!,
      average: {
        session_cost: averageResults[0].data!,
        session_duration: averageResults[1].data!,
        session_count: averageResults[2].data!,
      },
    });
  }

  async getSessionNames(
    requestBody: SessionNameQueryParams
  ): Promise<Result<SessionNameResult[], string>> {
    const { nameContains, timezoneDifference, timeFilter, filter } =
      requestBody;

    if (!isValidTimeZoneDifference(timezoneDifference)) {
      return err("Invalid timezone difference");
    }

    const filters: FilterNode[] = [
      ...(timeFilter ? timeFilterNodes(timeFilter) : []),
      ...(filter ? [filter] : []),
    ];

    if (nameContains) {
      filters.push({
        request_response_rmt: {
          properties: {
            "Helicone-Session-Name": {
              contains: nameContains,
            },
          },
        },
      });
    }

    const builtFilter = await buildFilterWithAuthClickHouse({
      org_id: this.authParams.organizationId,
      filter: filterListToTree(filters, "and"),
      argsAcc: [],
    });

    const query = `
    SELECT 
      properties['Helicone-Session-Name'] as name,
      min(request_response_rmt.request_created_at) ${
        timezoneDifference > 0
          ? `- INTERVAL '${Math.abs(timezoneDifference)} minute'`
          : `+ INTERVAL '${timezoneDifference} minute'`
      } AS created_at,
      avg(request_response_rmt.latency) as avg_latency,
      max(request_response_rmt.request_created_at )${
        timezoneDifference > 0
          ? `- INTERVAL '${Math.abs(timezoneDifference)} minute'`
          : `+ INTERVAL '${timezoneDifference} minute'`
      } AS last_used,
      min(request_response_rmt.request_created_at) ${
        timezoneDifference > 0
          ? `- INTERVAL '${Math.abs(timezoneDifference)} minute'`
          : `+ INTERVAL '${timezoneDifference} minute'`
      } AS first_used,
      count(DISTINCT properties['Helicone-Session-Id']) AS session_count
    FROM request_response_rmt
    WHERE (
      has(properties, 'Helicone-Session-Id')
      AND
      ${builtFilter.filter}
      and request_created_at > now() - interval '150 days'
    )
    GROUP BY properties['Helicone-Session-Name']
    LIMIT 50
    `;

    const results = await clickhouseDb.dbQuery<SessionNameResult>(
      query,
      builtFilter.argsAcc
    );

    return resultMap(results, (x) =>
      x.map((y) => ({
        ...y,
        avg_latency: +y.avg_latency,
      }))
    );
  }

  async getSessions(
    requestBody: SessionQueryParams
  ): Promise<Result<SessionResult[], string>> {
    const {
      search,
      timeFilter,
      timezoneDifference,
      filter: filterTree,
      nameEquals,
    } = requestBody;

    if (!isValidTimeZoneDifference(timezoneDifference)) {
      return err("Invalid timezone difference");
    }

    const filters: FilterNode[] = [...timeFilterNodes(timeFilter), filterTree];

    if (nameEquals) {
      filters.push({
        request_response_rmt: {
          properties: {
            "Helicone-Session-Name": {
              equals: nameEquals,
            },
          },
        },
      });
    }

    if (search) {
      filters.push(
        filterListToTree(
          [
            {
              request_response_rmt: {
                properties: {
                  "Helicone-Session-Id": {
                    ilike: `%${search}%`,
                  },
                },
              },
            },
            {
              request_response_rmt: {
                properties: {
                  "Helicone-Session-Name": {
                    ilike: `%${search}%`,
                  },
                },
              },
            },
          ],
          "or"
        )
      );
    }

    const builtFilter = await buildFilterWithAuthClickHouse({
      org_id: this.authParams.organizationId,
      filter: filterListToTree(filters, "and"),
      argsAcc: [],
    });

    const havingFilter = await buildFilterWithAuthClickHouse({
      org_id: this.authParams.organizationId,
      filter: filterListToTree(filters, "and"),
      argsAcc: [],
      having: true,
    });

    // Step 1 get all the properties given this filter
    const query = `
    SELECT 
      min(request_response_rmt.request_created_at) + INTERVAL ${timezoneDifference} MINUTE AS created_at,
      max(request_response_rmt.request_created_at) + INTERVAL ${timezoneDifference} MINUTE AS latest_request_created_at,
      properties['Helicone-Session-Id'] as session_id,
      properties['Helicone-Session-Name'] as session_name,
      avg(request_response_rmt.latency) as avg_latency,
<<<<<<< HEAD
      sum(cost) / ${COST_PRECISION_MULTIPLIER} AS total_cost,
=======
      sum(request_response_rmt.cost) / ${COST_PRECISION_MULTIPLIER} AS total_cost,
>>>>>>> c154dd69
      count(*) AS total_requests,
      sum(request_response_rmt.prompt_tokens) AS prompt_tokens,
      sum(request_response_rmt.completion_tokens) AS completion_tokens,
      sum(request_response_rmt.prompt_tokens) + sum(request_response_rmt.completion_tokens) AS total_tokens
    FROM request_response_rmt
    WHERE (
        has(properties, 'Helicone-Session-Id')
        AND (
          ${builtFilter.filter}
        )
    )
    GROUP BY properties['Helicone-Session-Id'], properties['Helicone-Session-Name']
    HAVING (${havingFilter.filter})
    ORDER BY created_at DESC -- TODO: REMOVE FOR TEST
    LIMIT 50
    `;

    const results = await clickhouseDb.dbQuery<SessionResult>(
      query,
      builtFilter.argsAcc
    );

    return resultMap(results, (x) =>
      x.map((y) => ({
        ...y,
        completion_tokens: +y.completion_tokens,
        prompt_tokens: +y.prompt_tokens,
        total_tokens: +y.total_tokens,
        avg_latency: +y.avg_latency,
      }))
    );
  }

  async updateSessionFeedback(
    sessionId: string,
    rating: boolean
  ): Promise<Result<null, string>> {
    try {
      const result = await dbExecute<{ id: string }>(
        `SELECT id
         FROM request
         WHERE properties->>'Helicone-Session-Id' = $1
         AND helicone_org_id = $2
         ORDER BY created_at ASC
         LIMIT 1`,
        [sessionId, this.authParams.organizationId]
      );

      if (result.error || !result.data || result.data.length === 0) {
        return err(result.error ?? "No request found");
      }

      const requestManager = new RequestManager(this.authParams);
      const res = await requestManager.addPropertyToRequest(
        result.data[0].id,
        "Helicone-Session-Feedback",
        rating ? "1" : "0"
      );

      if (res.error) {
        return err(res.error);
      }
      return ok(null);
    } catch (error) {
      console.error("Error updating session feedback:", error);
      return err(String(error));
    }
  }

  async getSessionTag(
    sessionId: string
  ): Promise<Result<string | null, string>> {
    try {
      const query = `
        SELECT tag 
        FROM tags 
        WHERE entity_id = {val_0: String} AND entity_type = {val_1: String} AND organization_id = {val_2: String}
        GROUP BY tag 
        ORDER BY max(created_at) DESC
      `;

      const result = await clickhouseDb.dbQuery<{ tag: string }>(query, [
        sessionId,
        TagType.SESSION,
        this.authParams.organizationId,
      ]);

      if (result.error) {
        return err(result.error ?? "No tag found");
      }

      if (!result.data || result.data.length === 0) {
        return ok(null);
      }

      return ok(result.data[0].tag);
    } catch (error) {
      console.error("Error getting session tag:", error);
      return err(String(error));
    }
  }

  async updateSessionTag(
    sessionId: string,
    tag: string
  ): Promise<Result<null, string>> {
    try {
      const valuesToInsert: Tags = {
        organization_id: this.authParams.organizationId,
        entity_type: TagType.SESSION,
        entity_id: sessionId,
        tag: tag,
      };

      const insertResult = await clickhouseDb.dbInsertClickhouse("tags", [
        valuesToInsert,
      ]);

      if (insertResult.error) {
        return err(insertResult.error ?? "Could not update session tag");
      }

      return ok(null); // Successfully inserted
    } catch (error) {
      console.error("Error updating session tag:", error);
      return err(String(error));
    }
  }
}

const timeFilterNodes = (timeFilter: TimeFilterMs): FilterNode[] => {
  if (!timeFilter) {
    return [];
  }
  return [
    {
      request_response_rmt: {
        request_created_at: {
          gt: new Date(timeFilter.startTimeUnixMs),
        },
      },
    },
    {
      request_response_rmt: {
        request_created_at: {
          lt: new Date(timeFilter.endTimeUnixMs),
        },
      },
    },
  ];
};<|MERGE_RESOLUTION|>--- conflicted
+++ resolved
@@ -337,11 +337,7 @@
       properties['Helicone-Session-Id'] as session_id,
       properties['Helicone-Session-Name'] as session_name,
       avg(request_response_rmt.latency) as avg_latency,
-<<<<<<< HEAD
-      sum(cost) / ${COST_PRECISION_MULTIPLIER} AS total_cost,
-=======
       sum(request_response_rmt.cost) / ${COST_PRECISION_MULTIPLIER} AS total_cost,
->>>>>>> c154dd69
       count(*) AS total_requests,
       sum(request_response_rmt.prompt_tokens) AS prompt_tokens,
       sum(request_response_rmt.completion_tokens) AS completion_tokens,
