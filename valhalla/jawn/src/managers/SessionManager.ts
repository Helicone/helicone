--- conflicted
+++ resolved
@@ -304,7 +304,13 @@
       argsAcc: [],
     });
 
-    // clickhousePriceCalc("session_rmt")
+    const havingFilter = await buildFilterWithAuthClickHouseSessionRMT({
+      org_id: this.authParams.organizationId,
+      filter: filterListToTree(filters, "and"),
+      argsAcc: [],
+      having: true,
+    });
+
     const query = `
     SELECT 
       min(session_rmt.request_created_at) + INTERVAL ${timezoneDifference} MINUTE AS created_at,
@@ -321,16 +327,12 @@
     WHERE (
       ${builtFilter.filter}
     )
-<<<<<<< HEAD
     GROUP BY session_id, session_name
+    HAVING (${havingFilter.filter})
     ORDER BY created_at DESC
-=======
-    GROUP BY properties['Helicone-Session-Id'], properties['Helicone-Session-Name']
-    HAVING (${havingFilter.filter})
-    ORDER BY created_at DESC -- TODO: REMOVE FOR TEST
->>>>>>> 9ebc7f38
     LIMIT 50
-    `;
+    `; // clickhousePriceCalc("session_rmt")
+    console.log(query)
 
     const results = await clickhouseDb.dbQuery<SessionResult>(
       query,
