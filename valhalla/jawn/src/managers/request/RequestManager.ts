--- conflicted
+++ resolved
@@ -2,13 +2,8 @@
 import { RequestQueryParams } from "../../controllers/public/requestController";
 import { FREQUENT_PRECENT_LOGGING } from "../../lib/db/DBQueryTimer";
 import { AuthParams, supabaseServer } from "../../lib/db/supabase";
-<<<<<<< HEAD
-import { dbExecute } from "../../lib/shared/db/dbExecute";
 import { S3Client } from "../../lib/shared/db/s3Client";
-import { Result, err, ok } from "../../lib/shared/result";
-=======
 import { Result, err, ok, resultMap } from "../../lib/shared/result";
->>>>>>> 8ad2295e
 import { VersionedRequestStore } from "../../lib/stores/request/VersionedRequestStore";
 import {
   HeliconeRequest,
@@ -17,7 +12,7 @@
   getRequests,
   getRequestsCached,
 } from "../../lib/stores/request/request";
-import { costOf, costOfPrompt } from "../../packages/cost";
+import { costOfPrompt } from "../../packages/cost";
 import { BaseManager } from "../BaseManager";
 
 export class RequestManager extends BaseManager {
