import * as Sentry from "@sentry/node";
import { dataDogClient } from "../lib/clients/DataDogClient";
import { HeliconeQueueProducer } from "../lib/clients/HeliconeQueueProducer";
import { AuthenticationHandler } from "../lib/handlers/AuthenticationHandler";
import {
  HandlerContext,
  KafkaMessageContents,
} from "../lib/handlers/HandlerContext";
import { LoggingHandler } from "../lib/handlers/LoggingHandler";
import { LytixHandler } from "../lib/handlers/LytixHandler";
import { OnlineEvalHandler } from "../lib/handlers/OnlineEvalHandler";
import { PostHogHandler } from "../lib/handlers/PostHogHandler";
import { PromptHandler } from "../lib/handlers/PromptHandler";
import { RateLimitHandler } from "../lib/handlers/RateLimitHandler";
import { RequestBodyHandler } from "../lib/handlers/RequestBodyHandler";
import { ResponseBodyHandler } from "../lib/handlers/ResponseBodyHandler";
import { S3ReaderHandler } from "../lib/handlers/S3ReaderHandler";
import { SegmentLogHandler } from "../lib/handlers/SegmentLogHandler";
import { StripeLogHandler } from "../lib/handlers/StripeLogHandler";
import { WebhookHandler } from "../lib/handlers/WebhookHandler";
import { KAFKA_ENABLED } from "../lib/producers/KafkaProducerImpl";
import { S3Client } from "../lib/shared/db/s3Client";
import { LogStore } from "../lib/stores/LogStore";
import { RateLimitStore } from "../lib/stores/RateLimitStore";
import { VersionedRequestStore } from "../lib/stores/request/VersionedRequestStore";
import { WebhookStore } from "../lib/stores/WebhookStore";
<<<<<<< HEAD
import {
  err,
  ok,
  PromiseGenericResult,
  Result,
} from "../packages/common/result";
=======
import { SecretManager } from "@helicone-package/secrets/SecretManager";
>>>>>>> 52cabfb4

export interface LogMetaData {
  batchId?: string;
  partition?: number;
  lastOffset?: string;
  messageCount?: number;
}

async function withTimeout<T>(
  fn: PromiseGenericResult<T>,
  timeout: number
): Promise<PromiseGenericResult<T>> {
  try {
    return await Promise.race([
      fn,
      new Promise<Result<T, string>>((_, reject) =>
        setTimeout(() => reject(err("Timeout")), timeout)
      ),
    ]);
  } catch (error) {
    return err("Timeout");
  }
}

export class LogManager {
  public async processLogEntry(
    logMessage: KafkaMessageContents
  ): Promise<void> {
    await this.processLogEntries([logMessage], {
      batchId: "",
      partition: 0,
      lastOffset: "",
      messageCount: 1,
    });
  }

  public async processLogEntries(
    logMessages: KafkaMessageContents[],
    logMetaData: LogMetaData
  ): Promise<void> {
    const s3Client = new S3Client(
      process.env.S3_ACCESS_KEY ?? "",
      process.env.S3_SECRET_KEY ?? "",
      process.env.S3_ENDPOINT ?? "",
      process.env.S3_BUCKET_NAME ?? "",
      (process.env.S3_REGION as "us-west-2" | "eu-west-1") ?? "us-west-2"
    );

    const authHandler = new AuthenticationHandler();
    const rateLimitHandler = new RateLimitHandler(new RateLimitStore());
    const s3Reader = new S3ReaderHandler(s3Client);
    const requestHandler = new RequestBodyHandler();
    const responseBodyHandler = new ResponseBodyHandler();
    const promptHandler = new PromptHandler();
    const onlineEvalHandler = new OnlineEvalHandler();
    const loggingHandler = new LoggingHandler(
      new LogStore(),
      new VersionedRequestStore(""),
      s3Client
    );
    // Store in S3 after logging to DB
    const posthogHandler = new PostHogHandler();
    const lytixHandler = new LytixHandler();

    const webhookHandler = new WebhookHandler(new WebhookStore());
    const segmentHandler = new SegmentLogHandler();
    const stripeLogHandler = new StripeLogHandler();

    authHandler
      .setNext(rateLimitHandler)
      .setNext(s3Reader)
      .setNext(requestHandler)
      .setNext(responseBodyHandler)
      .setNext(promptHandler)
      .setNext(onlineEvalHandler)
      .setNext(loggingHandler)
      .setNext(posthogHandler)
      .setNext(lytixHandler)
      .setNext(webhookHandler)
      .setNext(segmentHandler)
      .setNext(stripeLogHandler);

    const globalTimingMetrics: Map<string, number> = new Map();

    await Promise.all(
      logMessages.map(async (logMessage) => {
        const handlerContext = new HandlerContext(logMessage);
        const result = await withTimeout(
          authHandler.handle(handlerContext),
          60_000 * 15 // 15 minutes
        );
        const end = performance.now();

        for (let i = 0; i < handlerContext.timingMetrics.length; i++) {
          const metric = handlerContext.timingMetrics[i];
          const nextEndTime =
            i === handlerContext.timingMetrics.length - 1
              ? end
              : handlerContext.timingMetrics[i + 1]?.start;

          const totalTime = nextEndTime - metric.start;
          const currentTime = globalTimingMetrics.get(metric.constructor) ?? 0;
          globalTimingMetrics.set(metric.constructor, currentTime + totalTime);
        }

        if (result.error) {
          Sentry.captureException(new Error(result.error), {
            tags: {
              type: "HandlerError",
              topic: "request-response-logs-prod",
            },
            extra: {
              requestId: logMessage.log.request.id,
              responseId: logMessage.log.response.id,
              orgId: handlerContext.orgParams?.id ?? "",
              batchId: logMetaData.batchId,
              partition: logMetaData.partition,
              offset: logMetaData.lastOffset,
              messageCount: logMetaData.messageCount,
            },
          });

          if (
            result.error ===
            "Authentication failed: Authentication failed: No API key found"
          ) {
            console.log(
              `Authentication failed: not reproducing for request ${logMessage.log.request.id} for batch ${logMetaData.batchId}`
            );
            return;
          } else {
            console.error(
              `Reproducing error for request ${logMessage.log.request.id} for batch ${logMetaData.batchId}: ${result.error}`
            );
          }
          if (KAFKA_ENABLED) {
            const kafkaProducer = new HeliconeQueueProducer();

            const res = await kafkaProducer.sendMessages(
              [logMessage],
              "request-response-logs-prod-dlq"
            );

            if (res.error) {
              Sentry.captureException(new Error(res.error), {
                tags: {
                  type: "KafkaError",
                  topic: "request-response-logs-prod-dlq",
                },
                extra: {
                  requestId: logMessage.log.request.id,
                  responseId: logMessage.log.response.id,
                  orgId: handlerContext.orgParams?.id ?? "",
                  batchId: logMetaData.batchId,
                  partition: logMetaData.partition,
                  offset: logMetaData.lastOffset,
                  messageCount: logMetaData.messageCount,
                },
              });

              console.error(
                `Error sending message to DLQ: ${res.error} for request ${logMessage.log.request.id} in batch ${logMetaData.batchId}`
              );
            }
          }
        }
      })
    );

    for (const [constructor, averageTime] of globalTimingMetrics) {
      Promise.resolve(
        dataDogClient.logDistributionMetric(
          Date.now(),
          averageTime,
          constructor
        )
      ).catch();
    }

    await this.logRateLimits(rateLimitHandler, logMetaData);
    await this.logHandlerResults(loggingHandler, logMetaData, logMessages);
    await this.logStripeMeter(stripeLogHandler, logMetaData);

    // BEST EFFORT LOGGING
    this.logPosthogEvents(posthogHandler, logMetaData);
    this.logLytixEvents(lytixHandler, logMetaData);
    this.logSegmentEvents(segmentHandler, logMetaData);
    this.logWebhooks(webhookHandler, logMetaData);
  }

  private async logStripeMeter(
    stripeLogHandler: StripeLogHandler,
    logMetaData: LogMetaData
  ): Promise<void> {
    if (!SecretManager.getSecret("STRIPE_SECRET_KEY")) {
      return;
    }
    const start = performance.now();
    await stripeLogHandler.handleResults();
    const end = performance.now();
    const executionTimeMs = end - start;

    dataDogClient.logHandleResults({
      executionTimeMs,
      handlerName: stripeLogHandler.constructor.name,
      methodName: "handleResults",
      messageCount: logMetaData.messageCount ?? 0,
      message: "Stripe meter",
    });
  }

  private async logHandlerResults(
    handler: LoggingHandler,
    logMetaData: LogMetaData,
    logMessages: KafkaMessageContents[]
  ): Promise<void> {
    const start = performance.now();
    const result = await handler.handleResults();
    const end = performance.now();
    const executionTimeMs = end - start;

    dataDogClient.logHandleResults({
      executionTimeMs,
      handlerName: handler.constructor.name,
      methodName: "handleResults",
      messageCount: logMetaData.messageCount ?? 0,
      message: "Logs",
    });

    if (result.error) {
      Sentry.captureException(new Error(JSON.stringify(result.error)), {
        tags: {
          type: "UpsertError",
          topic: "request-response-logs-prod",
        },
        extra: {
          batchId: logMetaData.batchId,
          partition: logMetaData.partition,
          offset: logMetaData.lastOffset,
          messageCount: logMetaData.messageCount,
        },
      });

      console.error(
        `Error inserting logs: ${JSON.stringify(result.error)} for batch ${
          logMetaData.batchId
        }`
      );

      if (KAFKA_ENABLED) {
        const kafkaProducer = new HeliconeQueueProducer();
        const kafkaResult = await kafkaProducer.sendMessages(
          logMessages,
          "request-response-logs-prod-dlq"
        );

        if (kafkaResult.error) {
          Sentry.captureException(new Error(kafkaResult.error), {
            tags: {
              type: "KafkaError",
              topic: "request-response-logs-prod-dlq",
            },
            extra: {
              batchId: logMetaData.batchId,
              partition: logMetaData.partition,
              offset: logMetaData.lastOffset,
              messageCount: logMetaData.messageCount,
            },
          });
        }
      }
    }
  }

  private async logRateLimits(
    handler: RateLimitHandler,
    logMetaData: LogMetaData
  ): Promise<void> {
    const start = performance.now();
    const { data: rateLimitInsId, error: rateLimitErr } =
      await handler.handleResults();
    const end = performance.now();
    const executionTimeMs = end - start;

    dataDogClient.logHandleResults({
      executionTimeMs,
      handlerName: handler.constructor.name,
      methodName: "handleResults",
      messageCount: logMetaData.messageCount ?? 0,
      message: "Rate limits",
    });

    if (rateLimitErr || !rateLimitInsId) {
      Sentry.captureException(rateLimitErr, {
        tags: {
          type: "RateLimitError",
          topic: "request-response-logs-prod",
        },
        extra: {
          batchId: logMetaData.batchId,
          partition: logMetaData.partition,
          offset: logMetaData.lastOffset,
          messageCount: logMetaData.messageCount,
        },
      });

      console.error(
        `Error inserting rate limits: ${rateLimitErr} for batch ${logMetaData.batchId}`
      );
    }
  }

  private async logLytixEvents(
    handler: LytixHandler,
    logMetaData: LogMetaData
  ): Promise<void> {
    const start = performance.now();
    await handler.handleResults();
    const end = performance.now();
    const executionTimeMs = end - start;

    dataDogClient.logHandleResults({
      executionTimeMs,
      handlerName: handler.constructor.name,
      methodName: "handleResults",
      messageCount: logMetaData.messageCount ?? 0,
      message: "Lytix events",
    });
  }

  private async logSegmentEvents(
    handler: SegmentLogHandler,
    logMetaData: LogMetaData
  ): Promise<void> {
    const start = performance.now();
    await handler.handleResults();
    const end = performance.now();
    const executionTimeMs = end - start;

    dataDogClient.logHandleResults({
      executionTimeMs,
      handlerName: handler.constructor.name,
      methodName: "handleResults",
      messageCount: logMetaData.messageCount ?? 0,
      message: "Segment events",
    });
  }

  private async logPosthogEvents(
    handler: PostHogHandler,
    logMetaData: LogMetaData
  ): Promise<void> {
    const start = performance.now();
    await handler.handleResults();
    const end = performance.now();
    const executionTimeMs = end - start;

    dataDogClient.logHandleResults({
      executionTimeMs,
      handlerName: handler.constructor.name,
      methodName: "handleResults",
      messageCount: logMetaData.messageCount ?? 0,
      message: "Posthog events",
    });
  }

  private async logWebhooks(
    handler: WebhookHandler,
    logMetaData: LogMetaData
  ): Promise<void> {
    const start = performance.now();
    await handler.handleResults();
    const end = performance.now();
    const executionTimeMs = end - start;

    dataDogClient.logHandleResults({
      executionTimeMs,
      handlerName: handler.constructor.name,
      methodName: "handleResults",
      messageCount: logMetaData.messageCount ?? 0,
      message: "Webhooks",
    });
  }
}<|MERGE_RESOLUTION|>--- conflicted
+++ resolved
@@ -24,16 +24,13 @@
 import { RateLimitStore } from "../lib/stores/RateLimitStore";
 import { VersionedRequestStore } from "../lib/stores/request/VersionedRequestStore";
 import { WebhookStore } from "../lib/stores/WebhookStore";
-<<<<<<< HEAD
 import {
   err,
   ok,
   PromiseGenericResult,
   Result,
 } from "../packages/common/result";
-=======
 import { SecretManager } from "@helicone-package/secrets/SecretManager";
->>>>>>> 52cabfb4
 
 export interface LogMetaData {
   batchId?: string;
