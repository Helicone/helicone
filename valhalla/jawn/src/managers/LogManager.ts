--- conflicted
+++ resolved
@@ -200,15 +200,13 @@
       );
     }
 
-<<<<<<< HEAD
+    console.log(`Sending posthog events for batch ${batchContext.batchId}`);
+    await posthogHandler.handleResults();
+    // Do not fail the batch if posthog events fail
+
     console.log(`Sending webhooks for batch ${batchContext.batchId}`);
     await webhookHandler.handleResults();
     // If webhooks fail, don't fail the batch
-=======
-    console.log(`Sending posthog events for batch ${batchContext.batchId}`);
-    await posthogHandler.handleResults();
-    // Do not fail the batch if posthog events fail
->>>>>>> 5e7f70e4
 
     console.log(`Finished processing batch ${batchContext.batchId}`);
   }
