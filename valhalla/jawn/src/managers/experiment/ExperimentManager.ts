--- conflicted
+++ resolved
@@ -389,8 +389,6 @@
     return this.ExperimentStore.getExperimentHypothesisScores(params);
   }
 
-<<<<<<< HEAD
-=======
   async createExperimentTableRowWithCells(params: {
     experimentTableId: string;
     metadata?: Record<string, any>;
@@ -413,7 +411,6 @@
       cells: params.cells,
     });
   }
->>>>>>> f6251d2a
 
   async createExperimentTableRowWithCellsBatch(params: {
     experimentTableId: string;
