import { buildFilterWithAuthClickHouse } from "@helicone-package/filters/filters";
import { err, ok, Result } from "../../../../packages/common/result";
import { AuthParams } from "../packages/common/auth/types";
import { BaseManager } from "./BaseManager";
import { COST_PRECISION_MULTIPLIER } from "@helicone-package/cost/costCalc";
import { dbQueryClickhouse } from "../lib/shared/db/dbExecute";
import { isError, resultMap } from "../packages/common/result";
import {
  CreditBalanceResponse,
  PaginatedPurchasedCredits,
} from "../controllers/public/creditsController";

export class CreditsManager extends BaseManager {
  constructor(authParams: AuthParams) {
    super(authParams);
  }

  public async getCreditsBalance(): Promise<
    Result<CreditBalanceResponse, string>
  > {
    try {
      const creditSumResponse = await fetch(
        `${process.env.HELICONE_WORKER_API}/wallet/credits/total?orgId=${this.authParams.organizationId}`,
        {
          method: "GET",
          headers: {
            "Content-Type": "application/json",
            Authorization: `Bearer ${process.env.HELICONE_MANUAL_ACCESS_KEY}`,
          },
        }
      );
      const creditSum = await creditSumResponse.json();
      const debits = await getAiGatewaySpend(this.authParams.organizationId);
      if (isError(debits)) {
        return err(debits.error);
      }

      const totalCredits = creditSum?.totalCredits || 0;
      const spendCents = debits.data?.spend_cents ?? 0;
      const balance = totalCredits - spendCents;

      return ok({ balance, totalCreditsPurchased: totalCredits });
    } catch (error: any) {
      return err(`Error retrieving credit balance: ${error.message}`);
    }
  }

  public async getTotalSpend(): Promise<Result<number, string>> {
    const debits = await getAiGatewaySpend(this.authParams.organizationId);
    if (isError(debits)) {
      return err(debits.error);
    }
    return ok(debits.data?.spend_cents ?? 0);
  }

  public async listTokenUsagePayments(params: {
    page: number;
    pageSize: number;
  }): Promise<Result<PaginatedPurchasedCredits, string>> {
    try {
      const queryParams = new URLSearchParams();
      queryParams.set("page", params.page.toString());
      queryParams.set("pageSize", params.pageSize.toString());
      queryParams.set("orgId", this.authParams.organizationId);
      const paymentsResponse = await fetch(
        `${process.env.HELICONE_WORKER_API}/wallet/credits/purchases?${queryParams.toString()}`,
        {
          method: "GET",
          headers: {
            "Content-Type": "application/json",
            Authorization: `Bearer ${process.env.HELICONE_MANUAL_ACCESS_KEY}`,
          },
        }
      );
      if (!paymentsResponse.ok) {
        return err(
          `Error retrieving credit balance transactions: ${paymentsResponse.statusText}`
        );
      }

      const payments = await paymentsResponse.json();

      return ok({
        purchases: payments.purchases,
        total: payments.total,
        page: params.page,
        pageSize: params.pageSize,
      });
    } catch (error: any) {
      return err(
        `Error retrieving credit balance transactions: ${error.message}`
      );
    }
  }
}

/// returns the total spend in unitary amounts of fiat in USD (aka freedom cents)
export async function getAiGatewaySpend(org_id: string): Promise<
  Result<
    {
      spend_cents: number;
    },
    string
  >
> {
  const { argsAcc } = await buildFilterWithAuthClickHouse(
    {
      org_id,
      filter: {
        request_response_rmt: {
          is_passthrough_billing: {
            equals: true,
          },
        },
      },
      argsAcc: [],
    }
  );

  const query = `
  SELECT
    spend / ${COST_PRECISION_MULTIPLIER / 100} as spend_cents
  FROM organization_ptb_spend
  WHERE organization_id = {val_0 : String}
`;

  const res = await dbQueryClickhouse<{ spend_cents: string }>(query, argsAcc);
  return resultMap(res, (d) => ({
<<<<<<< HEAD
    spend_cents: +(d?.[0]?.spend_cents ?? 0),
=======
    spend_cents: d && d.length > 0 ? +d[0].spend_cents : 0
>>>>>>> fe9f9b38
  }));
}<|MERGE_RESOLUTION|>--- conflicted
+++ resolved
@@ -126,10 +126,6 @@
 
   const res = await dbQueryClickhouse<{ spend_cents: string }>(query, argsAcc);
   return resultMap(res, (d) => ({
-<<<<<<< HEAD
     spend_cents: +(d?.[0]?.spend_cents ?? 0),
-=======
-    spend_cents: d && d.length > 0 ? +d[0].spend_cents : 0
->>>>>>> fe9f9b38
   }));
 }