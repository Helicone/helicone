import {
  ClickHouseTableSchema,
  ExecuteSqlResponse,
} from "../controllers/public/heliconeSqlController";
import { clickhouseDb } from "../lib/db/ClickhouseWrapper";
import { AuthParams } from "../packages/common/auth/types";
import { ok, Result, isError } from "../packages/common/result";
import {
  HqlError,
  HqlErrorCode,
  hqlError,
  parseClickhouseError,
} from "../lib/errors/HqlErrors";
import { AST, Parser } from "node-sql-parser";
import { HqlStore } from "../lib/stores/HqlStore";
import { z } from "zod";
<<<<<<< HEAD
import tracer from "../tracer";
=======
import { S3Client } from "../lib/shared/db/s3Client";
import { DEFAULT_UUID } from "@helicone-package/llm-mapper/types";
>>>>>>> ad56701b

export const CLICKHOUSE_TABLES = ["request_response_rmt"];
const MAX_LIMIT = 300000;
const parser = new Parser();
interface ClickHouseTableRow {
  name: string;
  type: string;
  default_type?: string;
  default_expression?: string;
  comment?: string;
  codec_expression?: string;
  ttl_expression?: string;
}

const describeRowSchema = z.object({
  name: z.string(),
  type: z.string(),
  default_type: z.string().optional(),
  default_expression: z.string().optional(),
  comment: z.string().optional(),
  codec_expression: z.string().optional(),
  ttl_expression: z.string().optional(),
});

function validateSql(sql: string): Result<null, HqlError> {
  try {
    const tables = parser.tableList(sql, { database: "Postgresql" });

    // type::DB::table
    const invalidTable = tables.find((table) => {
      const [type, _, tableName] = table.split("::");
      return type !== "select" || !CLICKHOUSE_TABLES.includes(tableName);
    });

    if (invalidTable) {
      const [type, _, tableName] = invalidTable.split("::");
      if (type !== "select") {
        return hqlError(
          HqlErrorCode.INVALID_STATEMENT,
          `Found ${type.toUpperCase()} statement`
        );
      }
      return hqlError(
        HqlErrorCode.INVALID_TABLE,
        `Table '${tableName}' is not allowed. Allowed tables: ${CLICKHOUSE_TABLES.join(', ')}`
      );
    }

    return ok(null);
  } catch (e) {
    return hqlError(
      HqlErrorCode.SYNTAX_ERROR,
      String(e)
    );
  }
}

function addLimit(ast: AST, limit: number): AST {
  if (ast.type !== "select") {
    throw new Error("Only select statements are allowed");
  }

  // If there's already a limit, ensure it doesn't exceed the limit
  if (ast.limit && ast.limit.value.length > 0) {
    if (ast.limit.value.length === 1) {
      const currentLimit = ast.limit.value[0]?.value;
      if (typeof currentLimit === "number") {
        ast.limit.value[0].value = Math.min(currentLimit, limit);
      }
    } else if (ast.limit.value.length === 2) {
      // Double LIMIT: LIMIT offset, count
      const currentCount = ast.limit.value[1]?.value;
      if (typeof currentCount === "number") {
        ast.limit.value[1].value = Math.min(currentCount, limit);
      }
    }
  } else {
    // No existing limit, add one with 1000
    ast.limit = {
      seperator: ",",
      value: [
        {
          type: "number",
          value: limit,
        },
      ],
    };
  }

  return ast;
}

function normalizeAst(ast: AST | AST[]): AST[] {
  if (Array.isArray(ast)) {
    return ast;
  }

  return [ast];
}

export class HeliconeSqlManager {
  private readonly hqlStore: HqlStore;
  private readonly s3Client: S3Client;

  constructor(private readonly authParams: AuthParams) {
    this.hqlStore = new HqlStore();
    this.s3Client = new S3Client(
      process.env.S3_ACCESS_KEY || undefined,
      process.env.S3_SECRET_KEY || undefined,
      process.env.S3_ENDPOINT_PUBLIC ?? process.env.S3_ENDPOINT ?? "",
      process.env.S3_BUCKET_NAME ?? "",
      (process.env.S3_REGION as "us-west-2" | "eu-west-1") ?? "us-west-2"
    );
  }

  async getClickhouseSchema(): Promise<
    Result<ClickHouseTableSchema[], HqlError>
  > {
    const span = tracer.startSpan("hql.getClickhouseSchema");
    try {
      span.setTag("resource.name", "hql.getClickhouseSchema");
      span.setTag("span.type", "custom");
      const schemaPromises = CLICKHOUSE_TABLES.map(async (table_name) => {
        const columns = await clickhouseDb.dbQuery<ClickHouseTableRow>(
          `DESCRIBE TABLE ${table_name}`,
          [],
          describeRowSchema
        );

        if (isError(columns)) {
          throw new Error(`Failed to describe table ${table_name}: ${columns.error}`);
        }

        return {
          table_name,
          columns:
            columns.data
              ?.map((col: ClickHouseTableRow) => ({
                name: col.name,
                type: col.type,
                default_type: col.default_type,
                default_expression: col.default_expression,
                comment: col.comment,
                codec_expression: col.codec_expression,
                ttl_expression: col.ttl_expression,
              }))
              .filter((col) => col.name !== "organization_id") ?? [],
        };
      });
      
      const schema = await Promise.all(schemaPromises);
      span.setTag("hql.table_count", schema.length);
      return ok(schema);
    } catch (e) {
      const errorMessage = e instanceof Error ? e.message : String(e);
      span.setTag("error", true);
      span.setTag("error.message", errorMessage);
      return hqlError(
        HqlErrorCode.SCHEMA_FETCH_FAILED,
        errorMessage
      );
    } finally {
      span.finish();
    }
  }

  // Check for SQL injection by only always executing the first sql statement
  // Validate sql by only allowing select statements and tables in CLICKHOUSE_TABLES
  // Add limit check
  // Execute it
  async executeSql(
    sql: string,
    limit: number = 100
  ): Promise<Result<ExecuteSqlResponse, HqlError>> {
    const span = tracer.startSpan("hql.executeSql");
    span.setTag("resource.name", "hql.executeSql");
    span.setTag("span.type", "custom");
    span.setTag("hql.limit", limit);
    try {
      // Parse SQL to validate and add limit
      let ast;
      try {
        ast = parser.astify(sql, { database: "Postgresql" });
      } catch (parseError) {
        span.setTag("error", true);
        span.setTag(
          "error.message",
          parseError instanceof Error ? parseError.message : String(parseError)
        );
        return hqlError(
          HqlErrorCode.SYNTAX_ERROR,
          parseError instanceof Error ? parseError.message : String(parseError)
        );
      }
      
      // Always get first statement to prevent SQL injection
      const normalizedAst = normalizeAst(ast)[0];
      
      // Add limit to prevent excessive data retrieval
      let limitedAst;
      try {
        limitedAst = addLimit(normalizedAst, limit);
      } catch (limitError) {
        span.setTag("error", true);
        span.setTag(
          "error.message",
          limitError instanceof Error ? limitError.message : String(limitError)
        );
        return hqlError(
          HqlErrorCode.SYNTAX_ERROR,
          `Failed to apply limit: ${limitError instanceof Error ? limitError.message : String(limitError)}`
        );
      }
      
      const firstSql = parser.sqlify(limitedAst, { database: "Postgresql" });

      // Validate SQL for security
      const validatedSql = validateSql(firstSql);
      if (isError(validatedSql)) {
        span.setTag("error", true);
        span.setTag("error.message", validatedSql.error.message);
        return validatedSql;
      }

      const start = Date.now();

      // Execute query with organization context for row-level security
      const result = await clickhouseDb.hqlQueryWithContext<
        ExecuteSqlResponse["rows"]
      >({
        query: firstSql,
        organizationId: this.authParams.organizationId,
        parameters: [],
      });

      const elapsedMilliseconds = Date.now() - start;
<<<<<<< HEAD
      span.setTag("hql.elapsed_ms", elapsedMilliseconds);
      span.setTag("hql.organization_id", this.authParams.organizationId);
      
      if (isError(result)) {
        const errorCode = parseClickhouseError(result.error);
        span.setTag("error", true);
        span.setTag("error.message", result.error);
        span.setTag("hql.error_code", errorCode);
        return hqlError(errorCode, result.error);
      }

      const rows = result.data ?? [];
      const size = Buffer.byteLength(JSON.stringify(rows), "utf8");
      span.setTag("hql.row_count", rows.length);
      span.setTag("hql.size_bytes", size);
=======

      if (isError(result)) {
        const errorString = String(result.error);
        const errorCode = parseClickhouseError(errorString);
        return hqlError(errorCode, errorString);
      }

      // Enrich results with S3 bodies if request_body or response_body columns are present
      const rows = result.data ?? [];
      const enrichedRows = await this.enrichResultsWithS3Bodies(rows);

>>>>>>> ad56701b
      return ok({
        rows: enrichedRows,
        elapsedMilliseconds,
<<<<<<< HEAD
        size,
        rowCount: rows.length,
=======
        size: Buffer.byteLength(JSON.stringify(enrichedRows), "utf8"),
        rowCount: enrichedRows.length,
>>>>>>> ad56701b
      });
    } catch (e) {
      const errorMessage = e instanceof Error ? e.message : String(e);
      span.setTag("error", true);
      span.setTag("error.message", errorMessage);
      return hqlError(
        HqlErrorCode.UNEXPECTED_ERROR,
        errorMessage
      );
    } finally {
      span.finish();
    }
  }

  private async enrichResultsWithS3Bodies(
    rows: Record<string, any>[]
  ): Promise<Record<string, any>[]> {
    // Early return for edge cases
    if (!rows || rows.length === 0) {
      return rows;
    }

    // Check if rows have request_id field
    if (!rows[0].hasOwnProperty('request_id')) {
      return rows;
    }

    // Process rows in batches for better performance
    const BATCH_SIZE = 10;
    const enrichedRows: Record<string, any>[] = [];
    
    for (let i = 0; i < rows.length; i += BATCH_SIZE) {
      const batch = rows.slice(i, i + BATCH_SIZE);
      const enrichedBatch = await Promise.all(
        batch.map(row => this.fetchRowBodiesFromS3(row))
      );
      enrichedRows.push(...enrichedBatch);
    }
    
    return enrichedRows;
  }

  private getRequestIdForS3(requestId: string, cacheReferenceId?: string): string {
    // Use cache reference ID if it exists and is not the default UUID
    if (cacheReferenceId && cacheReferenceId !== DEFAULT_UUID) {
      return cacheReferenceId;
    }
    return requestId;
  }

  private async fetchRowBodiesFromS3(
    row: Record<string, any>
  ): Promise<Record<string, any>> {
    try {
      const requestId = row.request_id;
      const requestIdForS3 = this.getRequestIdForS3(requestId, row.cache_reference_id);
      
      // Get signed URL for the request/response body
      const signedUrlResult = await this.s3Client.getRequestResponseBodySignedUrl(
        this.authParams.organizationId,
        requestIdForS3
      );
      
      if (signedUrlResult.error || !signedUrlResult.data) {
        return this.createRowWithNullBodies(row);
      }
      
      // Fetch and parse the body data from S3
      const bodyData = await this.fetchBodyFromS3Url(signedUrlResult.data);
      
      if (!bodyData) {
        console.error(`Failed to fetch S3 content for request ${requestId}`);
        return this.createRowWithNullBodies(row);
      }
      
      return {
        ...row,
        request_body: bodyData.request || null,
        response_body: bodyData.response || null,
      };
    } catch (error) {
      console.error(`Failed to enrich row with S3 bodies:`, error);
      return this.createRowWithNullBodies(row);
    }
  }

  private async fetchBodyFromS3Url(
    signedUrl: string
  ): Promise<{ request: any; response: any } | null> {
    try {
      const response = await fetch(signedUrl);
      
      if (!response.ok) {
        return null;
      }
      
      return await response.json();
    } catch (error) {
      console.error(`Failed to fetch from S3 URL:`, error);
      return null;
    }
  }

  private createRowWithNullBodies(row: Record<string, any>): Record<string, any> {
    return {
      ...row,
      request_body: null,
      response_body: null,
    };
  }

  async downloadCsv(sql: string): Promise<Result<string, HqlError>> {
    const span = tracer.startSpan("hql.downloadCsv");
    span.setTag("resource.name", "hql.downloadCsv");
    span.setTag("span.type", "custom");
    const result = await this.executeSql(sql, MAX_LIMIT);
    if (isError(result)) {
      span.setTag("error", true);
      span.setTag("error.message", result.error.message);
      return result;
    }

    if (!result.data?.rows?.length) {
      span.setTag("hql.no_data", true);
      return hqlError(HqlErrorCode.NO_DATA_RETURNED);
    }

    // Generate filename with timestamp
    const timestamp = new Date().toISOString().replace(/[:.]/g, '-');
    const filename = `hql-export-${timestamp}.csv`;
    
    // Upload to S3
    const uploadResult = await this.hqlStore.uploadCsv(
      filename,
      this.authParams.organizationId,
      result.data.rows
    );

    if (isError(uploadResult)) {
      span.setTag("error", true);
      span.setTag("error.message", uploadResult.error);
      return hqlError(
        HqlErrorCode.CSV_UPLOAD_FAILED,
        uploadResult.error
      );
    }

    if (!uploadResult.data) {
      span.setTag("error", true);
      span.setTag("error.message", "CSV URL not returned");
      return hqlError(HqlErrorCode.CSV_URL_NOT_RETURNED);
    }

    span.setTag("hql.csv_url_generated", true);
    return ok(uploadResult.data);
  }
}<|MERGE_RESOLUTION|>--- conflicted
+++ resolved
@@ -14,12 +14,9 @@
 import { AST, Parser } from "node-sql-parser";
 import { HqlStore } from "../lib/stores/HqlStore";
 import { z } from "zod";
-<<<<<<< HEAD
 import tracer from "../tracer";
-=======
 import { S3Client } from "../lib/shared/db/s3Client";
 import { DEFAULT_UUID } from "@helicone-package/llm-mapper/types";
->>>>>>> ad56701b
 
 export const CLICKHOUSE_TABLES = ["request_response_rmt"];
 const MAX_LIMIT = 300000;
@@ -256,10 +253,9 @@
       });
 
       const elapsedMilliseconds = Date.now() - start;
-<<<<<<< HEAD
+      
       span.setTag("hql.elapsed_ms", elapsedMilliseconds);
       span.setTag("hql.organization_id", this.authParams.organizationId);
-      
       if (isError(result)) {
         const errorCode = parseClickhouseError(result.error);
         span.setTag("error", true);
@@ -272,29 +268,15 @@
       const size = Buffer.byteLength(JSON.stringify(rows), "utf8");
       span.setTag("hql.row_count", rows.length);
       span.setTag("hql.size_bytes", size);
-=======
-
-      if (isError(result)) {
-        const errorString = String(result.error);
-        const errorCode = parseClickhouseError(errorString);
-        return hqlError(errorCode, errorString);
-      }
-
+      
       // Enrich results with S3 bodies if request_body or response_body columns are present
-      const rows = result.data ?? [];
       const enrichedRows = await this.enrichResultsWithS3Bodies(rows);
 
->>>>>>> ad56701b
       return ok({
         rows: enrichedRows,
         elapsedMilliseconds,
-<<<<<<< HEAD
-        size,
-        rowCount: rows.length,
-=======
         size: Buffer.byteLength(JSON.stringify(enrichedRows), "utf8"),
         rowCount: enrichedRows.length,
->>>>>>> ad56701b
       });
     } catch (e) {
       const errorMessage = e instanceof Error ? e.message : String(e);
