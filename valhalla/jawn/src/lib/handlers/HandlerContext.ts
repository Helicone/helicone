--- conflicted
+++ resolved
@@ -91,12 +91,9 @@
   modelOverride?: string;
   omitRequestLog: boolean;
   omitResponseLog: boolean;
-<<<<<<< HEAD
   webhookEnabled: boolean;
-=======
   posthogApiKey?: string;
   posthogHost?: string;
->>>>>>> 5e7f70e4
 };
 
 export type Message = {
