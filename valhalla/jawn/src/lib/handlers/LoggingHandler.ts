--- conflicted
+++ resolved
@@ -100,10 +100,10 @@
       const requestResponseVersionedCHMapped =
         this.mapRequestResponseVersionedCH(context);
 
-<<<<<<< HEAD
       if (context.orgParams && context.orgParams.has_onboarded === false) {
         this.batchPayload.orgsToMarkAsOnboarded.add(context.orgParams.id);
-=======
+      }
+
       // Sanitize request_body to prevent JSON parsing errors in Clickhouse
       // Special handling for the request_body field which often contains nested JSON with escape sequences
       const sanitizedRequestResponseVersionedCHMapped =
@@ -119,7 +119,6 @@
             /[\uD800-\uDFFF]/g,
             "\uFFFD"
           );
->>>>>>> 0cb3d9e1
       }
 
       this.batchPayload.requests.push(requestMapped);
