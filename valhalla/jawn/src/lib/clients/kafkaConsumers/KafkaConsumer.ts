<<<<<<< HEAD
import * as Sentry from "@sentry/node";
import { KafkaMessage } from "kafkajs";
import { LogManager } from "../../../managers/LogManager";
import {
  HeliconeScoresMessage,
  KafkaMessageContents,
} from "../../handlers/HandlerContext";
import {
  GenericResult,
  PromiseGenericResult,
  err,
  ok,
} from "../../../packages/common/result";
import { ProducerTopics, RequestResponseTopics } from "../../producers/types";
=======
>>>>>>> 227cf186
import { generateKafkaAdmin, generateKafkaConsumer } from "./client";
import {
  DLQ_MESSAGES_PER_MINI_BATCH,
  SCORES_MESSAGES_PER_MINI_BATCH,
  MESSAGES_PER_MINI_BATCH,
} from "./constant";
import { SettingsManager } from "../../../utils/settings";
import { consumeMiniBatch } from "../../consumer/consumeMiniBatch";

import { mapKafkaMessageToMessage } from "../../consumer/helpers/mapKafkaMessageToMessage";
import { consumeMiniBatchScores } from "../../consumer/consumeMiniBatchScores";
import { mapKafkaMessageToScoresMessage } from "../../consumer/helpers/mapKafkaMessageToScoresMessage";
import { mapDlqKafkaMessageToMessage } from "../../consumer/helpers/mapDlqKafkaMessageToMessage";

const KAFKA_CREDS = JSON.parse(process.env.KAFKA_CREDS ?? "{}");
const KAFKA_ENABLED = (KAFKA_CREDS?.KAFKA_ENABLED ?? "false") === "true";
const settingsManager = new SettingsManager();

// Average message is 1kB, so we can set minBytes to 1kB and maxBytes to 10kB
export const consume = async ({
  startTimestamp,
  endTimestamp,
  miniBatchSizeOverride,
  filter,
  consumerName,
}:
  | {
      startTimestamp?: number;
      endTimestamp?: number;
      miniBatchSizeOverride?: number;
      filter?: {
        stream?: "only-stream";
      };
      consumerName: "jawn-consumer-backfill";
    }
  | {
      startTimestamp?: number;
      endTimestamp?: number;
      miniBatchSizeOverride?: number;
      filter?: undefined;
      consumerName: "jawn-consumer";
    }) => {
  const consumer = generateKafkaConsumer(consumerName);
  if (KAFKA_ENABLED && !consumer) {
    console.error("Failed to create Kafka consumer");
    return;
  }

  let retryDelay = 100;
  const maxDelay = 30000;

  while (true) {
    try {
      await consumer?.connect();
      console.log("Successfully connected to Kafka");
      break;
    } catch (error: any) {
      console.error(`Failed to connect to Kafka: ${error.message}`);
      console.log(`Retrying in ${retryDelay}ms...`);
      await new Promise((resolve) => setTimeout(resolve, retryDelay));
      retryDelay = Math.min(retryDelay * 2, maxDelay);
    }
  }

  const topic = "request-response-logs-prod";
  await consumer?.subscribe({
    topic: "request-response-logs-prod",
    fromBeginning: true,
  });

  let hasPerformedInitialSeek = false;
  await consumer?.run({
    eachBatchAutoResolve: false,

    eachBatch: async ({
      batch,
      resolveOffset,
      heartbeat,
      commitOffsetsIfNecessary,
    }) => {
      // Perform seek operation only once, at the beginning
      if (startTimestamp && !hasPerformedInitialSeek) {
        try {
          const admin = generateKafkaAdmin();
          await admin?.connect();
          const result = await admin?.fetchTopicOffsetsByTimestamp(
            topic,
            startTimestamp
          );

          for (const { partition, offset } of result ?? []) {
            await consumer?.seek({ topic, partition, offset });
          }

          await admin?.disconnect();
          hasPerformedInitialSeek = true;
          return;
        } catch (error) {
          console.error("Failed to seek to start timestamp:", error);
          // Decide whether to continue or throw an error based on your requirements
        }
      }

      console.log(`Received batch with ${batch.messages.length} messages.`);

      try {
        let i = 0;

        while (i < batch.messages.length) {
          const messagesPerMiniBatchSetting = await settingsManager.getSetting(
            "kafka:log"
          );

          const miniBatchSize =
            miniBatchSizeOverride ??
            messagesPerMiniBatchSetting?.miniBatchSize ??
            MESSAGES_PER_MINI_BATCH;

          if (miniBatchSize <= 0) {
            return;
          }

          const miniBatch = batch.messages.slice(i, miniBatchSize + i);

          const firstOffset = miniBatch?.[0]?.offset;
          const lastOffset = miniBatch?.[miniBatch.length - 1]?.offset;
          const miniBatchId = `${batch.partition}-${firstOffset}-${lastOffset}`;
          console.log(
            `Processing mini batch with ${
              miniBatch.length
            } messages. Mini batch ID: ${miniBatchId}. Handling ${i}-${
              i + miniBatchSize
            } of ${batch.messages.length} messages.`
          );

          i += miniBatchSize;
          try {
            const mappedMessages = mapKafkaMessageToMessage(miniBatch);

            if (mappedMessages.error || !mappedMessages.data) {
              console.error("Failed to map messages", mappedMessages.error);
              return;
            }

            // Filter messages based on timestamp if endTimestamp is provided
            let filteredMessages = endTimestamp
              ? mappedMessages.data.filter(
                  (msg) =>
                    new Date(msg.log.request.requestCreatedAt).getTime() <=
                    endTimestamp
                )
              : mappedMessages.data;

            filteredMessages =
              filter?.stream === "only-stream"
                ? mappedMessages.data.filter((msg) => msg.log.request.isStream)
                : mappedMessages.data;

            if (filteredMessages.length === 0) {
              // If all messages are beyond the end timestamp, stop consuming
              if (
                endTimestamp &&
                mappedMessages.data[0].log.request.requestCreatedAt.getTime() >
                  endTimestamp
              ) {
                console.log("Reached end timestamp, stopping consumption");

                return;
              }
              continue;
            }

            const consumeResult = await consumeMiniBatch(
              filteredMessages,
              firstOffset,
              lastOffset,
              miniBatchId,
              batch.partition,
              topic
            );

            if (consumeResult.error) {
              console.error("Failed to consume batch", consumeResult.error);
            }
          } catch (error) {
            console.error("Failed to consume batch", error);
          } finally {
            resolveOffset(lastOffset);
            await heartbeat();
            await commitOffsetsIfNecessary();
          }
        }
      } catch (error) {
        console.error("Failed to consume batch", error);
      } finally {
        await commitOffsetsIfNecessary();
      }
    },
  });
};
export const consumeDlq = async () => {
  const dlqConsumer = generateKafkaConsumer("jawn-consumer-local-01");
  if (KAFKA_ENABLED && !dlqConsumer) {
    console.error("Failed to create Kafka dlq consumer");
    return;
  }

  let retryDelay = 100;
  const maxDelay = 30000;

  while (true) {
    try {
      await dlqConsumer?.connect();
      console.log("Successfully connected to DLQ Kafka");
      break;
    } catch (error: any) {
      console.error(`Failed to connect to DLQ Kafka: ${error.message}`);
      console.log(`Retrying in ${retryDelay}ms...`);
      await new Promise((resolve) => setTimeout(resolve, retryDelay));
      retryDelay = Math.min(retryDelay * 2, maxDelay); // Exponential backoff with a cap
    }
  }

  await dlqConsumer?.connect();
  await dlqConsumer?.subscribe({
    topic: "request-response-logs-prod-dlq",
    fromBeginning: true,
  });

  await dlqConsumer?.run({
    eachBatchAutoResolve: false,
    eachBatch: async ({
      batch,
      resolveOffset,
      heartbeat,
      commitOffsetsIfNecessary,
    }) => {
      console.log(
        `DLQ: Received batch with ${batch.messages.length} messages.`
      );

      const messagesPerMiniBatchSetting = await settingsManager.getSetting(
        "kafka:dlq"
      );

      const miniBatchSize =
        messagesPerMiniBatchSetting?.miniBatchSize ??
        DLQ_MESSAGES_PER_MINI_BATCH;
      if (miniBatchSize <= 0) {
        return;
      }

      const miniBatches = createMiniBatches(batch.messages, miniBatchSize);

      try {
        for (const miniBatch of miniBatches) {
          const firstOffset = miniBatch[0].offset;
          const lastOffset = miniBatch[miniBatch.length - 1].offset;
          const miniBatchId = `${batch.partition}-${firstOffset}-${lastOffset}`;

          try {
            const mappedMessages = mapDlqKafkaMessageToMessage(miniBatch);
            if (mappedMessages.error || !mappedMessages.data) {
              console.error(
                "DLQ: Failed to map messages",
                mappedMessages.error
              );
              return;
            }

            const consumeResult = await consumeMiniBatch(
              mappedMessages.data,
              firstOffset,
              lastOffset,
              miniBatchId,
              batch.partition,
              "request-response-logs-prod-dlq"
            );
            if (consumeResult.error) {
              console.error(
                "DLQ: Failed to consume batch",
                consumeResult.error
              );
            }
          } catch (error) {
            console.error("DLQ: Failed to consume batch", error);
          } finally {
            resolveOffset(lastOffset);
            await heartbeat();
            await commitOffsetsIfNecessary();
          }
        }
      } catch (error) {
        console.error("DLQ: Failed to consume batch", error);
      } finally {
        await commitOffsetsIfNecessary();
      }
    },
  });
};

export const consumeScores = async () => {
  const consumer = generateKafkaConsumer("jawn-consumer-scores");
  if (KAFKA_ENABLED && !consumer) {
    console.error("Failed to create Kafka consumer");
    return;
  }

  let retryDelay = 100;
  const maxDelay = 30000;

  while (true) {
    try {
      await consumer?.connect();
      console.log("Successfully connected to Kafka");
      break;
    } catch (error: any) {
      console.error(`Failed to connect to Kafka: ${error.message}`);
      console.log(`Retrying in ${retryDelay}ms...`);
      await new Promise((resolve) => setTimeout(resolve, retryDelay));
      retryDelay = Math.min(retryDelay * 2, maxDelay); // Exponential backoff with a cap
    }
  }

  await consumer?.connect();
  await consumer?.subscribe({
    topic: "helicone-scores-prod",
    fromBeginning: true,
  });

  await consumer?.run({
    eachBatchAutoResolve: false,
    eachBatch: async ({
      batch,
      resolveOffset,
      heartbeat,
      commitOffsetsIfNecessary,
    }) => {
      console.log(`Received batch with ${batch.messages.length} messages.`);

      try {
        let i = 0;

        while (i < batch.messages.length) {
          const messagesPerMiniBatchSetting = await settingsManager.getSetting(
            "kafka:score"
          );

          const miniBatchSize =
            messagesPerMiniBatchSetting?.miniBatchSize ??
            SCORES_MESSAGES_PER_MINI_BATCH;

          if (miniBatchSize <= 0) {
            return;
          }

          const miniBatch = batch.messages.slice(i, miniBatchSize + i);

          const firstOffset = miniBatch?.[0]?.offset;
          const lastOffset = miniBatch?.[miniBatch.length - 1]?.offset;
          const miniBatchId = `${batch.partition}-${firstOffset}-${lastOffset}`;
          console.log(
            `Processing mini batch with ${
              miniBatch.length
            } messages. Mini batch ID: ${miniBatchId}. Handling ${i}-${
              i + miniBatchSize
            } of ${batch.messages.length} messages.`
          );

          i += miniBatchSize;
          try {
            const mappedMessages = mapKafkaMessageToScoresMessage(miniBatch);
            if (mappedMessages.error || !mappedMessages.data) {
              console.error("Failed to map messages", mappedMessages.error);
              return;
            }

            const consumeResult = await consumeMiniBatchScores(
              mappedMessages.data,
              firstOffset,
              lastOffset,
              miniBatchId,
              batch.partition,
              "helicone-scores-prod"
            );

            if (consumeResult.error) {
              console.error("Failed to consume batch", consumeResult.error);
            }
          } catch (error) {
            console.error("Failed to consume batch", error);
          } finally {
            resolveOffset(lastOffset);
            await heartbeat();
            await commitOffsetsIfNecessary();
          }
        }
      } catch (error) {
        console.error("Failed to consume batch", error);
      } finally {
        await commitOffsetsIfNecessary();
      }
    },
  });
};

export const consumeScoresDlq = async () => {
  const consumer = generateKafkaConsumer("jawn-consumer-scores-dlq");
  if (KAFKA_ENABLED && !consumer) {
    console.error("Failed to create Kafka consumer");
    return;
  }

  let retryDelay = 100;
  const maxDelay = 30000;

  while (true) {
    try {
      await consumer?.connect();
      console.log("Successfully connected to Kafka");
      break;
    } catch (error: any) {
      console.error(`Failed to connect to Kafka: ${error.message}`);
      console.log(`Retrying in ${retryDelay}ms...`);
      await new Promise((resolve) => setTimeout(resolve, retryDelay));
      retryDelay = Math.min(retryDelay * 2, maxDelay); // Exponential backoff with a cap
    }
  }

  await consumer?.connect();
  await consumer?.subscribe({
    topic: "helicone-scores-prod-dlq",
    fromBeginning: true,
  });

  await consumer?.run({
    eachBatchAutoResolve: false,
    eachBatch: async ({
      batch,
      resolveOffset,
      heartbeat,
      commitOffsetsIfNecessary,
    }) => {
      console.log(`Received batch with ${batch.messages.length} messages.`);

      try {
        let i = 0;

        while (i < batch.messages.length) {
          const messagesPerMiniBatchSetting = await settingsManager.getSetting(
            "kafka:dlq:score"
          );

          const miniBatchSize =
            messagesPerMiniBatchSetting?.miniBatchSize ??
            DLQ_MESSAGES_PER_MINI_BATCH;

          if (miniBatchSize <= 0) {
            return;
          }

          const miniBatch = batch.messages.slice(i, miniBatchSize + i);

          const firstOffset = miniBatch?.[0]?.offset;
          const lastOffset = miniBatch?.[miniBatch.length - 1]?.offset;
          const miniBatchId = `${batch.partition}-${firstOffset}-${lastOffset}`;
          console.log(
            `Processing mini batch with ${
              miniBatch.length
            } messages. Mini batch ID: ${miniBatchId}. Handling ${i}-${
              i + miniBatchSize
            } of ${batch.messages.length} messages.`
          );

          i += miniBatchSize;
          try {
            const mappedMessages = mapKafkaMessageToScoresMessage(miniBatch);
            if (mappedMessages.error || !mappedMessages.data) {
              console.error("Failed to map messages", mappedMessages.error);
              return;
            }

            const consumeResult = await consumeMiniBatchScores(
              mappedMessages.data,
              firstOffset,
              lastOffset,
              miniBatchId,
              batch.partition,
              "helicone-scores-prod-dlq"
            );

            if (consumeResult.error) {
              console.error("Failed to consume batch", consumeResult.error);
            }
          } catch (error) {
            console.error("Failed to consume batch", error);
          } finally {
            resolveOffset(lastOffset);
            await heartbeat();
            await commitOffsetsIfNecessary();
          }
        }
      } catch (error) {
        console.error("Failed to consume batch", error);
      } finally {
        await commitOffsetsIfNecessary();
      }
    },
  });
};

<<<<<<< HEAD
function mapDlqKafkaMessageToMessage(
  kafkaMessage: KafkaMessage[]
): GenericResult<KafkaMessageContents[]> {
  const messages: KafkaMessageContents[] = [];
  for (const message of kafkaMessage) {
    if (message.value) {
      try {
        const kafkaValue = JSON.parse(message.value.toString());
        const parsedMsg = JSON.parse(kafkaValue.value) as KafkaMessageContents;
        messages.push(mapMessageDates(parsedMsg));
      } catch (error) {
        return err(`Failed to parse message: ${error}`);
      }
    } else {
      return err("Message value is empty");
    }
  }

  return ok(messages);
}

async function consumeMiniBatch(
  messages: KafkaMessageContents[],
  firstOffset: string,
  lastOffset: string,
  miniBatchId: string,
  batchPartition: number,
  topic: RequestResponseTopics
): PromiseGenericResult<string> {
  console.log(
    `Received mini batch with ${messages.length} messages. Mini batch ID: ${miniBatchId}. Topic: ${topic}`
  );

  const logManager = new LogManager();

  try {
    await logManager.processLogEntries(messages, {
      batchId: miniBatchId,
      partition: batchPartition,
      lastOffset: lastOffset,
      messageCount: messages.length,
    });
    return ok(miniBatchId);
  } catch (error) {
    // TODO: Should we skip or fail the batch?
    Sentry.captureException(error, {
      tags: {
        type: "ConsumeError",
        topic: topic,
      },
      extra: {
        batchId: batchPartition,
        partition: batchPartition,
        offset: firstOffset,
        messageCount: messages.length,
      },
    });
    return err(`Failed to process batch ${miniBatchId}, error: ${error}`);
  }
}

async function consumeMiniBatchScores(
  messages: HeliconeScoresMessage[],
  firstOffset: string,
  lastOffset: string,
  miniBatchId: string,
  batchPartition: number,
  topic: ProducerTopics
): PromiseGenericResult<string> {
  console.log(
    `Received mini batch with ${messages.length} messages. Mini batch ID: ${miniBatchId}. Topic: ${topic}`
  );

  const scoresManager = new ScoreManager({
    organizationId: "",
  });

  try {
    await scoresManager.handleScores(
      {
        batchId: miniBatchId,
        partition: batchPartition,
        lastOffset: lastOffset,
        messageCount: messages.length,
      },
      messages
    );
    return ok(miniBatchId);
  } catch (error) {
    // TODO: Should we skip or fail the batch?
    Sentry.captureException(error, {
      tags: {
        type: "ConsumeError",
        topic: topic,
      },
      extra: {
        batchId: batchPartition,
        partition: batchPartition,
        offset: firstOffset,
        messageCount: messages.length,
      },
    });
    return err(`Failed to process batch ${miniBatchId}, error: ${error}`);
  }
}

=======
>>>>>>> 227cf186
function createMiniBatches<T>(array: T[], batchSize: number): T[][] {
  const batches: T[][] = [];
  for (let i = 0; i < array.length; i += batchSize) {
    const batch = array.slice(i, i + batchSize);
    batches.push(batch);
  }
  return batches;
}<|MERGE_RESOLUTION|>--- conflicted
+++ resolved
@@ -1,33 +1,16 @@
-<<<<<<< HEAD
-import * as Sentry from "@sentry/node";
-import { KafkaMessage } from "kafkajs";
-import { LogManager } from "../../../managers/LogManager";
-import {
-  HeliconeScoresMessage,
-  KafkaMessageContents,
-} from "../../handlers/HandlerContext";
-import {
-  GenericResult,
-  PromiseGenericResult,
-  err,
-  ok,
-} from "../../../packages/common/result";
-import { ProducerTopics, RequestResponseTopics } from "../../producers/types";
-=======
->>>>>>> 227cf186
+import { SettingsManager } from "../../../utils/settings";
+import { consumeMiniBatch } from "../../consumer/consumeMiniBatch";
 import { generateKafkaAdmin, generateKafkaConsumer } from "./client";
 import {
   DLQ_MESSAGES_PER_MINI_BATCH,
+  MESSAGES_PER_MINI_BATCH,
   SCORES_MESSAGES_PER_MINI_BATCH,
-  MESSAGES_PER_MINI_BATCH,
 } from "./constant";
-import { SettingsManager } from "../../../utils/settings";
-import { consumeMiniBatch } from "../../consumer/consumeMiniBatch";
-
+
+import { consumeMiniBatchScores } from "../../consumer/consumeMiniBatchScores";
+import { mapDlqKafkaMessageToMessage } from "../../consumer/helpers/mapDlqKafkaMessageToMessage";
 import { mapKafkaMessageToMessage } from "../../consumer/helpers/mapKafkaMessageToMessage";
-import { consumeMiniBatchScores } from "../../consumer/consumeMiniBatchScores";
 import { mapKafkaMessageToScoresMessage } from "../../consumer/helpers/mapKafkaMessageToScoresMessage";
-import { mapDlqKafkaMessageToMessage } from "../../consumer/helpers/mapDlqKafkaMessageToMessage";
 
 const KAFKA_CREDS = JSON.parse(process.env.KAFKA_CREDS ?? "{}");
 const KAFKA_ENABLED = (KAFKA_CREDS?.KAFKA_ENABLED ?? "false") === "true";
@@ -526,115 +509,6 @@
   });
 };
 
-<<<<<<< HEAD
-function mapDlqKafkaMessageToMessage(
-  kafkaMessage: KafkaMessage[]
-): GenericResult<KafkaMessageContents[]> {
-  const messages: KafkaMessageContents[] = [];
-  for (const message of kafkaMessage) {
-    if (message.value) {
-      try {
-        const kafkaValue = JSON.parse(message.value.toString());
-        const parsedMsg = JSON.parse(kafkaValue.value) as KafkaMessageContents;
-        messages.push(mapMessageDates(parsedMsg));
-      } catch (error) {
-        return err(`Failed to parse message: ${error}`);
-      }
-    } else {
-      return err("Message value is empty");
-    }
-  }
-
-  return ok(messages);
-}
-
-async function consumeMiniBatch(
-  messages: KafkaMessageContents[],
-  firstOffset: string,
-  lastOffset: string,
-  miniBatchId: string,
-  batchPartition: number,
-  topic: RequestResponseTopics
-): PromiseGenericResult<string> {
-  console.log(
-    `Received mini batch with ${messages.length} messages. Mini batch ID: ${miniBatchId}. Topic: ${topic}`
-  );
-
-  const logManager = new LogManager();
-
-  try {
-    await logManager.processLogEntries(messages, {
-      batchId: miniBatchId,
-      partition: batchPartition,
-      lastOffset: lastOffset,
-      messageCount: messages.length,
-    });
-    return ok(miniBatchId);
-  } catch (error) {
-    // TODO: Should we skip or fail the batch?
-    Sentry.captureException(error, {
-      tags: {
-        type: "ConsumeError",
-        topic: topic,
-      },
-      extra: {
-        batchId: batchPartition,
-        partition: batchPartition,
-        offset: firstOffset,
-        messageCount: messages.length,
-      },
-    });
-    return err(`Failed to process batch ${miniBatchId}, error: ${error}`);
-  }
-}
-
-async function consumeMiniBatchScores(
-  messages: HeliconeScoresMessage[],
-  firstOffset: string,
-  lastOffset: string,
-  miniBatchId: string,
-  batchPartition: number,
-  topic: ProducerTopics
-): PromiseGenericResult<string> {
-  console.log(
-    `Received mini batch with ${messages.length} messages. Mini batch ID: ${miniBatchId}. Topic: ${topic}`
-  );
-
-  const scoresManager = new ScoreManager({
-    organizationId: "",
-  });
-
-  try {
-    await scoresManager.handleScores(
-      {
-        batchId: miniBatchId,
-        partition: batchPartition,
-        lastOffset: lastOffset,
-        messageCount: messages.length,
-      },
-      messages
-    );
-    return ok(miniBatchId);
-  } catch (error) {
-    // TODO: Should we skip or fail the batch?
-    Sentry.captureException(error, {
-      tags: {
-        type: "ConsumeError",
-        topic: topic,
-      },
-      extra: {
-        batchId: batchPartition,
-        partition: batchPartition,
-        offset: firstOffset,
-        messageCount: messages.length,
-      },
-    });
-    return err(`Failed to process batch ${miniBatchId}, error: ${error}`);
-  }
-}
-
-=======
->>>>>>> 227cf186
 function createMiniBatches<T>(array: T[], batchSize: number): T[][] {
   const batches: T[][] = [];
   for (let i = 0; i < array.length; i += batchSize) {
