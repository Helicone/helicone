import { TagType } from "../../../packages/common/sessions/tags";
import {
  AllOperators,
  AnyOperator,
  FilterBranch,
  FilterLeaf,
  FilterNode,
  TablesAndViews,
} from "./filterDefs";

type KeyMapper<T> = (
  filter: T,
  placeValueSafely: (val: string) => string
) => {
  column?: string;
  operator: AllOperators;
  value: string;
};

type KeyMappings = {
  [key in keyof TablesAndViews]: KeyMapper<TablesAndViews[key]>;
};

const extractOperatorAndValueFromAnOperator = (
  operator: AnyOperator
): { operator: AllOperators; value: any } => {
  for (const key in operator) {
    return {
      operator: key as AllOperators,
      value: operator[key as keyof typeof operator],
    };
  }
  throw new Error(`Invalid operator ${operator}`);
};

function easyKeyMappings<T extends keyof TablesAndViews>(
  keyMappings: {
    [key in keyof TablesAndViews[T]]: string;
  },
  table?: T
): KeyMapper<TablesAndViews[T]> {
  return (key, placeValueSafely) => {
    const column = Object.keys(key)[0] as keyof typeof keyMappings;
    const columnFromMapping = keyMappings[column];
    const { operator, value } = extractOperatorAndValueFromAnOperator(
      key[column as keyof typeof keyMappings] as AnyOperator
    );

    let columnToUse = undefined;
    if (columnFromMapping) {
      if (table) {
        columnToUse = `${table}.${columnFromMapping}`;
      } else {
        columnToUse = columnFromMapping;
      }
    }
    if (value === "null") {
      return {
        column: columnToUse,
        operator: operator,
        value: value,
      };
    } else {
      return {
        column: columnToUse,
        operator: operator,
        value: placeValueSafely(value),
      };
    }
  };
}

export class FilterNotImplemented extends Error {
  constructor(message: string) {
    super(message);
    this.name = "FilterNotImplemented";
  }
}

const NOT_IMPLEMENTED = () => {
  throw new FilterNotImplemented("This filter is not implemented");
};

function createRMTTableMapper<T extends keyof TablesAndViews>(
  tableName: T,
  fieldMappings: { [key in keyof TablesAndViews[T]]: string }
): KeyMapper<TablesAndViews[T]> {
  return (filter, placeValueSafely) => {
    if ("properties" in filter && filter.properties) {
      const key = Object.keys(filter.properties)[0];
      const propertyValue = filter.properties[key as keyof typeof filter.properties];
      if (propertyValue) {
        const { operator, value } = extractOperatorAndValueFromAnOperator(propertyValue as AnyOperator);
        return {
          column: `${tableName}.properties[${placeValueSafely(key)}]`,
          operator: operator,
          value: `${placeValueSafely(value)}`,
        };
      }
    }
    if ("search_properties" in filter && filter.search_properties) {
      const key = Object.keys(filter.search_properties)[0];
      const searchPropertyValue = filter.search_properties[key as keyof typeof filter.search_properties];
      if (searchPropertyValue) {
        const { operator, value } = extractOperatorAndValueFromAnOperator(searchPropertyValue as AnyOperator);
        return {
          column: `key`,
          operator: operator,
          value: `${placeValueSafely(value)}`,
        };
      }
    }
    if ("scores" in filter && filter.scores) {
      const key = Object.keys(filter.scores)[0];
      const scoreValue = filter.scores[key as keyof typeof filter.scores];
      if (scoreValue) {
        const { operator, value } = extractOperatorAndValueFromAnOperator(scoreValue as AnyOperator);
        return {
          column: `has(scores, ${placeValueSafely(
            key
          )}) AND scores[${placeValueSafely(key)}]`,
          operator: operator,
          value: `${placeValueSafely(value)}`,
        };
      }
    }
    return easyKeyMappings<T>(fieldMappings)(filter, placeValueSafely);
  };
}

const whereKeyMappings: KeyMappings = {
  user_api_keys: easyKeyMappings(
    {
      api_key_hash: "api_key_hash",
      api_key_name: "api_key_name",
    },
    "user_api_keys"
  ),
  properties: (filter, placeValueSafely) => {
    const keys = Object.keys(filter);
    if (keys.length !== 1) {
      throw new Error("Invalid filter, only one key is allowed");
    }
    const key = keys[0];
    const { operator, value } = extractOperatorAndValueFromAnOperator(
      filter[key as keyof typeof filter]
    );

    if (operator === "equals") {
      return {
        column: `properties`,
        operator: "gin-contains",
        value: `jsonb_build_object(${placeValueSafely(
          key
        )}::text, ${placeValueSafely(value)}::text)`,
      };
    } else {
      return {
        column: `properties ->> ${placeValueSafely(key)}`,
        operator: operator,
        value: placeValueSafely(value),
      };
    }
  },
  request: easyKeyMappings<"request">({
    prompt: `coalesce(request.body ->>'prompt', request.body ->'messages'->0->>'content')`,
    created_at: "request.created_at",
    user_id: "request.user_id",
    auth_hash: "request.auth_hash",
    org_id: "request.helicone_org_id",
    id: "request.id",
    node_id: "job_node_request.node_id",
    model: "request.model",
    modelOverride: "request.model_override",
    path: "request.path",
    prompt_id: "request.prompt_id",
  }),

  prompt_v2: easyKeyMappings<"prompt_v2">({
    id: "prompt_v2.id",
    user_defined_id: "prompt_v2.user_defined_id",
  }),
  prompts_versions: easyKeyMappings<"prompts_versions">({
    id: "prompts_versions.id",
    major_version: "prompts_versions.major_version",
    minor_version: "prompts_versions.minor_version",
    prompt_v2: "prompts_versions.prompt_v2",
  }),
  experiment: easyKeyMappings<"experiment">({
    id: "e.id",
    prompt_v2: "pv.prompt_v2",
  }),
  response: easyKeyMappings<"response">({
    body_completion:
      "(coalesce(response.body ->'choices'->0->>'text', response.body ->'choices'->0->>'message'))::text",
    body_model:
      "(coalesce(request.model_override, response.model, request.model, response.body ->> 'model', request.body ->> 'model'))::text",
    body_tokens: "(response.completion_tokens + response.prompt_tokens)",
    status: "response.status",
    model: "response.model",
  }),
  properties_table: easyKeyMappings<"properties_table">({
    auth_hash: "properties.auth_hash",
    key: "properties.key",
    value: "properties.value",
  }),
  feedback: easyKeyMappings<"feedback">({
    rating: "feedback.rating",
    id: "feedback.id",
    created_at: "feedback.created_at",
    response_id: "feedback.response_id",
  }),
  cache_hits: easyKeyMappings<"cache_hits">({
    organization_id: "cache_hits.organization_id",
    request_id: "cache_hits.request_id",
    latency: "cache_hits.latency",
    completion_tokens: "cache_hits.completion_tokens",
    prompt_tokens: "cache_hits.prompt_tokens",
    created_at: "cache_hits.created_at",
  }),
  request_response_log: easyKeyMappings<"request_response_log">({
    latency: "request_response_log.latency",
    status: "request_response_log.status",
    request_created_at: "request_response_log.request_created_at",
    response_created_at: "request_response_log.response_created_at",
    auth_hash: "request_response_log.auth_hash",
    model: "request_response_log.model",
    user_id: "request_response_log.user_id",
    organization_id: "request_response_log.organization_id",
    node_id: "request_response_log.node_id",
    job_id: "request_response_log.job_id",
    threat: "request_response_log.threat",
  }),
<<<<<<< HEAD
  request_response_rmt: createRMTTableMapper("request_response_rmt", {
    latency: "request_response_rmt.latency",
    status: "request_response_rmt.status",
    request_created_at: "request_response_rmt.request_created_at",
    response_created_at: "request_response_rmt.response_created_at",
    request_id: "request_response_rmt.request_id",
    model: "request_response_rmt.model",
    user_id: "request_response_rmt.user_id",
    organization_id: "request_response_rmt.organization_id",
    node_id: "request_response_rmt.node_id",
    job_id: "request_response_rmt.job_id",
    threat: "request_response_rmt.threat",
    total_tokens: "total_tokens",
    prompt_tokens: "request_response_rmt.prompt_tokens",
    completion_tokens: "request_response_rmt.completion_tokens",
    request_body: "request_response_rmt.request_body",
    response_body: "request_response_rmt.response_body",
    scores_column: "request_response_rmt.scores",
    cache_enabled: "request_response_rmt.cache_enabled",
    cache_reference_id: "request_response_rmt.cache_reference_id",
  }),
  session_rmt: createRMTTableMapper("session_rmt", {
    session_id: "session_rmt.session_id",
    session_name: "session_rmt.session_name",
    latency: "session_rmt.latency",
    status: "session_rmt.status",
    request_created_at: "session_rmt.request_created_at",
    response_created_at: "session_rmt.response_created_at",
    request_id: "session_rmt.request_id",
    model: "session_rmt.model",
    user_id: "session_rmt.user_id",
    organization_id: "session_rmt.organization_id",
    node_id: "session_rmt.node_id",
    job_id: "session_rmt.job_id",
    threat: "session_rmt.threat",
    total_tokens: "total_tokens",
    prompt_tokens: "session_rmt.prompt_tokens",
    completion_tokens: "session_rmt.completion_tokens",
    request_body: "session_rmt.request_body",
    response_body: "session_rmt.response_body",
    scores_column: "session_rmt.scores",
    cache_enabled: "session_rmt.cache_enabled",
    cache_reference_id: "session_rmt.cache_reference_id",
  }),
=======
  request_response_rmt: (filter, placeValueSafely) => {
    if ("properties" in filter && filter.properties) {
      const key = Object.keys(filter.properties)[0];
      const { operator, value } = extractOperatorAndValueFromAnOperator(
        filter.properties[key as keyof typeof filter.properties]
      );
      return {
        column: `request_response_rmt.properties[${placeValueSafely(key)}]`,
        operator: operator,
        value: `${placeValueSafely(value)}`,
      };
    }
    if ("search_properties" in filter && filter.search_properties) {
      const key = Object.keys(filter.search_properties)[0];
      const { operator, value } = extractOperatorAndValueFromAnOperator(
        filter.search_properties[key as keyof typeof filter.search_properties]
      );
      return {
        column: `key`,
        operator: operator,
        value: `${placeValueSafely(value)}`,
      };
    }
    if ("scores" in filter && filter.scores) {
      const key = Object.keys(filter.scores)[0];
      const { operator, value } = extractOperatorAndValueFromAnOperator(
        filter.scores[key as keyof typeof filter.scores]
      );
      return {
        column: `has(scores, ${placeValueSafely(
          key
        )}) AND scores[${placeValueSafely(key)}]`,
        operator: operator,
        value: `${placeValueSafely(value)}`,
      };
    }
    return easyKeyMappings<"request_response_rmt">({
      latency: "request_response_rmt.latency",
      time_to_first_token: "request_response_rmt.time_to_first_token",
      status: "request_response_rmt.status",
      request_created_at: "request_response_rmt.request_created_at",
      response_created_at: "request_response_rmt.response_created_at",
      request_id: "request_response_rmt.request_id",
      model: "request_response_rmt.model",
      user_id: "request_response_rmt.user_id",
      organization_id: "request_response_rmt.organization_id",
      node_id: "request_response_rmt.node_id",
      job_id: "request_response_rmt.job_id",
      threat: "request_response_rmt.threat",
      total_tokens: "total_tokens",
      prompt_tokens: "request_response_rmt.prompt_tokens",
      completion_tokens: "request_response_rmt.completion_tokens",
      request_body: "request_response_rmt.request_body",
      response_body: "request_response_rmt.response_body",
      scores_column: "request_response_rmt.scores",
      cache_enabled: "request_response_rmt.cache_enabled",
      cache_reference_id: "request_response_rmt.cache_reference_id",
      assets: "request_response_rmt.asset_ids",
      prompt_cache_read_tokens: "request_response_rmt.prompt_cache_read_tokens",
      prompt_cache_write_tokens: "request_response_rmt.prompt_cache_write_tokens",
    })(filter, placeValueSafely);
  },
>>>>>>> 9ebc7f38
  users_view: easyKeyMappings<"request_response_log">({
    status: "r.status",
    user_id: "r.user_id",
  }),
  properties_v3: easyKeyMappings<"properties_v3">({
    key: "properties_v3.key",
    value: "properties_v3.value",
    organization_id: "properties_v3.organization_id",
  }),
  property_with_response_v1: easyKeyMappings<"property_with_response_v1">({
    property_key: "property_with_response_v1.property_key",
    property_value: "property_with_response_v1.property_value",
    request_created_at: "property_with_response_v1.request_created_at",
    organization_id: "property_with_response_v1.organization_id",
    threat: "property_with_response_v1.threat",
  }),
  rate_limit_log: easyKeyMappings<"rate_limit_log">({
    organization_id: "rate_limit_log.organization_id",
    created_at: "rate_limit_log.created_at",
  }),
  score_value: easyKeyMappings<"score_value">({
    request_id: "score_value.request_id",
  }),
  experiment_hypothesis_run: easyKeyMappings<"experiment_hypothesis_run">({
    result_request_id: "experiment_v2_hypothesis_run.result_request_id",
  }),
  sessions:
    easyKeyMappings<"sessions">({
      session_tag: "tag",
    }),

  // Deprecated
  values: NOT_IMPLEMENTED,
  job: NOT_IMPLEMENTED,
  job_node: NOT_IMPLEMENTED,
  user_metrics: easyKeyMappings<"user_metrics">({}),
};

const havingKeyMappings: KeyMappings = {
  user_metrics: easyKeyMappings<"user_metrics">({
    last_active: "last_active",
    total_requests: "total_requests",
    active_for: "active_for",
    average_requests_per_day_active: "average_requests_per_day_active",
    average_tokens_per_request: "average_tokens_per_request",
    total_completion_tokens: "total_completion_tokens",
    total_prompt_tokens: "total_prompt_tokens",
    cost: "cost",
  }),
  users_view: easyKeyMappings<"users_view">({
    active_for: "active_for",
    first_active: "first_active",
    last_active: "last_active",
    total_requests: "total_requests",
    average_requests_per_day_active: "average_requests_per_day_active",
    average_tokens_per_request: "average_tokens_per_request",
    total_completion_tokens: "total_completion_tokens",
    total_prompt_token: "total_prompt_token",
    cost: "cost",
  }),
  sessions:
    easyKeyMappings<"sessions">({
      session_total_cost: "total_cost",
      session_completion_tokens: "completion_tokens",
      session_prompt_tokens: "prompt_tokens",
      session_total_requests: "total_requests",
      session_created_at: "created_at",
      session_latest_request_created_at: "latest_request_created_at",
      session_total_tokens: "total_tokens",
      session_session_id: "properties['Helicone-Session-Id']",
      session_session_name: "properties['Helicone-Session-Name']",
    }),
    request_response_rmt: createRMTTableMapper("request_response_rmt", {
      latency: "request_response_rmt.latency",
      status: "request_response_rmt.status",
      request_created_at: "request_response_rmt.request_created_at",
      response_created_at: "request_response_rmt.response_created_at",
      request_id: "request_response_rmt.request_id",
      model: "request_response_rmt.model",
      user_id: "request_response_rmt.user_id",
      organization_id: "request_response_rmt.organization_id",
      node_id: "request_response_rmt.node_id",
      job_id: "request_response_rmt.job_id",
      threat: "request_response_rmt.threat",
      total_tokens: "total_tokens",
      prompt_tokens: "request_response_rmt.prompt_tokens",
      completion_tokens: "request_response_rmt.completion_tokens",
      request_body: "request_response_rmt.request_body",
      response_body: "request_response_rmt.response_body",
      scores_column: "request_response_rmt.scores",
      cache_enabled: "request_response_rmt.cache_enabled",
      cache_reference_id: "request_response_rmt.cache_reference_id",
    }),
    session_rmt: createRMTTableMapper("session_rmt", {
      session_id: "session_rmt.session_id",
      session_name: "session_rmt.session_name",
      latency: "session_rmt.latency",
      status: "session_rmt.status",
      request_created_at: "session_rmt.request_created_at",
      response_created_at: "session_rmt.response_created_at",
      request_id: "session_rmt.request_id",
      model: "session_rmt.model",
      user_id: "session_rmt.user_id",
      organization_id: "session_rmt.organization_id",
      node_id: "session_rmt.node_id",
      job_id: "session_rmt.job_id",
      threat: "session_rmt.threat",
      total_tokens: "total_tokens",
      prompt_tokens: "session_rmt.prompt_tokens",
      completion_tokens: "session_rmt.completion_tokens",
      request_body: "session_rmt.request_body",
      response_body: "session_rmt.response_body",
      scores_column: "session_rmt.scores",
      cache_enabled: "session_rmt.cache_enabled",
      cache_reference_id: "session_rmt.cache_reference_id",
    }),

  score_value: NOT_IMPLEMENTED,
  experiment_hypothesis_run: NOT_IMPLEMENTED,
  user_api_keys: NOT_IMPLEMENTED,
  properties: NOT_IMPLEMENTED,
  request: NOT_IMPLEMENTED,
  response: NOT_IMPLEMENTED,
  properties_table: NOT_IMPLEMENTED,
  request_response_log: NOT_IMPLEMENTED,
  properties_v3: NOT_IMPLEMENTED,
  property_with_response_v1: NOT_IMPLEMENTED,
  feedback: NOT_IMPLEMENTED,
  cache_hits: NOT_IMPLEMENTED,
  rate_limit_log: NOT_IMPLEMENTED,
  prompt_v2: NOT_IMPLEMENTED,
  prompts_versions: NOT_IMPLEMENTED,
  experiment: NOT_IMPLEMENTED,

  // Deprecated
  values: NOT_IMPLEMENTED,
  job: NOT_IMPLEMENTED,
  job_node: NOT_IMPLEMENTED,
};

function operatorToSql(operator: AllOperators): string {
  switch (operator) {
    case "equals":
      return "=";
    case "not-equals":
      return "!=";
    case "like":
      return "LIKE";
    case "ilike":
      return "ILIKE";
    case "gte":
      return ">=";
    case "gt":
      return ">";
    case "lt":
      return "<";
    case "lte":
      return "<=";
    case "contains":
      return "ILIKE";
    case "not-contains":
      return "NOT ILIKE";
    case "gin-contains":
      return "@>";
    case "vector-contains":
      return "@@";
  }
}

export function buildFilterLeaf(
  filter: FilterLeaf,
  argsAcc: any[],
  keyMappings: KeyMappings,
  argPlaceHolder: (arg_index: number, arg: any) => string
): {
  filters: string[];
  argsAcc: any[];
} {
  const placeValueSafely = (value: string) => {
    argsAcc.push(value);
    return argPlaceHolder(argsAcc.length - 1, value);
  };

  const filters = Object.keys(filter).reduce<string[]>((acc, _tableKey) => {
    const tableKey = _tableKey as keyof typeof filter;
    const table = filter[tableKey];
    // table is {session_tag: { equals: "test" }} tableKey is sessions
    const mapper = keyMappings[tableKey] as KeyMapper<typeof table>;

    const {
      column,
      operator: operatorKey,
      value,
    } = mapper(table, placeValueSafely);

    if (!column) {
      return acc;
    }

    const tagFilter =
      column === "tag" && tableKey === "sessions"; // Tag is a column in tags
    const sqlOperator = operatorToSql(operatorKey);

    // TODO: (Justin) not sure if I should set a limit here
    // Add special check for session_tag
    if (tagFilter) {
      const subQuery = `
        SELECT entity_id
        FROM tags
        WHERE tag ${sqlOperator} ${value}
        AND entity_type = '${TagType.SESSION}'
      `;

      return [...acc, `properties['Helicone-Session-Id'] IN (${subQuery})`];
    }

    const filterClause = (() => {
      switch (true) {
        case operatorKey === "not-equals" && value === "null":
          return `${column} is not null`;
        case operatorKey === "equals" && value === "null":
          return `${column} is null`;
        case operatorKey === "contains" || operatorKey === "not-contains":
          return `${column} ${sqlOperator} '%' || ${value}::text || '%'`;
        case operatorKey === "vector-contains":
          return `${column} ${sqlOperator} plainto_tsquery('helicone_search_config', ${value}::text)`;
        default:
          return `${column} ${sqlOperator} ${value}`;
      }
    })();

    return [...acc, filterClause];
  }, []);

  return {
    filters,
    argsAcc,
  };
}

export function buildFilterBranch(
  args: Omit<BuildFilterArgs, "filter"> & { filter: FilterBranch }
): {
  filter: string;
  argsAcc: any[];
} {
  const { filter, argPlaceHolder, argsAcc, having } = args;
  if (filter.operator !== "or" && filter.operator !== "and") {
    throw new Error("Invalid filter: only OR is supported");
  }
  const { filter: leftFilter, argsAcc: leftArgsAcc } = buildFilter({
    ...args,
    filter: filter.left,
    argsAcc,
    argPlaceHolder,
    having,
  });
  const { filter: rightFilter, argsAcc: rightArgsAcc } = buildFilter({
    ...args,
    filter: filter.right,
    argsAcc: leftArgsAcc,
    argPlaceHolder,
    having,
  });
  return {
    filter: `(${leftFilter} ${filter.operator} ${rightFilter})`,
    argsAcc: rightArgsAcc,
  };
}

export function buildFilter(args: BuildFilterArgs): {
  filter: string;
  argsAcc: any[];
} {
  const { filter, argPlaceHolder, argsAcc, having } = args;
  if (filter === "all") {
    return {
      filter: "true",
      argsAcc,
    };
  }
  if ("left" in filter) {
    return buildFilterBranch({
      ...args,
      filter,
      argsAcc,
      argPlaceHolder,
      having,
    });
  }

  const res = buildFilterLeaf(
    filter,
    argsAcc,
    having ? havingKeyMappings : whereKeyMappings,
    argPlaceHolder
  );

  if (res.filters.length === 0) {
    return {
      filter: "true",
      argsAcc: res.argsAcc,
    };
  }
  return {
    filter: res.filters.join(" AND "),
    argsAcc: res.argsAcc,
  };
}

export function clickhouseParam(index: number, parameter: any) {
  if (typeof parameter === "number") {
    if (Number.isInteger(parameter)) {
      return `{val_${index} : Int32}`;
    } else {
      return `{val_${index} : Float64}`;
    }
  } else if (typeof parameter === "boolean") {
    return `{val_${index} : UInt8}`;
  } else if (parameter instanceof Date) {
    return `{val_${index} : DateTime}`;
  } else {
    return `{val_${index} : String}`;
  }
}

export function buildFilterClickHouse(
  args: ExternalBuildFilterArgs
): ReturnType<typeof buildFilter> {
  return buildFilter({
    ...args,
    argPlaceHolder: clickhouseParam,
  });
}

export function buildFilterPostgres(
  args: ExternalBuildFilterArgs
): ReturnType<typeof buildFilter> {
  return buildFilter({
    ...args,
    argPlaceHolder: (index, parameter) => `$${index + 1}`,
  });
}

export interface BuildFilterArgs {
  filter: FilterNode;
  argsAcc: any[];
  having?: boolean;
  argPlaceHolder: (arg_index: number, arg: any) => string;
}
export type ExternalBuildFilterArgs = Omit<
  BuildFilterArgs,
  "argPlaceHolder" | "user_id"
>;

export async function buildFilterWithAuthClickHouse(
  args: ExternalBuildFilterArgs & { org_id: string }
): Promise<{ filter: string; argsAcc: any[] }> {
  return buildFilterWithAuth(args, "clickhouse", (orgId) => ({
    request_response_rmt: {
      organization_id: {
        equals: orgId,
      },
    },
  }));
}

export async function buildFilterWithAuthClickHousePropResponse(
  args: ExternalBuildFilterArgs & { org_id: string }
): Promise<{ filter: string; argsAcc: any[] }> {
  return buildFilterWithAuth(args, "clickhouse", (orgId) => ({
    property_with_response_v1: {
      organization_id: {
        equals: orgId,
      },
    },
  }));
}

export async function buildFilterWithAuthClickHouseProperties(
  args: ExternalBuildFilterArgs & { org_id: string }
): Promise<{ filter: string; argsAcc: any[] }> {
  return buildFilterWithAuth(args, "clickhouse", (orgId) => ({
    properties_v3: {
      organization_id: {
        equals: orgId,
      },
    },
  }));
}

export async function buildFilterWithAuthClickHouseCacheHits(
  args: ExternalBuildFilterArgs & { org_id: string }
): Promise<{ filter: string; argsAcc: any[] }> {
  return buildFilterWithAuth(args, "clickhouse", (orgId) => ({
    cache_hits: {
      organization_id: {
        equals: orgId,
      },
    },
  }));
}

export async function buildFilterWithAuthClickHouseRateLimits(
  args: ExternalBuildFilterArgs & { org_id: string }
): Promise<{ filter: string; argsAcc: any[] }> {
  return buildFilterWithAuth(args, "clickhouse", (orgId) => ({
    rate_limit_log: {
      organization_id: {
        equals: orgId,
      },
    },
  }));
}

export async function buildFilterWithAuthClickHouseSessionRMT(
  args: ExternalBuildFilterArgs & { org_id: string }
): Promise<{ filter: string; argsAcc: any[] }> {
  return buildFilterWithAuth(args, "clickhouse", (orgId) => ({
    session_rmt: {
      organization_id: {
        equals: orgId,
      },
    },
  }));
}

export async function buildFilterWithAuth(
  args: ExternalBuildFilterArgs & {
    org_id: string;
  },
  database: "postgres" | "clickhouse" = "postgres",
  getOrgIdFilter: (orgId: string) => FilterLeaf = (orgId) => ({
    request: {
      org_id: {
        equals: orgId,
      },
    },
  })
): Promise<{ filter: string; argsAcc: any[] }> {
  const { org_id, filter } = args;

  const filterNode: FilterNode = {
    left: getOrgIdFilter(org_id),
    operator: "and",
    right: filter,
  };

  const filterBuilder =
    database === "clickhouse" ? buildFilterClickHouse : buildFilterPostgres;

  return filterBuilder({
    ...args,
    filter: filterNode,
  });
}

export async function buildFilterWithAuthCacheHits(
  args: ExternalBuildFilterArgs & {
    org_id: string;
  },
  getOrgIdFilter: (orgId: string) => FilterLeaf = (orgId) => ({
    cache_hits: {
      organization_id: {
        equals: orgId,
      },
    },
  })
): Promise<{ filter: string; argsAcc: any[] }> {
  const { org_id, filter } = args;

  const filterNode: FilterNode = {
    left: getOrgIdFilter(org_id),
    operator: "and",
    right: filter,
  };

  const filterBuilder = buildFilterPostgres;

  return filterBuilder({
    ...args,
    filter: filterNode,
  });
}<|MERGE_RESOLUTION|>--- conflicted
+++ resolved
@@ -231,9 +231,9 @@
     job_id: "request_response_log.job_id",
     threat: "request_response_log.threat",
   }),
-<<<<<<< HEAD
   request_response_rmt: createRMTTableMapper("request_response_rmt", {
     latency: "request_response_rmt.latency",
+    time_to_first_token: "request_response_rmt.time_to_first_token",
     status: "request_response_rmt.status",
     request_created_at: "request_response_rmt.request_created_at",
     response_created_at: "request_response_rmt.response_created_at",
@@ -252,6 +252,9 @@
     scores_column: "request_response_rmt.scores",
     cache_enabled: "request_response_rmt.cache_enabled",
     cache_reference_id: "request_response_rmt.cache_reference_id",
+    assets: "request_response_rmt.asset_ids",
+    prompt_cache_read_tokens: "request_response_rmt.prompt_cache_read_tokens",
+    prompt_cache_write_tokens: "request_response_rmt.prompt_cache_write_tokens",
   }),
   session_rmt: createRMTTableMapper("session_rmt", {
     session_id: "session_rmt.session_id",
@@ -276,70 +279,6 @@
     cache_enabled: "session_rmt.cache_enabled",
     cache_reference_id: "session_rmt.cache_reference_id",
   }),
-=======
-  request_response_rmt: (filter, placeValueSafely) => {
-    if ("properties" in filter && filter.properties) {
-      const key = Object.keys(filter.properties)[0];
-      const { operator, value } = extractOperatorAndValueFromAnOperator(
-        filter.properties[key as keyof typeof filter.properties]
-      );
-      return {
-        column: `request_response_rmt.properties[${placeValueSafely(key)}]`,
-        operator: operator,
-        value: `${placeValueSafely(value)}`,
-      };
-    }
-    if ("search_properties" in filter && filter.search_properties) {
-      const key = Object.keys(filter.search_properties)[0];
-      const { operator, value } = extractOperatorAndValueFromAnOperator(
-        filter.search_properties[key as keyof typeof filter.search_properties]
-      );
-      return {
-        column: `key`,
-        operator: operator,
-        value: `${placeValueSafely(value)}`,
-      };
-    }
-    if ("scores" in filter && filter.scores) {
-      const key = Object.keys(filter.scores)[0];
-      const { operator, value } = extractOperatorAndValueFromAnOperator(
-        filter.scores[key as keyof typeof filter.scores]
-      );
-      return {
-        column: `has(scores, ${placeValueSafely(
-          key
-        )}) AND scores[${placeValueSafely(key)}]`,
-        operator: operator,
-        value: `${placeValueSafely(value)}`,
-      };
-    }
-    return easyKeyMappings<"request_response_rmt">({
-      latency: "request_response_rmt.latency",
-      time_to_first_token: "request_response_rmt.time_to_first_token",
-      status: "request_response_rmt.status",
-      request_created_at: "request_response_rmt.request_created_at",
-      response_created_at: "request_response_rmt.response_created_at",
-      request_id: "request_response_rmt.request_id",
-      model: "request_response_rmt.model",
-      user_id: "request_response_rmt.user_id",
-      organization_id: "request_response_rmt.organization_id",
-      node_id: "request_response_rmt.node_id",
-      job_id: "request_response_rmt.job_id",
-      threat: "request_response_rmt.threat",
-      total_tokens: "total_tokens",
-      prompt_tokens: "request_response_rmt.prompt_tokens",
-      completion_tokens: "request_response_rmt.completion_tokens",
-      request_body: "request_response_rmt.request_body",
-      response_body: "request_response_rmt.response_body",
-      scores_column: "request_response_rmt.scores",
-      cache_enabled: "request_response_rmt.cache_enabled",
-      cache_reference_id: "request_response_rmt.cache_reference_id",
-      assets: "request_response_rmt.asset_ids",
-      prompt_cache_read_tokens: "request_response_rmt.prompt_cache_read_tokens",
-      prompt_cache_write_tokens: "request_response_rmt.prompt_cache_write_tokens",
-    })(filter, placeValueSafely);
-  },
->>>>>>> 9ebc7f38
   users_view: easyKeyMappings<"request_response_log">({
     status: "r.status",
     user_id: "r.user_id",
@@ -412,50 +351,8 @@
       session_session_id: "properties['Helicone-Session-Id']",
       session_session_name: "properties['Helicone-Session-Name']",
     }),
-    request_response_rmt: createRMTTableMapper("request_response_rmt", {
-      latency: "request_response_rmt.latency",
-      status: "request_response_rmt.status",
-      request_created_at: "request_response_rmt.request_created_at",
-      response_created_at: "request_response_rmt.response_created_at",
-      request_id: "request_response_rmt.request_id",
-      model: "request_response_rmt.model",
-      user_id: "request_response_rmt.user_id",
-      organization_id: "request_response_rmt.organization_id",
-      node_id: "request_response_rmt.node_id",
-      job_id: "request_response_rmt.job_id",
-      threat: "request_response_rmt.threat",
-      total_tokens: "total_tokens",
-      prompt_tokens: "request_response_rmt.prompt_tokens",
-      completion_tokens: "request_response_rmt.completion_tokens",
-      request_body: "request_response_rmt.request_body",
-      response_body: "request_response_rmt.response_body",
-      scores_column: "request_response_rmt.scores",
-      cache_enabled: "request_response_rmt.cache_enabled",
-      cache_reference_id: "request_response_rmt.cache_reference_id",
-    }),
-    session_rmt: createRMTTableMapper("session_rmt", {
-      session_id: "session_rmt.session_id",
-      session_name: "session_rmt.session_name",
-      latency: "session_rmt.latency",
-      status: "session_rmt.status",
-      request_created_at: "session_rmt.request_created_at",
-      response_created_at: "session_rmt.response_created_at",
-      request_id: "session_rmt.request_id",
-      model: "session_rmt.model",
-      user_id: "session_rmt.user_id",
-      organization_id: "session_rmt.organization_id",
-      node_id: "session_rmt.node_id",
-      job_id: "session_rmt.job_id",
-      threat: "session_rmt.threat",
-      total_tokens: "total_tokens",
-      prompt_tokens: "session_rmt.prompt_tokens",
-      completion_tokens: "session_rmt.completion_tokens",
-      request_body: "session_rmt.request_body",
-      response_body: "session_rmt.response_body",
-      scores_column: "session_rmt.scores",
-      cache_enabled: "session_rmt.cache_enabled",
-      cache_reference_id: "session_rmt.cache_reference_id",
-    }),
+  request_response_rmt: easyKeyMappings<"request_response_rmt">({}),
+  session_rmt: easyKeyMappings<"session_rmt">({}),
 
   score_value: NOT_IMPLEMENTED,
   experiment_hypothesis_run: NOT_IMPLEMENTED,
