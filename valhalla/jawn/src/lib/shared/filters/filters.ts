import { supabaseServer } from "../../db/supabase";
import {
  AllOperators,
  AnyOperator,
  FilterBranch,
  FilterLeaf,
  filterListToTree,
  FilterNode,
  TablesAndViews,
} from "./filterDefs";

type KeyMapper<T> = (
  filter: T,
  placeValueSafely: (val: string) => string
) => {
  column?: string;
  operator: AllOperators;
  value: string;
};

type KeyMappings = {
  [key in keyof TablesAndViews]: KeyMapper<TablesAndViews[key]>;
};

const extractOperatorAndValueFromAnOperator = (
  operator: AnyOperator
): { operator: AllOperators; value: any } => {
  for (const key in operator) {
    return {
      operator: key as AllOperators,
      value: operator[key as keyof typeof operator],
    };
  }
  throw new Error(`Invalid operator ${operator}`);
};

function easyKeyMappings<T extends keyof TablesAndViews>(
  keyMappings: {
    [key in keyof TablesAndViews[T]]: string;
  },
  table?: T
): KeyMapper<TablesAndViews[T]> {
  return (key, placeValueSafely) => {
    const column = Object.keys(key)[0] as keyof typeof keyMappings;
    const columnFromMapping = keyMappings[column];
    const { operator, value } = extractOperatorAndValueFromAnOperator(
      key[column as keyof typeof keyMappings] as AnyOperator
    );

    let columnToUse = undefined;
    if (columnFromMapping) {
      if (table) {
        columnToUse = `${table}.${columnFromMapping}`;
      } else {
        columnToUse = columnFromMapping;
      }
    }
    if (value === "null") {
      return {
        column: columnToUse,
        operator: operator,
        value: value,
      };
    } else {
      return {
        column: columnToUse,
        operator: operator,
        value: placeValueSafely(value),
      };
    }
  };
}

const NOT_IMPLEMENTED = () => {
  throw new Error("Not implemented");
};

const whereKeyMappings: KeyMappings = {
  user_metrics: easyKeyMappings(
    {
      user_id: "user_id",
      last_active: "last_active",
      total_requests: "total_requests",
    },
    "user_metrics"
  ),
  user_api_keys: easyKeyMappings(
    {
      api_key_hash: "api_key_hash",
      api_key_name: "api_key_name",
    },
    "user_api_keys"
  ),
  properties: (filter, placeValueSafely) => {
    const keys = Object.keys(filter);
    if (keys.length !== 1) {
      throw new Error("Invalid filter, only one key is allowed");
    }
    const key = keys[0];
    const { operator, value } = extractOperatorAndValueFromAnOperator(
      filter[key as keyof typeof filter]
    );

    if (operator === "equals") {
      return {
        column: `properties`,
        operator: "gin-contains",
        value: `jsonb_build_object(${placeValueSafely(
          key
        )}::text, ${placeValueSafely(value)}::text)`,
      };
    } else {
      return {
        column: `properties ->> ${placeValueSafely(key)}`,
        operator: operator,
        value: placeValueSafely(value),
      };
    }
  },
  request: easyKeyMappings<"request">({
    prompt: `coalesce(request.body ->>'prompt', request.body ->'messages'->0->>'content')`,
    created_at: "request.created_at",
    user_id: "request.user_id",
    auth_hash: "request.auth_hash",
    org_id: "request.helicone_org_id",
    id: "request.id",
    node_id: "job_node_request.node_id",
    model: "request.model",
    modelOverride: "request.model_override",
    path: "request.path",
    prompt_id: "request.prompt_id",
  }),

  prompt_v2: easyKeyMappings<"prompt_v2">({
    id: "prompt_v2.id",
    user_defined_id: "prompt_v2.user_defined_id",
  }),
  prompts_versions: easyKeyMappings<"prompts_versions">({
    id: "prompts_versions.id",
    major_version: "prompts_versions.major_version",
    minor_version: "prompts_versions.minor_version",
    prompt_v2: "prompts_versions.prompt_v2",
  }),
  experiment: easyKeyMappings<"experiment">({
    id: "e.id",
    prompt_v2: "pv.prompt_v2",
  }),
  response: easyKeyMappings<"response">({
    body_completion:
      "(coalesce(response.body ->'choices'->0->>'text', response.body ->'choices'->0->>'message'))::text",
    body_model:
      "(coalesce(request.model_override, response.model, request.model, response.body ->> 'model', request.body ->> 'model'))::text",
    body_tokens: "(response.completion_tokens + response.prompt_tokens)",
    status: "response.status",
    model: "response.model",
  }),
  properties_table: easyKeyMappings<"properties_table">({
    auth_hash: "properties.auth_hash",
    key: "properties.key",
    value: "properties.value",
  }),
  feedback: easyKeyMappings<"feedback">({
    rating: "feedback.rating",
    id: "feedback.id",
    created_at: "feedback.created_at",
    response_id: "feedback.response_id",
  }),
  cache_hits: easyKeyMappings<"cache_hits">({
    organization_id: "cache_hits.organization_id",
    request_id: "cache_hits.request_id",
    latency: "cache_hits.latency",
    completion_tokens: "cache_hits.completion_tokens",
    prompt_tokens: "cache_hits.prompt_tokens",
    created_at: "cache_hits.created_at",
  }),
  request_response_log: easyKeyMappings<"request_response_log">({
    latency: "request_response_log.latency",
    status: "request_response_log.status",
    request_created_at: "request_response_log.request_created_at",
    response_created_at: "request_response_log.response_created_at",
    auth_hash: "request_response_log.auth_hash",
    model: "request_response_log.model",
    user_id: "request_response_log.user_id",
    organization_id: "request_response_log.organization_id",
    node_id: "request_response_log.node_id",
    job_id: "request_response_log.job_id",
    threat: "request_response_log.threat",
  }),
  request_response_rmt: (filter, placeValueSafely) => {
    if ("properties" in filter && filter.properties) {
      const key = Object.keys(filter.properties)[0];
      const { operator, value } = extractOperatorAndValueFromAnOperator(
        filter.properties[key as keyof typeof filter.properties]
      );
      return {
        column: `request_response_versioned.properties[${placeValueSafely(
          key
        )}]`,
        operator: operator,
        value: `'${value}'`,
      };
    }
    if ("search_properties" in filter && filter.search_properties) {
      const key = Object.keys(filter.search_properties)[0];
      const { operator, value } = extractOperatorAndValueFromAnOperator(
        filter.search_properties[key as keyof typeof filter.search_properties]
      );
      return {
        column: `key`,
        operator: operator,
        value: value,
      };
    }
<<<<<<< HEAD
    if ("scores" in filter && filter.scores) {
      const key = Object.keys(filter.scores)[0];
      const { operator, value } = extractOperatorAndValueFromAnOperator(
        filter.scores[key as keyof typeof filter.scores]
      );
      return {
        column: `scores[${placeValueSafely(key)}]`,
        operator: operator,
        value: value,
      };
    }
    return easyKeyMappings<"request_response_versioned">({
      latency: "request_response_versioned.latency",
      status: "request_response_versioned.status",
      request_created_at: "request_response_versioned.request_created_at",
      response_created_at: "request_response_versioned.response_created_at",
      model: "request_response_versioned.model",
      user_id: "request_response_versioned.user_id",
      organization_id: "request_response_versioned.organization_id",
      node_id: "request_response_versioned.node_id",
      job_id: "request_response_versioned.job_id",
      threat: "request_response_versioned.threat",
      prompt_tokens: "request_response_versioned.prompt_tokens",
      completion_tokens: "request_response_versioned.completion_tokens",
      request_body: "request_response_versioned.request_body",
      response_body: "request_response_versioned.response_body",
=======
    return easyKeyMappings<"request_response_rmt">({
      latency: "request_response_rmt.latency",
      status: "request_response_rmt.status",
      request_created_at: "request_response_rmt.request_created_at",
      response_created_at: "request_response_rmt.response_created_at",
      model: "request_response_rmt.model",
      user_id: "request_response_rmt.user_id",
      organization_id: "request_response_rmt.organization_id",
      node_id: "request_response_rmt.node_id",
      job_id: "request_response_rmt.job_id",
      threat: "request_response_rmt.threat",
>>>>>>> b7564ec6
    })(filter, placeValueSafely);
  },
  request_response_search: (filter, placeValueSafely) => {
    const keys = Object.keys(filter);
    if (keys.length !== 1) {
      throw new Error("Invalid filter, only one key is allowed");
    }
    const key = keys[0];
    const { operator, value } = extractOperatorAndValueFromAnOperator(
      filter[key as keyof typeof filter]!
    );

    return {
      column: `request_response_search.${key}`,
      operator: "vector-contains",
      value: placeValueSafely(value),
    };
  },
  users_view: easyKeyMappings<"request_response_log">({
    status: "r.status",
    user_id: "r.user_id",
  }),
  properties_v3: easyKeyMappings<"properties_v3">({
    key: "properties_v3.key",
    value: "properties_v3.value",
    organization_id: "properties_v3.organization_id",
  }),
  property_with_response_v1: easyKeyMappings<"property_with_response_v1">({
    property_key: "property_with_response_v1.property_key",
    property_value: "property_with_response_v1.property_value",
    request_created_at: "property_with_response_v1.request_created_at",
    organization_id: "property_with_response_v1.organization_id",
    threat: "property_with_response_v1.threat",
  }),
  rate_limit_log: easyKeyMappings<"rate_limit_log">({
    organization_id: "rate_limit_log.organization_id",
    created_at: "rate_limit_log.created_at",
  }),
  score_value: easyKeyMappings<"score_value">({
    request_id: "score_value.request_id",
  }),
  experiment_hypothesis_run: easyKeyMappings<"experiment_hypothesis_run">({
    result_request_id: "experiment_v2_hypothesis_run.result_request_id",
  }),

  // Deprecated
  values: NOT_IMPLEMENTED,
  job: NOT_IMPLEMENTED,
  job_node: NOT_IMPLEMENTED,
};

const havingKeyMappings: KeyMappings = {
  user_metrics: easyKeyMappings<"user_metrics">({
    last_active: "max(request.created_at)",
    total_requests: "count(request.id)",
    active_for: "active_for",
    average_requests_per_day_active: "average_requests_per_day_active",
    average_tokens_per_request: "average_tokens_per_request",
    total_completion_tokens: "total_completion_tokens",
    total_prompt_tokens: "total_prompt_tokens",
    cost: "cost",
  }),
  users_view: easyKeyMappings<"users_view">({
    active_for: "active_for",
    first_active: "first_active",
    last_active: "last_active",
    total_requests: "total_requests",
    average_requests_per_day_active: "average_requests_per_day_active",
    average_tokens_per_request: "average_tokens_per_request",
    total_completion_tokens: "total_completion_tokens",
    total_prompt_token: "total_prompt_token",
    cost: "cost",
  }),
  request_response_search: NOT_IMPLEMENTED,
  score_value: NOT_IMPLEMENTED,
  experiment_hypothesis_run: NOT_IMPLEMENTED,
  user_api_keys: NOT_IMPLEMENTED,
  properties: NOT_IMPLEMENTED,
  request: NOT_IMPLEMENTED,
  response: NOT_IMPLEMENTED,
  properties_table: NOT_IMPLEMENTED,
  request_response_log: NOT_IMPLEMENTED,
  request_response_rmt: NOT_IMPLEMENTED,
  properties_v3: NOT_IMPLEMENTED,
  property_with_response_v1: NOT_IMPLEMENTED,
  feedback: NOT_IMPLEMENTED,
  cache_hits: NOT_IMPLEMENTED,
  rate_limit_log: NOT_IMPLEMENTED,
  prompt_v2: NOT_IMPLEMENTED,
  prompts_versions: NOT_IMPLEMENTED,
  experiment: NOT_IMPLEMENTED,

  // Deprecated
  values: NOT_IMPLEMENTED,
  job: NOT_IMPLEMENTED,
  job_node: NOT_IMPLEMENTED,
};

function operatorToSql(operator: AllOperators): string {
  switch (operator) {
    case "equals":
      return "=";
    case "not-equals":
      return "!=";
    case "like":
      return "LIKE";
    case "ilike":
      return "ILIKE";
    case "gte":
      return ">=";
    case "gt":
      return ">";
    case "lt":
      return "<";
    case "lte":
      return "<=";
    case "contains":
      return "ILIKE";
    case "not-contains":
      return "NOT ILIKE";
    case "gin-contains":
      return "@>";
    case "vector-contains":
      return "@@";
  }
}

export function buildFilterLeaf(
  filter: FilterLeaf,
  argsAcc: any[],
  keyMappings: KeyMappings,
  argPlaceHolder: (arg_index: number, arg: any) => string
): {
  filters: string[];
  argsAcc: any[];
} {
  const placeValueSafely = (value: string) => {
    argsAcc.push(value);
    return argPlaceHolder(argsAcc.length - 1, value);
  };

  const filters: string[] = [];

  for (const _tableKey in filter) {
    const tableKey = _tableKey as keyof typeof filter;
    const table = filter[tableKey];
    const mapper = keyMappings[tableKey] as KeyMapper<typeof table>;
    const {
      column,
      operator: operatorKey,
      value,
    } = mapper(table, placeValueSafely);

    if (!column) {
      continue;
    }

    const sqlOperator = operatorToSql(operatorKey);

    if (operatorKey === "not-equals" && value === "null") {
      filters.push(`${column} is not null`);
    } else if (operatorKey === "equals" && value === "null") {
      filters.push(`${column} is null`);
    } else {
      if (operatorKey === "contains" || operatorKey === "not-contains") {
        filters.push(`${column} ${sqlOperator} '%' || ${value}::text || '%'`);
      } else if (operatorKey === "vector-contains") {
        filters.push(
          `${column} ${sqlOperator} plainto_tsquery('helicone_search_config', ${value}::text)`
        );
      } else {
        filters.push(`${column} ${sqlOperator} ${value}`);
      }
    }
  }

  return {
    filters,
    argsAcc,
  };
}

export function buildFilterBranch(
  args: Omit<BuildFilterArgs, "filter"> & { filter: FilterBranch }
): {
  filter: string;
  argsAcc: any[];
} {
  const { filter, argPlaceHolder, argsAcc, having } = args;
  if (filter.operator !== "or" && filter.operator !== "and") {
    throw new Error("Invalid filter: only OR is supported");
  }
  const { filter: leftFilter, argsAcc: leftArgsAcc } = buildFilter({
    ...args,
    filter: filter.left,
    argsAcc,
    argPlaceHolder,
    having,
  });
  const { filter: rightFilter, argsAcc: rightArgsAcc } = buildFilter({
    ...args,
    filter: filter.right,
    argsAcc: leftArgsAcc,
    argPlaceHolder,
    having,
  });
  return {
    filter: `(${leftFilter} ${filter.operator} ${rightFilter})`,
    argsAcc: rightArgsAcc,
  };
}

export function buildFilter(args: BuildFilterArgs): {
  filter: string;
  argsAcc: any[];
} {
  const { filter, argPlaceHolder, argsAcc, having } = args;
  if (filter === "all") {
    return {
      filter: "true",
      argsAcc,
    };
  }
  if ("left" in filter) {
    return buildFilterBranch({
      ...args,
      filter,
      argsAcc,
      argPlaceHolder,
      having,
    });
  }

  const res = buildFilterLeaf(
    filter,
    argsAcc,
    having ? havingKeyMappings : whereKeyMappings,
    argPlaceHolder
  );

  if (res.filters.length === 0) {
    return {
      filter: "true",
      argsAcc: res.argsAcc,
    };
  }
  return {
    filter: res.filters.join(" AND "),
    argsAcc: res.argsAcc,
  };
}

export function clickhouseParam(index: number, parameter: any) {
  if (typeof parameter === "number") {
    return `{val_${index} : Int32}`;
  } else if (typeof parameter === "boolean") {
    return `{val_${index} : UInt8}`;
  } else if (parameter instanceof Date) {
    return `{val_${index} : DateTime}`;
  } else {
    return `{val_${index} : String}`;
  }
}

export function buildFilterClickHouse(
  args: ExternalBuildFilterArgs
): ReturnType<typeof buildFilter> {
  return buildFilter({
    ...args,
    argPlaceHolder: clickhouseParam,
  });
}

export function buildFilterPostgres(
  args: ExternalBuildFilterArgs
): ReturnType<typeof buildFilter> {
  return buildFilter({
    ...args,
    argPlaceHolder: (index, parameter) => `$${index + 1}`,
  });
}

async function getUserIdHashes(user_id: string): Promise<string[]> {
  const { data: user_api_keys, error } = await supabaseServer.client
    .from("user_api_keys")
    .select("api_key_hash")
    .eq("user_id", user_id);
  if (error) {
    throw error;
  }
  if (!user_api_keys || user_api_keys.length === 0) {
    throw new Error("No API keys found for user");
  }
  return user_api_keys.map((x) => x.api_key_hash);
}

async function buildUserIdHashesFilter(
  user_id: string,
  hashToFilter: (hash: string) => FilterLeaf
) {
  const userIdHashes = await getUserIdHashes(user_id);
  const filters: FilterLeaf[] = userIdHashes.map(hashToFilter);
  return filterListToTree(filters, "or");
}

export interface BuildFilterArgs {
  filter: FilterNode;
  argsAcc: any[];
  having?: boolean;
  argPlaceHolder: (arg_index: number, arg: any) => string;
}
export type ExternalBuildFilterArgs = Omit<
  BuildFilterArgs,
  "argPlaceHolder" | "user_id"
>;

export async function buildFilterWithAuthClickHouse(
  args: ExternalBuildFilterArgs & { org_id: string }
): Promise<{ filter: string; argsAcc: any[] }> {
  return buildFilterWithAuth(args, "clickhouse", (orgId) => ({
    request_response_rmt: {
      organization_id: {
        equals: orgId,
      },
    },
  }));
}

export async function buildFilterWithAuthClickHousePropResponse(
  args: ExternalBuildFilterArgs & { org_id: string }
): Promise<{ filter: string; argsAcc: any[] }> {
  return buildFilterWithAuth(args, "clickhouse", (orgId) => ({
    property_with_response_v1: {
      organization_id: {
        equals: orgId,
      },
    },
  }));
}

export async function buildFilterWithAuthClickHouseProperties(
  args: ExternalBuildFilterArgs & { org_id: string }
): Promise<{ filter: string; argsAcc: any[] }> {
  return buildFilterWithAuth(args, "clickhouse", (orgId) => ({
    properties_v3: {
      organization_id: {
        equals: orgId,
      },
    },
  }));
}

export async function buildFilterWithAuthClickHouseCacheHits(
  args: ExternalBuildFilterArgs & { org_id: string }
): Promise<{ filter: string; argsAcc: any[] }> {
  return buildFilterWithAuth(args, "clickhouse", (orgId) => ({
    cache_hits: {
      organization_id: {
        equals: orgId,
      },
    },
  }));
}

export async function buildFilterWithAuthClickHouseRateLimits(
  args: ExternalBuildFilterArgs & { org_id: string }
): Promise<{ filter: string; argsAcc: any[] }> {
  return buildFilterWithAuth(args, "clickhouse", (orgId) => ({
    rate_limit_log: {
      organization_id: {
        equals: orgId,
      },
    },
  }));
}

export async function buildFilterWithAuth(
  args: ExternalBuildFilterArgs & {
    org_id: string;
  },
  database: "postgres" | "clickhouse" = "postgres",
  getOrgIdFilter: (orgId: string) => FilterLeaf = (orgId) => ({
    request: {
      org_id: {
        equals: orgId,
      },
    },
  })
): Promise<{ filter: string; argsAcc: any[] }> {
  const { org_id, filter } = args;

  const filterNode: FilterNode = {
    left: getOrgIdFilter(org_id),
    operator: "and",
    right: filter,
  };

  const filterBuilder =
    database === "clickhouse" ? buildFilterClickHouse : buildFilterPostgres;

  return filterBuilder({
    ...args,
    filter: filterNode,
  });
}

export async function buildFilterWithAuthCacheHits(
  args: ExternalBuildFilterArgs & {
    org_id: string;
  },
  getOrgIdFilter: (orgId: string) => FilterLeaf = (orgId) => ({
    cache_hits: {
      organization_id: {
        equals: orgId,
      },
    },
  })
): Promise<{ filter: string; argsAcc: any[] }> {
  const { org_id, filter } = args;

  const filterNode: FilterNode = {
    left: getOrgIdFilter(org_id),
    operator: "and",
    right: filter,
  };

  const filterBuilder = buildFilterPostgres;

  return filterBuilder({
    ...args,
    filter: filterNode,
  });
}<|MERGE_RESOLUTION|>--- conflicted
+++ resolved
@@ -211,7 +211,6 @@
         value: value,
       };
     }
-<<<<<<< HEAD
     if ("scores" in filter && filter.scores) {
       const key = Object.keys(filter.scores)[0];
       const { operator, value } = extractOperatorAndValueFromAnOperator(
@@ -223,22 +222,6 @@
         value: value,
       };
     }
-    return easyKeyMappings<"request_response_versioned">({
-      latency: "request_response_versioned.latency",
-      status: "request_response_versioned.status",
-      request_created_at: "request_response_versioned.request_created_at",
-      response_created_at: "request_response_versioned.response_created_at",
-      model: "request_response_versioned.model",
-      user_id: "request_response_versioned.user_id",
-      organization_id: "request_response_versioned.organization_id",
-      node_id: "request_response_versioned.node_id",
-      job_id: "request_response_versioned.job_id",
-      threat: "request_response_versioned.threat",
-      prompt_tokens: "request_response_versioned.prompt_tokens",
-      completion_tokens: "request_response_versioned.completion_tokens",
-      request_body: "request_response_versioned.request_body",
-      response_body: "request_response_versioned.response_body",
-=======
     return easyKeyMappings<"request_response_rmt">({
       latency: "request_response_rmt.latency",
       status: "request_response_rmt.status",
@@ -250,7 +233,10 @@
       node_id: "request_response_rmt.node_id",
       job_id: "request_response_rmt.job_id",
       threat: "request_response_rmt.threat",
->>>>>>> b7564ec6
+      prompt_tokens: "request_response_versioned.prompt_tokens",
+      completion_tokens: "request_response_versioned.completion_tokens",
+      request_body: "request_response_versioned.request_body",
+      response_body: "request_response_versioned.response_body",
     })(filter, placeValueSafely);
   },
   request_response_search: (filter, placeValueSafely) => {
