--- conflicted
+++ resolved
@@ -138,11 +138,7 @@
     body_completion:
       "(coalesce(response.body ->'choices'->0->>'text', response.body ->'choices'->0->>'message'))::text",
     body_model:
-<<<<<<< HEAD
-      "(coalesce(response.body ->> 'model', request.body ->> 'model'))::text",
-=======
       "(coalesce(request.model_override, response.model, request.model, response.body ->> 'model', request.body ->> 'model'))::text",
->>>>>>> 177e7188
     body_tokens: "((response.body -> 'usage') ->> 'total_tokens')::bigint",
     status: "response.status",
   }),
