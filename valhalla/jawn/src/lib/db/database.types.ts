--- conflicted
+++ resolved
@@ -6,7 +6,7 @@
   | { [key: string]: Json | undefined }
   | Json[]
 
-export interface Database {
+export type Database = {
   public: {
     Tables: {
       alert: {
@@ -62,7 +62,7 @@
             isOneToOne: false
             referencedRelation: "organization"
             referencedColumns: ["id"]
-          }
+          },
         ]
       }
       alert_history: {
@@ -122,7 +122,7 @@
             isOneToOne: false
             referencedRelation: "organization"
             referencedColumns: ["id"]
-          }
+          },
         ]
       }
       cache_hits: {
@@ -155,7 +155,7 @@
             isOneToOne: false
             referencedRelation: "request_rbac"
             referencedColumns: ["id"]
-          }
+          },
         ]
       }
       contact_submissions: {
@@ -214,7 +214,7 @@
             isOneToOne: false
             referencedRelation: "organization"
             referencedColumns: ["id"]
-          }
+          },
         ]
       }
       experiment_dataset_values: {
@@ -274,7 +274,7 @@
             isOneToOne: false
             referencedRelation: "request_rbac"
             referencedColumns: ["id"]
-          }
+          },
         ]
       }
       experiments: {
@@ -363,7 +363,7 @@
             isOneToOne: false
             referencedRelation: "prompts"
             referencedColumns: ["uuid"]
-          }
+          },
         ]
       }
       feature_flags: {
@@ -392,7 +392,7 @@
             isOneToOne: false
             referencedRelation: "organization"
             referencedColumns: ["id"]
-          }
+          },
         ]
       }
       feedback: {
@@ -442,7 +442,7 @@
             isOneToOne: true
             referencedRelation: "response_rbac"
             referencedColumns: ["id"]
-          }
+          },
         ]
       }
       finetune_dataset: {
@@ -477,7 +477,7 @@
             isOneToOne: false
             referencedRelation: "organization"
             referencedColumns: ["id"]
-          }
+          },
         ]
       }
       finetune_dataset_data: {
@@ -527,7 +527,7 @@
             isOneToOne: false
             referencedRelation: "request_rbac"
             referencedColumns: ["id"]
-          }
+          },
         ]
       }
       finetune_job: {
@@ -586,7 +586,7 @@
             isOneToOne: false
             referencedRelation: "provider_keys"
             referencedColumns: ["id"]
-          }
+          },
         ]
       }
       helicone_api_keys: {
@@ -631,7 +631,7 @@
             isOneToOne: false
             referencedRelation: "users"
             referencedColumns: ["id"]
-          }
+          },
         ]
       }
       helicone_proxy_key_limits: {
@@ -669,7 +669,7 @@
             isOneToOne: false
             referencedRelation: "helicone_proxy_keys"
             referencedColumns: ["id"]
-          }
+          },
         ]
       }
       helicone_proxy_keys: {
@@ -724,7 +724,7 @@
             isOneToOne: false
             referencedRelation: "provider_keys"
             referencedColumns: ["id"]
-          }
+          },
         ]
       }
       job: {
@@ -768,7 +768,7 @@
             isOneToOne: false
             referencedRelation: "organization"
             referencedColumns: ["id"]
-          }
+          },
         ]
       }
       job_node: {
@@ -831,7 +831,7 @@
             isOneToOne: false
             referencedRelation: "organization"
             referencedColumns: ["id"]
-          }
+          },
         ]
       }
       job_node_relationships: {
@@ -871,7 +871,7 @@
             isOneToOne: false
             referencedRelation: "job_node"
             referencedColumns: ["id"]
-          }
+          },
         ]
       }
       job_node_request: {
@@ -921,7 +921,7 @@
             isOneToOne: false
             referencedRelation: "request_rbac"
             referencedColumns: ["id"]
-          }
+          },
         ]
       }
       layout: {
@@ -956,7 +956,7 @@
             isOneToOne: false
             referencedRelation: "users"
             referencedColumns: ["id"]
-          }
+          },
         ]
       }
       org_rate_limit_tracker: {
@@ -985,7 +985,7 @@
             isOneToOne: false
             referencedRelation: "organization"
             referencedColumns: ["id"]
-          }
+          },
         ]
       }
       organization: {
@@ -1003,11 +1003,7 @@
           org_provider_key: string | null
           organization_type: string
           owner: string
-<<<<<<< HEAD
-          percent_log: number | null
-=======
           percent_to_log: number | null
->>>>>>> d171f3fe
           referral: string | null
           reseller_id: string | null
           size: string | null
@@ -1031,11 +1027,7 @@
           org_provider_key?: string | null
           organization_type?: string
           owner: string
-<<<<<<< HEAD
-          percent_log?: number | null
-=======
           percent_to_log?: number | null
->>>>>>> d171f3fe
           referral?: string | null
           reseller_id?: string | null
           size?: string | null
@@ -1059,11 +1051,7 @@
           org_provider_key?: string | null
           organization_type?: string
           owner?: string
-<<<<<<< HEAD
-          percent_log?: number | null
-=======
           percent_to_log?: number | null
->>>>>>> d171f3fe
           referral?: string | null
           reseller_id?: string | null
           size?: string | null
@@ -1101,7 +1089,7 @@
             isOneToOne: false
             referencedRelation: "organization"
             referencedColumns: ["id"]
-          }
+          },
         ]
       }
       organization_member: {
@@ -1137,7 +1125,7 @@
             isOneToOne: false
             referencedRelation: "organization"
             referencedColumns: ["id"]
-          }
+          },
         ]
       }
       prompt: {
@@ -1211,7 +1199,7 @@
             isOneToOne: false
             referencedRelation: "organization"
             referencedColumns: ["id"]
-          }
+          },
         ]
       }
       properties: {
@@ -1263,7 +1251,7 @@
             isOneToOne: false
             referencedRelation: "users"
             referencedColumns: ["id"]
-          }
+          },
         ]
       }
       provider_keys: {
@@ -1331,7 +1319,7 @@
             isOneToOne: false
             referencedRelation: "organization"
             referencedColumns: ["id"]
-          }
+          },
         ]
       }
       referrals: {
@@ -1370,7 +1358,7 @@
             isOneToOne: false
             referencedRelation: "users"
             referencedColumns: ["id"]
-          }
+          },
         ]
       }
       request: {
@@ -1472,7 +1460,7 @@
             isOneToOne: false
             referencedRelation: "users"
             referencedColumns: ["id"]
-          }
+          },
         ]
       }
       request_job_task: {
@@ -1519,7 +1507,7 @@
             isOneToOne: false
             referencedRelation: "job_node"
             referencedColumns: ["id"]
-          }
+          },
         ]
       }
       response: {
@@ -1638,7 +1626,7 @@
             isOneToOne: false
             referencedRelation: "users"
             referencedColumns: ["id"]
-          }
+          },
         ]
       }
       user_feedback: {
@@ -1670,7 +1658,7 @@
             isOneToOne: false
             referencedRelation: "organization"
             referencedColumns: ["id"]
-          }
+          },
         ]
       }
       user_settings: {
@@ -1702,7 +1690,7 @@
             isOneToOne: true
             referencedRelation: "users"
             referencedColumns: ["id"]
-          }
+          },
         ]
       }
       webhook_subscriptions: {
@@ -1734,7 +1722,7 @@
             isOneToOne: false
             referencedRelation: "webhooks"
             referencedColumns: ["id"]
-          }
+          },
         ]
       }
       webhooks: {
@@ -1769,7 +1757,7 @@
             isOneToOne: false
             referencedRelation: "organization"
             referencedColumns: ["id"]
-          }
+          },
         ]
       }
     }
@@ -1842,7 +1830,7 @@
             isOneToOne: false
             referencedRelation: "organization"
             referencedColumns: ["id"]
-          }
+          },
         ]
       }
       materialized_response_and_request: {
@@ -1872,7 +1860,7 @@
             isOneToOne: false
             referencedRelation: "users"
             referencedColumns: ["id"]
-          }
+          },
         ]
       }
       metrics_rbac: {
@@ -1946,7 +1934,7 @@
             isOneToOne: false
             referencedRelation: "users"
             referencedColumns: ["id"]
-          }
+          },
         ]
       }
       response_rbac: {
@@ -2161,7 +2149,7 @@
             isOneToOne: false
             referencedRelation: "buckets"
             referencedColumns: ["id"]
-          }
+          },
         ]
       }
     }
@@ -2242,7 +2230,7 @@
   TableName extends PublicTableNameOrOptions extends { schema: keyof Database }
     ? keyof (Database[PublicTableNameOrOptions["schema"]]["Tables"] &
         Database[PublicTableNameOrOptions["schema"]]["Views"])
-    : never = never
+    : never = never,
 > = PublicTableNameOrOptions extends { schema: keyof Database }
   ? (Database[PublicTableNameOrOptions["schema"]]["Tables"] &
       Database[PublicTableNameOrOptions["schema"]]["Views"])[TableName] extends {
@@ -2250,15 +2238,6 @@
     }
     ? R
     : never
-<<<<<<< HEAD
-  : PublicTableNameOrOptions extends keyof (Database["public"]["Tables"] &
-      Database["public"]["Views"])
-  ? (Database["public"]["Tables"] &
-      Database["public"]["Views"])[PublicTableNameOrOptions] extends {
-      Row: infer R
-    }
-    ? R
-=======
   : PublicTableNameOrOptions extends keyof (PublicSchema["Tables"] &
         PublicSchema["Views"])
     ? (PublicSchema["Tables"] &
@@ -2267,9 +2246,7 @@
       }
       ? R
       : never
->>>>>>> d171f3fe
     : never
-  : never
 
 export type TablesInsert<
   PublicTableNameOrOptions extends
@@ -2277,29 +2254,20 @@
     | { schema: keyof Database },
   TableName extends PublicTableNameOrOptions extends { schema: keyof Database }
     ? keyof Database[PublicTableNameOrOptions["schema"]]["Tables"]
-    : never = never
+    : never = never,
 > = PublicTableNameOrOptions extends { schema: keyof Database }
   ? Database[PublicTableNameOrOptions["schema"]]["Tables"][TableName] extends {
       Insert: infer I
     }
     ? I
     : never
-<<<<<<< HEAD
-  : PublicTableNameOrOptions extends keyof Database["public"]["Tables"]
-  ? Database["public"]["Tables"][PublicTableNameOrOptions] extends {
-      Insert: infer I
-    }
-    ? I
-=======
   : PublicTableNameOrOptions extends keyof PublicSchema["Tables"]
     ? PublicSchema["Tables"][PublicTableNameOrOptions] extends {
         Insert: infer I
       }
       ? I
       : never
->>>>>>> d171f3fe
     : never
-  : never
 
 export type TablesUpdate<
   PublicTableNameOrOptions extends
@@ -2307,29 +2275,20 @@
     | { schema: keyof Database },
   TableName extends PublicTableNameOrOptions extends { schema: keyof Database }
     ? keyof Database[PublicTableNameOrOptions["schema"]]["Tables"]
-    : never = never
+    : never = never,
 > = PublicTableNameOrOptions extends { schema: keyof Database }
   ? Database[PublicTableNameOrOptions["schema"]]["Tables"][TableName] extends {
       Update: infer U
     }
     ? U
     : never
-<<<<<<< HEAD
-  : PublicTableNameOrOptions extends keyof Database["public"]["Tables"]
-  ? Database["public"]["Tables"][PublicTableNameOrOptions] extends {
-      Update: infer U
-    }
-    ? U
-=======
   : PublicTableNameOrOptions extends keyof PublicSchema["Tables"]
     ? PublicSchema["Tables"][PublicTableNameOrOptions] extends {
         Update: infer U
       }
       ? U
       : never
->>>>>>> d171f3fe
     : never
-  : never
 
 export type Enums<
   PublicEnumNameOrOptions extends
@@ -2337,15 +2296,9 @@
     | { schema: keyof Database },
   EnumName extends PublicEnumNameOrOptions extends { schema: keyof Database }
     ? keyof Database[PublicEnumNameOrOptions["schema"]]["Enums"]
-    : never = never
+    : never = never,
 > = PublicEnumNameOrOptions extends { schema: keyof Database }
   ? Database[PublicEnumNameOrOptions["schema"]]["Enums"][EnumName]
-<<<<<<< HEAD
-  : PublicEnumNameOrOptions extends keyof Database["public"]["Enums"]
-  ? Database["public"]["Enums"][PublicEnumNameOrOptions]
-  : never
-=======
   : PublicEnumNameOrOptions extends keyof PublicSchema["Enums"]
     ? PublicSchema["Enums"][PublicEnumNameOrOptions]
     : never
->>>>>>> d171f3fe
