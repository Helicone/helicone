--- conflicted
+++ resolved
@@ -193,12 +193,8 @@
       target_url,
       cache_reference_id,
       cache_enabled,
-<<<<<<< HEAD
-      cost / ${COST_PRECISION_MULTIPLIER} as cost
-=======
       cost / ${COST_PRECISION_MULTIPLIER} as cost,
       updated_at
->>>>>>> 41b6d13a
     FROM request_response_rmt
     WHERE (
       (${builtFilter.filter})
@@ -274,14 +270,9 @@
       target_url,
       cache_reference_id,
       cache_enabled,
-<<<<<<< HEAD
-      cost / ${COST_PRECISION_MULTIPLIER} as cost
-    FROM request_response_rmt FINAL
-=======
       cost / ${COST_PRECISION_MULTIPLIER} as cost,
       updated_at
     FROM request_response_rmt
->>>>>>> 41b6d13a
     WHERE (
       (${builtFilter.filter})
     )
