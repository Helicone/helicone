import { getAllSignedURLsFromInputs } from "../../managers/inputs/InputsManager";
import { dbExecute } from "../shared/db/dbExecute";
import { FilterNode } from "../shared/filters/filterDefs";
import { buildFilterPostgres } from "../shared/filters/filters";
import { Result, err, ok, promiseResultMap, resultMap } from "../shared/result";
import { BaseStore } from "./baseStore";
import { costOfPrompt } from "../../packages/cost";
import { S3Client } from "../shared/db/s3Client";
import { RequestResponseBodyStore } from "./request/RequestResponseBodyStore";

export interface ResponseObj {
  body: any;
  createdAt: string;
  completionTokens: number;
  promptTokens: number;
  delayMs: number;
  model: string;
}

export interface RequestObj {
  id: string;
  provider: string;
}

export interface Experiment {
  id: string;
  organization: string;
  dataset: {
    id: string;
    name: string;
    rows: {
      rowId: string;
      inputRecord?: {
        requestId: string;
        requestPath: string;
        inputs: Record<string, string>;
        response: ResponseObj;
        request: RequestObj;
      };
      scores: Record<string, number>;
    }[];
  };
  meta: any;
  createdAt: string;
  hypotheses: {
    id: string;
    promptVersionId: string;
    promptVersion?: {
      template: any;
    };
    parentPromptVersion?: {
      template: any;
    };
    model: string;
    status: string;
    createdAt: string;
    providerKey: string;
    runs: {
      datasetRowId: string;
      resultRequestId: string;
<<<<<<< HEAD
      response: ResponseObj;
      scores: Record<string, number>;
=======
      response?: ResponseObj;
      request?: RequestObj;
>>>>>>> 8ff1400f
    }[];
  }[];
  scores: ExperimentScores | null;
}

export interface ExperimentScores {
  dataset: {
    dateCreated: Date;
    model: string;
    cost: number;
    //customScores: Record<string, number>;
  };
  hypothesis: {
    dateCreated: Date;
    model: string;
    cost: number;
    //customScores: Record<string, number>;
  };
}

export interface IncludeExperimentKeys {
  inputs?: true;
  promptVersion?: true;
  responseBodies?: true;
  score?: true;
}

function getExperimentsQuery(
  filter?: string,
  limit?: number,
  include?: IncludeExperimentKeys
) {
  const responseObjectString = (filter: string) => {
    return `(
      SELECT jsonb_build_object(
        'createdAt', response.created_at,
        'completionTokens', response.completion_tokens,
        'promptTokens', response.prompt_tokens,
        'delayMs', response.delay_ms,
        'model', response.model
      )
      FROM response
      WHERE ${filter}
    )`;
  };

  const requestObjectString = (filter: string) => {
    return `(
      SELECT jsonb_build_object(
        'id', re.id,
        'provider', re.provider
      )
      FROM request re
      WHERE ${filter}
      LIMIT 1
    )`;
  };

  return `
        SELECT jsonb_build_object(
          'id', e.id,
          'meta', e.meta,
          'organization', e.organization,
          'dataset', jsonb_build_object(
              'id', ds.id,
              'name', ds.name,
              'rows', json_agg(
                  jsonb_build_object(

                    ${
                      include?.inputs
                        ? `
                    'inputRecord', (
                      SELECT jsonb_build_object(
                        ${
                          include?.responseBodies
                            ? `
                        'response', ${responseObjectString(
                          "response.request = pir.source_request"
                        )},
                        'request', ${requestObjectString(
                          "re.id = pir.source_request"
                        )},
                        `
                            : ""
                        }
                        'requestId', pir.source_request,
                        'requestPath', re.path,
                        'inputs', pir.inputs
                      )
                      FROM prompt_input_record pir
                      left join request re on re.id = pir.source_request
                      WHERE pir.id = dsr.input_record
                      AND re.helicone_org_id = e.organization
                    ),`
                        : ""
                    }
                    'rowId', dsr.id,
                    'scores', (
                      SELECT jsonb_object_agg(sa.score_key, sv.int_value)
                      FROM score_value sv
                      JOIN score_attribute sa ON sa.id = sv.score_attribute
                      JOIN prompt_input_record pir ON pir.source_request = sv.request_id
                      LEFT JOIN request re ON re.id = pir.source_request
                      WHERE pir.id = dsr.input_record
                      AND re.helicone_org_id = e.organization
                      AND sa.organization = e.organization
                    )
                  )
              )
          ),
          'createdAt', e.created_at,
          'hypotheses', COALESCE((
              SELECT json_agg(
                  jsonb_build_object(
                      'id', h.id,
                      'providerKey', h.provider_key,
                      'promptVersionId', h.prompt_version,
                      ${
                        include?.promptVersion
                          ? `
                      'promptVersion', (
                        SELECT jsonb_build_object(
                          'template', pv.helicone_template
                        )
                        FROM prompts_versions pv
                        WHERE pv.id = h.prompt_version
                      ),`
                          : ""
                      }
                      ${
                        include?.promptVersion
                          ? `
                      'parentPromptVersion', (
                        SELECT jsonb_build_object(
                          'template', pv_parent.helicone_template
                        )
                        FROM prompts_versions pv_current
                        JOIN prompts_versions pv_parent ON pv_parent.prompt_v2 = pv_current.prompt_v2
                        WHERE pv_current.id = h.prompt_version
                        AND pv_parent.helicone_template is not null
                        AND pv_parent.organization = e.organization
                        AND pv_current.organization = e.organization
                        AND pv_parent.major_version = 0
                        limit 1
                      ),`
                          : ""
                      }
                      'model', h.model,
                      'status', h.status,
                      'createdAt', h.created_at,
                      'runs', (
                          SELECT json_agg(
                              jsonb_build_object(
                                  ${
                                    include?.responseBodies
                                      ? `
                                  'response', ${responseObjectString(
                                    "response.request = hr.result_request_id"
                                  )},
                                  'request', ${requestObjectString(
                                    "request.id = hr.result_request_id"
                                  )},
                                  `
                                      : ""
                                  }
                                  'datasetRowId', hr.dataset_row,
<<<<<<< HEAD
                                  'resultRequestId', hr.id,
                                  'scores', (
                                    SELECT jsonb_object_agg(sa.score_key, sv.int_value)
                                    FROM score_value sv
                                    JOIN score_attribute sa ON sa.id = sv.score_attribute
                                    WHERE sv.request_id = hr.result_request_id
                                    AND sa.organization = e.organization
                                  )
=======
                                  'resultRequestId', hr.result_request_id
>>>>>>> 8ff1400f
                              )
                          )
                          FROM experiment_v2_hypothesis_run hr
                          left join experiment_v2_hypothesis evh on evh.id = hr.experiment_hypothesis
                          left join experiment_v2 on experiment_v2.id = evh.experiment_v2
                          left join request on request.id = hr.result_request_id
                          WHERE hr.experiment_hypothesis = h.id
                          AND experiment_v2.organization = e.organization
                          AND request.id = hr.result_request_id
                      )
                  )
              )
              FROM experiment_v2_hypothesis h
              WHERE h.experiment_v2 = e.id
          ), '[]'::json)
        )
        FROM experiment_v2 e
        left join experiment_v2_hypothesis eh on e.id = eh.experiment_v2
        left join prompts_versions pv on pv.id = eh.prompt_version
        left join prompt_v2 p_v2 on p_v2.id = pv.prompt_v2
        LEFT JOIN experiment_dataset_v2 ds ON e.dataset = ds.id
        LEFT JOIN experiment_dataset_v2_row dsr ON dsr.dataset_id = ds.id
        ${filter ? `WHERE ${filter}` : ""}
        GROUP BY e.id, ds.id
        ORDER BY e.created_at DESC
        ${limit ? `limit ${limit}` : ""}
    `;
}

async function enrichExperiment(
  experiment: Experiment,
  include: IncludeExperimentKeys
) {
  const bodyStore = new RequestResponseBodyStore(experiment.organization);

  if (include.inputs) {
    for (const row of experiment.dataset.rows) {
      if (row.inputRecord) {
        row.inputRecord.inputs = await getAllSignedURLsFromInputs(
          row.inputRecord.inputs,
          experiment.organization,
          row.inputRecord.requestId
        );
        if (include.responseBodies) {
          row.inputRecord.response.body = await (
            await bodyStore.getRequestResponseBody(row.inputRecord.requestId)
          ).data?.response;
        }
      }
    }
  }

  if (include.responseBodies) {
    for (const hypothesis of experiment.hypotheses) {
      for (const run of hypothesis?.runs ?? []) {
        if (run.response) {
          run.response.body = await (
            await bodyStore.getRequestResponseBody(run.resultRequestId)
          ).data?.response;
        }
      }
    }
  }

  if (include.responseBodies) {
    const experimentScores = getExperimentScores(experiment);
    if (experimentScores.data) {
      experiment.scores = experimentScores.data;
    }
  }
  return experiment;
}

export class ExperimentStore extends BaseStore {
  async getExperiments(
    filter: FilterNode,
    include: IncludeExperimentKeys
  ): Promise<Result<Experiment[], string>> {
    const builtFilter = buildFilterPostgres({
      filter,
      argsAcc: [this.organizationId],
    });

    const experimentQuery = getExperimentsQuery(
      `e.organization = $1 AND ${builtFilter.filter}`,
      30,
      include
    );

    const experiments = resultMap(
      await dbExecute<{
        jsonb_build_object: Experiment;
      }>(experimentQuery, builtFilter.argsAcc),
      (d) => d.map((d) => d.jsonb_build_object)
    );

    if (experiments.error) {
      return err(experiments.error);
    }

    const experimentResults = await Promise.all(
      experiments.data!.map((d) => enrichExperiment(d, include))
    );
    return ok(experimentResults);
  }
}

export const ServerExperimentStore: {
  experimentPop: (
    include?: IncludeExperimentKeys
  ) => Promise<Result<Experiment, string>>;
  getExperiment: (
    id: string,
    include?: IncludeExperimentKeys
  ) => Promise<Result<Experiment, string>>;
  popLatestExperiment: () => Promise<
    Result<
      {
        experimentId?: string;
      },
      string
    >
  >;
} = {
  experimentPop: async (include?: IncludeExperimentKeys) => {
    const { data: experimentId, error: experimentIdError } =
      await ServerExperimentStore.popLatestExperiment();

    if (experimentIdError) {
      return err(experimentIdError);
    }

    if (!experimentId?.experimentId) {
      return err("No experiment found");
    }

    return await ServerExperimentStore.getExperiment(
      experimentId.experimentId,
      include
    );
  },
  getExperiment: async (id: string, include?: IncludeExperimentKeys) => {
    return promiseResultMap(
      await dbExecute<{
        jsonb_build_object: Experiment;
      }>(getExperimentsQuery("e.id = $1", 1, include), [id]),
      async (d) => enrichExperiment(d[0].jsonb_build_object, include ?? {})
    );
  },

  popLatestExperiment: async () => {
    return resultMap(
      await dbExecute<{
        experiment_id?: string;
      }>(
        `
      WITH selected_experiment AS (
          SELECT experiment_v2
          FROM experiment_v2_hypothesis
          WHERE status = 'PENDING'
          ORDER BY created_at ASC
          LIMIT 1
      ), updated_experiment_hypothesis AS (
          UPDATE experiment_v2_hypothesis
          SET status = 'RUNNING'
          WHERE experiment_v2 IN (SELECT experiment_v2 FROM selected_experiment)
          RETURNING experiment_v2
      )
      SELECT experiment_v2 as experiment_id
      FROM updated_experiment_hypothesis
      LIMIT 1;      
    `,
        []
      ),
      (d) => {
        return {
          experimentId: d?.[0]?.experiment_id,
        };
      }
    );
  },
};

function getExperimentScores(
  experiment: Experiment
): Result<ExperimentScores, string> {
  const datasetScores = getExperimentDatasetScores(experiment.dataset);
  const hypothesisScores = getExperimentHypothesisScores(
    experiment.hypotheses[0]
  );

  if (datasetScores.error || !datasetScores.data) {
    return err(datasetScores.error);
  }

  if (hypothesisScores.error || !hypothesisScores.data) {
    return err(hypothesisScores.error);
  }

  return ok({
    dataset: datasetScores.data,
    hypothesis: hypothesisScores.data,
  });
}

function getExperimentHypothesisScores(
  hypothesis: Experiment["hypotheses"][0]
): Result<ExperimentScores["hypothesis"], string> {
  try {
    const hypothesisCost = hypothesis.runs?.reduce(
      (acc, run) =>
        acc +
        modelCost({
          model: hypothesis.model,
          provider: run.request!.provider,
          sum_prompt_tokens: run.response!.promptTokens,
          sum_completion_tokens: run.response!.completionTokens,
        }),
      0
    );

    return ok({
      dateCreated: new Date(hypothesis.createdAt),
      model: hypothesis.model,
      cost: hypothesisCost,
    });
  } catch (error) {
    console.error("Error calculating hypothesis cost", error);
    return err("Error calculating hypothesis cost");
  }
}
function getExperimentDatasetScores(
  dataset: Experiment["dataset"]
): Result<ExperimentScores["dataset"], string> {
  try {
    const validRows = dataset.rows.filter((row) => row?.inputRecord?.response);

    const { totalCost, latest } = validRows.reduce<{
      totalCost: number;
      latest: {
        createdAt: string;
        model: string;
      };
    }>(
      ({ totalCost, latest }, row) => {
        const cost =
          modelCost({
            model: row.inputRecord!.response.model,
            provider: row.inputRecord!.request.provider,
            sum_prompt_tokens: row.inputRecord!.response.promptTokens,
            sum_completion_tokens: row.inputRecord!.response.completionTokens,
          }) ?? 0;

        const isCurrentNewer =
          new Date(row.inputRecord!.response.createdAt) >
          new Date(latest.createdAt);

        return {
          totalCost: totalCost + cost,
          latest: isCurrentNewer ? row.inputRecord!.response : latest,
        };
      },
      {
        totalCost: 0,
        latest: {
          createdAt: new Date(0).toISOString(),
          model: "",
        },
      }
    );

    const averageCost = validRows.length > 0 ? totalCost / validRows.length : 0;

    return ok({
      dateCreated: new Date(latest.createdAt),
      model: latest.model,
      cost: averageCost,
    });
  } catch (error) {
    console.error("Error calculating dataset cost", error);
    return err("Error calculating dataset cost");
  }
}

function modelCost(modelRow: {
  model: string;
  provider: string;
  sum_prompt_tokens: number;
  sum_completion_tokens: number;
}): number {
  const model = modelRow.model;
  const promptTokens = modelRow.sum_prompt_tokens;
  const completionTokens = modelRow.sum_completion_tokens;
  return (
    costOfPrompt({
      model,
      promptTokens,
      completionTokens,
      provider: modelRow.provider,
    }) ?? 0
  );
}<|MERGE_RESOLUTION|>--- conflicted
+++ resolved
@@ -58,13 +58,9 @@
     runs: {
       datasetRowId: string;
       resultRequestId: string;
-<<<<<<< HEAD
-      response: ResponseObj;
+      response?: ResponseObj;
       scores: Record<string, number>;
-=======
-      response?: ResponseObj;
       request?: RequestObj;
->>>>>>> 8ff1400f
     }[];
   }[];
   scores: ExperimentScores | null;
@@ -232,8 +228,7 @@
                                       : ""
                                   }
                                   'datasetRowId', hr.dataset_row,
-<<<<<<< HEAD
-                                  'resultRequestId', hr.id,
+                                  'resultRequestId', hr.result_request_id,
                                   'scores', (
                                     SELECT jsonb_object_agg(sa.score_key, sv.int_value)
                                     FROM score_value sv
@@ -241,9 +236,6 @@
                                     WHERE sv.request_id = hr.result_request_id
                                     AND sa.organization = e.organization
                                   )
-=======
-                                  'resultRequestId', hr.result_request_id
->>>>>>> 8ff1400f
                               )
                           )
                           FROM experiment_v2_hypothesis_run hr
