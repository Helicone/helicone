/* tslint:disable */
/* eslint-disable */
// WARNING: This file was auto-generated with tsoa. Please do not modify it. Re-run tsoa to re-generate this file: https://github.com/lukeautry/tsoa
import { TsoaRoute, fetchMiddlewares, ExpressTemplateService } from '@tsoa/runtime';
// WARNING: This file was auto-generated with tsoa. Please do not modify it. Re-run tsoa to re-generate this file: https://github.com/lukeautry/tsoa
import { AdminController } from './../../controllers/private/adminController';
// WARNING: This file was auto-generated with tsoa. Please do not modify it. Re-run tsoa to re-generate this file: https://github.com/lukeautry/tsoa
import { PromptController } from './../../controllers/public/promptController';
// WARNING: This file was auto-generated with tsoa. Please do not modify it. Re-run tsoa to re-generate this file: https://github.com/lukeautry/tsoa
import { LogController } from './../../controllers/private/logController';
// WARNING: This file was auto-generated with tsoa. Please do not modify it. Re-run tsoa to re-generate this file: https://github.com/lukeautry/tsoa
import { GenerateHashController } from './../../controllers/private/generateHashController';
// WARNING: This file was auto-generated with tsoa. Please do not modify it. Re-run tsoa to re-generate this file: https://github.com/lukeautry/tsoa
import { DatasetController } from './../../controllers/private/datasetController';
// WARNING: This file was auto-generated with tsoa. Please do not modify it. Re-run tsoa to re-generate this file: https://github.com/lukeautry/tsoa
import { FineTuneMainController } from './../../controllers/private/fineTuneController';
// WARNING: This file was auto-generated with tsoa. Please do not modify it. Re-run tsoa to re-generate this file: https://github.com/lukeautry/tsoa
import { DemoController } from './../../controllers/private/demoController';
// WARNING: This file was auto-generated with tsoa. Please do not modify it. Re-run tsoa to re-generate this file: https://github.com/lukeautry/tsoa
import { AlertController } from './../../controllers/private/alertController';
// WARNING: This file was auto-generated with tsoa. Please do not modify it. Re-run tsoa to re-generate this file: https://github.com/lukeautry/tsoa
import { VaultController } from './../../controllers/public/vaultController';
// WARNING: This file was auto-generated with tsoa. Please do not modify it. Re-run tsoa to re-generate this file: https://github.com/lukeautry/tsoa
import { RequestController } from './../../controllers/public/requestController';
// WARNING: This file was auto-generated with tsoa. Please do not modify it. Re-run tsoa to re-generate this file: https://github.com/lukeautry/tsoa
import { SessionController } from './../../controllers/public/sessionController';
// WARNING: This file was auto-generated with tsoa. Please do not modify it. Re-run tsoa to re-generate this file: https://github.com/lukeautry/tsoa
import { UserController } from './../../controllers/public/userController';
// WARNING: This file was auto-generated with tsoa. Please do not modify it. Re-run tsoa to re-generate this file: https://github.com/lukeautry/tsoa
import { TraceController } from './../../controllers/public/traceloopController';
// WARNING: This file was auto-generated with tsoa. Please do not modify it. Re-run tsoa to re-generate this file: https://github.com/lukeautry/tsoa
import { PropertyController } from './../../controllers/public/propertyController';
// WARNING: This file was auto-generated with tsoa. Please do not modify it. Re-run tsoa to re-generate this file: https://github.com/lukeautry/tsoa
import { IntegrationController } from './../../controllers/public/integrationController';
// WARNING: This file was auto-generated with tsoa. Please do not modify it. Re-run tsoa to re-generate this file: https://github.com/lukeautry/tsoa
import { ExperimentDatasetController } from './../../controllers/public/experimentDatasetController';
// WARNING: This file was auto-generated with tsoa. Please do not modify it. Re-run tsoa to re-generate this file: https://github.com/lukeautry/tsoa
import { HeliconeDatasetController } from './../../controllers/public/heliconeDatasetController';
// WARNING: This file was auto-generated with tsoa. Please do not modify it. Re-run tsoa to re-generate this file: https://github.com/lukeautry/tsoa
import { EvaluatorController } from './../../controllers/public/evaluatorController';
// WARNING: This file was auto-generated with tsoa. Please do not modify it. Re-run tsoa to re-generate this file: https://github.com/lukeautry/tsoa
import { ExperimentController } from './../../controllers/public/experimentController';
// WARNING: This file was auto-generated with tsoa. Please do not modify it. Re-run tsoa to re-generate this file: https://github.com/lukeautry/tsoa
import { EvalController } from './../../controllers/public/evalController';
// WARNING: This file was auto-generated with tsoa. Please do not modify it. Re-run tsoa to re-generate this file: https://github.com/lukeautry/tsoa
import { DataIsBeautifulRouter } from './../../controllers/public/dataIsBeautifulController';
// WARNING: This file was auto-generated with tsoa. Please do not modify it. Re-run tsoa to re-generate this file: https://github.com/lukeautry/tsoa
import { CustomerController } from './../../controllers/public/customerController';
// WARNING: This file was auto-generated with tsoa. Please do not modify it. Re-run tsoa to re-generate this file: https://github.com/lukeautry/tsoa
import { StripeController } from './../../controllers/public/stripeController';
// WARNING: This file was auto-generated with tsoa. Please do not modify it. Re-run tsoa to re-generate this file: https://github.com/lukeautry/tsoa
import { WaitlistController } from './../../controllers/public/waitlistController';
// WARNING: This file was auto-generated with tsoa. Please do not modify it. Re-run tsoa to re-generate this file: https://github.com/lukeautry/tsoa
import { OrganizationController } from './../../controllers/private/organizationController';
// WARNING: This file was auto-generated with tsoa. Please do not modify it. Re-run tsoa to re-generate this file: https://github.com/lukeautry/tsoa
import { SettingController } from './../../controllers/private/settingsController';
import { expressAuthentication } from './../../authentication';
// @ts-ignore - no great way to install types from subpackage
import type { Request as ExRequest, Response as ExResponse, RequestHandler, Router } from 'express';

const expressAuthenticationRecasted = expressAuthentication as (req: ExRequest, securityName: string, scopes?: string[], res?: ExResponse) => Promise<any>;


// WARNING: This file was auto-generated with tsoa. Please do not modify it. Re-run tsoa to re-generate this file: https://github.com/lukeautry/tsoa

const models: TsoaRoute.Models = {
    "ResultSuccess__organization_id-string--name-string--flags-string-Array_-Array_": {
        "dataType": "refObject",
        "properties": {
            "data": {"dataType":"array","array":{"dataType":"nestedObjectLiteral","nestedProperties":{"flags":{"dataType":"array","array":{"dataType":"string"},"required":true},"name":{"dataType":"string","required":true},"organization_id":{"dataType":"string","required":true}}},"required":true},
            "error": {"dataType":"enum","enums":[null],"required":true},
        },
        "additionalProperties": false,
    },
    // WARNING: This file was auto-generated with tsoa. Please do not modify it. Re-run tsoa to re-generate this file: https://github.com/lukeautry/tsoa
    "ResultError_string_": {
        "dataType": "refObject",
        "properties": {
            "data": {"dataType":"enum","enums":[null],"required":true},
            "error": {"dataType":"string","required":true},
        },
        "additionalProperties": false,
    },
    // WARNING: This file was auto-generated with tsoa. Please do not modify it. Re-run tsoa to re-generate this file: https://github.com/lukeautry/tsoa
    "Result__organization_id-string--name-string--flags-string-Array_-Array.string_": {
        "dataType": "refAlias",
        "type": {"dataType":"union","subSchemas":[{"ref":"ResultSuccess__organization_id-string--name-string--flags-string-Array_-Array_"},{"ref":"ResultError_string_"}],"validators":{}},
    },
    // WARNING: This file was auto-generated with tsoa. Please do not modify it. Re-run tsoa to re-generate this file: https://github.com/lukeautry/tsoa
    "KafkaSettings": {
        "dataType": "refObject",
        "properties": {
            "miniBatchSize": {"dataType":"double","required":true},
        },
        "additionalProperties": false,
    },
    // WARNING: This file was auto-generated with tsoa. Please do not modify it. Re-run tsoa to re-generate this file: https://github.com/lukeautry/tsoa
    "AzureExperiment": {
        "dataType": "refObject",
        "properties": {
            "azureBaseUri": {"dataType":"string","required":true},
            "azureApiVersion": {"dataType":"string","required":true},
            "azureDeploymentName": {"dataType":"string","required":true},
            "azureApiKey": {"dataType":"string","required":true},
        },
        "additionalProperties": false,
    },
    // WARNING: This file was auto-generated with tsoa. Please do not modify it. Re-run tsoa to re-generate this file: https://github.com/lukeautry/tsoa
    "Setting": {
        "dataType": "refAlias",
        "type": {"dataType":"union","subSchemas":[{"ref":"KafkaSettings"},{"ref":"AzureExperiment"}],"validators":{}},
    },
    // WARNING: This file was auto-generated with tsoa. Please do not modify it. Re-run tsoa to re-generate this file: https://github.com/lukeautry/tsoa
    "SettingName": {
        "dataType": "refAlias",
        "type": {"dataType":"enum","enums":["kafka:dlq","kafka:log","kafka:dlq:eu","kafka:log:eu","kafka:orgs-to-dlq","azure:experiment"],"validators":{}},
    },
    // WARNING: This file was auto-generated with tsoa. Please do not modify it. Re-run tsoa to re-generate this file: https://github.com/lukeautry/tsoa
    "url.URL": {
        "dataType": "refAlias",
        "type": {"dataType":"string","validators":{}},
    },
    // WARNING: This file was auto-generated with tsoa. Please do not modify it. Re-run tsoa to re-generate this file: https://github.com/lukeautry/tsoa
    "Record_string.any_": {
        "dataType": "refAlias",
        "type": {"dataType":"nestedObjectLiteral","nestedProperties":{},"additionalProperties":{"dataType":"any"},"validators":{}},
    },
    // WARNING: This file was auto-generated with tsoa. Please do not modify it. Re-run tsoa to re-generate this file: https://github.com/lukeautry/tsoa
    "PromptsResult": {
        "dataType": "refObject",
        "properties": {
            "id": {"dataType":"string","required":true},
            "user_defined_id": {"dataType":"string","required":true},
            "description": {"dataType":"string","required":true},
            "pretty_name": {"dataType":"string","required":true},
            "created_at": {"dataType":"string","required":true},
            "major_version": {"dataType":"double","required":true},
            "metadata": {"ref":"Record_string.any_"},
        },
        "additionalProperties": false,
    },
    // WARNING: This file was auto-generated with tsoa. Please do not modify it. Re-run tsoa to re-generate this file: https://github.com/lukeautry/tsoa
    "ResultSuccess_PromptsResult-Array_": {
        "dataType": "refObject",
        "properties": {
            "data": {"dataType":"array","array":{"dataType":"refObject","ref":"PromptsResult"},"required":true},
            "error": {"dataType":"enum","enums":[null],"required":true},
        },
        "additionalProperties": false,
    },
    // WARNING: This file was auto-generated with tsoa. Please do not modify it. Re-run tsoa to re-generate this file: https://github.com/lukeautry/tsoa
    "Result_PromptsResult-Array.string_": {
        "dataType": "refAlias",
        "type": {"dataType":"union","subSchemas":[{"ref":"ResultSuccess_PromptsResult-Array_"},{"ref":"ResultError_string_"}],"validators":{}},
    },
    // WARNING: This file was auto-generated with tsoa. Please do not modify it. Re-run tsoa to re-generate this file: https://github.com/lukeautry/tsoa
    "Partial_TextOperators_": {
        "dataType": "refAlias",
        "type": {"dataType":"nestedObjectLiteral","nestedProperties":{"not-equals":{"dataType":"string"},"equals":{"dataType":"string"},"like":{"dataType":"string"},"ilike":{"dataType":"string"},"contains":{"dataType":"string"},"not-contains":{"dataType":"string"}},"validators":{}},
    },
    // WARNING: This file was auto-generated with tsoa. Please do not modify it. Re-run tsoa to re-generate this file: https://github.com/lukeautry/tsoa
    "Partial_PromptToOperators_": {
        "dataType": "refAlias",
        "type": {"dataType":"nestedObjectLiteral","nestedProperties":{"id":{"ref":"Partial_TextOperators_"},"user_defined_id":{"ref":"Partial_TextOperators_"}},"validators":{}},
    },
    // WARNING: This file was auto-generated with tsoa. Please do not modify it. Re-run tsoa to re-generate this file: https://github.com/lukeautry/tsoa
    "Pick_FilterLeaf.prompt_v2_": {
        "dataType": "refAlias",
        "type": {"dataType":"nestedObjectLiteral","nestedProperties":{"prompt_v2":{"ref":"Partial_PromptToOperators_"}},"validators":{}},
    },
    // WARNING: This file was auto-generated with tsoa. Please do not modify it. Re-run tsoa to re-generate this file: https://github.com/lukeautry/tsoa
    "FilterLeafSubset_prompt_v2_": {
        "dataType": "refAlias",
        "type": {"ref":"Pick_FilterLeaf.prompt_v2_","validators":{}},
    },
    // WARNING: This file was auto-generated with tsoa. Please do not modify it. Re-run tsoa to re-generate this file: https://github.com/lukeautry/tsoa
    "PromptsFilterNode": {
        "dataType": "refAlias",
        "type": {"dataType":"union","subSchemas":[{"ref":"FilterLeafSubset_prompt_v2_"},{"ref":"PromptsFilterBranch"},{"dataType":"enum","enums":["all"]}],"validators":{}},
    },
    // WARNING: This file was auto-generated with tsoa. Please do not modify it. Re-run tsoa to re-generate this file: https://github.com/lukeautry/tsoa
    "PromptsFilterBranch": {
        "dataType": "refAlias",
        "type": {"dataType":"nestedObjectLiteral","nestedProperties":{"right":{"ref":"PromptsFilterNode","required":true},"operator":{"dataType":"union","subSchemas":[{"dataType":"enum","enums":["or"]},{"dataType":"enum","enums":["and"]}],"required":true},"left":{"ref":"PromptsFilterNode","required":true}},"validators":{}},
    },
    // WARNING: This file was auto-generated with tsoa. Please do not modify it. Re-run tsoa to re-generate this file: https://github.com/lukeautry/tsoa
    "PromptsQueryParams": {
        "dataType": "refObject",
        "properties": {
            "filter": {"ref":"PromptsFilterNode","required":true},
        },
        "additionalProperties": false,
    },
    // WARNING: This file was auto-generated with tsoa. Please do not modify it. Re-run tsoa to re-generate this file: https://github.com/lukeautry/tsoa
    "PromptResult": {
        "dataType": "refObject",
        "properties": {
            "id": {"dataType":"string","required":true},
            "user_defined_id": {"dataType":"string","required":true},
            "description": {"dataType":"string","required":true},
            "pretty_name": {"dataType":"string","required":true},
            "major_version": {"dataType":"double","required":true},
            "latest_version_id": {"dataType":"string","required":true},
            "latest_model_used": {"dataType":"string","required":true},
            "created_at": {"dataType":"string","required":true},
            "last_used": {"dataType":"string","required":true},
            "versions": {"dataType":"array","array":{"dataType":"string"},"required":true},
            "metadata": {"ref":"Record_string.any_"},
        },
        "additionalProperties": false,
    },
    // WARNING: This file was auto-generated with tsoa. Please do not modify it. Re-run tsoa to re-generate this file: https://github.com/lukeautry/tsoa
    "ResultSuccess_PromptResult_": {
        "dataType": "refObject",
        "properties": {
            "data": {"ref":"PromptResult","required":true},
            "error": {"dataType":"enum","enums":[null],"required":true},
        },
        "additionalProperties": false,
    },
    // WARNING: This file was auto-generated with tsoa. Please do not modify it. Re-run tsoa to re-generate this file: https://github.com/lukeautry/tsoa
    "Result_PromptResult.string_": {
        "dataType": "refAlias",
        "type": {"dataType":"union","subSchemas":[{"ref":"ResultSuccess_PromptResult_"},{"ref":"ResultError_string_"}],"validators":{}},
    },
    // WARNING: This file was auto-generated with tsoa. Please do not modify it. Re-run tsoa to re-generate this file: https://github.com/lukeautry/tsoa
    "PromptQueryParams": {
        "dataType": "refObject",
        "properties": {
            "timeFilter": {"dataType":"nestedObjectLiteral","nestedProperties":{"end":{"dataType":"string","required":true},"start":{"dataType":"string","required":true}},"required":true},
        },
        "additionalProperties": false,
    },
    // WARNING: This file was auto-generated with tsoa. Please do not modify it. Re-run tsoa to re-generate this file: https://github.com/lukeautry/tsoa
    "CreatePromptResponse": {
        "dataType": "refObject",
        "properties": {
            "id": {"dataType":"string","required":true},
            "prompt_version_id": {"dataType":"string","required":true},
        },
        "additionalProperties": false,
    },
    // WARNING: This file was auto-generated with tsoa. Please do not modify it. Re-run tsoa to re-generate this file: https://github.com/lukeautry/tsoa
    "ResultSuccess_CreatePromptResponse_": {
        "dataType": "refObject",
        "properties": {
            "data": {"ref":"CreatePromptResponse","required":true},
            "error": {"dataType":"enum","enums":[null],"required":true},
        },
        "additionalProperties": false,
    },
    // WARNING: This file was auto-generated with tsoa. Please do not modify it. Re-run tsoa to re-generate this file: https://github.com/lukeautry/tsoa
    "Result_CreatePromptResponse.string_": {
        "dataType": "refAlias",
        "type": {"dataType":"union","subSchemas":[{"ref":"ResultSuccess_CreatePromptResponse_"},{"ref":"ResultError_string_"}],"validators":{}},
    },
    // WARNING: This file was auto-generated with tsoa. Please do not modify it. Re-run tsoa to re-generate this file: https://github.com/lukeautry/tsoa
    "PromptVersionResult": {
        "dataType": "refObject",
        "properties": {
            "id": {"dataType":"string","required":true},
            "minor_version": {"dataType":"double","required":true},
            "major_version": {"dataType":"double","required":true},
            "prompt_v2": {"dataType":"string","required":true},
            "model": {"dataType":"string","required":true},
            "helicone_template": {"dataType":"string","required":true},
            "created_at": {"dataType":"string","required":true},
            "metadata": {"ref":"Record_string.any_","required":true},
        },
        "additionalProperties": false,
    },
    // WARNING: This file was auto-generated with tsoa. Please do not modify it. Re-run tsoa to re-generate this file: https://github.com/lukeautry/tsoa
    "ResultSuccess_PromptVersionResult_": {
        "dataType": "refObject",
        "properties": {
            "data": {"ref":"PromptVersionResult","required":true},
            "error": {"dataType":"enum","enums":[null],"required":true},
        },
        "additionalProperties": false,
    },
    // WARNING: This file was auto-generated with tsoa. Please do not modify it. Re-run tsoa to re-generate this file: https://github.com/lukeautry/tsoa
    "Result_PromptVersionResult.string_": {
        "dataType": "refAlias",
        "type": {"dataType":"union","subSchemas":[{"ref":"ResultSuccess_PromptVersionResult_"},{"ref":"ResultError_string_"}],"validators":{}},
    },
    // WARNING: This file was auto-generated with tsoa. Please do not modify it. Re-run tsoa to re-generate this file: https://github.com/lukeautry/tsoa
    "PromptCreateSubversionParams": {
        "dataType": "refObject",
        "properties": {
            "newHeliconeTemplate": {"dataType":"any","required":true},
            "isMajorVersion": {"dataType":"boolean"},
            "metadata": {"ref":"Record_string.any_"},
        },
        "additionalProperties": false,
    },
    // WARNING: This file was auto-generated with tsoa. Please do not modify it. Re-run tsoa to re-generate this file: https://github.com/lukeautry/tsoa
    "Record_string.string_": {
        "dataType": "refAlias",
        "type": {"dataType":"nestedObjectLiteral","nestedProperties":{},"additionalProperties":{"dataType":"string"},"validators":{}},
    },
    // WARNING: This file was auto-generated with tsoa. Please do not modify it. Re-run tsoa to re-generate this file: https://github.com/lukeautry/tsoa
    "PromptInputRecord": {
        "dataType": "refObject",
        "properties": {
            "id": {"dataType":"string","required":true},
            "inputs": {"ref":"Record_string.string_","required":true},
            "dataset_row_id": {"dataType":"string"},
            "source_request": {"dataType":"string","required":true},
            "prompt_version": {"dataType":"string","required":true},
            "created_at": {"dataType":"string","required":true},
            "response_body": {"dataType":"string"},
            "request_body": {"dataType":"string"},
            "auto_prompt_inputs": {"dataType":"array","array":{"dataType":"any"},"required":true},
        },
        "additionalProperties": false,
    },
    // WARNING: This file was auto-generated with tsoa. Please do not modify it. Re-run tsoa to re-generate this file: https://github.com/lukeautry/tsoa
    "ResultSuccess_PromptInputRecord-Array_": {
        "dataType": "refObject",
        "properties": {
            "data": {"dataType":"array","array":{"dataType":"refObject","ref":"PromptInputRecord"},"required":true},
            "error": {"dataType":"enum","enums":[null],"required":true},
        },
        "additionalProperties": false,
    },
    // WARNING: This file was auto-generated with tsoa. Please do not modify it. Re-run tsoa to re-generate this file: https://github.com/lukeautry/tsoa
    "Result_PromptInputRecord-Array.string_": {
        "dataType": "refAlias",
        "type": {"dataType":"union","subSchemas":[{"ref":"ResultSuccess_PromptInputRecord-Array_"},{"ref":"ResultError_string_"}],"validators":{}},
    },
    // WARNING: This file was auto-generated with tsoa. Please do not modify it. Re-run tsoa to re-generate this file: https://github.com/lukeautry/tsoa
    "ResultSuccess__id-string--created_at-string--num_hypotheses-number--dataset-string--meta-Record_string.any__-Array_": {
        "dataType": "refObject",
        "properties": {
            "data": {"dataType":"array","array":{"dataType":"nestedObjectLiteral","nestedProperties":{"meta":{"ref":"Record_string.any_","required":true},"dataset":{"dataType":"string","required":true},"num_hypotheses":{"dataType":"double","required":true},"created_at":{"dataType":"string","required":true},"id":{"dataType":"string","required":true}}},"required":true},
            "error": {"dataType":"enum","enums":[null],"required":true},
        },
        "additionalProperties": false,
    },
    // WARNING: This file was auto-generated with tsoa. Please do not modify it. Re-run tsoa to re-generate this file: https://github.com/lukeautry/tsoa
    "Result__id-string--created_at-string--num_hypotheses-number--dataset-string--meta-Record_string.any__-Array.string_": {
        "dataType": "refAlias",
        "type": {"dataType":"union","subSchemas":[{"ref":"ResultSuccess__id-string--created_at-string--num_hypotheses-number--dataset-string--meta-Record_string.any__-Array_"},{"ref":"ResultError_string_"}],"validators":{}},
    },
    // WARNING: This file was auto-generated with tsoa. Please do not modify it. Re-run tsoa to re-generate this file: https://github.com/lukeautry/tsoa
    "ResultSuccess_PromptVersionResult-Array_": {
        "dataType": "refObject",
        "properties": {
            "data": {"dataType":"array","array":{"dataType":"refObject","ref":"PromptVersionResult"},"required":true},
            "error": {"dataType":"enum","enums":[null],"required":true},
        },
        "additionalProperties": false,
    },
    // WARNING: This file was auto-generated with tsoa. Please do not modify it. Re-run tsoa to re-generate this file: https://github.com/lukeautry/tsoa
    "Result_PromptVersionResult-Array.string_": {
        "dataType": "refAlias",
        "type": {"dataType":"union","subSchemas":[{"ref":"ResultSuccess_PromptVersionResult-Array_"},{"ref":"ResultError_string_"}],"validators":{}},
    },
    // WARNING: This file was auto-generated with tsoa. Please do not modify it. Re-run tsoa to re-generate this file: https://github.com/lukeautry/tsoa
    "Partial_NumberOperators_": {
        "dataType": "refAlias",
        "type": {"dataType":"nestedObjectLiteral","nestedProperties":{"not-equals":{"dataType":"double"},"equals":{"dataType":"double"},"gte":{"dataType":"double"},"lte":{"dataType":"double"},"lt":{"dataType":"double"},"gt":{"dataType":"double"}},"validators":{}},
    },
    // WARNING: This file was auto-generated with tsoa. Please do not modify it. Re-run tsoa to re-generate this file: https://github.com/lukeautry/tsoa
    "Partial_PromptVersionsToOperators_": {
        "dataType": "refAlias",
        "type": {"dataType":"nestedObjectLiteral","nestedProperties":{"minor_version":{"ref":"Partial_NumberOperators_"},"major_version":{"ref":"Partial_NumberOperators_"},"id":{"ref":"Partial_TextOperators_"},"prompt_v2":{"ref":"Partial_TextOperators_"}},"validators":{}},
    },
    // WARNING: This file was auto-generated with tsoa. Please do not modify it. Re-run tsoa to re-generate this file: https://github.com/lukeautry/tsoa
    "Pick_FilterLeaf.prompts_versions_": {
        "dataType": "refAlias",
        "type": {"dataType":"nestedObjectLiteral","nestedProperties":{"prompts_versions":{"ref":"Partial_PromptVersionsToOperators_"}},"validators":{}},
    },
    // WARNING: This file was auto-generated with tsoa. Please do not modify it. Re-run tsoa to re-generate this file: https://github.com/lukeautry/tsoa
    "FilterLeafSubset_prompts_versions_": {
        "dataType": "refAlias",
        "type": {"ref":"Pick_FilterLeaf.prompts_versions_","validators":{}},
    },
    // WARNING: This file was auto-generated with tsoa. Please do not modify it. Re-run tsoa to re-generate this file: https://github.com/lukeautry/tsoa
    "PromptVersionsFilterNode": {
        "dataType": "refAlias",
        "type": {"dataType":"union","subSchemas":[{"ref":"FilterLeafSubset_prompts_versions_"},{"ref":"PromptVersionsFilterBranch"},{"dataType":"enum","enums":["all"]}],"validators":{}},
    },
    // WARNING: This file was auto-generated with tsoa. Please do not modify it. Re-run tsoa to re-generate this file: https://github.com/lukeautry/tsoa
    "PromptVersionsFilterBranch": {
        "dataType": "refAlias",
        "type": {"dataType":"nestedObjectLiteral","nestedProperties":{"right":{"ref":"PromptVersionsFilterNode","required":true},"operator":{"dataType":"union","subSchemas":[{"dataType":"enum","enums":["or"]},{"dataType":"enum","enums":["and"]}],"required":true},"left":{"ref":"PromptVersionsFilterNode","required":true}},"validators":{}},
    },
    // WARNING: This file was auto-generated with tsoa. Please do not modify it. Re-run tsoa to re-generate this file: https://github.com/lukeautry/tsoa
    "PromptVersionsQueryParams": {
        "dataType": "refObject",
        "properties": {
            "filter": {"ref":"PromptVersionsFilterNode"},
            "includeExperimentVersions": {"dataType":"boolean"},
        },
        "additionalProperties": false,
    },
    // WARNING: This file was auto-generated with tsoa. Please do not modify it. Re-run tsoa to re-generate this file: https://github.com/lukeautry/tsoa
    "ResultSuccess_null_": {
        "dataType": "refObject",
        "properties": {
            "data": {"dataType":"enum","enums":[null],"required":true},
            "error": {"dataType":"enum","enums":[null],"required":true},
        },
        "additionalProperties": false,
    },
    // WARNING: This file was auto-generated with tsoa. Please do not modify it. Re-run tsoa to re-generate this file: https://github.com/lukeautry/tsoa
    "Result_null.string_": {
        "dataType": "refAlias",
        "type": {"dataType":"union","subSchemas":[{"ref":"ResultSuccess_null_"},{"ref":"ResultError_string_"}],"validators":{}},
    },
    // WARNING: This file was auto-generated with tsoa. Please do not modify it. Re-run tsoa to re-generate this file: https://github.com/lukeautry/tsoa
    "PromptVersionResultCompiled": {
        "dataType": "refObject",
        "properties": {
            "id": {"dataType":"string","required":true},
            "minor_version": {"dataType":"double","required":true},
            "major_version": {"dataType":"double","required":true},
            "prompt_v2": {"dataType":"string","required":true},
            "model": {"dataType":"string","required":true},
            "prompt_compiled": {"dataType":"any","required":true},
        },
        "additionalProperties": false,
    },
    // WARNING: This file was auto-generated with tsoa. Please do not modify it. Re-run tsoa to re-generate this file: https://github.com/lukeautry/tsoa
    "ResultSuccess_PromptVersionResultCompiled_": {
        "dataType": "refObject",
        "properties": {
            "data": {"ref":"PromptVersionResultCompiled","required":true},
            "error": {"dataType":"enum","enums":[null],"required":true},
        },
        "additionalProperties": false,
    },
    // WARNING: This file was auto-generated with tsoa. Please do not modify it. Re-run tsoa to re-generate this file: https://github.com/lukeautry/tsoa
    "Result_PromptVersionResultCompiled.string_": {
        "dataType": "refAlias",
        "type": {"dataType":"union","subSchemas":[{"ref":"ResultSuccess_PromptVersionResultCompiled_"},{"ref":"ResultError_string_"}],"validators":{}},
    },
    // WARNING: This file was auto-generated with tsoa. Please do not modify it. Re-run tsoa to re-generate this file: https://github.com/lukeautry/tsoa
    "PromptVersiosQueryParamsCompiled": {
        "dataType": "refObject",
        "properties": {
            "filter": {"ref":"PromptVersionsFilterNode"},
            "includeExperimentVersions": {"dataType":"boolean"},
            "inputs": {"ref":"Record_string.string_","required":true},
        },
        "additionalProperties": false,
    },
    // WARNING: This file was auto-generated with tsoa. Please do not modify it. Re-run tsoa to re-generate this file: https://github.com/lukeautry/tsoa
    "PromptVersionResultFilled": {
        "dataType": "refObject",
        "properties": {
            "id": {"dataType":"string","required":true},
            "minor_version": {"dataType":"double","required":true},
            "major_version": {"dataType":"double","required":true},
            "prompt_v2": {"dataType":"string","required":true},
            "model": {"dataType":"string","required":true},
            "filled_helicone_template": {"dataType":"any","required":true},
        },
        "additionalProperties": false,
    },
    // WARNING: This file was auto-generated with tsoa. Please do not modify it. Re-run tsoa to re-generate this file: https://github.com/lukeautry/tsoa
    "ResultSuccess_PromptVersionResultFilled_": {
        "dataType": "refObject",
        "properties": {
            "data": {"ref":"PromptVersionResultFilled","required":true},
            "error": {"dataType":"enum","enums":[null],"required":true},
        },
        "additionalProperties": false,
    },
    // WARNING: This file was auto-generated with tsoa. Please do not modify it. Re-run tsoa to re-generate this file: https://github.com/lukeautry/tsoa
    "Result_PromptVersionResultFilled.string_": {
        "dataType": "refAlias",
        "type": {"dataType":"union","subSchemas":[{"ref":"ResultSuccess_PromptVersionResultFilled_"},{"ref":"ResultError_string_"}],"validators":{}},
    },
    // WARNING: This file was auto-generated with tsoa. Please do not modify it. Re-run tsoa to re-generate this file: https://github.com/lukeautry/tsoa
    "HeliconeMeta": {
        "dataType": "refAlias",
        "type": {"dataType":"nestedObjectLiteral","nestedProperties":{"lytixHost":{"dataType":"string"},"lytixKey":{"dataType":"string"},"posthogHost":{"dataType":"string"},"posthogApiKey":{"dataType":"string"},"webhookEnabled":{"dataType":"boolean","required":true},"omitResponseLog":{"dataType":"boolean","required":true},"omitRequestLog":{"dataType":"boolean","required":true},"modelOverride":{"dataType":"string"}},"validators":{}},
    },
    // WARNING: This file was auto-generated with tsoa. Please do not modify it. Re-run tsoa to re-generate this file: https://github.com/lukeautry/tsoa
    "ProviderName": {
        "dataType": "refAlias",
        "type": {"dataType":"union","subSchemas":[{"dataType":"enum","enums":["OPENAI"]},{"dataType":"enum","enums":["ANTHROPIC"]},{"dataType":"enum","enums":["AZURE"]},{"dataType":"enum","enums":["LOCAL"]},{"dataType":"enum","enums":["HELICONE"]},{"dataType":"enum","enums":["AMDBARTEK"]},{"dataType":"enum","enums":["ANYSCALE"]},{"dataType":"enum","enums":["CLOUDFLARE"]},{"dataType":"enum","enums":["2YFV"]},{"dataType":"enum","enums":["TOGETHER"]},{"dataType":"enum","enums":["LEMONFOX"]},{"dataType":"enum","enums":["FIREWORKS"]},{"dataType":"enum","enums":["PERPLEXITY"]},{"dataType":"enum","enums":["GOOGLE"]},{"dataType":"enum","enums":["OPENROUTER"]},{"dataType":"enum","enums":["WISDOMINANUTSHELL"]},{"dataType":"enum","enums":["GROQ"]},{"dataType":"enum","enums":["COHERE"]},{"dataType":"enum","enums":["MISTRAL"]},{"dataType":"enum","enums":["DEEPINFRA"]},{"dataType":"enum","enums":["QSTASH"]},{"dataType":"enum","enums":["FIRECRAWL"]}],"validators":{}},
    },
    // WARNING: This file was auto-generated with tsoa. Please do not modify it. Re-run tsoa to re-generate this file: https://github.com/lukeautry/tsoa
    "Provider": {
        "dataType": "refAlias",
        "type": {"dataType":"union","subSchemas":[{"ref":"ProviderName"},{"dataType":"enum","enums":["CUSTOM"]},{"dataType":"string"}],"validators":{}},
    },
    // WARNING: This file was auto-generated with tsoa. Please do not modify it. Re-run tsoa to re-generate this file: https://github.com/lukeautry/tsoa
    "TemplateWithInputs": {
        "dataType": "refObject",
        "properties": {
            "template": {"dataType":"object","required":true},
            "inputs": {"dataType":"nestedObjectLiteral","nestedProperties":{},"additionalProperties":{"dataType":"string"},"required":true},
            "autoInputs": {"dataType":"array","array":{"dataType":"any"},"required":true},
        },
        "additionalProperties": false,
    },
    // WARNING: This file was auto-generated with tsoa. Please do not modify it. Re-run tsoa to re-generate this file: https://github.com/lukeautry/tsoa
    "Log": {
        "dataType": "refAlias",
        "type": {"dataType":"nestedObjectLiteral","nestedProperties":{"response":{"dataType":"nestedObjectLiteral","nestedProperties":{"delayMs":{"dataType":"double","required":true},"responseCreatedAt":{"dataType":"datetime","required":true},"timeToFirstToken":{"dataType":"double"},"bodySize":{"dataType":"double","required":true},"status":{"dataType":"double","required":true},"id":{"dataType":"string","required":true}},"required":true},"request":{"dataType":"nestedObjectLiteral","nestedProperties":{"heliconeTemplate":{"ref":"TemplateWithInputs"},"isStream":{"dataType":"boolean","required":true},"requestCreatedAt":{"dataType":"datetime","required":true},"countryCode":{"dataType":"string"},"threat":{"dataType":"boolean"},"path":{"dataType":"string","required":true},"bodySize":{"dataType":"double","required":true},"provider":{"ref":"Provider","required":true},"targetUrl":{"dataType":"string","required":true},"heliconeProxyKeyId":{"dataType":"string"},"heliconeApiKeyId":{"dataType":"double"},"properties":{"ref":"Record_string.string_","required":true},"promptVersion":{"dataType":"string"},"promptId":{"dataType":"string"},"userId":{"dataType":"string","required":true},"id":{"dataType":"string","required":true}},"required":true}},"validators":{}},
    },
    // WARNING: This file was auto-generated with tsoa. Please do not modify it. Re-run tsoa to re-generate this file: https://github.com/lukeautry/tsoa
    "Message": {
        "dataType": "refAlias",
        "type": {"dataType":"nestedObjectLiteral","nestedProperties":{"log":{"ref":"Log","required":true},"heliconeMeta":{"ref":"HeliconeMeta","required":true},"authorization":{"dataType":"string","required":true}},"validators":{}},
    },
    // WARNING: This file was auto-generated with tsoa. Please do not modify it. Re-run tsoa to re-generate this file: https://github.com/lukeautry/tsoa
    "KeyPermissions": {
        "dataType": "refAlias",
        "type": {"dataType":"union","subSchemas":[{"dataType":"enum","enums":["w"]},{"dataType":"enum","enums":["rw"]},{"dataType":"undefined"}],"validators":{}},
    },
    // WARNING: This file was auto-generated with tsoa. Please do not modify it. Re-run tsoa to re-generate this file: https://github.com/lukeautry/tsoa
    "GenerateHashQueryParams": {
        "dataType": "refObject",
        "properties": {
            "apiKey": {"dataType":"string","required":true},
            "userId": {"dataType":"string","required":true},
            "keyName": {"dataType":"string","required":true},
            "permissions": {"ref":"KeyPermissions","required":true},
        },
        "additionalProperties": false,
    },
    // WARNING: This file was auto-generated with tsoa. Please do not modify it. Re-run tsoa to re-generate this file: https://github.com/lukeautry/tsoa
    "FineTuneResult": {
        "dataType": "refAlias",
        "type": {"dataType":"union","subSchemas":[{"dataType":"nestedObjectLiteral","nestedProperties":{"error":{"dataType":"string","required":true}}},{"dataType":"nestedObjectLiteral","nestedProperties":{"data":{"dataType":"nestedObjectLiteral","nestedProperties":{"url":{"dataType":"string","required":true},"fineTuneJob":{"dataType":"string","required":true}},"required":true},"success":{"dataType":"boolean","required":true}}}],"validators":{}},
    },
    // WARNING: This file was auto-generated with tsoa. Please do not modify it. Re-run tsoa to re-generate this file: https://github.com/lukeautry/tsoa
    "FineTuneBodyParams": {
        "dataType": "refObject",
        "properties": {
            "providerKeyId": {"dataType":"string","required":true},
        },
        "additionalProperties": false,
    },
    // WARNING: This file was auto-generated with tsoa. Please do not modify it. Re-run tsoa to re-generate this file: https://github.com/lukeautry/tsoa
    "FineTuneBody": {
        "dataType": "refObject",
        "properties": {
            "providerKeyId": {"dataType":"string","required":true},
        },
        "additionalProperties": false,
    },
    // WARNING: This file was auto-generated with tsoa. Please do not modify it. Re-run tsoa to re-generate this file: https://github.com/lukeautry/tsoa
    "ChatCompletionTokenLogprob.TopLogprob": {
        "dataType": "refObject",
        "properties": {
            "token": {"dataType":"string","required":true},
            "bytes": {"dataType":"union","subSchemas":[{"dataType":"array","array":{"dataType":"double"}},{"dataType":"enum","enums":[null]}],"required":true},
            "logprob": {"dataType":"double","required":true},
        },
        "additionalProperties": false,
    },
    // WARNING: This file was auto-generated with tsoa. Please do not modify it. Re-run tsoa to re-generate this file: https://github.com/lukeautry/tsoa
    "ChatCompletionTokenLogprob": {
        "dataType": "refObject",
        "properties": {
            "token": {"dataType":"string","required":true},
            "bytes": {"dataType":"union","subSchemas":[{"dataType":"array","array":{"dataType":"double"}},{"dataType":"enum","enums":[null]}],"required":true},
            "logprob": {"dataType":"double","required":true},
            "top_logprobs": {"dataType":"array","array":{"dataType":"refObject","ref":"ChatCompletionTokenLogprob.TopLogprob"},"required":true},
        },
        "additionalProperties": false,
    },
    // WARNING: This file was auto-generated with tsoa. Please do not modify it. Re-run tsoa to re-generate this file: https://github.com/lukeautry/tsoa
    "ChatCompletion.Choice.Logprobs": {
        "dataType": "refObject",
        "properties": {
            "content": {"dataType":"union","subSchemas":[{"dataType":"array","array":{"dataType":"refObject","ref":"ChatCompletionTokenLogprob"}},{"dataType":"enum","enums":[null]}],"required":true},
        },
        "additionalProperties": false,
    },
    // WARNING: This file was auto-generated with tsoa. Please do not modify it. Re-run tsoa to re-generate this file: https://github.com/lukeautry/tsoa
    "ChatCompletionMessage.FunctionCall": {
        "dataType": "refObject",
        "properties": {
            "arguments": {"dataType":"string","required":true},
            "name": {"dataType":"string","required":true},
        },
        "additionalProperties": false,
    },
    // WARNING: This file was auto-generated with tsoa. Please do not modify it. Re-run tsoa to re-generate this file: https://github.com/lukeautry/tsoa
    "ChatCompletionMessageToolCall.Function": {
        "dataType": "refObject",
        "properties": {
            "arguments": {"dataType":"string","required":true},
            "name": {"dataType":"string","required":true},
        },
        "additionalProperties": false,
    },
    // WARNING: This file was auto-generated with tsoa. Please do not modify it. Re-run tsoa to re-generate this file: https://github.com/lukeautry/tsoa
    "ChatCompletionMessageToolCall": {
        "dataType": "refObject",
        "properties": {
            "id": {"dataType":"string","required":true},
            "function": {"ref":"ChatCompletionMessageToolCall.Function","required":true},
            "type": {"dataType":"enum","enums":["function"],"required":true},
        },
        "additionalProperties": false,
    },
    // WARNING: This file was auto-generated with tsoa. Please do not modify it. Re-run tsoa to re-generate this file: https://github.com/lukeautry/tsoa
    "ChatCompletionMessage": {
        "dataType": "refObject",
        "properties": {
            "content": {"dataType":"union","subSchemas":[{"dataType":"string"},{"dataType":"enum","enums":[null]}],"required":true},
            "role": {"dataType":"enum","enums":["assistant"],"required":true},
            "function_call": {"ref":"ChatCompletionMessage.FunctionCall"},
            "tool_calls": {"dataType":"array","array":{"dataType":"refObject","ref":"ChatCompletionMessageToolCall"}},
        },
        "additionalProperties": false,
    },
    // WARNING: This file was auto-generated with tsoa. Please do not modify it. Re-run tsoa to re-generate this file: https://github.com/lukeautry/tsoa
    "ChatCompletion.Choice": {
        "dataType": "refObject",
        "properties": {
            "finish_reason": {"dataType":"union","subSchemas":[{"dataType":"enum","enums":["stop"]},{"dataType":"enum","enums":["length"]},{"dataType":"enum","enums":["tool_calls"]},{"dataType":"enum","enums":["content_filter"]},{"dataType":"enum","enums":["function_call"]}],"required":true},
            "index": {"dataType":"double","required":true},
            "logprobs": {"dataType":"union","subSchemas":[{"ref":"ChatCompletion.Choice.Logprobs"},{"dataType":"enum","enums":[null]}],"required":true},
            "message": {"ref":"ChatCompletionMessage","required":true},
        },
        "additionalProperties": false,
    },
    // WARNING: This file was auto-generated with tsoa. Please do not modify it. Re-run tsoa to re-generate this file: https://github.com/lukeautry/tsoa
    "CompletionUsage": {
        "dataType": "refObject",
        "properties": {
            "completion_tokens": {"dataType":"double","required":true},
            "prompt_tokens": {"dataType":"double","required":true},
            "total_tokens": {"dataType":"double","required":true},
        },
        "additionalProperties": false,
    },
    // WARNING: This file was auto-generated with tsoa. Please do not modify it. Re-run tsoa to re-generate this file: https://github.com/lukeautry/tsoa
    "ChatCompletion": {
        "dataType": "refObject",
        "properties": {
            "id": {"dataType":"string","required":true},
            "choices": {"dataType":"array","array":{"dataType":"refObject","ref":"ChatCompletion.Choice"},"required":true},
            "created": {"dataType":"double","required":true},
            "model": {"dataType":"string","required":true},
            "object": {"dataType":"enum","enums":["chat.completion"],"required":true},
            "service_tier": {"dataType":"union","subSchemas":[{"dataType":"enum","enums":["scale"]},{"dataType":"enum","enums":["default"]},{"dataType":"enum","enums":[null]}]},
            "system_fingerprint": {"dataType":"string"},
            "usage": {"ref":"CompletionUsage"},
        },
        "additionalProperties": false,
    },
    // WARNING: This file was auto-generated with tsoa. Please do not modify it. Re-run tsoa to re-generate this file: https://github.com/lukeautry/tsoa
    "ResultSuccess_ChatCompletion_": {
        "dataType": "refObject",
        "properties": {
            "data": {"ref":"ChatCompletion","required":true},
            "error": {"dataType":"enum","enums":[null],"required":true},
        },
        "additionalProperties": false,
    },
    // WARNING: This file was auto-generated with tsoa. Please do not modify it. Re-run tsoa to re-generate this file: https://github.com/lukeautry/tsoa
    "Result_ChatCompletion.string_": {
        "dataType": "refAlias",
        "type": {"dataType":"union","subSchemas":[{"ref":"ResultSuccess_ChatCompletion_"},{"ref":"ResultError_string_"}],"validators":{}},
    },
    // WARNING: This file was auto-generated with tsoa. Please do not modify it. Re-run tsoa to re-generate this file: https://github.com/lukeautry/tsoa
    "ChatCompletionSystemMessageParam": {
        "dataType": "refObject",
        "properties": {
            "content": {"dataType":"string","required":true},
            "role": {"dataType":"enum","enums":["system"],"required":true},
            "name": {"dataType":"string"},
        },
        "additionalProperties": false,
    },
    // WARNING: This file was auto-generated with tsoa. Please do not modify it. Re-run tsoa to re-generate this file: https://github.com/lukeautry/tsoa
    "ChatCompletionContentPartText": {
        "dataType": "refObject",
        "properties": {
            "text": {"dataType":"string","required":true},
            "type": {"dataType":"enum","enums":["text"],"required":true},
        },
        "additionalProperties": false,
    },
    // WARNING: This file was auto-generated with tsoa. Please do not modify it. Re-run tsoa to re-generate this file: https://github.com/lukeautry/tsoa
    "ChatCompletionContentPartImage.ImageURL": {
        "dataType": "refObject",
        "properties": {
            "url": {"dataType":"string","required":true},
            "detail": {"dataType":"union","subSchemas":[{"dataType":"enum","enums":["auto"]},{"dataType":"enum","enums":["low"]},{"dataType":"enum","enums":["high"]}]},
        },
        "additionalProperties": false,
    },
    // WARNING: This file was auto-generated with tsoa. Please do not modify it. Re-run tsoa to re-generate this file: https://github.com/lukeautry/tsoa
    "ChatCompletionContentPartImage": {
        "dataType": "refObject",
        "properties": {
            "image_url": {"ref":"ChatCompletionContentPartImage.ImageURL","required":true},
            "type": {"dataType":"enum","enums":["image_url"],"required":true},
        },
        "additionalProperties": false,
    },
    // WARNING: This file was auto-generated with tsoa. Please do not modify it. Re-run tsoa to re-generate this file: https://github.com/lukeautry/tsoa
    "ChatCompletionContentPart": {
        "dataType": "refAlias",
        "type": {"dataType":"union","subSchemas":[{"ref":"ChatCompletionContentPartText"},{"ref":"ChatCompletionContentPartImage"}],"validators":{}},
    },
    // WARNING: This file was auto-generated with tsoa. Please do not modify it. Re-run tsoa to re-generate this file: https://github.com/lukeautry/tsoa
    "ChatCompletionUserMessageParam": {
        "dataType": "refObject",
        "properties": {
            "content": {"dataType":"union","subSchemas":[{"dataType":"string"},{"dataType":"array","array":{"dataType":"refAlias","ref":"ChatCompletionContentPart"}}],"required":true},
            "role": {"dataType":"enum","enums":["user"],"required":true},
            "name": {"dataType":"string"},
        },
        "additionalProperties": false,
    },
    // WARNING: This file was auto-generated with tsoa. Please do not modify it. Re-run tsoa to re-generate this file: https://github.com/lukeautry/tsoa
    "ChatCompletionAssistantMessageParam.FunctionCall": {
        "dataType": "refObject",
        "properties": {
            "arguments": {"dataType":"string","required":true},
            "name": {"dataType":"string","required":true},
        },
        "additionalProperties": false,
    },
    // WARNING: This file was auto-generated with tsoa. Please do not modify it. Re-run tsoa to re-generate this file: https://github.com/lukeautry/tsoa
    "ChatCompletionAssistantMessageParam": {
        "dataType": "refObject",
        "properties": {
            "role": {"dataType":"enum","enums":["assistant"],"required":true},
            "content": {"dataType":"union","subSchemas":[{"dataType":"string"},{"dataType":"enum","enums":[null]}]},
            "function_call": {"dataType":"union","subSchemas":[{"ref":"ChatCompletionAssistantMessageParam.FunctionCall"},{"dataType":"enum","enums":[null]}]},
            "name": {"dataType":"string"},
            "tool_calls": {"dataType":"array","array":{"dataType":"refObject","ref":"ChatCompletionMessageToolCall"}},
        },
        "additionalProperties": false,
    },
    // WARNING: This file was auto-generated with tsoa. Please do not modify it. Re-run tsoa to re-generate this file: https://github.com/lukeautry/tsoa
    "ChatCompletionToolMessageParam": {
        "dataType": "refObject",
        "properties": {
            "content": {"dataType":"string","required":true},
            "role": {"dataType":"enum","enums":["tool"],"required":true},
            "tool_call_id": {"dataType":"string","required":true},
        },
        "additionalProperties": false,
    },
    // WARNING: This file was auto-generated with tsoa. Please do not modify it. Re-run tsoa to re-generate this file: https://github.com/lukeautry/tsoa
    "ChatCompletionFunctionMessageParam": {
        "dataType": "refObject",
        "properties": {
            "content": {"dataType":"union","subSchemas":[{"dataType":"string"},{"dataType":"enum","enums":[null]}],"required":true},
            "name": {"dataType":"string","required":true},
            "role": {"dataType":"enum","enums":["function"],"required":true},
        },
        "additionalProperties": false,
    },
    // WARNING: This file was auto-generated with tsoa. Please do not modify it. Re-run tsoa to re-generate this file: https://github.com/lukeautry/tsoa
    "ChatCompletionMessageParam": {
        "dataType": "refAlias",
        "type": {"dataType":"union","subSchemas":[{"ref":"ChatCompletionSystemMessageParam"},{"ref":"ChatCompletionUserMessageParam"},{"ref":"ChatCompletionAssistantMessageParam"},{"ref":"ChatCompletionToolMessageParam"},{"ref":"ChatCompletionFunctionMessageParam"}],"validators":{}},
    },
    // WARNING: This file was auto-generated with tsoa. Please do not modify it. Re-run tsoa to re-generate this file: https://github.com/lukeautry/tsoa
    "Record_string.unknown_": {
        "dataType": "refAlias",
        "type": {"dataType":"nestedObjectLiteral","nestedProperties":{},"additionalProperties":{"dataType":"any"},"validators":{}},
    },
    // WARNING: This file was auto-generated with tsoa. Please do not modify it. Re-run tsoa to re-generate this file: https://github.com/lukeautry/tsoa
    "FunctionParameters": {
        "dataType": "refAlias",
        "type": {"ref":"Record_string.unknown_","validators":{}},
    },
    // WARNING: This file was auto-generated with tsoa. Please do not modify it. Re-run tsoa to re-generate this file: https://github.com/lukeautry/tsoa
    "FunctionDefinition": {
        "dataType": "refObject",
        "properties": {
            "name": {"dataType":"string","required":true},
            "description": {"dataType":"string"},
            "parameters": {"ref":"FunctionParameters"},
        },
        "additionalProperties": false,
    },
    // WARNING: This file was auto-generated with tsoa. Please do not modify it. Re-run tsoa to re-generate this file: https://github.com/lukeautry/tsoa
    "ChatCompletionTool": {
        "dataType": "refObject",
        "properties": {
            "function": {"ref":"FunctionDefinition","required":true},
            "type": {"dataType":"enum","enums":["function"],"required":true},
        },
        "additionalProperties": false,
    },
    // WARNING: This file was auto-generated with tsoa. Please do not modify it. Re-run tsoa to re-generate this file: https://github.com/lukeautry/tsoa
    "ChatCompletionNamedToolChoice.Function": {
        "dataType": "refObject",
        "properties": {
            "name": {"dataType":"string","required":true},
        },
        "additionalProperties": false,
    },
    // WARNING: This file was auto-generated with tsoa. Please do not modify it. Re-run tsoa to re-generate this file: https://github.com/lukeautry/tsoa
    "ChatCompletionNamedToolChoice": {
        "dataType": "refObject",
        "properties": {
            "function": {"ref":"ChatCompletionNamedToolChoice.Function","required":true},
            "type": {"dataType":"enum","enums":["function"],"required":true},
        },
        "additionalProperties": false,
    },
    // WARNING: This file was auto-generated with tsoa. Please do not modify it. Re-run tsoa to re-generate this file: https://github.com/lukeautry/tsoa
    "ChatCompletionToolChoiceOption": {
        "dataType": "refAlias",
        "type": {"dataType":"union","subSchemas":[{"dataType":"enum","enums":["none"]},{"dataType":"enum","enums":["auto"]},{"dataType":"enum","enums":["required"]},{"ref":"ChatCompletionNamedToolChoice"}],"validators":{}},
    },
    // WARNING: This file was auto-generated with tsoa. Please do not modify it. Re-run tsoa to re-generate this file: https://github.com/lukeautry/tsoa
    "AlertResponse": {
        "dataType": "refObject",
        "properties": {
            "alerts": {"dataType":"array","array":{"dataType":"nestedObjectLiteral","nestedProperties":{"updated_at":{"dataType":"union","subSchemas":[{"dataType":"string"},{"dataType":"enum","enums":[null]}],"required":true},"time_window":{"dataType":"double","required":true},"time_block_duration":{"dataType":"double","required":true},"threshold":{"dataType":"double","required":true},"status":{"dataType":"string","required":true},"soft_delete":{"dataType":"boolean","required":true},"slack_channels":{"dataType":"array","array":{"dataType":"string"},"required":true},"org_id":{"dataType":"string","required":true},"name":{"dataType":"string","required":true},"minimum_request_count":{"dataType":"union","subSchemas":[{"dataType":"double"},{"dataType":"enum","enums":[null]}],"required":true},"metric":{"dataType":"string","required":true},"id":{"dataType":"string","required":true},"emails":{"dataType":"array","array":{"dataType":"string"},"required":true},"created_at":{"dataType":"union","subSchemas":[{"dataType":"string"},{"dataType":"enum","enums":[null]}],"required":true}}},"required":true},
            "history": {"dataType":"array","array":{"dataType":"nestedObjectLiteral","nestedProperties":{"updated_at":{"dataType":"union","subSchemas":[{"dataType":"string"},{"dataType":"enum","enums":[null]}],"required":true},"triggered_value":{"dataType":"string","required":true},"status":{"dataType":"string","required":true},"soft_delete":{"dataType":"boolean","required":true},"org_id":{"dataType":"string","required":true},"id":{"dataType":"string","required":true},"created_at":{"dataType":"union","subSchemas":[{"dataType":"string"},{"dataType":"enum","enums":[null]}],"required":true},"alert_start_time":{"dataType":"string","required":true},"alert_name":{"dataType":"string","required":true},"alert_metric":{"dataType":"string","required":true},"alert_id":{"dataType":"string","required":true},"alert_end_time":{"dataType":"union","subSchemas":[{"dataType":"string"},{"dataType":"enum","enums":[null]}],"required":true}}},"required":true},
        },
        "additionalProperties": false,
    },
    // WARNING: This file was auto-generated with tsoa. Please do not modify it. Re-run tsoa to re-generate this file: https://github.com/lukeautry/tsoa
    "ResultSuccess_AlertResponse_": {
        "dataType": "refObject",
        "properties": {
            "data": {"ref":"AlertResponse","required":true},
            "error": {"dataType":"enum","enums":[null],"required":true},
        },
        "additionalProperties": false,
    },
    // WARNING: This file was auto-generated with tsoa. Please do not modify it. Re-run tsoa to re-generate this file: https://github.com/lukeautry/tsoa
    "Result_AlertResponse.string_": {
        "dataType": "refAlias",
        "type": {"dataType":"union","subSchemas":[{"ref":"ResultSuccess_AlertResponse_"},{"ref":"ResultError_string_"}],"validators":{}},
    },
    // WARNING: This file was auto-generated with tsoa. Please do not modify it. Re-run tsoa to re-generate this file: https://github.com/lukeautry/tsoa
    "ResultSuccess_string_": {
        "dataType": "refObject",
        "properties": {
            "data": {"dataType":"string","required":true},
            "error": {"dataType":"enum","enums":[null],"required":true},
        },
        "additionalProperties": false,
    },
    // WARNING: This file was auto-generated with tsoa. Please do not modify it. Re-run tsoa to re-generate this file: https://github.com/lukeautry/tsoa
    "Result_string.string_": {
        "dataType": "refAlias",
        "type": {"dataType":"union","subSchemas":[{"ref":"ResultSuccess_string_"},{"ref":"ResultError_string_"}],"validators":{}},
    },
    // WARNING: This file was auto-generated with tsoa. Please do not modify it. Re-run tsoa to re-generate this file: https://github.com/lukeautry/tsoa
    "AlertRequest": {
        "dataType": "refObject",
        "properties": {
            "name": {"dataType":"string","required":true},
            "metric": {"dataType":"string","required":true},
            "threshold": {"dataType":"double","required":true},
            "time_window": {"dataType":"string","required":true},
            "emails": {"dataType":"array","array":{"dataType":"string"},"required":true},
            "slack_channels": {"dataType":"array","array":{"dataType":"string"},"required":true},
            "minimum_request_count": {"dataType":"union","subSchemas":[{"dataType":"double"},{"dataType":"undefined"}],"required":true},
        },
        "additionalProperties": false,
    },
    // WARNING: This file was auto-generated with tsoa. Please do not modify it. Re-run tsoa to re-generate this file: https://github.com/lukeautry/tsoa
    "ResultSuccess__id-string__": {
        "dataType": "refObject",
        "properties": {
            "data": {"dataType":"nestedObjectLiteral","nestedProperties":{"id":{"dataType":"string","required":true}},"required":true},
            "error": {"dataType":"enum","enums":[null],"required":true},
        },
        "additionalProperties": false,
    },
    // WARNING: This file was auto-generated with tsoa. Please do not modify it. Re-run tsoa to re-generate this file: https://github.com/lukeautry/tsoa
    "Result__id-string_.string_": {
        "dataType": "refAlias",
        "type": {"dataType":"union","subSchemas":[{"ref":"ResultSuccess__id-string__"},{"ref":"ResultError_string_"}],"validators":{}},
    },
    // WARNING: This file was auto-generated with tsoa. Please do not modify it. Re-run tsoa to re-generate this file: https://github.com/lukeautry/tsoa
    "AddVaultKeyParams": {
        "dataType": "refObject",
        "properties": {
            "key": {"dataType":"string","required":true},
            "provider": {"dataType":"string","required":true},
            "name": {"dataType":"string"},
        },
        "additionalProperties": false,
    },
    // WARNING: This file was auto-generated with tsoa. Please do not modify it. Re-run tsoa to re-generate this file: https://github.com/lukeautry/tsoa
    "DecryptedProviderKey": {
        "dataType": "refAlias",
        "type": {"dataType":"nestedObjectLiteral","nestedProperties":{"provider_key_name":{"dataType":"union","subSchemas":[{"dataType":"string"},{"dataType":"enum","enums":[null]}],"required":true},"provider_name":{"dataType":"union","subSchemas":[{"dataType":"string"},{"dataType":"enum","enums":[null]}],"required":true},"provider_key":{"dataType":"union","subSchemas":[{"dataType":"string"},{"dataType":"enum","enums":[null]}],"required":true},"org_id":{"dataType":"union","subSchemas":[{"dataType":"string"},{"dataType":"enum","enums":[null]}],"required":true},"id":{"dataType":"union","subSchemas":[{"dataType":"string"},{"dataType":"enum","enums":[null]}],"required":true}},"validators":{}},
    },
    // WARNING: This file was auto-generated with tsoa. Please do not modify it. Re-run tsoa to re-generate this file: https://github.com/lukeautry/tsoa
    "ResultSuccess_DecryptedProviderKey-Array_": {
        "dataType": "refObject",
        "properties": {
            "data": {"dataType":"array","array":{"dataType":"refAlias","ref":"DecryptedProviderKey"},"required":true},
            "error": {"dataType":"enum","enums":[null],"required":true},
        },
        "additionalProperties": false,
    },
    // WARNING: This file was auto-generated with tsoa. Please do not modify it. Re-run tsoa to re-generate this file: https://github.com/lukeautry/tsoa
    "Result_DecryptedProviderKey-Array.string_": {
        "dataType": "refAlias",
        "type": {"dataType":"union","subSchemas":[{"ref":"ResultSuccess_DecryptedProviderKey-Array_"},{"ref":"ResultError_string_"}],"validators":{}},
    },
    // WARNING: This file was auto-generated with tsoa. Please do not modify it. Re-run tsoa to re-generate this file: https://github.com/lukeautry/tsoa
    "ResultSuccess_DecryptedProviderKey_": {
        "dataType": "refObject",
        "properties": {
            "data": {"ref":"DecryptedProviderKey","required":true},
            "error": {"dataType":"enum","enums":[null],"required":true},
        },
        "additionalProperties": false,
    },
    // WARNING: This file was auto-generated with tsoa. Please do not modify it. Re-run tsoa to re-generate this file: https://github.com/lukeautry/tsoa
    "Result_DecryptedProviderKey.string_": {
        "dataType": "refAlias",
        "type": {"dataType":"union","subSchemas":[{"ref":"ResultSuccess_DecryptedProviderKey_"},{"ref":"ResultError_string_"}],"validators":{}},
    },
    // WARNING: This file was auto-generated with tsoa. Please do not modify it. Re-run tsoa to re-generate this file: https://github.com/lukeautry/tsoa
    "LlmType": {
        "dataType": "refAlias",
        "type": {"dataType":"union","subSchemas":[{"dataType":"enum","enums":["chat"]},{"dataType":"enum","enums":["completion"]}],"validators":{}},
    },
    // WARNING: This file was auto-generated with tsoa. Please do not modify it. Re-run tsoa to re-generate this file: https://github.com/lukeautry/tsoa
    "FunctionCall": {
        "dataType": "refObject",
        "properties": {
            "name": {"dataType":"string"},
            "arguments": {"dataType":"object"},
        },
        "additionalProperties": false,
    },
    // WARNING: This file was auto-generated with tsoa. Please do not modify it. Re-run tsoa to re-generate this file: https://github.com/lukeautry/tsoa
    "ChatMessage": {
        "dataType": "refObject",
        "properties": {
            "role": {"dataType":"string"},
            "content": {"dataType":"string"},
            "function_call": {"ref":"FunctionCall"},
        },
        "additionalProperties": false,
    },
    // WARNING: This file was auto-generated with tsoa. Please do not modify it. Re-run tsoa to re-generate this file: https://github.com/lukeautry/tsoa
    "Request": {
        "dataType": "refObject",
        "properties": {
            "llm_type": {"ref":"LlmType"},
            "model": {"dataType":"string"},
            "provider": {"dataType":"string"},
            "prompt": {"dataType":"union","subSchemas":[{"dataType":"string"},{"dataType":"enum","enums":[null]}]},
            "max_tokens": {"dataType":"union","subSchemas":[{"dataType":"double"},{"dataType":"enum","enums":[null]}]},
            "temperature": {"dataType":"union","subSchemas":[{"dataType":"double"},{"dataType":"enum","enums":[null]}]},
            "top_p": {"dataType":"union","subSchemas":[{"dataType":"double"},{"dataType":"enum","enums":[null]}]},
            "n": {"dataType":"union","subSchemas":[{"dataType":"double"},{"dataType":"enum","enums":[null]}]},
            "stream": {"dataType":"union","subSchemas":[{"dataType":"boolean"},{"dataType":"enum","enums":[null]}]},
            "stop": {"dataType":"union","subSchemas":[{"dataType":"string"},{"dataType":"enum","enums":[null]}]},
            "presence_penalty": {"dataType":"union","subSchemas":[{"dataType":"double"},{"dataType":"enum","enums":[null]}]},
            "frequency_penalty": {"dataType":"union","subSchemas":[{"dataType":"double"},{"dataType":"enum","enums":[null]}]},
            "logprobs": {"dataType":"union","subSchemas":[{"dataType":"double"},{"dataType":"enum","enums":[null]}]},
            "best_of": {"dataType":"union","subSchemas":[{"dataType":"double"},{"dataType":"enum","enums":[null]}]},
            "logit_bias": {"dataType":"union","subSchemas":[{"dataType":"object"},{"dataType":"enum","enums":[null]}]},
            "user": {"dataType":"union","subSchemas":[{"dataType":"string"},{"dataType":"enum","enums":[null]}]},
            "messages": {"dataType":"union","subSchemas":[{"dataType":"array","array":{"dataType":"refObject","ref":"ChatMessage"}},{"dataType":"enum","enums":[null]}]},
            "tooLarge": {"dataType":"boolean"},
            "heliconeMessage": {"dataType":"string"},
        },
        "additionalProperties": false,
    },
    // WARNING: This file was auto-generated with tsoa. Please do not modify it. Re-run tsoa to re-generate this file: https://github.com/lukeautry/tsoa
    "Record_number.string_": {
        "dataType": "refAlias",
        "type": {"dataType":"nestedObjectLiteral","nestedProperties":{},"additionalProperties":{"dataType":"string"},"validators":{}},
    },
    // WARNING: This file was auto-generated with tsoa. Please do not modify it. Re-run tsoa to re-generate this file: https://github.com/lukeautry/tsoa
    "ErrorInfo": {
        "dataType": "refObject",
        "properties": {
            "code": {"dataType":"union","subSchemas":[{"dataType":"string"},{"dataType":"enum","enums":[null]}]},
            "message": {"dataType":"union","subSchemas":[{"dataType":"string"},{"dataType":"enum","enums":[null]}]},
        },
        "additionalProperties": false,
    },
    // WARNING: This file was auto-generated with tsoa. Please do not modify it. Re-run tsoa to re-generate this file: https://github.com/lukeautry/tsoa
    "Response": {
        "dataType": "refObject",
        "properties": {
            "completions": {"dataType":"union","subSchemas":[{"ref":"Record_number.string_"},{"dataType":"enum","enums":[null]}]},
            "message": {"dataType":"union","subSchemas":[{"ref":"ChatMessage"},{"dataType":"enum","enums":[null]}]},
            "error": {"dataType":"union","subSchemas":[{"ref":"ErrorInfo"},{"dataType":"enum","enums":[null]}]},
            "model": {"dataType":"union","subSchemas":[{"dataType":"string"},{"dataType":"enum","enums":[null]}]},
            "tooLarge": {"dataType":"boolean"},
            "heliconeMessage": {"dataType":"string"},
        },
        "additionalProperties": false,
    },
    // WARNING: This file was auto-generated with tsoa. Please do not modify it. Re-run tsoa to re-generate this file: https://github.com/lukeautry/tsoa
    "LlmSchema": {
        "dataType": "refObject",
        "properties": {
            "request": {"ref":"Request","required":true},
            "response": {"dataType":"union","subSchemas":[{"ref":"Response"},{"dataType":"enum","enums":[null]}]},
        },
        "additionalProperties": false,
    },
    // WARNING: This file was auto-generated with tsoa. Please do not modify it. Re-run tsoa to re-generate this file: https://github.com/lukeautry/tsoa
    "Record_string.number_": {
        "dataType": "refAlias",
        "type": {"dataType":"nestedObjectLiteral","nestedProperties":{},"additionalProperties":{"dataType":"double"},"validators":{}},
    },
    // WARNING: This file was auto-generated with tsoa. Please do not modify it. Re-run tsoa to re-generate this file: https://github.com/lukeautry/tsoa
    "HeliconeRequest": {
        "dataType": "refObject",
        "properties": {
            "response_id": {"dataType":"union","subSchemas":[{"dataType":"string"},{"dataType":"enum","enums":[null]}],"required":true},
            "response_created_at": {"dataType":"union","subSchemas":[{"dataType":"string"},{"dataType":"enum","enums":[null]}],"required":true},
            "response_body": {"dataType":"any"},
            "response_status": {"dataType":"double","required":true},
            "response_model": {"dataType":"union","subSchemas":[{"dataType":"string"},{"dataType":"enum","enums":[null]}],"required":true},
            "request_id": {"dataType":"string","required":true},
            "request_created_at": {"dataType":"string","required":true},
            "request_body": {"dataType":"any","required":true},
            "request_path": {"dataType":"string","required":true},
            "request_user_id": {"dataType":"union","subSchemas":[{"dataType":"string"},{"dataType":"enum","enums":[null]}],"required":true},
            "request_properties": {"dataType":"union","subSchemas":[{"ref":"Record_string.string_"},{"dataType":"enum","enums":[null]}],"required":true},
            "request_model": {"dataType":"union","subSchemas":[{"dataType":"string"},{"dataType":"enum","enums":[null]}],"required":true},
            "model_override": {"dataType":"union","subSchemas":[{"dataType":"string"},{"dataType":"enum","enums":[null]}],"required":true},
            "helicone_user": {"dataType":"union","subSchemas":[{"dataType":"string"},{"dataType":"enum","enums":[null]}],"required":true},
            "provider": {"ref":"Provider","required":true},
            "delay_ms": {"dataType":"union","subSchemas":[{"dataType":"double"},{"dataType":"enum","enums":[null]}],"required":true},
            "time_to_first_token": {"dataType":"union","subSchemas":[{"dataType":"double"},{"dataType":"enum","enums":[null]}],"required":true},
            "total_tokens": {"dataType":"union","subSchemas":[{"dataType":"double"},{"dataType":"enum","enums":[null]}],"required":true},
            "prompt_tokens": {"dataType":"union","subSchemas":[{"dataType":"double"},{"dataType":"enum","enums":[null]}],"required":true},
            "completion_tokens": {"dataType":"union","subSchemas":[{"dataType":"double"},{"dataType":"enum","enums":[null]}],"required":true},
            "prompt_id": {"dataType":"union","subSchemas":[{"dataType":"string"},{"dataType":"enum","enums":[null]}],"required":true},
            "feedback_created_at": {"dataType":"union","subSchemas":[{"dataType":"string"},{"dataType":"enum","enums":[null]}]},
            "feedback_id": {"dataType":"union","subSchemas":[{"dataType":"string"},{"dataType":"enum","enums":[null]}]},
            "feedback_rating": {"dataType":"union","subSchemas":[{"dataType":"boolean"},{"dataType":"enum","enums":[null]}]},
            "signed_body_url": {"dataType":"union","subSchemas":[{"dataType":"string"},{"dataType":"enum","enums":[null]}]},
            "llmSchema": {"dataType":"union","subSchemas":[{"ref":"LlmSchema"},{"dataType":"enum","enums":[null]}],"required":true},
            "country_code": {"dataType":"union","subSchemas":[{"dataType":"string"},{"dataType":"enum","enums":[null]}],"required":true},
            "asset_ids": {"dataType":"union","subSchemas":[{"dataType":"array","array":{"dataType":"string"}},{"dataType":"enum","enums":[null]}],"required":true},
            "asset_urls": {"dataType":"union","subSchemas":[{"ref":"Record_string.string_"},{"dataType":"enum","enums":[null]}],"required":true},
            "scores": {"dataType":"union","subSchemas":[{"ref":"Record_string.number_"},{"dataType":"enum","enums":[null]}],"required":true},
            "costUSD": {"dataType":"union","subSchemas":[{"dataType":"double"},{"dataType":"enum","enums":[null]}]},
            "properties": {"ref":"Record_string.string_","required":true},
            "assets": {"dataType":"array","array":{"dataType":"string"},"required":true},
            "target_url": {"dataType":"string","required":true},
        },
        "additionalProperties": false,
    },
    // WARNING: This file was auto-generated with tsoa. Please do not modify it. Re-run tsoa to re-generate this file: https://github.com/lukeautry/tsoa
    "ResultSuccess_HeliconeRequest-Array_": {
        "dataType": "refObject",
        "properties": {
            "data": {"dataType":"array","array":{"dataType":"refObject","ref":"HeliconeRequest"},"required":true},
            "error": {"dataType":"enum","enums":[null],"required":true},
        },
        "additionalProperties": false,
    },
    // WARNING: This file was auto-generated with tsoa. Please do not modify it. Re-run tsoa to re-generate this file: https://github.com/lukeautry/tsoa
    "Result_HeliconeRequest-Array.string_": {
        "dataType": "refAlias",
        "type": {"dataType":"union","subSchemas":[{"ref":"ResultSuccess_HeliconeRequest-Array_"},{"ref":"ResultError_string_"}],"validators":{}},
    },
    // WARNING: This file was auto-generated with tsoa. Please do not modify it. Re-run tsoa to re-generate this file: https://github.com/lukeautry/tsoa
    "Partial_ResponseTableToOperators_": {
        "dataType": "refAlias",
        "type": {"dataType":"nestedObjectLiteral","nestedProperties":{"body_tokens":{"ref":"Partial_NumberOperators_"},"body_model":{"ref":"Partial_TextOperators_"},"body_completion":{"ref":"Partial_TextOperators_"},"status":{"ref":"Partial_NumberOperators_"},"model":{"ref":"Partial_TextOperators_"}},"validators":{}},
    },
    // WARNING: This file was auto-generated with tsoa. Please do not modify it. Re-run tsoa to re-generate this file: https://github.com/lukeautry/tsoa
    "Partial_TimestampOperators_": {
        "dataType": "refAlias",
        "type": {"dataType":"nestedObjectLiteral","nestedProperties":{"gte":{"dataType":"string"},"lte":{"dataType":"string"},"lt":{"dataType":"string"},"gt":{"dataType":"string"}},"validators":{}},
    },
    // WARNING: This file was auto-generated with tsoa. Please do not modify it. Re-run tsoa to re-generate this file: https://github.com/lukeautry/tsoa
    "Partial_RequestTableToOperators_": {
        "dataType": "refAlias",
        "type": {"dataType":"nestedObjectLiteral","nestedProperties":{"prompt":{"ref":"Partial_TextOperators_"},"created_at":{"ref":"Partial_TimestampOperators_"},"user_id":{"ref":"Partial_TextOperators_"},"auth_hash":{"ref":"Partial_TextOperators_"},"org_id":{"ref":"Partial_TextOperators_"},"id":{"ref":"Partial_TextOperators_"},"node_id":{"ref":"Partial_TextOperators_"},"model":{"ref":"Partial_TextOperators_"},"modelOverride":{"ref":"Partial_TextOperators_"},"path":{"ref":"Partial_TextOperators_"},"prompt_id":{"ref":"Partial_TextOperators_"}},"validators":{}},
    },
    // WARNING: This file was auto-generated with tsoa. Please do not modify it. Re-run tsoa to re-generate this file: https://github.com/lukeautry/tsoa
    "Partial_BooleanOperators_": {
        "dataType": "refAlias",
        "type": {"dataType":"nestedObjectLiteral","nestedProperties":{"equals":{"dataType":"boolean"}},"validators":{}},
    },
    // WARNING: This file was auto-generated with tsoa. Please do not modify it. Re-run tsoa to re-generate this file: https://github.com/lukeautry/tsoa
    "Partial_FeedbackTableToOperators_": {
        "dataType": "refAlias",
        "type": {"dataType":"nestedObjectLiteral","nestedProperties":{"id":{"ref":"Partial_NumberOperators_"},"created_at":{"ref":"Partial_TimestampOperators_"},"rating":{"ref":"Partial_BooleanOperators_"},"response_id":{"ref":"Partial_TextOperators_"}},"validators":{}},
    },
    // WARNING: This file was auto-generated with tsoa. Please do not modify it. Re-run tsoa to re-generate this file: https://github.com/lukeautry/tsoa
    "Partial_VectorOperators_": {
        "dataType": "refAlias",
        "type": {"dataType":"nestedObjectLiteral","nestedProperties":{"contains":{"dataType":"string"}},"validators":{}},
    },
    // WARNING: This file was auto-generated with tsoa. Please do not modify it. Re-run tsoa to re-generate this file: https://github.com/lukeautry/tsoa
    "Partial_RequestResponseSearchToOperators_": {
        "dataType": "refAlias",
        "type": {"dataType":"nestedObjectLiteral","nestedProperties":{"request_body_vector":{"ref":"Partial_VectorOperators_"},"response_body_vector":{"ref":"Partial_VectorOperators_"}},"validators":{}},
    },
    // WARNING: This file was auto-generated with tsoa. Please do not modify it. Re-run tsoa to re-generate this file: https://github.com/lukeautry/tsoa
    "Partial_TimestampOperatorsTyped_": {
        "dataType": "refAlias",
        "type": {"dataType":"nestedObjectLiteral","nestedProperties":{"gte":{"dataType":"datetime"},"lte":{"dataType":"datetime"},"lt":{"dataType":"datetime"},"gt":{"dataType":"datetime"}},"validators":{}},
    },
    // WARNING: This file was auto-generated with tsoa. Please do not modify it. Re-run tsoa to re-generate this file: https://github.com/lukeautry/tsoa
    "Partial_RequestResponseRMTToOperators_": {
        "dataType": "refAlias",
        "type": {"dataType":"nestedObjectLiteral","nestedProperties":{"latency":{"ref":"Partial_NumberOperators_"},"status":{"ref":"Partial_NumberOperators_"},"request_created_at":{"ref":"Partial_TimestampOperatorsTyped_"},"response_created_at":{"ref":"Partial_TimestampOperatorsTyped_"},"model":{"ref":"Partial_TextOperators_"},"user_id":{"ref":"Partial_TextOperators_"},"organization_id":{"ref":"Partial_TextOperators_"},"node_id":{"ref":"Partial_TextOperators_"},"job_id":{"ref":"Partial_TextOperators_"},"threat":{"ref":"Partial_BooleanOperators_"},"request_id":{"ref":"Partial_TextOperators_"},"prompt_tokens":{"ref":"Partial_NumberOperators_"},"completion_tokens":{"ref":"Partial_NumberOperators_"},"total_tokens":{"ref":"Partial_NumberOperators_"},"target_url":{"ref":"Partial_TextOperators_"},"properties":{"dataType":"nestedObjectLiteral","nestedProperties":{},"additionalProperties":{"ref":"Partial_TextOperators_"}},"search_properties":{"dataType":"nestedObjectLiteral","nestedProperties":{},"additionalProperties":{"ref":"Partial_TextOperators_"}},"scores":{"dataType":"nestedObjectLiteral","nestedProperties":{},"additionalProperties":{"ref":"Partial_TextOperators_"}},"scores_column":{"ref":"Partial_TextOperators_"},"request_body":{"ref":"Partial_VectorOperators_"},"response_body":{"ref":"Partial_VectorOperators_"}},"validators":{}},
    },
    // WARNING: This file was auto-generated with tsoa. Please do not modify it. Re-run tsoa to re-generate this file: https://github.com/lukeautry/tsoa
    "Partial_SessionsRequestResponseRMTToOperators_": {
        "dataType": "refAlias",
        "type": {"dataType":"nestedObjectLiteral","nestedProperties":{"total_cost":{"ref":"Partial_NumberOperators_"},"total_tokens":{"ref":"Partial_NumberOperators_"}},"validators":{}},
    },
    // WARNING: This file was auto-generated with tsoa. Please do not modify it. Re-run tsoa to re-generate this file: https://github.com/lukeautry/tsoa
    "Partial_CacheHitsTableToOperators_": {
        "dataType": "refAlias",
        "type": {"dataType":"nestedObjectLiteral","nestedProperties":{"organization_id":{"ref":"Partial_TextOperators_"},"request_id":{"ref":"Partial_TextOperators_"},"latency":{"ref":"Partial_NumberOperators_"},"completion_tokens":{"ref":"Partial_NumberOperators_"},"prompt_tokens":{"ref":"Partial_NumberOperators_"},"created_at":{"ref":"Partial_TimestampOperatorsTyped_"}},"validators":{}},
    },
    // WARNING: This file was auto-generated with tsoa. Please do not modify it. Re-run tsoa to re-generate this file: https://github.com/lukeautry/tsoa
    "Pick_FilterLeaf.feedback-or-request-or-response-or-properties-or-values-or-request_response_search-or-cache_hits-or-request_response_rmt-or-sessions_request_response_rmt_": {
        "dataType": "refAlias",
        "type": {"dataType":"nestedObjectLiteral","nestedProperties":{"values":{"dataType":"nestedObjectLiteral","nestedProperties":{},"additionalProperties":{"ref":"Partial_TextOperators_"}},"response":{"ref":"Partial_ResponseTableToOperators_"},"request":{"ref":"Partial_RequestTableToOperators_"},"feedback":{"ref":"Partial_FeedbackTableToOperators_"},"request_response_search":{"ref":"Partial_RequestResponseSearchToOperators_"},"request_response_rmt":{"ref":"Partial_RequestResponseRMTToOperators_"},"sessions_request_response_rmt":{"ref":"Partial_SessionsRequestResponseRMTToOperators_"},"cache_hits":{"ref":"Partial_CacheHitsTableToOperators_"},"properties":{"dataType":"nestedObjectLiteral","nestedProperties":{},"additionalProperties":{"ref":"Partial_TextOperators_"}}},"validators":{}},
    },
    // WARNING: This file was auto-generated with tsoa. Please do not modify it. Re-run tsoa to re-generate this file: https://github.com/lukeautry/tsoa
    "FilterLeafSubset_feedback-or-request-or-response-or-properties-or-values-or-request_response_search-or-cache_hits-or-request_response_rmt-or-sessions_request_response_rmt_": {
        "dataType": "refAlias",
        "type": {"ref":"Pick_FilterLeaf.feedback-or-request-or-response-or-properties-or-values-or-request_response_search-or-cache_hits-or-request_response_rmt-or-sessions_request_response_rmt_","validators":{}},
    },
    // WARNING: This file was auto-generated with tsoa. Please do not modify it. Re-run tsoa to re-generate this file: https://github.com/lukeautry/tsoa
    "RequestFilterNode": {
        "dataType": "refAlias",
        "type": {"dataType":"union","subSchemas":[{"ref":"FilterLeafSubset_feedback-or-request-or-response-or-properties-or-values-or-request_response_search-or-cache_hits-or-request_response_rmt-or-sessions_request_response_rmt_"},{"ref":"RequestFilterBranch"},{"dataType":"enum","enums":["all"]}],"validators":{}},
    },
    // WARNING: This file was auto-generated with tsoa. Please do not modify it. Re-run tsoa to re-generate this file: https://github.com/lukeautry/tsoa
    "RequestFilterBranch": {
        "dataType": "refAlias",
        "type": {"dataType":"nestedObjectLiteral","nestedProperties":{"right":{"ref":"RequestFilterNode","required":true},"operator":{"dataType":"union","subSchemas":[{"dataType":"enum","enums":["or"]},{"dataType":"enum","enums":["and"]}],"required":true},"left":{"ref":"RequestFilterNode","required":true}},"validators":{}},
    },
    // WARNING: This file was auto-generated with tsoa. Please do not modify it. Re-run tsoa to re-generate this file: https://github.com/lukeautry/tsoa
    "SortDirection": {
        "dataType": "refAlias",
        "type": {"dataType":"union","subSchemas":[{"dataType":"enum","enums":["asc"]},{"dataType":"enum","enums":["desc"]}],"validators":{}},
    },
    // WARNING: This file was auto-generated with tsoa. Please do not modify it. Re-run tsoa to re-generate this file: https://github.com/lukeautry/tsoa
    "SortLeafRequest": {
        "dataType": "refObject",
        "properties": {
            "random": {"dataType":"enum","enums":[true]},
            "created_at": {"ref":"SortDirection"},
            "cache_created_at": {"ref":"SortDirection"},
            "latency": {"ref":"SortDirection"},
            "last_active": {"ref":"SortDirection"},
            "total_tokens": {"ref":"SortDirection"},
            "completion_tokens": {"ref":"SortDirection"},
            "prompt_tokens": {"ref":"SortDirection"},
            "user_id": {"ref":"SortDirection"},
            "body_model": {"ref":"SortDirection"},
            "is_cached": {"ref":"SortDirection"},
            "request_prompt": {"ref":"SortDirection"},
            "response_text": {"ref":"SortDirection"},
            "properties": {"dataType":"nestedObjectLiteral","nestedProperties":{},"additionalProperties":{"ref":"SortDirection"}},
            "values": {"dataType":"nestedObjectLiteral","nestedProperties":{},"additionalProperties":{"ref":"SortDirection"}},
        },
        "additionalProperties": false,
    },
    // WARNING: This file was auto-generated with tsoa. Please do not modify it. Re-run tsoa to re-generate this file: https://github.com/lukeautry/tsoa
    "RequestQueryParams": {
        "dataType": "refObject",
        "properties": {
            "filter": {"ref":"RequestFilterNode","required":true},
            "offset": {"dataType":"double"},
            "limit": {"dataType":"double"},
            "sort": {"ref":"SortLeafRequest"},
            "isCached": {"dataType":"boolean"},
            "includeInputs": {"dataType":"boolean"},
            "isPartOfExperiment": {"dataType":"boolean"},
            "isScored": {"dataType":"boolean"},
        },
        "additionalProperties": false,
    },
    // WARNING: This file was auto-generated with tsoa. Please do not modify it. Re-run tsoa to re-generate this file: https://github.com/lukeautry/tsoa
    "HeliconeRequestAsset": {
        "dataType": "refObject",
        "properties": {
            "assetUrl": {"dataType":"string","required":true},
        },
        "additionalProperties": false,
    },
    // WARNING: This file was auto-generated with tsoa. Please do not modify it. Re-run tsoa to re-generate this file: https://github.com/lukeautry/tsoa
    "ResultSuccess_HeliconeRequestAsset_": {
        "dataType": "refObject",
        "properties": {
            "data": {"ref":"HeliconeRequestAsset","required":true},
            "error": {"dataType":"enum","enums":[null],"required":true},
        },
        "additionalProperties": false,
    },
    // WARNING: This file was auto-generated with tsoa. Please do not modify it. Re-run tsoa to re-generate this file: https://github.com/lukeautry/tsoa
    "Result_HeliconeRequestAsset.string_": {
        "dataType": "refAlias",
        "type": {"dataType":"union","subSchemas":[{"ref":"ResultSuccess_HeliconeRequestAsset_"},{"ref":"ResultError_string_"}],"validators":{}},
    },
    // WARNING: This file was auto-generated with tsoa. Please do not modify it. Re-run tsoa to re-generate this file: https://github.com/lukeautry/tsoa
    "Record_string.number-or-boolean_": {
        "dataType": "refAlias",
        "type": {"dataType":"nestedObjectLiteral","nestedProperties":{},"additionalProperties":{"dataType":"union","subSchemas":[{"dataType":"double"},{"dataType":"boolean"}]},"validators":{}},
    },
    // WARNING: This file was auto-generated with tsoa. Please do not modify it. Re-run tsoa to re-generate this file: https://github.com/lukeautry/tsoa
    "Scores": {
        "dataType": "refAlias",
        "type": {"ref":"Record_string.number-or-boolean_","validators":{}},
    },
    // WARNING: This file was auto-generated with tsoa. Please do not modify it. Re-run tsoa to re-generate this file: https://github.com/lukeautry/tsoa
    "ScoreRequest": {
        "dataType": "refObject",
        "properties": {
            "scores": {"ref":"Scores","required":true},
        },
        "additionalProperties": false,
    },
    // WARNING: This file was auto-generated with tsoa. Please do not modify it. Re-run tsoa to re-generate this file: https://github.com/lukeautry/tsoa
    "SessionResult": {
        "dataType": "refObject",
        "properties": {
            "created_at": {"dataType":"string","required":true},
            "latest_request_created_at": {"dataType":"string","required":true},
            "session": {"dataType":"string","required":true},
            "total_cost": {"dataType":"double","required":true},
            "total_requests": {"dataType":"double","required":true},
            "prompt_tokens": {"dataType":"double","required":true},
            "completion_tokens": {"dataType":"double","required":true},
            "total_tokens": {"dataType":"double","required":true},
        },
        "additionalProperties": false,
    },
    // WARNING: This file was auto-generated with tsoa. Please do not modify it. Re-run tsoa to re-generate this file: https://github.com/lukeautry/tsoa
    "ResultSuccess_SessionResult-Array_": {
        "dataType": "refObject",
        "properties": {
            "data": {"dataType":"array","array":{"dataType":"refObject","ref":"SessionResult"},"required":true},
            "error": {"dataType":"enum","enums":[null],"required":true},
        },
        "additionalProperties": false,
    },
    // WARNING: This file was auto-generated with tsoa. Please do not modify it. Re-run tsoa to re-generate this file: https://github.com/lukeautry/tsoa
    "Result_SessionResult-Array.string_": {
        "dataType": "refAlias",
        "type": {"dataType":"union","subSchemas":[{"ref":"ResultSuccess_SessionResult-Array_"},{"ref":"ResultError_string_"}],"validators":{}},
    },
    // WARNING: This file was auto-generated with tsoa. Please do not modify it. Re-run tsoa to re-generate this file: https://github.com/lukeautry/tsoa
    "SessionQueryParams": {
        "dataType": "refObject",
        "properties": {
            "sessionIdContains": {"dataType":"string","required":true},
            "timeFilter": {"dataType":"nestedObjectLiteral","nestedProperties":{"endTimeUnixMs":{"dataType":"double","required":true},"startTimeUnixMs":{"dataType":"double","required":true}},"required":true},
            "sessionName": {"dataType":"string","required":true},
            "timezoneDifference": {"dataType":"double","required":true},
            "filter": {"ref":"RequestFilterNode","required":true},
        },
        "additionalProperties": false,
    },
    // WARNING: This file was auto-generated with tsoa. Please do not modify it. Re-run tsoa to re-generate this file: https://github.com/lukeautry/tsoa
    "SessionNameResult": {
        "dataType": "refObject",
        "properties": {
            "name": {"dataType":"string","required":true},
            "created_at": {"dataType":"string","required":true},
            "total_cost": {"dataType":"double","required":true},
            "last_used": {"dataType":"string","required":true},
            "first_used": {"dataType":"string","required":true},
            "session_count": {"dataType":"double","required":true},
        },
        "additionalProperties": false,
    },
    // WARNING: This file was auto-generated with tsoa. Please do not modify it. Re-run tsoa to re-generate this file: https://github.com/lukeautry/tsoa
    "ResultSuccess_SessionNameResult-Array_": {
        "dataType": "refObject",
        "properties": {
            "data": {"dataType":"array","array":{"dataType":"refObject","ref":"SessionNameResult"},"required":true},
            "error": {"dataType":"enum","enums":[null],"required":true},
        },
        "additionalProperties": false,
    },
    // WARNING: This file was auto-generated with tsoa. Please do not modify it. Re-run tsoa to re-generate this file: https://github.com/lukeautry/tsoa
    "Result_SessionNameResult-Array.string_": {
        "dataType": "refAlias",
        "type": {"dataType":"union","subSchemas":[{"ref":"ResultSuccess_SessionNameResult-Array_"},{"ref":"ResultError_string_"}],"validators":{}},
    },
    // WARNING: This file was auto-generated with tsoa. Please do not modify it. Re-run tsoa to re-generate this file: https://github.com/lukeautry/tsoa
    "SessionNameQueryParams": {
        "dataType": "refObject",
        "properties": {
            "nameContains": {"dataType":"string","required":true},
            "timezoneDifference": {"dataType":"double","required":true},
            "pSize": {"dataType":"union","subSchemas":[{"dataType":"enum","enums":["p50"]},{"dataType":"enum","enums":["p75"]},{"dataType":"enum","enums":["p95"]},{"dataType":"enum","enums":["p99"]},{"dataType":"enum","enums":["p99.9"]}]},
            "useInterquartile": {"dataType":"boolean"},
        },
        "additionalProperties": false,
    },
    // WARNING: This file was auto-generated with tsoa. Please do not modify it. Re-run tsoa to re-generate this file: https://github.com/lukeautry/tsoa
    "HistogramRow": {
        "dataType": "refObject",
        "properties": {
            "range_start": {"dataType":"string","required":true},
            "range_end": {"dataType":"string","required":true},
            "value": {"dataType":"double","required":true},
        },
        "additionalProperties": false,
    },
    // WARNING: This file was auto-generated with tsoa. Please do not modify it. Re-run tsoa to re-generate this file: https://github.com/lukeautry/tsoa
    "SessionMetrics": {
        "dataType": "refObject",
        "properties": {
            "session_count": {"dataType":"array","array":{"dataType":"refObject","ref":"HistogramRow"},"required":true},
            "session_duration": {"dataType":"array","array":{"dataType":"refObject","ref":"HistogramRow"},"required":true},
            "session_cost": {"dataType":"array","array":{"dataType":"refObject","ref":"HistogramRow"},"required":true},
        },
        "additionalProperties": false,
    },
    // WARNING: This file was auto-generated with tsoa. Please do not modify it. Re-run tsoa to re-generate this file: https://github.com/lukeautry/tsoa
    "ResultSuccess_SessionMetrics_": {
        "dataType": "refObject",
        "properties": {
            "data": {"ref":"SessionMetrics","required":true},
            "error": {"dataType":"enum","enums":[null],"required":true},
        },
        "additionalProperties": false,
    },
    // WARNING: This file was auto-generated with tsoa. Please do not modify it. Re-run tsoa to re-generate this file: https://github.com/lukeautry/tsoa
    "Result_SessionMetrics.string_": {
        "dataType": "refAlias",
        "type": {"dataType":"union","subSchemas":[{"ref":"ResultSuccess_SessionMetrics_"},{"ref":"ResultError_string_"}],"validators":{}},
    },
    // WARNING: This file was auto-generated with tsoa. Please do not modify it. Re-run tsoa to re-generate this file: https://github.com/lukeautry/tsoa
    "UserMetricsResult": {
        "dataType": "refObject",
        "properties": {
            "user_id": {"dataType":"string","required":true},
            "active_for": {"dataType":"double","required":true},
            "first_active": {"dataType":"string","required":true},
            "last_active": {"dataType":"string","required":true},
            "total_requests": {"dataType":"double","required":true},
            "average_requests_per_day_active": {"dataType":"double","required":true},
            "average_tokens_per_request": {"dataType":"double","required":true},
            "total_completion_tokens": {"dataType":"double","required":true},
            "total_prompt_tokens": {"dataType":"double","required":true},
            "cost": {"dataType":"double","required":true},
        },
        "additionalProperties": false,
    },
    // WARNING: This file was auto-generated with tsoa. Please do not modify it. Re-run tsoa to re-generate this file: https://github.com/lukeautry/tsoa
    "ResultSuccess_UserMetricsResult-Array_": {
        "dataType": "refObject",
        "properties": {
            "data": {"dataType":"array","array":{"dataType":"refObject","ref":"UserMetricsResult"},"required":true},
            "error": {"dataType":"enum","enums":[null],"required":true},
        },
        "additionalProperties": false,
    },
    // WARNING: This file was auto-generated with tsoa. Please do not modify it. Re-run tsoa to re-generate this file: https://github.com/lukeautry/tsoa
    "Result_UserMetricsResult-Array.string_": {
        "dataType": "refAlias",
        "type": {"dataType":"union","subSchemas":[{"ref":"ResultSuccess_UserMetricsResult-Array_"},{"ref":"ResultError_string_"}],"validators":{}},
    },
    // WARNING: This file was auto-generated with tsoa. Please do not modify it. Re-run tsoa to re-generate this file: https://github.com/lukeautry/tsoa
    "Partial_UserMetricsToOperators_": {
        "dataType": "refAlias",
        "type": {"dataType":"nestedObjectLiteral","nestedProperties":{"user_id":{"ref":"Partial_TextOperators_"},"last_active":{"ref":"Partial_TimestampOperators_"},"total_requests":{"ref":"Partial_NumberOperators_"},"active_for":{"ref":"Partial_NumberOperators_"},"average_requests_per_day_active":{"ref":"Partial_NumberOperators_"},"average_tokens_per_request":{"ref":"Partial_NumberOperators_"},"total_completion_tokens":{"ref":"Partial_NumberOperators_"},"total_prompt_tokens":{"ref":"Partial_NumberOperators_"},"cost":{"ref":"Partial_NumberOperators_"}},"validators":{}},
    },
    // WARNING: This file was auto-generated with tsoa. Please do not modify it. Re-run tsoa to re-generate this file: https://github.com/lukeautry/tsoa
    "Pick_FilterLeaf.user_metrics-or-request_response_rmt_": {
        "dataType": "refAlias",
        "type": {"dataType":"nestedObjectLiteral","nestedProperties":{"user_metrics":{"ref":"Partial_UserMetricsToOperators_"},"request_response_rmt":{"ref":"Partial_RequestResponseRMTToOperators_"}},"validators":{}},
    },
    // WARNING: This file was auto-generated with tsoa. Please do not modify it. Re-run tsoa to re-generate this file: https://github.com/lukeautry/tsoa
    "FilterLeafSubset_user_metrics-or-request_response_rmt_": {
        "dataType": "refAlias",
        "type": {"ref":"Pick_FilterLeaf.user_metrics-or-request_response_rmt_","validators":{}},
    },
    // WARNING: This file was auto-generated with tsoa. Please do not modify it. Re-run tsoa to re-generate this file: https://github.com/lukeautry/tsoa
    "UserFilterNode": {
        "dataType": "refAlias",
        "type": {"dataType":"union","subSchemas":[{"ref":"FilterLeafSubset_user_metrics-or-request_response_rmt_"},{"ref":"UserFilterBranch"},{"dataType":"enum","enums":["all"]}],"validators":{}},
    },
    // WARNING: This file was auto-generated with tsoa. Please do not modify it. Re-run tsoa to re-generate this file: https://github.com/lukeautry/tsoa
    "UserFilterBranch": {
        "dataType": "refAlias",
        "type": {"dataType":"nestedObjectLiteral","nestedProperties":{"right":{"ref":"UserFilterNode","required":true},"operator":{"dataType":"union","subSchemas":[{"dataType":"enum","enums":["or"]},{"dataType":"enum","enums":["and"]}],"required":true},"left":{"ref":"UserFilterNode","required":true}},"validators":{}},
    },
    // WARNING: This file was auto-generated with tsoa. Please do not modify it. Re-run tsoa to re-generate this file: https://github.com/lukeautry/tsoa
    "UserMetricsQueryParams": {
        "dataType": "refObject",
        "properties": {
            "filter": {"ref":"UserFilterNode","required":true},
            "offset": {"dataType":"double","required":true},
            "limit": {"dataType":"double","required":true},
            "timeFilter": {"dataType":"nestedObjectLiteral","nestedProperties":{"endTimeUnixSeconds":{"dataType":"double","required":true},"startTimeUnixSeconds":{"dataType":"double","required":true}}},
            "timeZoneDifferenceMinutes": {"dataType":"double"},
        },
        "additionalProperties": false,
    },
    // WARNING: This file was auto-generated with tsoa. Please do not modify it. Re-run tsoa to re-generate this file: https://github.com/lukeautry/tsoa
    "ResultSuccess__count-number--prompt_tokens-number--completion_tokens-number--user_id-string--cost_usd-number_-Array_": {
        "dataType": "refObject",
        "properties": {
            "data": {"dataType":"array","array":{"dataType":"nestedObjectLiteral","nestedProperties":{"cost_usd":{"dataType":"double","required":true},"user_id":{"dataType":"string","required":true},"completion_tokens":{"dataType":"double","required":true},"prompt_tokens":{"dataType":"double","required":true},"count":{"dataType":"double","required":true}}},"required":true},
            "error": {"dataType":"enum","enums":[null],"required":true},
        },
        "additionalProperties": false,
    },
    // WARNING: This file was auto-generated with tsoa. Please do not modify it. Re-run tsoa to re-generate this file: https://github.com/lukeautry/tsoa
    "Result__count-number--prompt_tokens-number--completion_tokens-number--user_id-string--cost_usd-number_-Array.string_": {
        "dataType": "refAlias",
        "type": {"dataType":"union","subSchemas":[{"ref":"ResultSuccess__count-number--prompt_tokens-number--completion_tokens-number--user_id-string--cost_usd-number_-Array_"},{"ref":"ResultError_string_"}],"validators":{}},
    },
    // WARNING: This file was auto-generated with tsoa. Please do not modify it. Re-run tsoa to re-generate this file: https://github.com/lukeautry/tsoa
    "UserQueryParams": {
        "dataType": "refObject",
        "properties": {
            "userIds": {"dataType":"array","array":{"dataType":"string"}},
            "timeFilter": {"dataType":"nestedObjectLiteral","nestedProperties":{"endTimeUnixSeconds":{"dataType":"double","required":true},"startTimeUnixSeconds":{"dataType":"double","required":true}}},
        },
        "additionalProperties": false,
    },
    // WARNING: This file was auto-generated with tsoa. Please do not modify it. Re-run tsoa to re-generate this file: https://github.com/lukeautry/tsoa
    "OTELTrace": {
        "dataType": "refAlias",
        "type": {"dataType":"nestedObjectLiteral","nestedProperties":{"resourceSpans":{"dataType":"array","array":{"dataType":"nestedObjectLiteral","nestedProperties":{"scopeSpans":{"dataType":"array","array":{"dataType":"nestedObjectLiteral","nestedProperties":{"spans":{"dataType":"array","array":{"dataType":"nestedObjectLiteral","nestedProperties":{"droppedLinksCount":{"dataType":"double","required":true},"links":{"dataType":"array","array":{"dataType":"any"},"required":true},"status":{"dataType":"nestedObjectLiteral","nestedProperties":{"code":{"dataType":"double","required":true}},"required":true},"droppedEventsCount":{"dataType":"double","required":true},"events":{"dataType":"array","array":{"dataType":"any"},"required":true},"droppedAttributesCount":{"dataType":"double","required":true},"attributes":{"dataType":"array","array":{"dataType":"nestedObjectLiteral","nestedProperties":{"value":{"dataType":"nestedObjectLiteral","nestedProperties":{"intValue":{"dataType":"double"},"stringValue":{"dataType":"string"}},"required":true},"key":{"dataType":"string","required":true}}},"required":true},"endTimeUnixNano":{"dataType":"string","required":true},"startTimeUnixNano":{"dataType":"string","required":true},"kind":{"dataType":"double","required":true},"name":{"dataType":"string","required":true},"spanId":{"dataType":"string","required":true},"traceId":{"dataType":"string","required":true}}},"required":true},"scope":{"dataType":"nestedObjectLiteral","nestedProperties":{"version":{"dataType":"string","required":true},"name":{"dataType":"string","required":true}},"required":true}}},"required":true},"resource":{"dataType":"nestedObjectLiteral","nestedProperties":{"droppedAttributesCount":{"dataType":"double","required":true},"attributes":{"dataType":"array","array":{"dataType":"nestedObjectLiteral","nestedProperties":{"value":{"dataType":"nestedObjectLiteral","nestedProperties":{"arrayValue":{"dataType":"nestedObjectLiteral","nestedProperties":{"values":{"dataType":"array","array":{"dataType":"nestedObjectLiteral","nestedProperties":{"stringValue":{"dataType":"string","required":true}}},"required":true}}},"intValue":{"dataType":"double"},"stringValue":{"dataType":"string"}},"required":true},"key":{"dataType":"string","required":true}}},"required":true}},"required":true}}},"required":true}},"validators":{}},
    },
    // WARNING: This file was auto-generated with tsoa. Please do not modify it. Re-run tsoa to re-generate this file: https://github.com/lukeautry/tsoa
    "Property": {
        "dataType": "refObject",
        "properties": {
            "property": {"dataType":"string","required":true},
        },
        "additionalProperties": false,
    },
    // WARNING: This file was auto-generated with tsoa. Please do not modify it. Re-run tsoa to re-generate this file: https://github.com/lukeautry/tsoa
    "ResultSuccess_Property-Array_": {
        "dataType": "refObject",
        "properties": {
            "data": {"dataType":"array","array":{"dataType":"refObject","ref":"Property"},"required":true},
            "error": {"dataType":"enum","enums":[null],"required":true},
        },
        "additionalProperties": false,
    },
    // WARNING: This file was auto-generated with tsoa. Please do not modify it. Re-run tsoa to re-generate this file: https://github.com/lukeautry/tsoa
    "Result_Property-Array.string_": {
        "dataType": "refAlias",
        "type": {"dataType":"union","subSchemas":[{"ref":"ResultSuccess_Property-Array_"},{"ref":"ResultError_string_"}],"validators":{}},
    },
    // WARNING: This file was auto-generated with tsoa. Please do not modify it. Re-run tsoa to re-generate this file: https://github.com/lukeautry/tsoa
    "Json": {
        "dataType": "refAlias",
        "type": {"dataType":"union","subSchemas":[{"dataType":"string"},{"dataType":"double"},{"dataType":"boolean"},{"dataType":"enum","enums":[null]},{"dataType":"nestedObjectLiteral","nestedProperties":{},"additionalProperties":{"dataType":"union","subSchemas":[{"ref":"Json"},{"dataType":"undefined"}]}},{"dataType":"array","array":{"dataType":"refAlias","ref":"Json"}}],"validators":{}},
    },
    // WARNING: This file was auto-generated with tsoa. Please do not modify it. Re-run tsoa to re-generate this file: https://github.com/lukeautry/tsoa
    "IntegrationCreateParams": {
        "dataType": "refObject",
        "properties": {
            "integration_name": {"dataType":"string","required":true},
            "settings": {"ref":"Json"},
            "active": {"dataType":"boolean"},
        },
        "additionalProperties": false,
    },
    // WARNING: This file was auto-generated with tsoa. Please do not modify it. Re-run tsoa to re-generate this file: https://github.com/lukeautry/tsoa
    "Integration": {
        "dataType": "refObject",
        "properties": {
            "integration_name": {"dataType":"string"},
            "settings": {"ref":"Json"},
            "active": {"dataType":"boolean"},
            "id": {"dataType":"string","required":true},
        },
        "additionalProperties": false,
    },
    // WARNING: This file was auto-generated with tsoa. Please do not modify it. Re-run tsoa to re-generate this file: https://github.com/lukeautry/tsoa
    "ResultSuccess_Array_Integration__": {
        "dataType": "refObject",
        "properties": {
            "data": {"dataType":"array","array":{"dataType":"refObject","ref":"Integration"},"required":true},
            "error": {"dataType":"enum","enums":[null],"required":true},
        },
        "additionalProperties": false,
    },
    // WARNING: This file was auto-generated with tsoa. Please do not modify it. Re-run tsoa to re-generate this file: https://github.com/lukeautry/tsoa
    "Result_Array_Integration_.string_": {
        "dataType": "refAlias",
        "type": {"dataType":"union","subSchemas":[{"ref":"ResultSuccess_Array_Integration__"},{"ref":"ResultError_string_"}],"validators":{}},
    },
    // WARNING: This file was auto-generated with tsoa. Please do not modify it. Re-run tsoa to re-generate this file: https://github.com/lukeautry/tsoa
    "IntegrationUpdateParams": {
        "dataType": "refObject",
        "properties": {
            "integration_name": {"dataType":"string"},
            "settings": {"ref":"Json"},
            "active": {"dataType":"boolean"},
        },
        "additionalProperties": false,
    },
    // WARNING: This file was auto-generated with tsoa. Please do not modify it. Re-run tsoa to re-generate this file: https://github.com/lukeautry/tsoa
    "ResultSuccess_Integration_": {
        "dataType": "refObject",
        "properties": {
            "data": {"ref":"Integration","required":true},
            "error": {"dataType":"enum","enums":[null],"required":true},
        },
        "additionalProperties": false,
    },
    // WARNING: This file was auto-generated with tsoa. Please do not modify it. Re-run tsoa to re-generate this file: https://github.com/lukeautry/tsoa
    "Result_Integration.string_": {
        "dataType": "refAlias",
        "type": {"dataType":"union","subSchemas":[{"ref":"ResultSuccess_Integration_"},{"ref":"ResultError_string_"}],"validators":{}},
    },
    // WARNING: This file was auto-generated with tsoa. Please do not modify it. Re-run tsoa to re-generate this file: https://github.com/lukeautry/tsoa
    "ResultSuccess_Array__id-string--name-string___": {
        "dataType": "refObject",
        "properties": {
            "data": {"dataType":"array","array":{"dataType":"nestedObjectLiteral","nestedProperties":{"name":{"dataType":"string","required":true},"id":{"dataType":"string","required":true}}},"required":true},
            "error": {"dataType":"enum","enums":[null],"required":true},
        },
        "additionalProperties": false,
    },
    // WARNING: This file was auto-generated with tsoa. Please do not modify it. Re-run tsoa to re-generate this file: https://github.com/lukeautry/tsoa
    "Result_Array__id-string--name-string__.string_": {
        "dataType": "refAlias",
        "type": {"dataType":"union","subSchemas":[{"ref":"ResultSuccess_Array__id-string--name-string___"},{"ref":"ResultError_string_"}],"validators":{}},
    },
    // WARNING: This file was auto-generated with tsoa. Please do not modify it. Re-run tsoa to re-generate this file: https://github.com/lukeautry/tsoa
    "ResultSuccess__datasetId-string__": {
        "dataType": "refObject",
        "properties": {
            "data": {"dataType":"nestedObjectLiteral","nestedProperties":{"datasetId":{"dataType":"string","required":true}},"required":true},
            "error": {"dataType":"enum","enums":[null],"required":true},
        },
        "additionalProperties": false,
    },
    // WARNING: This file was auto-generated with tsoa. Please do not modify it. Re-run tsoa to re-generate this file: https://github.com/lukeautry/tsoa
    "Result__datasetId-string_.string_": {
        "dataType": "refAlias",
        "type": {"dataType":"union","subSchemas":[{"ref":"ResultSuccess__datasetId-string__"},{"ref":"ResultError_string_"}],"validators":{}},
    },
    // WARNING: This file was auto-generated with tsoa. Please do not modify it. Re-run tsoa to re-generate this file: https://github.com/lukeautry/tsoa
    "DatasetMetadata": {
        "dataType": "refObject",
        "properties": {
            "promptVersionId": {"dataType":"string"},
            "inputRecordsIds": {"dataType":"array","array":{"dataType":"string"}},
        },
        "additionalProperties": false,
    },
    // WARNING: This file was auto-generated with tsoa. Please do not modify it. Re-run tsoa to re-generate this file: https://github.com/lukeautry/tsoa
    "NewDatasetParams": {
        "dataType": "refObject",
        "properties": {
            "datasetName": {"dataType":"string","required":true},
            "requestIds": {"dataType":"array","array":{"dataType":"string"},"required":true},
            "datasetType": {"dataType":"union","subSchemas":[{"dataType":"enum","enums":["experiment"]},{"dataType":"enum","enums":["helicone"]}],"required":true},
            "meta": {"ref":"DatasetMetadata"},
        },
        "additionalProperties": false,
    },
    // WARNING: This file was auto-generated with tsoa. Please do not modify it. Re-run tsoa to re-generate this file: https://github.com/lukeautry/tsoa
    "Pick_FilterLeaf.request-or-prompts_versions_": {
        "dataType": "refAlias",
        "type": {"dataType":"nestedObjectLiteral","nestedProperties":{"request":{"ref":"Partial_RequestTableToOperators_"},"prompts_versions":{"ref":"Partial_PromptVersionsToOperators_"}},"validators":{}},
    },
    // WARNING: This file was auto-generated with tsoa. Please do not modify it. Re-run tsoa to re-generate this file: https://github.com/lukeautry/tsoa
    "FilterLeafSubset_request-or-prompts_versions_": {
        "dataType": "refAlias",
        "type": {"ref":"Pick_FilterLeaf.request-or-prompts_versions_","validators":{}},
    },
    // WARNING: This file was auto-generated with tsoa. Please do not modify it. Re-run tsoa to re-generate this file: https://github.com/lukeautry/tsoa
    "DatasetFilterNode": {
        "dataType": "refAlias",
        "type": {"dataType":"union","subSchemas":[{"ref":"FilterLeafSubset_request-or-prompts_versions_"},{"ref":"DatasetFilterBranch"},{"dataType":"enum","enums":["all"]}],"validators":{}},
    },
    // WARNING: This file was auto-generated with tsoa. Please do not modify it. Re-run tsoa to re-generate this file: https://github.com/lukeautry/tsoa
    "DatasetFilterBranch": {
        "dataType": "refAlias",
        "type": {"dataType":"nestedObjectLiteral","nestedProperties":{"right":{"ref":"DatasetFilterNode","required":true},"operator":{"dataType":"union","subSchemas":[{"dataType":"enum","enums":["or"]},{"dataType":"enum","enums":["and"]}],"required":true},"left":{"ref":"DatasetFilterNode","required":true}},"validators":{}},
    },
    // WARNING: This file was auto-generated with tsoa. Please do not modify it. Re-run tsoa to re-generate this file: https://github.com/lukeautry/tsoa
    "RandomDatasetParams": {
        "dataType": "refObject",
        "properties": {
            "datasetName": {"dataType":"string","required":true},
            "filter": {"ref":"DatasetFilterNode","required":true},
            "offset": {"dataType":"double"},
            "limit": {"dataType":"double"},
        },
        "additionalProperties": false,
    },
    // WARNING: This file was auto-generated with tsoa. Please do not modify it. Re-run tsoa to re-generate this file: https://github.com/lukeautry/tsoa
    "DatasetResult": {
        "dataType": "refObject",
        "properties": {
            "id": {"dataType":"string","required":true},
            "name": {"dataType":"string","required":true},
            "created_at": {"dataType":"string","required":true},
            "meta": {"ref":"DatasetMetadata"},
        },
        "additionalProperties": false,
    },
    // WARNING: This file was auto-generated with tsoa. Please do not modify it. Re-run tsoa to re-generate this file: https://github.com/lukeautry/tsoa
    "ResultSuccess_DatasetResult-Array_": {
        "dataType": "refObject",
        "properties": {
            "data": {"dataType":"array","array":{"dataType":"refObject","ref":"DatasetResult"},"required":true},
            "error": {"dataType":"enum","enums":[null],"required":true},
        },
        "additionalProperties": false,
    },
    // WARNING: This file was auto-generated with tsoa. Please do not modify it. Re-run tsoa to re-generate this file: https://github.com/lukeautry/tsoa
    "Result_DatasetResult-Array.string_": {
        "dataType": "refAlias",
        "type": {"dataType":"union","subSchemas":[{"ref":"ResultSuccess_DatasetResult-Array_"},{"ref":"ResultError_string_"}],"validators":{}},
    },
    // WARNING: This file was auto-generated with tsoa. Please do not modify it. Re-run tsoa to re-generate this file: https://github.com/lukeautry/tsoa
    "ResultSuccess___-Array_": {
        "dataType": "refObject",
        "properties": {
            "data": {"dataType":"array","array":{"dataType":"nestedObjectLiteral","nestedProperties":{}},"required":true},
            "error": {"dataType":"enum","enums":[null],"required":true},
        },
        "additionalProperties": false,
    },
    // WARNING: This file was auto-generated with tsoa. Please do not modify it. Re-run tsoa to re-generate this file: https://github.com/lukeautry/tsoa
    "Result___-Array.string_": {
        "dataType": "refAlias",
        "type": {"dataType":"union","subSchemas":[{"ref":"ResultSuccess___-Array_"},{"ref":"ResultError_string_"}],"validators":{}},
    },
    // WARNING: This file was auto-generated with tsoa. Please do not modify it. Re-run tsoa to re-generate this file: https://github.com/lukeautry/tsoa
    "HeliconeDatasetMetadata": {
        "dataType": "refObject",
        "properties": {
            "promptVersionId": {"dataType":"string"},
            "inputRecordsIds": {"dataType":"array","array":{"dataType":"string"}},
        },
        "additionalProperties": false,
    },
    // WARNING: This file was auto-generated with tsoa. Please do not modify it. Re-run tsoa to re-generate this file: https://github.com/lukeautry/tsoa
    "NewHeliconeDatasetParams": {
        "dataType": "refObject",
        "properties": {
            "datasetName": {"dataType":"string","required":true},
            "requestIds": {"dataType":"array","array":{"dataType":"string"},"required":true},
            "meta": {"ref":"HeliconeDatasetMetadata"},
        },
        "additionalProperties": false,
    },
    // WARNING: This file was auto-generated with tsoa. Please do not modify it. Re-run tsoa to re-generate this file: https://github.com/lukeautry/tsoa
    "MutateParams": {
        "dataType": "refObject",
        "properties": {
            "addRequests": {"dataType":"array","array":{"dataType":"string"},"required":true},
            "removeRequests": {"dataType":"array","array":{"dataType":"string"},"required":true},
        },
        "additionalProperties": false,
    },
    // WARNING: This file was auto-generated with tsoa. Please do not modify it. Re-run tsoa to re-generate this file: https://github.com/lukeautry/tsoa
    "HeliconeDatasetRow": {
        "dataType": "refObject",
        "properties": {
            "id": {"dataType":"string","required":true},
            "origin_request_id": {"dataType":"string","required":true},
            "dataset_id": {"dataType":"string","required":true},
            "created_at": {"dataType":"string","required":true},
            "signed_url": {"ref":"Result_string.string_","required":true},
        },
        "additionalProperties": false,
    },
    // WARNING: This file was auto-generated with tsoa. Please do not modify it. Re-run tsoa to re-generate this file: https://github.com/lukeautry/tsoa
    "ResultSuccess_HeliconeDatasetRow-Array_": {
        "dataType": "refObject",
        "properties": {
            "data": {"dataType":"array","array":{"dataType":"refObject","ref":"HeliconeDatasetRow"},"required":true},
            "error": {"dataType":"enum","enums":[null],"required":true},
        },
        "additionalProperties": false,
    },
    // WARNING: This file was auto-generated with tsoa. Please do not modify it. Re-run tsoa to re-generate this file: https://github.com/lukeautry/tsoa
    "Result_HeliconeDatasetRow-Array.string_": {
        "dataType": "refAlias",
        "type": {"dataType":"union","subSchemas":[{"ref":"ResultSuccess_HeliconeDatasetRow-Array_"},{"ref":"ResultError_string_"}],"validators":{}},
    },
    // WARNING: This file was auto-generated with tsoa. Please do not modify it. Re-run tsoa to re-generate this file: https://github.com/lukeautry/tsoa
    "ResultSuccess_number_": {
        "dataType": "refObject",
        "properties": {
            "data": {"dataType":"double","required":true},
            "error": {"dataType":"enum","enums":[null],"required":true},
        },
        "additionalProperties": false,
    },
    // WARNING: This file was auto-generated with tsoa. Please do not modify it. Re-run tsoa to re-generate this file: https://github.com/lukeautry/tsoa
    "Result_number.string_": {
        "dataType": "refAlias",
        "type": {"dataType":"union","subSchemas":[{"ref":"ResultSuccess_number_"},{"ref":"ResultError_string_"}],"validators":{}},
    },
    // WARNING: This file was auto-generated with tsoa. Please do not modify it. Re-run tsoa to re-generate this file: https://github.com/lukeautry/tsoa
    "HeliconeDataset": {
        "dataType": "refObject",
        "properties": {
            "created_at": {"dataType":"union","subSchemas":[{"dataType":"string"},{"dataType":"enum","enums":[null]}],"required":true},
            "dataset_type": {"dataType":"string","required":true},
            "id": {"dataType":"string","required":true},
            "meta": {"dataType":"union","subSchemas":[{"ref":"Json"},{"dataType":"enum","enums":[null]}],"required":true},
            "name": {"dataType":"union","subSchemas":[{"dataType":"string"},{"dataType":"enum","enums":[null]}],"required":true},
            "organization": {"dataType":"string","required":true},
            "requests_count": {"dataType":"double","required":true},
        },
        "additionalProperties": false,
    },
    // WARNING: This file was auto-generated with tsoa. Please do not modify it. Re-run tsoa to re-generate this file: https://github.com/lukeautry/tsoa
    "ResultSuccess_HeliconeDataset-Array_": {
        "dataType": "refObject",
        "properties": {
            "data": {"dataType":"array","array":{"dataType":"refObject","ref":"HeliconeDataset"},"required":true},
            "error": {"dataType":"enum","enums":[null],"required":true},
        },
        "additionalProperties": false,
    },
    // WARNING: This file was auto-generated with tsoa. Please do not modify it. Re-run tsoa to re-generate this file: https://github.com/lukeautry/tsoa
    "Result_HeliconeDataset-Array.string_": {
        "dataType": "refAlias",
        "type": {"dataType":"union","subSchemas":[{"ref":"ResultSuccess_HeliconeDataset-Array_"},{"ref":"ResultError_string_"}],"validators":{}},
    },
    // WARNING: This file was auto-generated with tsoa. Please do not modify it. Re-run tsoa to re-generate this file: https://github.com/lukeautry/tsoa
    "ResultSuccess_any_": {
        "dataType": "refObject",
        "properties": {
            "data": {"dataType":"any","required":true},
            "error": {"dataType":"enum","enums":[null],"required":true},
        },
        "additionalProperties": false,
    },
    // WARNING: This file was auto-generated with tsoa. Please do not modify it. Re-run tsoa to re-generate this file: https://github.com/lukeautry/tsoa
    "ResultError_unknown_": {
        "dataType": "refObject",
        "properties": {
            "data": {"dataType":"enum","enums":[null],"required":true},
            "error": {"dataType":"any","required":true},
        },
        "additionalProperties": false,
    },
    // WARNING: This file was auto-generated with tsoa. Please do not modify it. Re-run tsoa to re-generate this file: https://github.com/lukeautry/tsoa
    "EvaluatorResult": {
        "dataType": "refObject",
        "properties": {
            "id": {"dataType":"string","required":true},
            "created_at": {"dataType":"string","required":true},
            "scoring_type": {"dataType":"string","required":true},
            "llm_template": {"dataType":"any","required":true},
            "organization_id": {"dataType":"string","required":true},
            "updated_at": {"dataType":"string","required":true},
            "name": {"dataType":"string","required":true},
        },
        "additionalProperties": false,
    },
    // WARNING: This file was auto-generated with tsoa. Please do not modify it. Re-run tsoa to re-generate this file: https://github.com/lukeautry/tsoa
    "ResultSuccess_EvaluatorResult_": {
        "dataType": "refObject",
        "properties": {
            "data": {"ref":"EvaluatorResult","required":true},
            "error": {"dataType":"enum","enums":[null],"required":true},
        },
        "additionalProperties": false,
    },
    // WARNING: This file was auto-generated with tsoa. Please do not modify it. Re-run tsoa to re-generate this file: https://github.com/lukeautry/tsoa
    "Result_EvaluatorResult.string_": {
        "dataType": "refAlias",
        "type": {"dataType":"union","subSchemas":[{"ref":"ResultSuccess_EvaluatorResult_"},{"ref":"ResultError_string_"}],"validators":{}},
    },
    // WARNING: This file was auto-generated with tsoa. Please do not modify it. Re-run tsoa to re-generate this file: https://github.com/lukeautry/tsoa
    "CreateEvaluatorParams": {
        "dataType": "refObject",
        "properties": {
            "scoring_type": {"dataType":"string","required":true},
            "llm_template": {"dataType":"any","required":true},
            "name": {"dataType":"string","required":true},
        },
        "additionalProperties": false,
    },
    // WARNING: This file was auto-generated with tsoa. Please do not modify it. Re-run tsoa to re-generate this file: https://github.com/lukeautry/tsoa
    "ResultSuccess_EvaluatorResult-Array_": {
        "dataType": "refObject",
        "properties": {
            "data": {"dataType":"array","array":{"dataType":"refObject","ref":"EvaluatorResult"},"required":true},
            "error": {"dataType":"enum","enums":[null],"required":true},
        },
        "additionalProperties": false,
    },
    // WARNING: This file was auto-generated with tsoa. Please do not modify it. Re-run tsoa to re-generate this file: https://github.com/lukeautry/tsoa
    "Result_EvaluatorResult-Array.string_": {
        "dataType": "refAlias",
        "type": {"dataType":"union","subSchemas":[{"ref":"ResultSuccess_EvaluatorResult-Array_"},{"ref":"ResultError_string_"}],"validators":{}},
    },
    // WARNING: This file was auto-generated with tsoa. Please do not modify it. Re-run tsoa to re-generate this file: https://github.com/lukeautry/tsoa
    "UpdateEvaluatorParams": {
        "dataType": "refObject",
        "properties": {
            "scoring_type": {"dataType":"string"},
            "llm_template": {"dataType":"any"},
        },
        "additionalProperties": false,
    },
    // WARNING: This file was auto-generated with tsoa. Please do not modify it. Re-run tsoa to re-generate this file: https://github.com/lukeautry/tsoa
    "ResultSuccess__experimentId-string__": {
        "dataType": "refObject",
        "properties": {
            "data": {"dataType":"nestedObjectLiteral","nestedProperties":{"experimentId":{"dataType":"string","required":true}},"required":true},
            "error": {"dataType":"enum","enums":[null],"required":true},
        },
        "additionalProperties": false,
    },
    // WARNING: This file was auto-generated with tsoa. Please do not modify it. Re-run tsoa to re-generate this file: https://github.com/lukeautry/tsoa
    "Result__experimentId-string_.string_": {
        "dataType": "refAlias",
        "type": {"dataType":"union","subSchemas":[{"ref":"ResultSuccess__experimentId-string__"},{"ref":"ResultError_string_"}],"validators":{}},
    },
    // WARNING: This file was auto-generated with tsoa. Please do not modify it. Re-run tsoa to re-generate this file: https://github.com/lukeautry/tsoa
    "ResultSuccess_unknown_": {
        "dataType": "refObject",
        "properties": {
            "data": {"dataType":"any","required":true},
            "error": {"dataType":"enum","enums":[null],"required":true},
        },
        "additionalProperties": false,
    },
    // WARNING: This file was auto-generated with tsoa. Please do not modify it. Re-run tsoa to re-generate this file: https://github.com/lukeautry/tsoa
    "PostgrestError": {
        "dataType": "refAlias",
        "type": {"dataType":"nestedObjectLiteral","nestedProperties":{"code":{"dataType":"string","required":true},"hint":{"dataType":"string","required":true},"details":{"dataType":"string","required":true},"message":{"dataType":"string","required":true}},"validators":{}},
    },
    // WARNING: This file was auto-generated with tsoa. Please do not modify it. Re-run tsoa to re-generate this file: https://github.com/lukeautry/tsoa
    "ResultError_PostgrestError_": {
        "dataType": "refObject",
        "properties": {
            "data": {"dataType":"enum","enums":[null],"required":true},
            "error": {"ref":"PostgrestError","required":true},
        },
        "additionalProperties": false,
    },
    // WARNING: This file was auto-generated with tsoa. Please do not modify it. Re-run tsoa to re-generate this file: https://github.com/lukeautry/tsoa
    "NewExperimentParams": {
        "dataType": "refObject",
        "properties": {
            "datasetId": {"dataType":"string","required":true},
            "promptVersion": {"dataType":"string","required":true},
            "model": {"dataType":"string","required":true},
            "providerKeyId": {"dataType":"string","required":true},
            "meta": {"dataType":"any"},
        },
        "additionalProperties": false,
    },
    // WARNING: This file was auto-generated with tsoa. Please do not modify it. Re-run tsoa to re-generate this file: https://github.com/lukeautry/tsoa
    "ResultSuccess__hypothesisId-string__": {
        "dataType": "refObject",
        "properties": {
            "data": {"dataType":"nestedObjectLiteral","nestedProperties":{"hypothesisId":{"dataType":"string","required":true}},"required":true},
            "error": {"dataType":"enum","enums":[null],"required":true},
        },
        "additionalProperties": false,
    },
    // WARNING: This file was auto-generated with tsoa. Please do not modify it. Re-run tsoa to re-generate this file: https://github.com/lukeautry/tsoa
    "Result__hypothesisId-string_.string_": {
        "dataType": "refAlias",
        "type": {"dataType":"union","subSchemas":[{"ref":"ResultSuccess__hypothesisId-string__"},{"ref":"ResultError_string_"}],"validators":{}},
    },
    // WARNING: This file was auto-generated with tsoa. Please do not modify it. Re-run tsoa to re-generate this file: https://github.com/lukeautry/tsoa
    "ResponseObj": {
        "dataType": "refObject",
        "properties": {
            "body": {"dataType":"any","required":true},
            "createdAt": {"dataType":"string","required":true},
            "completionTokens": {"dataType":"double","required":true},
            "promptTokens": {"dataType":"double","required":true},
            "delayMs": {"dataType":"double","required":true},
            "model": {"dataType":"string","required":true},
        },
        "additionalProperties": false,
    },
    // WARNING: This file was auto-generated with tsoa. Please do not modify it. Re-run tsoa to re-generate this file: https://github.com/lukeautry/tsoa
    "RequestObj": {
        "dataType": "refObject",
        "properties": {
            "id": {"dataType":"string","required":true},
            "provider": {"dataType":"string","required":true},
        },
        "additionalProperties": false,
    },
    // WARNING: This file was auto-generated with tsoa. Please do not modify it. Re-run tsoa to re-generate this file: https://github.com/lukeautry/tsoa
    "Score": {
        "dataType": "refObject",
        "properties": {
            "valueType": {"dataType":"string","required":true},
            "value": {"dataType":"union","subSchemas":[{"dataType":"double"},{"dataType":"datetime"},{"dataType":"string"}],"required":true},
        },
        "additionalProperties": false,
    },
    // WARNING: This file was auto-generated with tsoa. Please do not modify it. Re-run tsoa to re-generate this file: https://github.com/lukeautry/tsoa
    "Record_string.Score_": {
        "dataType": "refAlias",
        "type": {"dataType":"nestedObjectLiteral","nestedProperties":{},"additionalProperties":{"ref":"Score"},"validators":{}},
    },
    // WARNING: This file was auto-generated with tsoa. Please do not modify it. Re-run tsoa to re-generate this file: https://github.com/lukeautry/tsoa
    "ExperimentDatasetRow": {
        "dataType": "refObject",
        "properties": {
            "rowId": {"dataType":"string","required":true},
            "inputRecord": {"dataType":"nestedObjectLiteral","nestedProperties":{"request":{"ref":"RequestObj","required":true},"response":{"ref":"ResponseObj","required":true},"autoInputs":{"dataType":"array","array":{"dataType":"refAlias","ref":"Record_string.string_"},"required":true},"inputs":{"ref":"Record_string.string_","required":true},"requestPath":{"dataType":"string","required":true},"requestId":{"dataType":"string","required":true}},"required":true},
            "scores": {"ref":"Record_string.Score_","required":true},
        },
        "additionalProperties": false,
    },
    // WARNING: This file was auto-generated with tsoa. Please do not modify it. Re-run tsoa to re-generate this file: https://github.com/lukeautry/tsoa
    "ExperimentScores": {
        "dataType": "refObject",
        "properties": {
            "dataset": {"dataType":"nestedObjectLiteral","nestedProperties":{"scores":{"ref":"Record_string.Score_","required":true}},"required":true},
            "hypothesis": {"dataType":"nestedObjectLiteral","nestedProperties":{"scores":{"ref":"Record_string.Score_","required":true}},"required":true},
        },
        "additionalProperties": false,
    },
    // WARNING: This file was auto-generated with tsoa. Please do not modify it. Re-run tsoa to re-generate this file: https://github.com/lukeautry/tsoa
    "Experiment": {
        "dataType": "refObject",
        "properties": {
            "id": {"dataType":"string","required":true},
            "organization": {"dataType":"string","required":true},
            "dataset": {"dataType":"nestedObjectLiteral","nestedProperties":{"rows":{"dataType":"array","array":{"dataType":"refObject","ref":"ExperimentDatasetRow"},"required":true},"name":{"dataType":"string","required":true},"id":{"dataType":"string","required":true}},"required":true},
            "meta": {"dataType":"any","required":true},
            "createdAt": {"dataType":"string","required":true},
            "hypotheses": {"dataType":"array","array":{"dataType":"nestedObjectLiteral","nestedProperties":{"runs":{"dataType":"array","array":{"dataType":"nestedObjectLiteral","nestedProperties":{"request":{"ref":"RequestObj"},"scores":{"ref":"Record_string.Score_","required":true},"response":{"ref":"ResponseObj"},"resultRequestId":{"dataType":"string","required":true},"datasetRowId":{"dataType":"string","required":true}}},"required":true},"providerKey":{"dataType":"string","required":true},"createdAt":{"dataType":"string","required":true},"status":{"dataType":"string","required":true},"model":{"dataType":"string","required":true},"parentPromptVersion":{"dataType":"nestedObjectLiteral","nestedProperties":{"template":{"dataType":"any","required":true}}},"promptVersion":{"dataType":"nestedObjectLiteral","nestedProperties":{"template":{"dataType":"any","required":true}}},"promptVersionId":{"dataType":"string","required":true},"id":{"dataType":"string","required":true}}},"required":true},
            "scores": {"dataType":"union","subSchemas":[{"ref":"ExperimentScores"},{"dataType":"enum","enums":[null]}],"required":true},
        },
        "additionalProperties": false,
    },
    // WARNING: This file was auto-generated with tsoa. Please do not modify it. Re-run tsoa to re-generate this file: https://github.com/lukeautry/tsoa
    "ResultSuccess_Experiment-Array_": {
        "dataType": "refObject",
        "properties": {
            "data": {"dataType":"array","array":{"dataType":"refObject","ref":"Experiment"},"required":true},
            "error": {"dataType":"enum","enums":[null],"required":true},
        },
        "additionalProperties": false,
    },
    // WARNING: This file was auto-generated with tsoa. Please do not modify it. Re-run tsoa to re-generate this file: https://github.com/lukeautry/tsoa
    "Result_Experiment-Array.string_": {
        "dataType": "refAlias",
        "type": {"dataType":"union","subSchemas":[{"ref":"ResultSuccess_Experiment-Array_"},{"ref":"ResultError_string_"}],"validators":{}},
    },
    // WARNING: This file was auto-generated with tsoa. Please do not modify it. Re-run tsoa to re-generate this file: https://github.com/lukeautry/tsoa
    "Partial_ExperimentToOperators_": {
        "dataType": "refAlias",
        "type": {"dataType":"nestedObjectLiteral","nestedProperties":{"id":{"ref":"Partial_TextOperators_"},"prompt_v2":{"ref":"Partial_TextOperators_"}},"validators":{}},
    },
    // WARNING: This file was auto-generated with tsoa. Please do not modify it. Re-run tsoa to re-generate this file: https://github.com/lukeautry/tsoa
    "Pick_FilterLeaf.experiment_": {
        "dataType": "refAlias",
        "type": {"dataType":"nestedObjectLiteral","nestedProperties":{"experiment":{"ref":"Partial_ExperimentToOperators_"}},"validators":{}},
    },
    // WARNING: This file was auto-generated with tsoa. Please do not modify it. Re-run tsoa to re-generate this file: https://github.com/lukeautry/tsoa
    "FilterLeafSubset_experiment_": {
        "dataType": "refAlias",
        "type": {"ref":"Pick_FilterLeaf.experiment_","validators":{}},
    },
    // WARNING: This file was auto-generated with tsoa. Please do not modify it. Re-run tsoa to re-generate this file: https://github.com/lukeautry/tsoa
    "ExperimentFilterNode": {
        "dataType": "refAlias",
        "type": {"dataType":"union","subSchemas":[{"ref":"FilterLeafSubset_experiment_"},{"ref":"ExperimentFilterBranch"},{"dataType":"enum","enums":["all"]}],"validators":{}},
    },
    // WARNING: This file was auto-generated with tsoa. Please do not modify it. Re-run tsoa to re-generate this file: https://github.com/lukeautry/tsoa
    "ExperimentFilterBranch": {
        "dataType": "refAlias",
        "type": {"dataType":"nestedObjectLiteral","nestedProperties":{"right":{"ref":"ExperimentFilterNode","required":true},"operator":{"dataType":"union","subSchemas":[{"dataType":"enum","enums":["or"]},{"dataType":"enum","enums":["and"]}],"required":true},"left":{"ref":"ExperimentFilterNode","required":true}},"validators":{}},
    },
    // WARNING: This file was auto-generated with tsoa. Please do not modify it. Re-run tsoa to re-generate this file: https://github.com/lukeautry/tsoa
    "IncludeExperimentKeys": {
        "dataType": "refObject",
        "properties": {
            "inputs": {"dataType":"enum","enums":[true]},
            "promptVersion": {"dataType":"enum","enums":[true]},
            "responseBodies": {"dataType":"enum","enums":[true]},
            "score": {"dataType":"enum","enums":[true]},
        },
        "additionalProperties": false,
    },
    // WARNING: This file was auto-generated with tsoa. Please do not modify it. Re-run tsoa to re-generate this file: https://github.com/lukeautry/tsoa
    "ExperimentRun": {
        "dataType": "refObject",
        "properties": {
        },
        "additionalProperties": false,
    },
    // WARNING: This file was auto-generated with tsoa. Please do not modify it. Re-run tsoa to re-generate this file: https://github.com/lukeautry/tsoa
    "ResultSuccess_ExperimentRun_": {
        "dataType": "refObject",
        "properties": {
            "data": {"ref":"ExperimentRun","required":true},
            "error": {"dataType":"enum","enums":[null],"required":true},
        },
        "additionalProperties": false,
    },
    // WARNING: This file was auto-generated with tsoa. Please do not modify it. Re-run tsoa to re-generate this file: https://github.com/lukeautry/tsoa
    "Result_ExperimentRun.string_": {
        "dataType": "refAlias",
        "type": {"dataType":"union","subSchemas":[{"ref":"ResultSuccess_ExperimentRun_"},{"ref":"ResultError_string_"}],"validators":{}},
    },
    // WARNING: This file was auto-generated with tsoa. Please do not modify it. Re-run tsoa to re-generate this file: https://github.com/lukeautry/tsoa
<<<<<<< HEAD
=======
    "ResultSuccess_EvaluatorResult_": {
        "dataType": "refObject",
        "properties": {
            "data": {"ref":"EvaluatorResult","required":true},
            "error": {"dataType":"enum","enums":[null],"required":true},
        },
        "additionalProperties": false,
    },
    // WARNING: This file was auto-generated with tsoa. Please do not modify it. Re-run tsoa to re-generate this file: https://github.com/lukeautry/tsoa
    "Result_EvaluatorResult.string_": {
        "dataType": "refAlias",
        "type": {"dataType":"union","subSchemas":[{"ref":"ResultSuccess_EvaluatorResult_"},{"ref":"ResultError_string_"}],"validators":{}},
    },
    // WARNING: This file was auto-generated with tsoa. Please do not modify it. Re-run tsoa to re-generate this file: https://github.com/lukeautry/tsoa
    "CreateEvaluatorParams": {
        "dataType": "refObject",
        "properties": {
            "scoring_type": {"dataType":"string","required":true},
            "llm_template": {"dataType":"any","required":true},
            "name": {"dataType":"string","required":true},
        },
        "additionalProperties": false,
    },
    // WARNING: This file was auto-generated with tsoa. Please do not modify it. Re-run tsoa to re-generate this file: https://github.com/lukeautry/tsoa
    "UpdateEvaluatorParams": {
        "dataType": "refObject",
        "properties": {
            "scoring_type": {"dataType":"string"},
            "llm_template": {"dataType":"any"},
        },
        "additionalProperties": false,
    },
    // WARNING: This file was auto-generated with tsoa. Please do not modify it. Re-run tsoa to re-generate this file: https://github.com/lukeautry/tsoa
    "ResultSuccess__experiment_id-string--experiment_created_at-string_-Array_": {
        "dataType": "refObject",
        "properties": {
            "data": {"dataType":"array","array":{"dataType":"nestedObjectLiteral","nestedProperties":{"experiment_created_at":{"dataType":"string","required":true},"experiment_id":{"dataType":"string","required":true}}},"required":true},
            "error": {"dataType":"enum","enums":[null],"required":true},
        },
        "additionalProperties": false,
    },
    // WARNING: This file was auto-generated with tsoa. Please do not modify it. Re-run tsoa to re-generate this file: https://github.com/lukeautry/tsoa
    "Result__experiment_id-string--experiment_created_at-string_-Array.string_": {
        "dataType": "refAlias",
        "type": {"dataType":"union","subSchemas":[{"ref":"ResultSuccess__experiment_id-string--experiment_created_at-string_-Array_"},{"ref":"ResultError_string_"}],"validators":{}},
    },
    // WARNING: This file was auto-generated with tsoa. Please do not modify it. Re-run tsoa to re-generate this file: https://github.com/lukeautry/tsoa
>>>>>>> 9ce17a6d
    "Eval": {
        "dataType": "refObject",
        "properties": {
            "name": {"dataType":"string","required":true},
            "averageScore": {"dataType":"double","required":true},
            "minScore": {"dataType":"double","required":true},
            "maxScore": {"dataType":"double","required":true},
            "count": {"dataType":"double","required":true},
            "overTime": {"dataType":"array","array":{"dataType":"nestedObjectLiteral","nestedProperties":{"count":{"dataType":"double","required":true},"date":{"dataType":"string","required":true}}},"required":true},
            "averageOverTime": {"dataType":"array","array":{"dataType":"nestedObjectLiteral","nestedProperties":{"value":{"dataType":"double","required":true},"date":{"dataType":"string","required":true}}},"required":true},
        },
        "additionalProperties": false,
    },
    // WARNING: This file was auto-generated with tsoa. Please do not modify it. Re-run tsoa to re-generate this file: https://github.com/lukeautry/tsoa
    "ResultSuccess_Eval-Array_": {
        "dataType": "refObject",
        "properties": {
            "data": {"dataType":"array","array":{"dataType":"refObject","ref":"Eval"},"required":true},
            "error": {"dataType":"enum","enums":[null],"required":true},
        },
        "additionalProperties": false,
    },
    // WARNING: This file was auto-generated with tsoa. Please do not modify it. Re-run tsoa to re-generate this file: https://github.com/lukeautry/tsoa
    "Result_Eval-Array.string_": {
        "dataType": "refAlias",
        "type": {"dataType":"union","subSchemas":[{"ref":"ResultSuccess_Eval-Array_"},{"ref":"ResultError_string_"}],"validators":{}},
    },
    // WARNING: This file was auto-generated with tsoa. Please do not modify it. Re-run tsoa to re-generate this file: https://github.com/lukeautry/tsoa
    "Pick_FilterLeaf.request_response_rmt_": {
        "dataType": "refAlias",
        "type": {"dataType":"nestedObjectLiteral","nestedProperties":{"request_response_rmt":{"ref":"Partial_RequestResponseRMTToOperators_"}},"validators":{}},
    },
    // WARNING: This file was auto-generated with tsoa. Please do not modify it. Re-run tsoa to re-generate this file: https://github.com/lukeautry/tsoa
    "FilterLeafSubset_request_response_rmt_": {
        "dataType": "refAlias",
        "type": {"ref":"Pick_FilterLeaf.request_response_rmt_","validators":{}},
    },
    // WARNING: This file was auto-generated with tsoa. Please do not modify it. Re-run tsoa to re-generate this file: https://github.com/lukeautry/tsoa
    "EvalFilterNode": {
        "dataType": "refAlias",
        "type": {"dataType":"union","subSchemas":[{"ref":"FilterLeafSubset_request_response_rmt_"},{"ref":"EvalFilterBranch"},{"dataType":"enum","enums":["all"]}],"validators":{}},
    },
    // WARNING: This file was auto-generated with tsoa. Please do not modify it. Re-run tsoa to re-generate this file: https://github.com/lukeautry/tsoa
    "EvalFilterBranch": {
        "dataType": "refAlias",
        "type": {"dataType":"nestedObjectLiteral","nestedProperties":{"right":{"ref":"EvalFilterNode","required":true},"operator":{"dataType":"union","subSchemas":[{"dataType":"enum","enums":["or"]},{"dataType":"enum","enums":["and"]}],"required":true},"left":{"ref":"EvalFilterNode","required":true}},"validators":{}},
    },
    // WARNING: This file was auto-generated with tsoa. Please do not modify it. Re-run tsoa to re-generate this file: https://github.com/lukeautry/tsoa
    "EvalQueryParams": {
        "dataType": "refObject",
        "properties": {
            "filter": {"ref":"EvalFilterNode","required":true},
            "timeFilter": {"dataType":"nestedObjectLiteral","nestedProperties":{"end":{"dataType":"string","required":true},"start":{"dataType":"string","required":true}},"required":true},
            "offset": {"dataType":"double"},
            "limit": {"dataType":"double"},
        },
        "additionalProperties": false,
    },
    // WARNING: This file was auto-generated with tsoa. Please do not modify it. Re-run tsoa to re-generate this file: https://github.com/lukeautry/tsoa
    "ResultSuccess_string-Array_": {
        "dataType": "refObject",
        "properties": {
            "data": {"dataType":"array","array":{"dataType":"string"},"required":true},
            "error": {"dataType":"enum","enums":[null],"required":true},
        },
        "additionalProperties": false,
    },
    // WARNING: This file was auto-generated with tsoa. Please do not modify it. Re-run tsoa to re-generate this file: https://github.com/lukeautry/tsoa
    "Result_string-Array.string_": {
        "dataType": "refAlias",
        "type": {"dataType":"union","subSchemas":[{"ref":"ResultSuccess_string-Array_"},{"ref":"ResultError_string_"}],"validators":{}},
    },
    // WARNING: This file was auto-generated with tsoa. Please do not modify it. Re-run tsoa to re-generate this file: https://github.com/lukeautry/tsoa
    "ScoreDistribution": {
        "dataType": "refObject",
        "properties": {
            "name": {"dataType":"string","required":true},
            "distribution": {"dataType":"array","array":{"dataType":"nestedObjectLiteral","nestedProperties":{"value":{"dataType":"double","required":true},"upper":{"dataType":"double","required":true},"lower":{"dataType":"double","required":true}}},"required":true},
        },
        "additionalProperties": false,
    },
    // WARNING: This file was auto-generated with tsoa. Please do not modify it. Re-run tsoa to re-generate this file: https://github.com/lukeautry/tsoa
    "ResultSuccess_ScoreDistribution-Array_": {
        "dataType": "refObject",
        "properties": {
            "data": {"dataType":"array","array":{"dataType":"refObject","ref":"ScoreDistribution"},"required":true},
            "error": {"dataType":"enum","enums":[null],"required":true},
        },
        "additionalProperties": false,
    },
    // WARNING: This file was auto-generated with tsoa. Please do not modify it. Re-run tsoa to re-generate this file: https://github.com/lukeautry/tsoa
    "Result_ScoreDistribution-Array.string_": {
        "dataType": "refAlias",
        "type": {"dataType":"union","subSchemas":[{"ref":"ResultSuccess_ScoreDistribution-Array_"},{"ref":"ResultError_string_"}],"validators":{}},
    },
    // WARNING: This file was auto-generated with tsoa. Please do not modify it. Re-run tsoa to re-generate this file: https://github.com/lukeautry/tsoa
    "TotalValuesForAllOfTime": {
        "dataType": "refAlias",
        "type": {"dataType":"nestedObjectLiteral","nestedProperties":{"total_cost":{"dataType":"double","required":true},"total_tokens":{"dataType":"double","required":true},"total_requests":{"dataType":"double","required":true}},"validators":{}},
    },
    // WARNING: This file was auto-generated with tsoa. Please do not modify it. Re-run tsoa to re-generate this file: https://github.com/lukeautry/tsoa
    "ResultSuccess_TotalValuesForAllOfTime_": {
        "dataType": "refObject",
        "properties": {
            "data": {"ref":"TotalValuesForAllOfTime","required":true},
            "error": {"dataType":"enum","enums":[null],"required":true},
        },
        "additionalProperties": false,
    },
    // WARNING: This file was auto-generated with tsoa. Please do not modify it. Re-run tsoa to re-generate this file: https://github.com/lukeautry/tsoa
    "Result_TotalValuesForAllOfTime.string_": {
        "dataType": "refAlias",
        "type": {"dataType":"union","subSchemas":[{"ref":"ResultSuccess_TotalValuesForAllOfTime_"},{"ref":"ResultError_string_"}],"validators":{}},
    },
    // WARNING: This file was auto-generated with tsoa. Please do not modify it. Re-run tsoa to re-generate this file: https://github.com/lukeautry/tsoa
    "ModelUsageOverTime": {
        "dataType": "refAlias",
        "type": {"dataType":"nestedObjectLiteral","nestedProperties":{"tokens":{"dataType":"double","required":true},"date":{"dataType":"string","required":true},"model":{"dataType":"string","required":true}},"validators":{}},
    },
    // WARNING: This file was auto-generated with tsoa. Please do not modify it. Re-run tsoa to re-generate this file: https://github.com/lukeautry/tsoa
    "ResultSuccess_ModelUsageOverTime-Array_": {
        "dataType": "refObject",
        "properties": {
            "data": {"dataType":"array","array":{"dataType":"refAlias","ref":"ModelUsageOverTime"},"required":true},
            "error": {"dataType":"enum","enums":[null],"required":true},
        },
        "additionalProperties": false,
    },
    // WARNING: This file was auto-generated with tsoa. Please do not modify it. Re-run tsoa to re-generate this file: https://github.com/lukeautry/tsoa
    "Result_ModelUsageOverTime-Array.string_": {
        "dataType": "refAlias",
        "type": {"dataType":"union","subSchemas":[{"ref":"ResultSuccess_ModelUsageOverTime-Array_"},{"ref":"ResultError_string_"}],"validators":{}},
    },
    // WARNING: This file was auto-generated with tsoa. Please do not modify it. Re-run tsoa to re-generate this file: https://github.com/lukeautry/tsoa
    "ProviderUsageOverTime": {
        "dataType": "refAlias",
        "type": {"dataType":"nestedObjectLiteral","nestedProperties":{"tokens":{"dataType":"double","required":true},"date":{"dataType":"string","required":true},"provider":{"dataType":"string","required":true}},"validators":{}},
    },
    // WARNING: This file was auto-generated with tsoa. Please do not modify it. Re-run tsoa to re-generate this file: https://github.com/lukeautry/tsoa
    "ResultSuccess_ProviderUsageOverTime-Array_": {
        "dataType": "refObject",
        "properties": {
            "data": {"dataType":"array","array":{"dataType":"refAlias","ref":"ProviderUsageOverTime"},"required":true},
            "error": {"dataType":"enum","enums":[null],"required":true},
        },
        "additionalProperties": false,
    },
    // WARNING: This file was auto-generated with tsoa. Please do not modify it. Re-run tsoa to re-generate this file: https://github.com/lukeautry/tsoa
    "Result_ProviderUsageOverTime-Array.string_": {
        "dataType": "refAlias",
        "type": {"dataType":"union","subSchemas":[{"ref":"ResultSuccess_ProviderUsageOverTime-Array_"},{"ref":"ResultError_string_"}],"validators":{}},
    },
    // WARNING: This file was auto-generated with tsoa. Please do not modify it. Re-run tsoa to re-generate this file: https://github.com/lukeautry/tsoa
    "TimeSpan": {
        "dataType": "refAlias",
        "type": {"dataType":"union","subSchemas":[{"dataType":"enum","enums":["7d"]},{"dataType":"enum","enums":["1m"]},{"dataType":"enum","enums":["3m"]}],"validators":{}},
    },
    // WARNING: This file was auto-generated with tsoa. Please do not modify it. Re-run tsoa to re-generate this file: https://github.com/lukeautry/tsoa
    "ModelName": {
        "dataType": "refAlias",
        "type": {"dataType":"union","subSchemas":[{"dataType":"enum","enums":["gpt-3.5"]},{"dataType":"enum","enums":["gpt-4o"]},{"dataType":"enum","enums":["gpt-4o-mini"]},{"dataType":"enum","enums":["gpt-4"]},{"dataType":"enum","enums":["gpt-4-turbo"]},{"dataType":"enum","enums":["claude-3-opus"]},{"dataType":"enum","enums":["claude-3-sonnet"]},{"dataType":"enum","enums":["claude-3-haiku"]},{"dataType":"enum","enums":["claude-2"]},{"dataType":"enum","enums":["open-mixtral"]},{"dataType":"enum","enums":["Llama"]},{"dataType":"enum","enums":["dall-e"]},{"dataType":"enum","enums":["text-moderation"]},{"dataType":"enum","enums":["text-embedding"]},{"dataType":"enum","enums":["anthropic/claude-3.5-sonnet"]}],"validators":{}},
    },
    // WARNING: This file was auto-generated with tsoa. Please do not modify it. Re-run tsoa to re-generate this file: https://github.com/lukeautry/tsoa
    "OpenStatsProviderName": {
        "dataType": "refAlias",
        "type": {"dataType":"union","subSchemas":[{"dataType":"enum","enums":["OPENAI"]},{"dataType":"enum","enums":["ANTHROPIC"]},{"dataType":"enum","enums":["OPENROUTER"]},{"dataType":"enum","enums":["MISTRAL"]},{"dataType":"enum","enums":["META"]}],"validators":{}},
    },
    // WARNING: This file was auto-generated with tsoa. Please do not modify it. Re-run tsoa to re-generate this file: https://github.com/lukeautry/tsoa
    "DataIsBeautifulRequestBody": {
        "dataType": "refAlias",
        "type": {"dataType":"nestedObjectLiteral","nestedProperties":{"provider":{"ref":"OpenStatsProviderName"},"models":{"dataType":"array","array":{"dataType":"refAlias","ref":"ModelName"}},"timespan":{"ref":"TimeSpan","required":true}},"validators":{}},
    },
    // WARNING: This file was auto-generated with tsoa. Please do not modify it. Re-run tsoa to re-generate this file: https://github.com/lukeautry/tsoa
    "TTFTvsPromptLength": {
        "dataType": "refAlias",
        "type": {"dataType":"nestedObjectLiteral","nestedProperties":{"prompt_length":{"dataType":"double","required":true},"ttft_normalized_p75":{"dataType":"double","required":true},"ttft_normalized_p99":{"dataType":"double","required":true},"ttft_normalized":{"dataType":"double","required":true},"ttft_p75":{"dataType":"double","required":true},"ttft_p99":{"dataType":"double","required":true},"ttft":{"dataType":"double","required":true}},"validators":{}},
    },
    // WARNING: This file was auto-generated with tsoa. Please do not modify it. Re-run tsoa to re-generate this file: https://github.com/lukeautry/tsoa
    "ResultSuccess_TTFTvsPromptLength-Array_": {
        "dataType": "refObject",
        "properties": {
            "data": {"dataType":"array","array":{"dataType":"refAlias","ref":"TTFTvsPromptLength"},"required":true},
            "error": {"dataType":"enum","enums":[null],"required":true},
        },
        "additionalProperties": false,
    },
    // WARNING: This file was auto-generated with tsoa. Please do not modify it. Re-run tsoa to re-generate this file: https://github.com/lukeautry/tsoa
    "Result_TTFTvsPromptLength-Array.string_": {
        "dataType": "refAlias",
        "type": {"dataType":"union","subSchemas":[{"ref":"ResultSuccess_TTFTvsPromptLength-Array_"},{"ref":"ResultError_string_"}],"validators":{}},
    },
    // WARNING: This file was auto-generated with tsoa. Please do not modify it. Re-run tsoa to re-generate this file: https://github.com/lukeautry/tsoa
    "ModelBreakdown": {
        "dataType": "refAlias",
        "type": {"dataType":"nestedObjectLiteral","nestedProperties":{"percent":{"dataType":"double","required":true},"matched_model":{"dataType":"string","required":true}},"validators":{}},
    },
    // WARNING: This file was auto-generated with tsoa. Please do not modify it. Re-run tsoa to re-generate this file: https://github.com/lukeautry/tsoa
    "ResultSuccess_ModelBreakdown-Array_": {
        "dataType": "refObject",
        "properties": {
            "data": {"dataType":"array","array":{"dataType":"refAlias","ref":"ModelBreakdown"},"required":true},
            "error": {"dataType":"enum","enums":[null],"required":true},
        },
        "additionalProperties": false,
    },
    // WARNING: This file was auto-generated with tsoa. Please do not modify it. Re-run tsoa to re-generate this file: https://github.com/lukeautry/tsoa
    "Result_ModelBreakdown-Array.string_": {
        "dataType": "refAlias",
        "type": {"dataType":"union","subSchemas":[{"ref":"ResultSuccess_ModelBreakdown-Array_"},{"ref":"ResultError_string_"}],"validators":{}},
    },
    // WARNING: This file was auto-generated with tsoa. Please do not modify it. Re-run tsoa to re-generate this file: https://github.com/lukeautry/tsoa
    "ModelCost": {
        "dataType": "refAlias",
        "type": {"dataType":"nestedObjectLiteral","nestedProperties":{"percent":{"dataType":"double","required":true},"matched_model":{"dataType":"string","required":true}},"validators":{}},
    },
    // WARNING: This file was auto-generated with tsoa. Please do not modify it. Re-run tsoa to re-generate this file: https://github.com/lukeautry/tsoa
    "ResultSuccess_ModelCost-Array_": {
        "dataType": "refObject",
        "properties": {
            "data": {"dataType":"array","array":{"dataType":"refAlias","ref":"ModelCost"},"required":true},
            "error": {"dataType":"enum","enums":[null],"required":true},
        },
        "additionalProperties": false,
    },
    // WARNING: This file was auto-generated with tsoa. Please do not modify it. Re-run tsoa to re-generate this file: https://github.com/lukeautry/tsoa
    "Result_ModelCost-Array.string_": {
        "dataType": "refAlias",
        "type": {"dataType":"union","subSchemas":[{"ref":"ResultSuccess_ModelCost-Array_"},{"ref":"ResultError_string_"}],"validators":{}},
    },
    // WARNING: This file was auto-generated with tsoa. Please do not modify it. Re-run tsoa to re-generate this file: https://github.com/lukeautry/tsoa
    "ProviderBreakdown": {
        "dataType": "refAlias",
        "type": {"dataType":"nestedObjectLiteral","nestedProperties":{"percent":{"dataType":"double","required":true},"provider":{"dataType":"string","required":true}},"validators":{}},
    },
    // WARNING: This file was auto-generated with tsoa. Please do not modify it. Re-run tsoa to re-generate this file: https://github.com/lukeautry/tsoa
    "ResultSuccess_ProviderBreakdown-Array_": {
        "dataType": "refObject",
        "properties": {
            "data": {"dataType":"array","array":{"dataType":"refAlias","ref":"ProviderBreakdown"},"required":true},
            "error": {"dataType":"enum","enums":[null],"required":true},
        },
        "additionalProperties": false,
    },
    // WARNING: This file was auto-generated with tsoa. Please do not modify it. Re-run tsoa to re-generate this file: https://github.com/lukeautry/tsoa
    "Result_ProviderBreakdown-Array.string_": {
        "dataType": "refAlias",
        "type": {"dataType":"union","subSchemas":[{"ref":"ResultSuccess_ProviderBreakdown-Array_"},{"ref":"ResultError_string_"}],"validators":{}},
    },
    // WARNING: This file was auto-generated with tsoa. Please do not modify it. Re-run tsoa to re-generate this file: https://github.com/lukeautry/tsoa
    "ModelBreakdownOverTime": {
        "dataType": "refAlias",
        "type": {"dataType":"intersection","subSchemas":[{"dataType":"nestedObjectLiteral","nestedProperties":{"date":{"dataType":"string","required":true}}},{"ref":"ModelBreakdown"}],"validators":{}},
    },
    // WARNING: This file was auto-generated with tsoa. Please do not modify it. Re-run tsoa to re-generate this file: https://github.com/lukeautry/tsoa
    "ResultSuccess_ModelBreakdownOverTime-Array_": {
        "dataType": "refObject",
        "properties": {
            "data": {"dataType":"array","array":{"dataType":"refAlias","ref":"ModelBreakdownOverTime"},"required":true},
            "error": {"dataType":"enum","enums":[null],"required":true},
        },
        "additionalProperties": false,
    },
    // WARNING: This file was auto-generated with tsoa. Please do not modify it. Re-run tsoa to re-generate this file: https://github.com/lukeautry/tsoa
    "Result_ModelBreakdownOverTime-Array.string_": {
        "dataType": "refAlias",
        "type": {"dataType":"union","subSchemas":[{"ref":"ResultSuccess_ModelBreakdownOverTime-Array_"},{"ref":"ResultError_string_"}],"validators":{}},
    },
    // WARNING: This file was auto-generated with tsoa. Please do not modify it. Re-run tsoa to re-generate this file: https://github.com/lukeautry/tsoa
    "CustomerUsage": {
        "dataType": "refObject",
        "properties": {
            "id": {"dataType":"string","required":true},
            "name": {"dataType":"string","required":true},
            "cost": {"dataType":"double","required":true},
            "count": {"dataType":"double","required":true},
            "prompt_tokens": {"dataType":"double","required":true},
            "completion_tokens": {"dataType":"double","required":true},
        },
        "additionalProperties": false,
    },
    // WARNING: This file was auto-generated with tsoa. Please do not modify it. Re-run tsoa to re-generate this file: https://github.com/lukeautry/tsoa
    "Customer": {
        "dataType": "refObject",
        "properties": {
            "id": {"dataType":"string","required":true},
            "name": {"dataType":"string","required":true},
        },
        "additionalProperties": false,
    },
    // WARNING: This file was auto-generated with tsoa. Please do not modify it. Re-run tsoa to re-generate this file: https://github.com/lukeautry/tsoa
    "UpgradeToProRequest": {
        "dataType": "refObject",
        "properties": {
            "addons": {"dataType":"nestedObjectLiteral","nestedProperties":{"prompts":{"dataType":"boolean"},"alerts":{"dataType":"boolean"}}},
        },
        "additionalProperties": false,
    },
    // WARNING: This file was auto-generated with tsoa. Please do not modify it. Re-run tsoa to re-generate this file: https://github.com/lukeautry/tsoa
    "ResultError_any_": {
        "dataType": "refObject",
        "properties": {
            "data": {"dataType":"enum","enums":[null],"required":true},
            "error": {"dataType":"any","required":true},
        },
        "additionalProperties": false,
    },
    // WARNING: This file was auto-generated with tsoa. Please do not modify it. Re-run tsoa to re-generate this file: https://github.com/lukeautry/tsoa
    "NewOrganizationParams": {
        "dataType": "refAlias",
        "type": {"dataType":"nestedObjectLiteral","nestedProperties":{"tier":{"dataType":"union","subSchemas":[{"dataType":"string"},{"dataType":"enum","enums":[null]}]},"subscription_status":{"dataType":"union","subSchemas":[{"dataType":"string"},{"dataType":"enum","enums":[null]}]},"stripe_subscription_item_id":{"dataType":"union","subSchemas":[{"dataType":"string"},{"dataType":"enum","enums":[null]}]},"stripe_subscription_id":{"dataType":"union","subSchemas":[{"dataType":"string"},{"dataType":"enum","enums":[null]}]},"stripe_metadata":{"ref":"Json"},"stripe_customer_id":{"dataType":"union","subSchemas":[{"dataType":"string"},{"dataType":"enum","enums":[null]}]},"soft_delete":{"dataType":"boolean"},"size":{"dataType":"union","subSchemas":[{"dataType":"string"},{"dataType":"enum","enums":[null]}]},"reseller_id":{"dataType":"union","subSchemas":[{"dataType":"string"},{"dataType":"enum","enums":[null]}]},"request_limit":{"dataType":"union","subSchemas":[{"dataType":"double"},{"dataType":"enum","enums":[null]}]},"referral":{"dataType":"union","subSchemas":[{"dataType":"string"},{"dataType":"enum","enums":[null]}]},"percent_to_log":{"dataType":"union","subSchemas":[{"dataType":"double"},{"dataType":"enum","enums":[null]}]},"owner":{"dataType":"string","required":true},"organization_type":{"dataType":"string"},"org_provider_key":{"dataType":"union","subSchemas":[{"dataType":"string"},{"dataType":"enum","enums":[null]}]},"name":{"dataType":"string","required":true},"logo_path":{"dataType":"union","subSchemas":[{"dataType":"string"},{"dataType":"enum","enums":[null]}]},"limits":{"dataType":"union","subSchemas":[{"ref":"Json"},{"dataType":"enum","enums":[null]}]},"is_personal":{"dataType":"boolean"},"id":{"dataType":"string"},"icon":{"dataType":"string"},"has_onboarded":{"dataType":"boolean"},"domain":{"dataType":"union","subSchemas":[{"dataType":"string"},{"dataType":"enum","enums":[null]}]},"created_at":{"dataType":"union","subSchemas":[{"dataType":"string"},{"dataType":"enum","enums":[null]}]},"color":{"dataType":"string"}},"validators":{}},
    },
    // WARNING: This file was auto-generated with tsoa. Please do not modify it. Re-run tsoa to re-generate this file: https://github.com/lukeautry/tsoa
    "Pick_NewOrganizationParams.name-or-color-or-icon-or-org_provider_key-or-limits-or-reseller_id-or-organization_type_": {
        "dataType": "refAlias",
        "type": {"dataType":"nestedObjectLiteral","nestedProperties":{"name":{"dataType":"string","required":true},"color":{"dataType":"string"},"icon":{"dataType":"string"},"limits":{"ref":"Json"},"org_provider_key":{"dataType":"string"},"organization_type":{"dataType":"string"},"reseller_id":{"dataType":"string"}},"validators":{}},
    },
    // WARNING: This file was auto-generated with tsoa. Please do not modify it. Re-run tsoa to re-generate this file: https://github.com/lukeautry/tsoa
    "UpdateOrganizationParams": {
        "dataType": "refAlias",
        "type": {"dataType":"intersection","subSchemas":[{"ref":"Pick_NewOrganizationParams.name-or-color-or-icon-or-org_provider_key-or-limits-or-reseller_id-or-organization_type_"},{"dataType":"nestedObjectLiteral","nestedProperties":{"variant":{"dataType":"string"}}}],"validators":{}},
    },
    // WARNING: This file was auto-generated with tsoa. Please do not modify it. Re-run tsoa to re-generate this file: https://github.com/lukeautry/tsoa
    "UIFilterRowTree": {
        "dataType": "refAlias",
        "type": {"dataType":"union","subSchemas":[{"ref":"UIFilterRowNode"},{"ref":"FilterRow"}],"validators":{}},
    },
    // WARNING: This file was auto-generated with tsoa. Please do not modify it. Re-run tsoa to re-generate this file: https://github.com/lukeautry/tsoa
    "UIFilterRowNode": {
        "dataType": "refObject",
        "properties": {
            "operator": {"dataType":"union","subSchemas":[{"dataType":"enum","enums":["and"]},{"dataType":"enum","enums":["or"]}],"required":true},
            "rows": {"dataType":"array","array":{"dataType":"refAlias","ref":"UIFilterRowTree"},"required":true},
        },
        "additionalProperties": false,
    },
    // WARNING: This file was auto-generated with tsoa. Please do not modify it. Re-run tsoa to re-generate this file: https://github.com/lukeautry/tsoa
    "FilterRow": {
        "dataType": "refAlias",
        "type": {"dataType":"nestedObjectLiteral","nestedProperties":{"value":{"dataType":"string","required":true},"operatorIdx":{"dataType":"double","required":true},"filterMapIdx":{"dataType":"double","required":true}},"validators":{}},
    },
    // WARNING: This file was auto-generated with tsoa. Please do not modify it. Re-run tsoa to re-generate this file: https://github.com/lukeautry/tsoa
    "OrganizationFilter": {
        "dataType": "refAlias",
        "type": {"dataType":"nestedObjectLiteral","nestedProperties":{"softDelete":{"dataType":"boolean","required":true},"createdAt":{"dataType":"string"},"filter":{"dataType":"array","array":{"dataType":"refAlias","ref":"UIFilterRowTree"},"required":true},"name":{"dataType":"string","required":true},"id":{"dataType":"string","required":true}},"validators":{}},
    },
    // WARNING: This file was auto-generated with tsoa. Please do not modify it. Re-run tsoa to re-generate this file: https://github.com/lukeautry/tsoa
    "OrganizationLayout": {
        "dataType": "refAlias",
        "type": {"dataType":"nestedObjectLiteral","nestedProperties":{"filters":{"dataType":"array","array":{"dataType":"refAlias","ref":"OrganizationFilter"},"required":true},"type":{"dataType":"string","required":true},"organization_id":{"dataType":"string","required":true},"id":{"dataType":"string","required":true}},"validators":{}},
    },
    // WARNING: This file was auto-generated with tsoa. Please do not modify it. Re-run tsoa to re-generate this file: https://github.com/lukeautry/tsoa
    "ResultSuccess_OrganizationLayout_": {
        "dataType": "refObject",
        "properties": {
            "data": {"ref":"OrganizationLayout","required":true},
            "error": {"dataType":"enum","enums":[null],"required":true},
        },
        "additionalProperties": false,
    },
    // WARNING: This file was auto-generated with tsoa. Please do not modify it. Re-run tsoa to re-generate this file: https://github.com/lukeautry/tsoa
    "Result_OrganizationLayout.string_": {
        "dataType": "refAlias",
        "type": {"dataType":"union","subSchemas":[{"ref":"ResultSuccess_OrganizationLayout_"},{"ref":"ResultError_string_"}],"validators":{}},
    },
    // WARNING: This file was auto-generated with tsoa. Please do not modify it. Re-run tsoa to re-generate this file: https://github.com/lukeautry/tsoa
    "OrganizationMember": {
        "dataType": "refAlias",
        "type": {"dataType":"nestedObjectLiteral","nestedProperties":{"org_role":{"dataType":"string","required":true},"member":{"dataType":"string","required":true},"email":{"dataType":"string","required":true}},"validators":{}},
    },
    // WARNING: This file was auto-generated with tsoa. Please do not modify it. Re-run tsoa to re-generate this file: https://github.com/lukeautry/tsoa
    "ResultSuccess_OrganizationMember-Array_": {
        "dataType": "refObject",
        "properties": {
            "data": {"dataType":"array","array":{"dataType":"refAlias","ref":"OrganizationMember"},"required":true},
            "error": {"dataType":"enum","enums":[null],"required":true},
        },
        "additionalProperties": false,
    },
    // WARNING: This file was auto-generated with tsoa. Please do not modify it. Re-run tsoa to re-generate this file: https://github.com/lukeautry/tsoa
    "Result_OrganizationMember-Array.string_": {
        "dataType": "refAlias",
        "type": {"dataType":"union","subSchemas":[{"ref":"ResultSuccess_OrganizationMember-Array_"},{"ref":"ResultError_string_"}],"validators":{}},
    },
    // WARNING: This file was auto-generated with tsoa. Please do not modify it. Re-run tsoa to re-generate this file: https://github.com/lukeautry/tsoa
    "OrganizationOwner": {
        "dataType": "refAlias",
        "type": {"dataType":"nestedObjectLiteral","nestedProperties":{"tier":{"dataType":"string","required":true},"email":{"dataType":"string","required":true}},"validators":{}},
    },
    // WARNING: This file was auto-generated with tsoa. Please do not modify it. Re-run tsoa to re-generate this file: https://github.com/lukeautry/tsoa
    "ResultSuccess_OrganizationOwner-Array_": {
        "dataType": "refObject",
        "properties": {
            "data": {"dataType":"array","array":{"dataType":"refAlias","ref":"OrganizationOwner"},"required":true},
            "error": {"dataType":"enum","enums":[null],"required":true},
        },
        "additionalProperties": false,
    },
    // WARNING: This file was auto-generated with tsoa. Please do not modify it. Re-run tsoa to re-generate this file: https://github.com/lukeautry/tsoa
    "Result_OrganizationOwner-Array.string_": {
        "dataType": "refAlias",
        "type": {"dataType":"union","subSchemas":[{"ref":"ResultSuccess_OrganizationOwner-Array_"},{"ref":"ResultError_string_"}],"validators":{}},
    },
    // WARNING: This file was auto-generated with tsoa. Please do not modify it. Re-run tsoa to re-generate this file: https://github.com/lukeautry/tsoa
};
const templateService = new ExpressTemplateService(models, {"noImplicitAdditionalProperties":"throw-on-extras","bodyCoercion":true});

// WARNING: This file was auto-generated with tsoa. Please do not modify it. Re-run tsoa to re-generate this file: https://github.com/lukeautry/tsoa

export function RegisterRoutes(app: Router) {
    // ###########################################################################################################
    //  NOTE: If you do not see routes for all of your controllers in this file, then you might not have informed tsoa of where to look
    //      Please look into the "controllerPathGlobs" config option described in the readme: https://github.com/lukeautry/tsoa
    // ###########################################################################################################
        app.post('/v1/admin/feature-flags',
            authenticateMiddleware([{"api_key":[]}]),
            ...(fetchMiddlewares<RequestHandler>(AdminController)),
            ...(fetchMiddlewares<RequestHandler>(AdminController.prototype.updateFeatureFlags)),

            async function AdminController_updateFeatureFlags(request: ExRequest, response: ExResponse, next: any) {
            const args: Record<string, TsoaRoute.ParameterSchema> = {
                    request: {"in":"request","name":"request","required":true,"dataType":"object"},
                    body: {"in":"body","name":"body","required":true,"dataType":"nestedObjectLiteral","nestedProperties":{"orgId":{"dataType":"string","required":true},"flag":{"dataType":"string","required":true}}},
            };

            // WARNING: This file was auto-generated with tsoa. Please do not modify it. Re-run tsoa to re-generate this file: https://github.com/lukeautry/tsoa

            let validatedArgs: any[] = [];
            try {
                validatedArgs = templateService.getValidatedArgs({ args, request, response });

                const controller = new AdminController();

              await templateService.apiHandler({
                methodName: 'updateFeatureFlags',
                controller,
                response,
                next,
                validatedArgs,
                successStatus: undefined,
              });
            } catch (err) {
                return next(err);
            }
        });
        // WARNING: This file was auto-generated with tsoa. Please do not modify it. Re-run tsoa to re-generate this file: https://github.com/lukeautry/tsoa
        app.delete('/v1/admin/feature-flags',
            authenticateMiddleware([{"api_key":[]}]),
            ...(fetchMiddlewares<RequestHandler>(AdminController)),
            ...(fetchMiddlewares<RequestHandler>(AdminController.prototype.deleteFeatureFlag)),

            async function AdminController_deleteFeatureFlag(request: ExRequest, response: ExResponse, next: any) {
            const args: Record<string, TsoaRoute.ParameterSchema> = {
                    request: {"in":"request","name":"request","required":true,"dataType":"object"},
                    body: {"in":"body","name":"body","required":true,"dataType":"nestedObjectLiteral","nestedProperties":{"orgId":{"dataType":"string","required":true},"flag":{"dataType":"string","required":true}}},
            };

            // WARNING: This file was auto-generated with tsoa. Please do not modify it. Re-run tsoa to re-generate this file: https://github.com/lukeautry/tsoa

            let validatedArgs: any[] = [];
            try {
                validatedArgs = templateService.getValidatedArgs({ args, request, response });

                const controller = new AdminController();

              await templateService.apiHandler({
                methodName: 'deleteFeatureFlag',
                controller,
                response,
                next,
                validatedArgs,
                successStatus: undefined,
              });
            } catch (err) {
                return next(err);
            }
        });
        // WARNING: This file was auto-generated with tsoa. Please do not modify it. Re-run tsoa to re-generate this file: https://github.com/lukeautry/tsoa
        app.post('/v1/admin/feature-flags/query',
            authenticateMiddleware([{"api_key":[]}]),
            ...(fetchMiddlewares<RequestHandler>(AdminController)),
            ...(fetchMiddlewares<RequestHandler>(AdminController.prototype.getFeatureFlags)),

            async function AdminController_getFeatureFlags(request: ExRequest, response: ExResponse, next: any) {
            const args: Record<string, TsoaRoute.ParameterSchema> = {
                    request: {"in":"request","name":"request","required":true,"dataType":"object"},
            };

            // WARNING: This file was auto-generated with tsoa. Please do not modify it. Re-run tsoa to re-generate this file: https://github.com/lukeautry/tsoa

            let validatedArgs: any[] = [];
            try {
                validatedArgs = templateService.getValidatedArgs({ args, request, response });

                const controller = new AdminController();

              await templateService.apiHandler({
                methodName: 'getFeatureFlags',
                controller,
                response,
                next,
                validatedArgs,
                successStatus: undefined,
              });
            } catch (err) {
                return next(err);
            }
        });
        // WARNING: This file was auto-generated with tsoa. Please do not modify it. Re-run tsoa to re-generate this file: https://github.com/lukeautry/tsoa
        app.post('/v1/admin/orgs/top-usage',
            authenticateMiddleware([{"api_key":[]}]),
            ...(fetchMiddlewares<RequestHandler>(AdminController)),
            ...(fetchMiddlewares<RequestHandler>(AdminController.prototype.getTopOrgsByUsage)),

            async function AdminController_getTopOrgsByUsage(request: ExRequest, response: ExResponse, next: any) {
            const args: Record<string, TsoaRoute.ParameterSchema> = {
                    request: {"in":"request","name":"request","required":true,"dataType":"object"},
                    body: {"in":"body","name":"body","required":true,"dataType":"nestedObjectLiteral","nestedProperties":{"minRequests":{"dataType":"double","required":true},"limit":{"dataType":"double","required":true}}},
            };

            // WARNING: This file was auto-generated with tsoa. Please do not modify it. Re-run tsoa to re-generate this file: https://github.com/lukeautry/tsoa

            let validatedArgs: any[] = [];
            try {
                validatedArgs = templateService.getValidatedArgs({ args, request, response });

                const controller = new AdminController();

              await templateService.apiHandler({
                methodName: 'getTopOrgsByUsage',
                controller,
                response,
                next,
                validatedArgs,
                successStatus: undefined,
              });
            } catch (err) {
                return next(err);
            }
        });
        // WARNING: This file was auto-generated with tsoa. Please do not modify it. Re-run tsoa to re-generate this file: https://github.com/lukeautry/tsoa
        app.post('/v1/admin/orgs/top',
            authenticateMiddleware([{"api_key":[]}]),
            ...(fetchMiddlewares<RequestHandler>(AdminController)),
            ...(fetchMiddlewares<RequestHandler>(AdminController.prototype.getTopOrgs)),

            async function AdminController_getTopOrgs(request: ExRequest, response: ExResponse, next: any) {
            const args: Record<string, TsoaRoute.ParameterSchema> = {
                    request: {"in":"request","name":"request","required":true,"dataType":"object"},
                    body: {"in":"body","name":"body","required":true,"dataType":"nestedObjectLiteral","nestedProperties":{"emailContains":{"dataType":"array","array":{"dataType":"string"}},"orgsNameContains":{"dataType":"array","array":{"dataType":"string"}},"orgsId":{"dataType":"array","array":{"dataType":"string"}},"tier":{"dataType":"union","subSchemas":[{"dataType":"enum","enums":["all"]},{"dataType":"enum","enums":["pro"]},{"dataType":"enum","enums":["free"]},{"dataType":"enum","enums":["growth"]},{"dataType":"enum","enums":["enterprise"]}],"required":true},"endDate":{"dataType":"string","required":true},"startDate":{"dataType":"string","required":true}}},
            };

            // WARNING: This file was auto-generated with tsoa. Please do not modify it. Re-run tsoa to re-generate this file: https://github.com/lukeautry/tsoa

            let validatedArgs: any[] = [];
            try {
                validatedArgs = templateService.getValidatedArgs({ args, request, response });

                const controller = new AdminController();

              await templateService.apiHandler({
                methodName: 'getTopOrgs',
                controller,
                response,
                next,
                validatedArgs,
                successStatus: undefined,
              });
            } catch (err) {
                return next(err);
            }
        });
        // WARNING: This file was auto-generated with tsoa. Please do not modify it. Re-run tsoa to re-generate this file: https://github.com/lukeautry/tsoa
        app.get('/v1/admin/admins/query',
            authenticateMiddleware([{"api_key":[]}]),
            ...(fetchMiddlewares<RequestHandler>(AdminController)),
            ...(fetchMiddlewares<RequestHandler>(AdminController.prototype.getAdmins)),

            async function AdminController_getAdmins(request: ExRequest, response: ExResponse, next: any) {
            const args: Record<string, TsoaRoute.ParameterSchema> = {
                    request: {"in":"request","name":"request","required":true,"dataType":"object"},
            };

            // WARNING: This file was auto-generated with tsoa. Please do not modify it. Re-run tsoa to re-generate this file: https://github.com/lukeautry/tsoa

            let validatedArgs: any[] = [];
            try {
                validatedArgs = templateService.getValidatedArgs({ args, request, response });

                const controller = new AdminController();

              await templateService.apiHandler({
                methodName: 'getAdmins',
                controller,
                response,
                next,
                validatedArgs,
                successStatus: undefined,
              });
            } catch (err) {
                return next(err);
            }
        });
        // WARNING: This file was auto-generated with tsoa. Please do not modify it. Re-run tsoa to re-generate this file: https://github.com/lukeautry/tsoa
        app.post('/v1/admin/whodis',
            authenticateMiddleware([{"api_key":[]}]),
            ...(fetchMiddlewares<RequestHandler>(AdminController)),
            ...(fetchMiddlewares<RequestHandler>(AdminController.prototype.whodis)),

            async function AdminController_whodis(request: ExRequest, response: ExResponse, next: any) {
            const args: Record<string, TsoaRoute.ParameterSchema> = {
                    request: {"in":"request","name":"request","required":true,"dataType":"object"},
                    body: {"in":"body","name":"body","required":true,"dataType":"nestedObjectLiteral","nestedProperties":{"email":{"dataType":"string"},"userId":{"dataType":"string"},"organizationId":{"dataType":"string"}}},
            };

            // WARNING: This file was auto-generated with tsoa. Please do not modify it. Re-run tsoa to re-generate this file: https://github.com/lukeautry/tsoa

            let validatedArgs: any[] = [];
            try {
                validatedArgs = templateService.getValidatedArgs({ args, request, response });

                const controller = new AdminController();

              await templateService.apiHandler({
                methodName: 'whodis',
                controller,
                response,
                next,
                validatedArgs,
                successStatus: undefined,
              });
            } catch (err) {
                return next(err);
            }
        });
        // WARNING: This file was auto-generated with tsoa. Please do not modify it. Re-run tsoa to re-generate this file: https://github.com/lukeautry/tsoa
        app.get('/v1/admin/settings/:name',
            authenticateMiddleware([{"api_key":[]}]),
            ...(fetchMiddlewares<RequestHandler>(AdminController)),
            ...(fetchMiddlewares<RequestHandler>(AdminController.prototype.getSetting)),

            async function AdminController_getSetting(request: ExRequest, response: ExResponse, next: any) {
            const args: Record<string, TsoaRoute.ParameterSchema> = {
                    name: {"in":"path","name":"name","required":true,"ref":"SettingName"},
                    request: {"in":"request","name":"request","required":true,"dataType":"object"},
            };

            // WARNING: This file was auto-generated with tsoa. Please do not modify it. Re-run tsoa to re-generate this file: https://github.com/lukeautry/tsoa

            let validatedArgs: any[] = [];
            try {
                validatedArgs = templateService.getValidatedArgs({ args, request, response });

                const controller = new AdminController();

              await templateService.apiHandler({
                methodName: 'getSetting',
                controller,
                response,
                next,
                validatedArgs,
                successStatus: undefined,
              });
            } catch (err) {
                return next(err);
            }
        });
        // WARNING: This file was auto-generated with tsoa. Please do not modify it. Re-run tsoa to re-generate this file: https://github.com/lukeautry/tsoa
        app.post('/v1/admin/azure/run-test',
            authenticateMiddleware([{"api_key":[]}]),
            ...(fetchMiddlewares<RequestHandler>(AdminController)),
            ...(fetchMiddlewares<RequestHandler>(AdminController.prototype.azureTest)),

            async function AdminController_azureTest(request: ExRequest, response: ExResponse, next: any) {
            const args: Record<string, TsoaRoute.ParameterSchema> = {
                    request: {"in":"request","name":"request","required":true,"dataType":"object"},
                    body: {"in":"body","name":"body","required":true,"dataType":"nestedObjectLiteral","nestedProperties":{"requestBody":{"dataType":"any","required":true}}},
            };

            // WARNING: This file was auto-generated with tsoa. Please do not modify it. Re-run tsoa to re-generate this file: https://github.com/lukeautry/tsoa

            let validatedArgs: any[] = [];
            try {
                validatedArgs = templateService.getValidatedArgs({ args, request, response });

                const controller = new AdminController();

              await templateService.apiHandler({
                methodName: 'azureTest',
                controller,
                response,
                next,
                validatedArgs,
                successStatus: undefined,
              });
            } catch (err) {
                return next(err);
            }
        });
        // WARNING: This file was auto-generated with tsoa. Please do not modify it. Re-run tsoa to re-generate this file: https://github.com/lukeautry/tsoa
        app.post('/v1/admin/settings',
            authenticateMiddleware([{"api_key":[]}]),
            ...(fetchMiddlewares<RequestHandler>(AdminController)),
            ...(fetchMiddlewares<RequestHandler>(AdminController.prototype.updateSetting)),

            async function AdminController_updateSetting(request: ExRequest, response: ExResponse, next: any) {
            const args: Record<string, TsoaRoute.ParameterSchema> = {
                    request: {"in":"request","name":"request","required":true,"dataType":"object"},
                    body: {"in":"body","name":"body","required":true,"dataType":"nestedObjectLiteral","nestedProperties":{"settings":{"ref":"Setting","required":true},"name":{"ref":"SettingName","required":true}}},
            };

            // WARNING: This file was auto-generated with tsoa. Please do not modify it. Re-run tsoa to re-generate this file: https://github.com/lukeautry/tsoa

            let validatedArgs: any[] = [];
            try {
                validatedArgs = templateService.getValidatedArgs({ args, request, response });

                const controller = new AdminController();

              await templateService.apiHandler({
                methodName: 'updateSetting',
                controller,
                response,
                next,
                validatedArgs,
                successStatus: undefined,
              });
            } catch (err) {
                return next(err);
            }
        });
        // WARNING: This file was auto-generated with tsoa. Please do not modify it. Re-run tsoa to re-generate this file: https://github.com/lukeautry/tsoa
        app.post('/v1/admin/orgs/query',
            authenticateMiddleware([{"api_key":[]}]),
            ...(fetchMiddlewares<RequestHandler>(AdminController)),
            ...(fetchMiddlewares<RequestHandler>(AdminController.prototype.findAllOrgs)),

            async function AdminController_findAllOrgs(request: ExRequest, response: ExResponse, next: any) {
            const args: Record<string, TsoaRoute.ParameterSchema> = {
                    request: {"in":"request","name":"request","required":true,"dataType":"object"},
                    body: {"in":"body","name":"body","required":true,"dataType":"nestedObjectLiteral","nestedProperties":{"orgName":{"dataType":"string","required":true}}},
            };

            // WARNING: This file was auto-generated with tsoa. Please do not modify it. Re-run tsoa to re-generate this file: https://github.com/lukeautry/tsoa

            let validatedArgs: any[] = [];
            try {
                validatedArgs = templateService.getValidatedArgs({ args, request, response });

                const controller = new AdminController();

              await templateService.apiHandler({
                methodName: 'findAllOrgs',
                controller,
                response,
                next,
                validatedArgs,
                successStatus: undefined,
              });
            } catch (err) {
                return next(err);
            }
        });
        // WARNING: This file was auto-generated with tsoa. Please do not modify it. Re-run tsoa to re-generate this file: https://github.com/lukeautry/tsoa
        app.post('/v1/admin/orgs/over-time/query',
            authenticateMiddleware([{"api_key":[]}]),
            ...(fetchMiddlewares<RequestHandler>(AdminController)),
            ...(fetchMiddlewares<RequestHandler>(AdminController.prototype.newOrgsOverTime)),

            async function AdminController_newOrgsOverTime(request: ExRequest, response: ExResponse, next: any) {
            const args: Record<string, TsoaRoute.ParameterSchema> = {
                    request: {"in":"request","name":"request","required":true,"dataType":"object"},
                    body: {"in":"body","name":"body","required":true,"dataType":"nestedObjectLiteral","nestedProperties":{"groupBy":{"dataType":"union","subSchemas":[{"dataType":"enum","enums":["hour"]},{"dataType":"enum","enums":["day"]},{"dataType":"enum","enums":["week"]},{"dataType":"enum","enums":["month"]}],"required":true},"timeFilter":{"dataType":"union","subSchemas":[{"dataType":"enum","enums":["1 days"]},{"dataType":"enum","enums":["7 days"]},{"dataType":"enum","enums":["1 month"]},{"dataType":"enum","enums":["3 months"]},{"dataType":"enum","enums":["12 months"]},{"dataType":"enum","enums":["24 months"]}],"required":true}}},
            };

            // WARNING: This file was auto-generated with tsoa. Please do not modify it. Re-run tsoa to re-generate this file: https://github.com/lukeautry/tsoa

            let validatedArgs: any[] = [];
            try {
                validatedArgs = templateService.getValidatedArgs({ args, request, response });

                const controller = new AdminController();

              await templateService.apiHandler({
                methodName: 'newOrgsOverTime',
                controller,
                response,
                next,
                validatedArgs,
                successStatus: undefined,
              });
            } catch (err) {
                return next(err);
            }
        });
        // WARNING: This file was auto-generated with tsoa. Please do not modify it. Re-run tsoa to re-generate this file: https://github.com/lukeautry/tsoa
        app.post('/v1/admin/admins/org/query',
            authenticateMiddleware([{"api_key":[]}]),
            ...(fetchMiddlewares<RequestHandler>(AdminController)),
            ...(fetchMiddlewares<RequestHandler>(AdminController.prototype.addAdminsToOrg)),

            async function AdminController_addAdminsToOrg(request: ExRequest, response: ExResponse, next: any) {
            const args: Record<string, TsoaRoute.ParameterSchema> = {
                    request: {"in":"request","name":"request","required":true,"dataType":"object"},
                    body: {"in":"body","name":"body","required":true,"dataType":"nestedObjectLiteral","nestedProperties":{"adminIds":{"dataType":"array","array":{"dataType":"string"},"required":true},"orgId":{"dataType":"string","required":true}}},
            };

            // WARNING: This file was auto-generated with tsoa. Please do not modify it. Re-run tsoa to re-generate this file: https://github.com/lukeautry/tsoa

            let validatedArgs: any[] = [];
            try {
                validatedArgs = templateService.getValidatedArgs({ args, request, response });

                const controller = new AdminController();

              await templateService.apiHandler({
                methodName: 'addAdminsToOrg',
                controller,
                response,
                next,
                validatedArgs,
                successStatus: undefined,
              });
            } catch (err) {
                return next(err);
            }
        });
        // WARNING: This file was auto-generated with tsoa. Please do not modify it. Re-run tsoa to re-generate this file: https://github.com/lukeautry/tsoa
        app.post('/v1/admin/alert_banners',
            authenticateMiddleware([{"api_key":[]}]),
            ...(fetchMiddlewares<RequestHandler>(AdminController)),
            ...(fetchMiddlewares<RequestHandler>(AdminController.prototype.createAlertBanner)),

            async function AdminController_createAlertBanner(request: ExRequest, response: ExResponse, next: any) {
            const args: Record<string, TsoaRoute.ParameterSchema> = {
                    request: {"in":"request","name":"request","required":true,"dataType":"object"},
                    body: {"in":"body","name":"body","required":true,"dataType":"nestedObjectLiteral","nestedProperties":{"message":{"dataType":"string","required":true},"title":{"dataType":"string","required":true}}},
            };

            // WARNING: This file was auto-generated with tsoa. Please do not modify it. Re-run tsoa to re-generate this file: https://github.com/lukeautry/tsoa

            let validatedArgs: any[] = [];
            try {
                validatedArgs = templateService.getValidatedArgs({ args, request, response });

                const controller = new AdminController();

              await templateService.apiHandler({
                methodName: 'createAlertBanner',
                controller,
                response,
                next,
                validatedArgs,
                successStatus: undefined,
              });
            } catch (err) {
                return next(err);
            }
        });
        // WARNING: This file was auto-generated with tsoa. Please do not modify it. Re-run tsoa to re-generate this file: https://github.com/lukeautry/tsoa
        app.patch('/v1/admin/alert_banners',
            authenticateMiddleware([{"api_key":[]}]),
            ...(fetchMiddlewares<RequestHandler>(AdminController)),
            ...(fetchMiddlewares<RequestHandler>(AdminController.prototype.updateAlertBanner)),

            async function AdminController_updateAlertBanner(request: ExRequest, response: ExResponse, next: any) {
            const args: Record<string, TsoaRoute.ParameterSchema> = {
                    request: {"in":"request","name":"request","required":true,"dataType":"object"},
                    body: {"in":"body","name":"body","required":true,"dataType":"nestedObjectLiteral","nestedProperties":{"active":{"dataType":"boolean","required":true},"id":{"dataType":"double","required":true}}},
            };

            // WARNING: This file was auto-generated with tsoa. Please do not modify it. Re-run tsoa to re-generate this file: https://github.com/lukeautry/tsoa

            let validatedArgs: any[] = [];
            try {
                validatedArgs = templateService.getValidatedArgs({ args, request, response });

                const controller = new AdminController();

              await templateService.apiHandler({
                methodName: 'updateAlertBanner',
                controller,
                response,
                next,
                validatedArgs,
                successStatus: undefined,
              });
            } catch (err) {
                return next(err);
            }
        });
        // WARNING: This file was auto-generated with tsoa. Please do not modify it. Re-run tsoa to re-generate this file: https://github.com/lukeautry/tsoa
        app.post('/v1/prompt/query',
            authenticateMiddleware([{"api_key":[]}]),
            ...(fetchMiddlewares<RequestHandler>(PromptController)),
            ...(fetchMiddlewares<RequestHandler>(PromptController.prototype.getPrompts)),

            async function PromptController_getPrompts(request: ExRequest, response: ExResponse, next: any) {
            const args: Record<string, TsoaRoute.ParameterSchema> = {
                    requestBody: {"in":"body","name":"requestBody","required":true,"ref":"PromptsQueryParams"},
                    request: {"in":"request","name":"request","required":true,"dataType":"object"},
            };

            // WARNING: This file was auto-generated with tsoa. Please do not modify it. Re-run tsoa to re-generate this file: https://github.com/lukeautry/tsoa

            let validatedArgs: any[] = [];
            try {
                validatedArgs = templateService.getValidatedArgs({ args, request, response });

                const controller = new PromptController();

              await templateService.apiHandler({
                methodName: 'getPrompts',
                controller,
                response,
                next,
                validatedArgs,
                successStatus: undefined,
              });
            } catch (err) {
                return next(err);
            }
        });
        // WARNING: This file was auto-generated with tsoa. Please do not modify it. Re-run tsoa to re-generate this file: https://github.com/lukeautry/tsoa
        app.post('/v1/prompt/:promptId/query',
            authenticateMiddleware([{"api_key":[]}]),
            ...(fetchMiddlewares<RequestHandler>(PromptController)),
            ...(fetchMiddlewares<RequestHandler>(PromptController.prototype.getPrompt)),

            async function PromptController_getPrompt(request: ExRequest, response: ExResponse, next: any) {
            const args: Record<string, TsoaRoute.ParameterSchema> = {
                    requestBody: {"in":"body","name":"requestBody","required":true,"ref":"PromptQueryParams"},
                    request: {"in":"request","name":"request","required":true,"dataType":"object"},
                    promptId: {"in":"path","name":"promptId","required":true,"dataType":"string"},
            };

            // WARNING: This file was auto-generated with tsoa. Please do not modify it. Re-run tsoa to re-generate this file: https://github.com/lukeautry/tsoa

            let validatedArgs: any[] = [];
            try {
                validatedArgs = templateService.getValidatedArgs({ args, request, response });

                const controller = new PromptController();

              await templateService.apiHandler({
                methodName: 'getPrompt',
                controller,
                response,
                next,
                validatedArgs,
                successStatus: undefined,
              });
            } catch (err) {
                return next(err);
            }
        });
        // WARNING: This file was auto-generated with tsoa. Please do not modify it. Re-run tsoa to re-generate this file: https://github.com/lukeautry/tsoa
        app.delete('/v1/prompt/:promptId',
            authenticateMiddleware([{"api_key":[]}]),
            ...(fetchMiddlewares<RequestHandler>(PromptController)),
            ...(fetchMiddlewares<RequestHandler>(PromptController.prototype.deletePrompt)),

            async function PromptController_deletePrompt(request: ExRequest, response: ExResponse, next: any) {
            const args: Record<string, TsoaRoute.ParameterSchema> = {
                    request: {"in":"request","name":"request","required":true,"dataType":"object"},
                    promptId: {"in":"path","name":"promptId","required":true,"dataType":"string"},
            };

            // WARNING: This file was auto-generated with tsoa. Please do not modify it. Re-run tsoa to re-generate this file: https://github.com/lukeautry/tsoa

            let validatedArgs: any[] = [];
            try {
                validatedArgs = templateService.getValidatedArgs({ args, request, response });

                const controller = new PromptController();

              await templateService.apiHandler({
                methodName: 'deletePrompt',
                controller,
                response,
                next,
                validatedArgs,
                successStatus: undefined,
              });
            } catch (err) {
                return next(err);
            }
        });
        // WARNING: This file was auto-generated with tsoa. Please do not modify it. Re-run tsoa to re-generate this file: https://github.com/lukeautry/tsoa
        app.post('/v1/prompt/create',
            authenticateMiddleware([{"api_key":[]}]),
            ...(fetchMiddlewares<RequestHandler>(PromptController)),
            ...(fetchMiddlewares<RequestHandler>(PromptController.prototype.createPrompt)),

            async function PromptController_createPrompt(request: ExRequest, response: ExResponse, next: any) {
            const args: Record<string, TsoaRoute.ParameterSchema> = {
                    requestBody: {"in":"body","name":"requestBody","required":true,"dataType":"nestedObjectLiteral","nestedProperties":{"metadata":{"ref":"Record_string.any_","required":true},"prompt":{"dataType":"nestedObjectLiteral","nestedProperties":{"messages":{"dataType":"array","array":{"dataType":"any"},"required":true},"model":{"dataType":"string","required":true}},"required":true},"userDefinedId":{"dataType":"string","required":true}}},
                    request: {"in":"request","name":"request","required":true,"dataType":"object"},
            };

            // WARNING: This file was auto-generated with tsoa. Please do not modify it. Re-run tsoa to re-generate this file: https://github.com/lukeautry/tsoa

            let validatedArgs: any[] = [];
            try {
                validatedArgs = templateService.getValidatedArgs({ args, request, response });

                const controller = new PromptController();

              await templateService.apiHandler({
                methodName: 'createPrompt',
                controller,
                response,
                next,
                validatedArgs,
                successStatus: undefined,
              });
            } catch (err) {
                return next(err);
            }
        });
        // WARNING: This file was auto-generated with tsoa. Please do not modify it. Re-run tsoa to re-generate this file: https://github.com/lukeautry/tsoa
        app.post('/v1/prompt/version/:promptVersionId/subversion',
            authenticateMiddleware([{"api_key":[]}]),
            ...(fetchMiddlewares<RequestHandler>(PromptController)),
            ...(fetchMiddlewares<RequestHandler>(PromptController.prototype.createSubversion)),

            async function PromptController_createSubversion(request: ExRequest, response: ExResponse, next: any) {
            const args: Record<string, TsoaRoute.ParameterSchema> = {
                    requestBody: {"in":"body","name":"requestBody","required":true,"ref":"PromptCreateSubversionParams"},
                    request: {"in":"request","name":"request","required":true,"dataType":"object"},
                    promptVersionId: {"in":"path","name":"promptVersionId","required":true,"dataType":"string"},
            };

            // WARNING: This file was auto-generated with tsoa. Please do not modify it. Re-run tsoa to re-generate this file: https://github.com/lukeautry/tsoa

            let validatedArgs: any[] = [];
            try {
                validatedArgs = templateService.getValidatedArgs({ args, request, response });

                const controller = new PromptController();

              await templateService.apiHandler({
                methodName: 'createSubversion',
                controller,
                response,
                next,
                validatedArgs,
                successStatus: undefined,
              });
            } catch (err) {
                return next(err);
            }
        });
        // WARNING: This file was auto-generated with tsoa. Please do not modify it. Re-run tsoa to re-generate this file: https://github.com/lukeautry/tsoa
        app.post('/v1/prompt/version/:promptVersionId/promote',
            authenticateMiddleware([{"api_key":[]}]),
            ...(fetchMiddlewares<RequestHandler>(PromptController)),
            ...(fetchMiddlewares<RequestHandler>(PromptController.prototype.promotePromptVersionToProduction)),

            async function PromptController_promotePromptVersionToProduction(request: ExRequest, response: ExResponse, next: any) {
            const args: Record<string, TsoaRoute.ParameterSchema> = {
                    request: {"in":"request","name":"request","required":true,"dataType":"object"},
                    promptVersionId: {"in":"path","name":"promptVersionId","required":true,"dataType":"string"},
                    requestBody: {"in":"body","name":"requestBody","required":true,"dataType":"nestedObjectLiteral","nestedProperties":{"previousProductionVersionId":{"dataType":"string","required":true}}},
            };

            // WARNING: This file was auto-generated with tsoa. Please do not modify it. Re-run tsoa to re-generate this file: https://github.com/lukeautry/tsoa

            let validatedArgs: any[] = [];
            try {
                validatedArgs = templateService.getValidatedArgs({ args, request, response });

                const controller = new PromptController();

              await templateService.apiHandler({
                methodName: 'promotePromptVersionToProduction',
                controller,
                response,
                next,
                validatedArgs,
                successStatus: undefined,
              });
            } catch (err) {
                return next(err);
            }
        });
        // WARNING: This file was auto-generated with tsoa. Please do not modify it. Re-run tsoa to re-generate this file: https://github.com/lukeautry/tsoa
        app.post('/v1/prompt/version/:promptVersionId/inputs/query',
            authenticateMiddleware([{"api_key":[]}]),
            ...(fetchMiddlewares<RequestHandler>(PromptController)),
            ...(fetchMiddlewares<RequestHandler>(PromptController.prototype.getInputs)),

            async function PromptController_getInputs(request: ExRequest, response: ExResponse, next: any) {
            const args: Record<string, TsoaRoute.ParameterSchema> = {
                    requestBody: {"in":"body","name":"requestBody","required":true,"dataType":"nestedObjectLiteral","nestedProperties":{"random":{"dataType":"boolean"},"limit":{"dataType":"double","required":true}}},
                    request: {"in":"request","name":"request","required":true,"dataType":"object"},
                    promptVersionId: {"in":"path","name":"promptVersionId","required":true,"dataType":"string"},
            };

            // WARNING: This file was auto-generated with tsoa. Please do not modify it. Re-run tsoa to re-generate this file: https://github.com/lukeautry/tsoa

            let validatedArgs: any[] = [];
            try {
                validatedArgs = templateService.getValidatedArgs({ args, request, response });

                const controller = new PromptController();

              await templateService.apiHandler({
                methodName: 'getInputs',
                controller,
                response,
                next,
                validatedArgs,
                successStatus: undefined,
              });
            } catch (err) {
                return next(err);
            }
        });
        // WARNING: This file was auto-generated with tsoa. Please do not modify it. Re-run tsoa to re-generate this file: https://github.com/lukeautry/tsoa
        app.get('/v1/prompt/:promptId/experiments',
            authenticateMiddleware([{"api_key":[]}]),
            ...(fetchMiddlewares<RequestHandler>(PromptController)),
            ...(fetchMiddlewares<RequestHandler>(PromptController.prototype.getPromptExperiments)),

            async function PromptController_getPromptExperiments(request: ExRequest, response: ExResponse, next: any) {
            const args: Record<string, TsoaRoute.ParameterSchema> = {
                    request: {"in":"request","name":"request","required":true,"dataType":"object"},
                    promptId: {"in":"path","name":"promptId","required":true,"dataType":"string"},
            };

            // WARNING: This file was auto-generated with tsoa. Please do not modify it. Re-run tsoa to re-generate this file: https://github.com/lukeautry/tsoa

            let validatedArgs: any[] = [];
            try {
                validatedArgs = templateService.getValidatedArgs({ args, request, response });

                const controller = new PromptController();

              await templateService.apiHandler({
                methodName: 'getPromptExperiments',
                controller,
                response,
                next,
                validatedArgs,
                successStatus: undefined,
              });
            } catch (err) {
                return next(err);
            }
        });
        // WARNING: This file was auto-generated with tsoa. Please do not modify it. Re-run tsoa to re-generate this file: https://github.com/lukeautry/tsoa
        app.post('/v1/prompt/:promptId/versions/query',
            authenticateMiddleware([{"api_key":[]}]),
            ...(fetchMiddlewares<RequestHandler>(PromptController)),
            ...(fetchMiddlewares<RequestHandler>(PromptController.prototype.getPromptVersions)),

            async function PromptController_getPromptVersions(request: ExRequest, response: ExResponse, next: any) {
            const args: Record<string, TsoaRoute.ParameterSchema> = {
                    requestBody: {"in":"body","name":"requestBody","required":true,"ref":"PromptVersionsQueryParams"},
                    request: {"in":"request","name":"request","required":true,"dataType":"object"},
                    promptId: {"in":"path","name":"promptId","required":true,"dataType":"string"},
            };

            // WARNING: This file was auto-generated with tsoa. Please do not modify it. Re-run tsoa to re-generate this file: https://github.com/lukeautry/tsoa

            let validatedArgs: any[] = [];
            try {
                validatedArgs = templateService.getValidatedArgs({ args, request, response });

                const controller = new PromptController();

              await templateService.apiHandler({
                methodName: 'getPromptVersions',
                controller,
                response,
                next,
                validatedArgs,
                successStatus: undefined,
              });
            } catch (err) {
                return next(err);
            }
        });
        // WARNING: This file was auto-generated with tsoa. Please do not modify it. Re-run tsoa to re-generate this file: https://github.com/lukeautry/tsoa
        app.get('/v1/prompt/version/:promptVersionId',
            authenticateMiddleware([{"api_key":[]}]),
            ...(fetchMiddlewares<RequestHandler>(PromptController)),
            ...(fetchMiddlewares<RequestHandler>(PromptController.prototype.getPromptVersion)),

            async function PromptController_getPromptVersion(request: ExRequest, response: ExResponse, next: any) {
            const args: Record<string, TsoaRoute.ParameterSchema> = {
                    request: {"in":"request","name":"request","required":true,"dataType":"object"},
                    promptVersionId: {"in":"path","name":"promptVersionId","required":true,"dataType":"string"},
            };

            // WARNING: This file was auto-generated with tsoa. Please do not modify it. Re-run tsoa to re-generate this file: https://github.com/lukeautry/tsoa

            let validatedArgs: any[] = [];
            try {
                validatedArgs = templateService.getValidatedArgs({ args, request, response });

                const controller = new PromptController();

              await templateService.apiHandler({
                methodName: 'getPromptVersion',
                controller,
                response,
                next,
                validatedArgs,
                successStatus: undefined,
              });
            } catch (err) {
                return next(err);
            }
        });
        // WARNING: This file was auto-generated with tsoa. Please do not modify it. Re-run tsoa to re-generate this file: https://github.com/lukeautry/tsoa
        app.delete('/v1/prompt/version/:promptVersionId',
            authenticateMiddleware([{"api_key":[]}]),
            ...(fetchMiddlewares<RequestHandler>(PromptController)),
            ...(fetchMiddlewares<RequestHandler>(PromptController.prototype.deletePromptVersion)),

            async function PromptController_deletePromptVersion(request: ExRequest, response: ExResponse, next: any) {
            const args: Record<string, TsoaRoute.ParameterSchema> = {
                    request: {"in":"request","name":"request","required":true,"dataType":"object"},
                    promptVersionId: {"in":"path","name":"promptVersionId","required":true,"dataType":"string"},
            };

            // WARNING: This file was auto-generated with tsoa. Please do not modify it. Re-run tsoa to re-generate this file: https://github.com/lukeautry/tsoa

            let validatedArgs: any[] = [];
            try {
                validatedArgs = templateService.getValidatedArgs({ args, request, response });

                const controller = new PromptController();

              await templateService.apiHandler({
                methodName: 'deletePromptVersion',
                controller,
                response,
                next,
                validatedArgs,
                successStatus: undefined,
              });
            } catch (err) {
                return next(err);
            }
        });
        // WARNING: This file was auto-generated with tsoa. Please do not modify it. Re-run tsoa to re-generate this file: https://github.com/lukeautry/tsoa
        app.post('/v1/prompt/:user_defined_id/compile',
            authenticateMiddleware([{"api_key":[]}]),
            ...(fetchMiddlewares<RequestHandler>(PromptController)),
            ...(fetchMiddlewares<RequestHandler>(PromptController.prototype.getPromptVersionsCompiled)),

            async function PromptController_getPromptVersionsCompiled(request: ExRequest, response: ExResponse, next: any) {
            const args: Record<string, TsoaRoute.ParameterSchema> = {
                    requestBody: {"in":"body","name":"requestBody","required":true,"ref":"PromptVersiosQueryParamsCompiled"},
                    request: {"in":"request","name":"request","required":true,"dataType":"object"},
                    user_defined_id: {"in":"path","name":"user_defined_id","required":true,"dataType":"string"},
            };

            // WARNING: This file was auto-generated with tsoa. Please do not modify it. Re-run tsoa to re-generate this file: https://github.com/lukeautry/tsoa

            let validatedArgs: any[] = [];
            try {
                validatedArgs = templateService.getValidatedArgs({ args, request, response });

                const controller = new PromptController();

              await templateService.apiHandler({
                methodName: 'getPromptVersionsCompiled',
                controller,
                response,
                next,
                validatedArgs,
                successStatus: undefined,
              });
            } catch (err) {
                return next(err);
            }
        });
        // WARNING: This file was auto-generated with tsoa. Please do not modify it. Re-run tsoa to re-generate this file: https://github.com/lukeautry/tsoa
        app.post('/v1/prompt/:user_defined_id/template',
            authenticateMiddleware([{"api_key":[]}]),
            ...(fetchMiddlewares<RequestHandler>(PromptController)),
            ...(fetchMiddlewares<RequestHandler>(PromptController.prototype.getPromptVersionTemplates)),

            async function PromptController_getPromptVersionTemplates(request: ExRequest, response: ExResponse, next: any) {
            const args: Record<string, TsoaRoute.ParameterSchema> = {
                    requestBody: {"in":"body","name":"requestBody","required":true,"ref":"PromptVersiosQueryParamsCompiled"},
                    request: {"in":"request","name":"request","required":true,"dataType":"object"},
                    user_defined_id: {"in":"path","name":"user_defined_id","required":true,"dataType":"string"},
            };

            // WARNING: This file was auto-generated with tsoa. Please do not modify it. Re-run tsoa to re-generate this file: https://github.com/lukeautry/tsoa

            let validatedArgs: any[] = [];
            try {
                validatedArgs = templateService.getValidatedArgs({ args, request, response });

                const controller = new PromptController();

              await templateService.apiHandler({
                methodName: 'getPromptVersionTemplates',
                controller,
                response,
                next,
                validatedArgs,
                successStatus: undefined,
              });
            } catch (err) {
                return next(err);
            }
        });
        // WARNING: This file was auto-generated with tsoa. Please do not modify it. Re-run tsoa to re-generate this file: https://github.com/lukeautry/tsoa
        app.post('/v1/log/request',
            authenticateMiddleware([{"api_key":[]}]),
            ...(fetchMiddlewares<RequestHandler>(LogController)),
            ...(fetchMiddlewares<RequestHandler>(LogController.prototype.getRequests)),

            async function LogController_getRequests(request: ExRequest, response: ExResponse, next: any) {
            const args: Record<string, TsoaRoute.ParameterSchema> = {
                    logMessage: {"in":"body","name":"logMessage","required":true,"ref":"Message"},
                    request: {"in":"request","name":"request","required":true,"dataType":"object"},
            };

            // WARNING: This file was auto-generated with tsoa. Please do not modify it. Re-run tsoa to re-generate this file: https://github.com/lukeautry/tsoa

            let validatedArgs: any[] = [];
            try {
                validatedArgs = templateService.getValidatedArgs({ args, request, response });

                const controller = new LogController();

              await templateService.apiHandler({
                methodName: 'getRequests',
                controller,
                response,
                next,
                validatedArgs,
                successStatus: undefined,
              });
            } catch (err) {
                return next(err);
            }
        });
        // WARNING: This file was auto-generated with tsoa. Please do not modify it. Re-run tsoa to re-generate this file: https://github.com/lukeautry/tsoa
        app.post('/v1/key/generateHash',
            authenticateMiddleware([{"api_key":[]}]),
            ...(fetchMiddlewares<RequestHandler>(GenerateHashController)),
            ...(fetchMiddlewares<RequestHandler>(GenerateHashController.prototype.generateHash)),

            async function GenerateHashController_generateHash(request: ExRequest, response: ExResponse, next: any) {
            const args: Record<string, TsoaRoute.ParameterSchema> = {
                    requestBody: {"in":"body","name":"requestBody","required":true,"ref":"GenerateHashQueryParams"},
                    request: {"in":"request","name":"request","required":true,"dataType":"object"},
            };

            // WARNING: This file was auto-generated with tsoa. Please do not modify it. Re-run tsoa to re-generate this file: https://github.com/lukeautry/tsoa

            let validatedArgs: any[] = [];
            try {
                validatedArgs = templateService.getValidatedArgs({ args, request, response });

                const controller = new GenerateHashController();

              await templateService.apiHandler({
                methodName: 'generateHash',
                controller,
                response,
                next,
                validatedArgs,
                successStatus: undefined,
              });
            } catch (err) {
                return next(err);
            }
        });
        // WARNING: This file was auto-generated with tsoa. Please do not modify it. Re-run tsoa to re-generate this file: https://github.com/lukeautry/tsoa
        app.post('/v1/dataset/:datasetId/fine-tune',
            authenticateMiddleware([{"api_key":[]}]),
            ...(fetchMiddlewares<RequestHandler>(DatasetController)),
            ...(fetchMiddlewares<RequestHandler>(DatasetController.prototype.datasetFineTune)),

            async function DatasetController_datasetFineTune(request: ExRequest, response: ExResponse, next: any) {
            const args: Record<string, TsoaRoute.ParameterSchema> = {
                    datasetId: {"in":"path","name":"datasetId","required":true,"dataType":"string"},
                    body: {"in":"body","name":"body","required":true,"ref":"FineTuneBodyParams"},
                    request: {"in":"request","name":"request","required":true,"dataType":"object"},
            };

            // WARNING: This file was auto-generated with tsoa. Please do not modify it. Re-run tsoa to re-generate this file: https://github.com/lukeautry/tsoa

            let validatedArgs: any[] = [];
            try {
                validatedArgs = templateService.getValidatedArgs({ args, request, response });

                const controller = new DatasetController();

              await templateService.apiHandler({
                methodName: 'datasetFineTune',
                controller,
                response,
                next,
                validatedArgs,
                successStatus: undefined,
              });
            } catch (err) {
                return next(err);
            }
        });
        // WARNING: This file was auto-generated with tsoa. Please do not modify it. Re-run tsoa to re-generate this file: https://github.com/lukeautry/tsoa
        app.post('/v1/fine-tune',
            authenticateMiddleware([{"api_key":[]}]),
            ...(fetchMiddlewares<RequestHandler>(FineTuneMainController)),
            ...(fetchMiddlewares<RequestHandler>(FineTuneMainController.prototype.fineTune)),

            async function FineTuneMainController_fineTune(request: ExRequest, response: ExResponse, next: any) {
            const args: Record<string, TsoaRoute.ParameterSchema> = {
                    body: {"in":"body","name":"body","required":true,"ref":"FineTuneBody"},
                    request: {"in":"request","name":"request","required":true,"dataType":"object"},
            };

            // WARNING: This file was auto-generated with tsoa. Please do not modify it. Re-run tsoa to re-generate this file: https://github.com/lukeautry/tsoa

            let validatedArgs: any[] = [];
            try {
                validatedArgs = templateService.getValidatedArgs({ args, request, response });

                const controller = new FineTuneMainController();

              await templateService.apiHandler({
                methodName: 'fineTune',
                controller,
                response,
                next,
                validatedArgs,
                successStatus: undefined,
              });
            } catch (err) {
                return next(err);
            }
        });
        // WARNING: This file was auto-generated with tsoa. Please do not modify it. Re-run tsoa to re-generate this file: https://github.com/lukeautry/tsoa
        app.get('/v1/fine-tune/:jobId/stats',
            authenticateMiddleware([{"api_key":[]}]),
            ...(fetchMiddlewares<RequestHandler>(FineTuneMainController)),
            ...(fetchMiddlewares<RequestHandler>(FineTuneMainController.prototype.fineTuneJobStats)),

            async function FineTuneMainController_fineTuneJobStats(request: ExRequest, response: ExResponse, next: any) {
            const args: Record<string, TsoaRoute.ParameterSchema> = {
                    jobId: {"in":"path","name":"jobId","required":true,"dataType":"string"},
                    request: {"in":"request","name":"request","required":true,"dataType":"object"},
            };

            // WARNING: This file was auto-generated with tsoa. Please do not modify it. Re-run tsoa to re-generate this file: https://github.com/lukeautry/tsoa

            let validatedArgs: any[] = [];
            try {
                validatedArgs = templateService.getValidatedArgs({ args, request, response });

                const controller = new FineTuneMainController();

              await templateService.apiHandler({
                methodName: 'fineTuneJobStats',
                controller,
                response,
                next,
                validatedArgs,
                successStatus: undefined,
              });
            } catch (err) {
                return next(err);
            }
        });
        // WARNING: This file was auto-generated with tsoa. Please do not modify it. Re-run tsoa to re-generate this file: https://github.com/lukeautry/tsoa
        app.post('/v1/demo/completion',
            authenticateMiddleware([{"api_key":[]}]),
            ...(fetchMiddlewares<RequestHandler>(DemoController)),
            ...(fetchMiddlewares<RequestHandler>(DemoController.prototype.demoCompletion)),

            async function DemoController_demoCompletion(request: ExRequest, response: ExResponse, next: any) {
            const args: Record<string, TsoaRoute.ParameterSchema> = {
                    body: {"in":"body","name":"body","required":true,"dataType":"nestedObjectLiteral","nestedProperties":{"cache_enabled":{"dataType":"boolean"},"max_tokens":{"dataType":"double"},"tool_choice":{"ref":"ChatCompletionToolChoiceOption"},"tools":{"dataType":"array","array":{"dataType":"refObject","ref":"ChatCompletionTool"}},"sessionPath":{"dataType":"string"},"sessionName":{"dataType":"string"},"sessionId":{"dataType":"string"},"userEmail":{"dataType":"string"},"promptId":{"dataType":"string","required":true},"messages":{"dataType":"array","array":{"dataType":"refAlias","ref":"ChatCompletionMessageParam"},"required":true}}},
                    request: {"in":"request","name":"request","required":true,"dataType":"object"},
            };

            // WARNING: This file was auto-generated with tsoa. Please do not modify it. Re-run tsoa to re-generate this file: https://github.com/lukeautry/tsoa

            let validatedArgs: any[] = [];
            try {
                validatedArgs = templateService.getValidatedArgs({ args, request, response });

                const controller = new DemoController();

              await templateService.apiHandler({
                methodName: 'demoCompletion',
                controller,
                response,
                next,
                validatedArgs,
                successStatus: undefined,
              });
            } catch (err) {
                return next(err);
            }
        });
        // WARNING: This file was auto-generated with tsoa. Please do not modify it. Re-run tsoa to re-generate this file: https://github.com/lukeautry/tsoa
        app.get('/v1/alert/query',
            authenticateMiddleware([{"api_key":[]}]),
            ...(fetchMiddlewares<RequestHandler>(AlertController)),
            ...(fetchMiddlewares<RequestHandler>(AlertController.prototype.getAlerts)),

            async function AlertController_getAlerts(request: ExRequest, response: ExResponse, next: any) {
            const args: Record<string, TsoaRoute.ParameterSchema> = {
                    request: {"in":"request","name":"request","required":true,"dataType":"object"},
            };

            // WARNING: This file was auto-generated with tsoa. Please do not modify it. Re-run tsoa to re-generate this file: https://github.com/lukeautry/tsoa

            let validatedArgs: any[] = [];
            try {
                validatedArgs = templateService.getValidatedArgs({ args, request, response });

                const controller = new AlertController();

              await templateService.apiHandler({
                methodName: 'getAlerts',
                controller,
                response,
                next,
                validatedArgs,
                successStatus: undefined,
              });
            } catch (err) {
                return next(err);
            }
        });
        // WARNING: This file was auto-generated with tsoa. Please do not modify it. Re-run tsoa to re-generate this file: https://github.com/lukeautry/tsoa
        app.post('/v1/alert/create',
            authenticateMiddleware([{"api_key":[]}]),
            ...(fetchMiddlewares<RequestHandler>(AlertController)),
            ...(fetchMiddlewares<RequestHandler>(AlertController.prototype.createAlert)),

            async function AlertController_createAlert(request: ExRequest, response: ExResponse, next: any) {
            const args: Record<string, TsoaRoute.ParameterSchema> = {
                    alert: {"in":"body","name":"alert","required":true,"ref":"AlertRequest"},
                    request: {"in":"request","name":"request","required":true,"dataType":"object"},
            };

            // WARNING: This file was auto-generated with tsoa. Please do not modify it. Re-run tsoa to re-generate this file: https://github.com/lukeautry/tsoa

            let validatedArgs: any[] = [];
            try {
                validatedArgs = templateService.getValidatedArgs({ args, request, response });

                const controller = new AlertController();

              await templateService.apiHandler({
                methodName: 'createAlert',
                controller,
                response,
                next,
                validatedArgs,
                successStatus: undefined,
              });
            } catch (err) {
                return next(err);
            }
        });
        // WARNING: This file was auto-generated with tsoa. Please do not modify it. Re-run tsoa to re-generate this file: https://github.com/lukeautry/tsoa
        app.delete('/v1/alert/:alertId',
            authenticateMiddleware([{"api_key":[]}]),
            ...(fetchMiddlewares<RequestHandler>(AlertController)),
            ...(fetchMiddlewares<RequestHandler>(AlertController.prototype.deleteAlert)),

            async function AlertController_deleteAlert(request: ExRequest, response: ExResponse, next: any) {
            const args: Record<string, TsoaRoute.ParameterSchema> = {
                    alertId: {"in":"path","name":"alertId","required":true,"dataType":"string"},
                    request: {"in":"request","name":"request","required":true,"dataType":"object"},
            };

            // WARNING: This file was auto-generated with tsoa. Please do not modify it. Re-run tsoa to re-generate this file: https://github.com/lukeautry/tsoa

            let validatedArgs: any[] = [];
            try {
                validatedArgs = templateService.getValidatedArgs({ args, request, response });

                const controller = new AlertController();

              await templateService.apiHandler({
                methodName: 'deleteAlert',
                controller,
                response,
                next,
                validatedArgs,
                successStatus: undefined,
              });
            } catch (err) {
                return next(err);
            }
        });
        // WARNING: This file was auto-generated with tsoa. Please do not modify it. Re-run tsoa to re-generate this file: https://github.com/lukeautry/tsoa
        app.post('/v1/vault/add',
            authenticateMiddleware([{"api_key":[]}]),
            ...(fetchMiddlewares<RequestHandler>(VaultController)),
            ...(fetchMiddlewares<RequestHandler>(VaultController.prototype.addKey)),

            async function VaultController_addKey(request: ExRequest, response: ExResponse, next: any) {
            const args: Record<string, TsoaRoute.ParameterSchema> = {
                    requestBody: {"in":"body","name":"requestBody","required":true,"ref":"AddVaultKeyParams"},
                    request: {"in":"request","name":"request","required":true,"dataType":"object"},
            };

            // WARNING: This file was auto-generated with tsoa. Please do not modify it. Re-run tsoa to re-generate this file: https://github.com/lukeautry/tsoa

            let validatedArgs: any[] = [];
            try {
                validatedArgs = templateService.getValidatedArgs({ args, request, response });

                const controller = new VaultController();

              await templateService.apiHandler({
                methodName: 'addKey',
                controller,
                response,
                next,
                validatedArgs,
                successStatus: undefined,
              });
            } catch (err) {
                return next(err);
            }
        });
        // WARNING: This file was auto-generated with tsoa. Please do not modify it. Re-run tsoa to re-generate this file: https://github.com/lukeautry/tsoa
        app.get('/v1/vault/keys',
            authenticateMiddleware([{"api_key":[]}]),
            ...(fetchMiddlewares<RequestHandler>(VaultController)),
            ...(fetchMiddlewares<RequestHandler>(VaultController.prototype.getKeys)),

            async function VaultController_getKeys(request: ExRequest, response: ExResponse, next: any) {
            const args: Record<string, TsoaRoute.ParameterSchema> = {
                    request: {"in":"request","name":"request","required":true,"dataType":"object"},
            };

            // WARNING: This file was auto-generated with tsoa. Please do not modify it. Re-run tsoa to re-generate this file: https://github.com/lukeautry/tsoa

            let validatedArgs: any[] = [];
            try {
                validatedArgs = templateService.getValidatedArgs({ args, request, response });

                const controller = new VaultController();

              await templateService.apiHandler({
                methodName: 'getKeys',
                controller,
                response,
                next,
                validatedArgs,
                successStatus: undefined,
              });
            } catch (err) {
                return next(err);
            }
        });
        // WARNING: This file was auto-generated with tsoa. Please do not modify it. Re-run tsoa to re-generate this file: https://github.com/lukeautry/tsoa
        app.get('/v1/vault/key/:providerKeyId',
            authenticateMiddleware([{"api_key":[]}]),
            ...(fetchMiddlewares<RequestHandler>(VaultController)),
            ...(fetchMiddlewares<RequestHandler>(VaultController.prototype.getKeyById)),

            async function VaultController_getKeyById(request: ExRequest, response: ExResponse, next: any) {
            const args: Record<string, TsoaRoute.ParameterSchema> = {
                    providerKeyId: {"in":"path","name":"providerKeyId","required":true,"dataType":"string"},
                    request: {"in":"request","name":"request","required":true,"dataType":"object"},
            };

            // WARNING: This file was auto-generated with tsoa. Please do not modify it. Re-run tsoa to re-generate this file: https://github.com/lukeautry/tsoa

            let validatedArgs: any[] = [];
            try {
                validatedArgs = templateService.getValidatedArgs({ args, request, response });

                const controller = new VaultController();

              await templateService.apiHandler({
                methodName: 'getKeyById',
                controller,
                response,
                next,
                validatedArgs,
                successStatus: undefined,
              });
            } catch (err) {
                return next(err);
            }
        });
        // WARNING: This file was auto-generated with tsoa. Please do not modify it. Re-run tsoa to re-generate this file: https://github.com/lukeautry/tsoa
        app.patch('/v1/vault/update/:id',
            authenticateMiddleware([{"api_key":[]}]),
            ...(fetchMiddlewares<RequestHandler>(VaultController)),
            ...(fetchMiddlewares<RequestHandler>(VaultController.prototype.updateKey)),

            async function VaultController_updateKey(request: ExRequest, response: ExResponse, next: any) {
            const args: Record<string, TsoaRoute.ParameterSchema> = {
                    id: {"in":"path","name":"id","required":true,"dataType":"string"},
                    requestBody: {"in":"body","name":"requestBody","required":true,"dataType":"nestedObjectLiteral","nestedProperties":{"active":{"dataType":"boolean"},"name":{"dataType":"string"},"key":{"dataType":"string"}}},
                    request: {"in":"request","name":"request","required":true,"dataType":"object"},
            };

            // WARNING: This file was auto-generated with tsoa. Please do not modify it. Re-run tsoa to re-generate this file: https://github.com/lukeautry/tsoa

            let validatedArgs: any[] = [];
            try {
                validatedArgs = templateService.getValidatedArgs({ args, request, response });

                const controller = new VaultController();

              await templateService.apiHandler({
                methodName: 'updateKey',
                controller,
                response,
                next,
                validatedArgs,
                successStatus: undefined,
              });
            } catch (err) {
                return next(err);
            }
        });
        // WARNING: This file was auto-generated with tsoa. Please do not modify it. Re-run tsoa to re-generate this file: https://github.com/lukeautry/tsoa
        app.post('/v1/request/query',
            authenticateMiddleware([{"api_key":[]}]),
            ...(fetchMiddlewares<RequestHandler>(RequestController)),
            ...(fetchMiddlewares<RequestHandler>(RequestController.prototype.getRequests)),

            async function RequestController_getRequests(request: ExRequest, response: ExResponse, next: any) {
            const args: Record<string, TsoaRoute.ParameterSchema> = {
                    requestBody: {"in":"body","name":"requestBody","required":true,"ref":"RequestQueryParams"},
                    request: {"in":"request","name":"request","required":true,"dataType":"object"},
            };

            // WARNING: This file was auto-generated with tsoa. Please do not modify it. Re-run tsoa to re-generate this file: https://github.com/lukeautry/tsoa

            let validatedArgs: any[] = [];
            try {
                validatedArgs = templateService.getValidatedArgs({ args, request, response });

                const controller = new RequestController();

              await templateService.apiHandler({
                methodName: 'getRequests',
                controller,
                response,
                next,
                validatedArgs,
                successStatus: undefined,
              });
            } catch (err) {
                return next(err);
            }
        });
        // WARNING: This file was auto-generated with tsoa. Please do not modify it. Re-run tsoa to re-generate this file: https://github.com/lukeautry/tsoa
        app.post('/v1/request/query-clickhouse',
            authenticateMiddleware([{"api_key":[]}]),
            ...(fetchMiddlewares<RequestHandler>(RequestController)),
            ...(fetchMiddlewares<RequestHandler>(RequestController.prototype.getRequestsClickhouse)),

            async function RequestController_getRequestsClickhouse(request: ExRequest, response: ExResponse, next: any) {
            const args: Record<string, TsoaRoute.ParameterSchema> = {
                    requestBody: {"in":"body","name":"requestBody","required":true,"ref":"RequestQueryParams"},
                    request: {"in":"request","name":"request","required":true,"dataType":"object"},
            };

            // WARNING: This file was auto-generated with tsoa. Please do not modify it. Re-run tsoa to re-generate this file: https://github.com/lukeautry/tsoa

            let validatedArgs: any[] = [];
            try {
                validatedArgs = templateService.getValidatedArgs({ args, request, response });

                const controller = new RequestController();

              await templateService.apiHandler({
                methodName: 'getRequestsClickhouse',
                controller,
                response,
                next,
                validatedArgs,
                successStatus: undefined,
              });
            } catch (err) {
                return next(err);
            }
        });
        // WARNING: This file was auto-generated with tsoa. Please do not modify it. Re-run tsoa to re-generate this file: https://github.com/lukeautry/tsoa
        app.post('/v1/request/:requestId/feedback',
            authenticateMiddleware([{"api_key":[]}]),
            ...(fetchMiddlewares<RequestHandler>(RequestController)),
            ...(fetchMiddlewares<RequestHandler>(RequestController.prototype.feedbackRequest)),

            async function RequestController_feedbackRequest(request: ExRequest, response: ExResponse, next: any) {
            const args: Record<string, TsoaRoute.ParameterSchema> = {
                    requestBody: {"in":"body","name":"requestBody","required":true,"dataType":"nestedObjectLiteral","nestedProperties":{"rating":{"dataType":"boolean","required":true}}},
                    request: {"in":"request","name":"request","required":true,"dataType":"object"},
                    requestId: {"in":"path","name":"requestId","required":true,"dataType":"string"},
            };

            // WARNING: This file was auto-generated with tsoa. Please do not modify it. Re-run tsoa to re-generate this file: https://github.com/lukeautry/tsoa

            let validatedArgs: any[] = [];
            try {
                validatedArgs = templateService.getValidatedArgs({ args, request, response });

                const controller = new RequestController();

              await templateService.apiHandler({
                methodName: 'feedbackRequest',
                controller,
                response,
                next,
                validatedArgs,
                successStatus: undefined,
              });
            } catch (err) {
                return next(err);
            }
        });
        // WARNING: This file was auto-generated with tsoa. Please do not modify it. Re-run tsoa to re-generate this file: https://github.com/lukeautry/tsoa
        app.put('/v1/request/:requestId/property',
            authenticateMiddleware([{"api_key":[]}]),
            ...(fetchMiddlewares<RequestHandler>(RequestController)),
            ...(fetchMiddlewares<RequestHandler>(RequestController.prototype.putProperty)),

            async function RequestController_putProperty(request: ExRequest, response: ExResponse, next: any) {
            const args: Record<string, TsoaRoute.ParameterSchema> = {
                    requestBody: {"in":"body","name":"requestBody","required":true,"dataType":"nestedObjectLiteral","nestedProperties":{"value":{"dataType":"string","required":true},"key":{"dataType":"string","required":true}}},
                    request: {"in":"request","name":"request","required":true,"dataType":"object"},
                    requestId: {"in":"path","name":"requestId","required":true,"dataType":"string"},
            };

            // WARNING: This file was auto-generated with tsoa. Please do not modify it. Re-run tsoa to re-generate this file: https://github.com/lukeautry/tsoa

            let validatedArgs: any[] = [];
            try {
                validatedArgs = templateService.getValidatedArgs({ args, request, response });

                const controller = new RequestController();

              await templateService.apiHandler({
                methodName: 'putProperty',
                controller,
                response,
                next,
                validatedArgs,
                successStatus: undefined,
              });
            } catch (err) {
                return next(err);
            }
        });
        // WARNING: This file was auto-generated with tsoa. Please do not modify it. Re-run tsoa to re-generate this file: https://github.com/lukeautry/tsoa
        app.post('/v1/request/:requestId/assets/:assetId',
            authenticateMiddleware([{"api_key":[]}]),
            ...(fetchMiddlewares<RequestHandler>(RequestController)),
            ...(fetchMiddlewares<RequestHandler>(RequestController.prototype.getRequestAssetById)),

            async function RequestController_getRequestAssetById(request: ExRequest, response: ExResponse, next: any) {
            const args: Record<string, TsoaRoute.ParameterSchema> = {
                    request: {"in":"request","name":"request","required":true,"dataType":"object"},
                    requestId: {"in":"path","name":"requestId","required":true,"dataType":"string"},
                    assetId: {"in":"path","name":"assetId","required":true,"dataType":"string"},
            };

            // WARNING: This file was auto-generated with tsoa. Please do not modify it. Re-run tsoa to re-generate this file: https://github.com/lukeautry/tsoa

            let validatedArgs: any[] = [];
            try {
                validatedArgs = templateService.getValidatedArgs({ args, request, response });

                const controller = new RequestController();

              await templateService.apiHandler({
                methodName: 'getRequestAssetById',
                controller,
                response,
                next,
                validatedArgs,
                successStatus: undefined,
              });
            } catch (err) {
                return next(err);
            }
        });
        // WARNING: This file was auto-generated with tsoa. Please do not modify it. Re-run tsoa to re-generate this file: https://github.com/lukeautry/tsoa
        app.post('/v1/request/:requestId/score',
            authenticateMiddleware([{"api_key":[]}]),
            ...(fetchMiddlewares<RequestHandler>(RequestController)),
            ...(fetchMiddlewares<RequestHandler>(RequestController.prototype.addScores)),

            async function RequestController_addScores(request: ExRequest, response: ExResponse, next: any) {
            const args: Record<string, TsoaRoute.ParameterSchema> = {
                    requestBody: {"in":"body","name":"requestBody","required":true,"ref":"ScoreRequest"},
                    request: {"in":"request","name":"request","required":true,"dataType":"object"},
                    requestId: {"in":"path","name":"requestId","required":true,"dataType":"string"},
            };

            // WARNING: This file was auto-generated with tsoa. Please do not modify it. Re-run tsoa to re-generate this file: https://github.com/lukeautry/tsoa

            let validatedArgs: any[] = [];
            try {
                validatedArgs = templateService.getValidatedArgs({ args, request, response });

                const controller = new RequestController();

              await templateService.apiHandler({
                methodName: 'addScores',
                controller,
                response,
                next,
                validatedArgs,
                successStatus: undefined,
              });
            } catch (err) {
                return next(err);
            }
        });
        // WARNING: This file was auto-generated with tsoa. Please do not modify it. Re-run tsoa to re-generate this file: https://github.com/lukeautry/tsoa
        app.post('/v1/session/query',
            authenticateMiddleware([{"api_key":[]}]),
            ...(fetchMiddlewares<RequestHandler>(SessionController)),
            ...(fetchMiddlewares<RequestHandler>(SessionController.prototype.getSessions)),

            async function SessionController_getSessions(request: ExRequest, response: ExResponse, next: any) {
            const args: Record<string, TsoaRoute.ParameterSchema> = {
                    requestBody: {"in":"body","name":"requestBody","required":true,"ref":"SessionQueryParams"},
                    request: {"in":"request","name":"request","required":true,"dataType":"object"},
            };

            // WARNING: This file was auto-generated with tsoa. Please do not modify it. Re-run tsoa to re-generate this file: https://github.com/lukeautry/tsoa

            let validatedArgs: any[] = [];
            try {
                validatedArgs = templateService.getValidatedArgs({ args, request, response });

                const controller = new SessionController();

              await templateService.apiHandler({
                methodName: 'getSessions',
                controller,
                response,
                next,
                validatedArgs,
                successStatus: undefined,
              });
            } catch (err) {
                return next(err);
            }
        });
        // WARNING: This file was auto-generated with tsoa. Please do not modify it. Re-run tsoa to re-generate this file: https://github.com/lukeautry/tsoa
        app.post('/v1/session/name/query',
            authenticateMiddleware([{"api_key":[]}]),
            ...(fetchMiddlewares<RequestHandler>(SessionController)),
            ...(fetchMiddlewares<RequestHandler>(SessionController.prototype.getNames)),

            async function SessionController_getNames(request: ExRequest, response: ExResponse, next: any) {
            const args: Record<string, TsoaRoute.ParameterSchema> = {
                    requestBody: {"in":"body","name":"requestBody","required":true,"ref":"SessionNameQueryParams"},
                    request: {"in":"request","name":"request","required":true,"dataType":"object"},
            };

            // WARNING: This file was auto-generated with tsoa. Please do not modify it. Re-run tsoa to re-generate this file: https://github.com/lukeautry/tsoa

            let validatedArgs: any[] = [];
            try {
                validatedArgs = templateService.getValidatedArgs({ args, request, response });

                const controller = new SessionController();

              await templateService.apiHandler({
                methodName: 'getNames',
                controller,
                response,
                next,
                validatedArgs,
                successStatus: undefined,
              });
            } catch (err) {
                return next(err);
            }
        });
        // WARNING: This file was auto-generated with tsoa. Please do not modify it. Re-run tsoa to re-generate this file: https://github.com/lukeautry/tsoa
        app.post('/v1/session/metrics/query',
            authenticateMiddleware([{"api_key":[]}]),
            ...(fetchMiddlewares<RequestHandler>(SessionController)),
            ...(fetchMiddlewares<RequestHandler>(SessionController.prototype.getMetrics)),

            async function SessionController_getMetrics(request: ExRequest, response: ExResponse, next: any) {
            const args: Record<string, TsoaRoute.ParameterSchema> = {
                    requestBody: {"in":"body","name":"requestBody","required":true,"ref":"SessionNameQueryParams"},
                    request: {"in":"request","name":"request","required":true,"dataType":"object"},
            };

            // WARNING: This file was auto-generated with tsoa. Please do not modify it. Re-run tsoa to re-generate this file: https://github.com/lukeautry/tsoa

            let validatedArgs: any[] = [];
            try {
                validatedArgs = templateService.getValidatedArgs({ args, request, response });

                const controller = new SessionController();

              await templateService.apiHandler({
                methodName: 'getMetrics',
                controller,
                response,
                next,
                validatedArgs,
                successStatus: undefined,
              });
            } catch (err) {
                return next(err);
            }
        });
        // WARNING: This file was auto-generated with tsoa. Please do not modify it. Re-run tsoa to re-generate this file: https://github.com/lukeautry/tsoa
        app.post('/v1/user/metrics/query',
            authenticateMiddleware([{"api_key":[]}]),
            ...(fetchMiddlewares<RequestHandler>(UserController)),
            ...(fetchMiddlewares<RequestHandler>(UserController.prototype.getUserMetrics)),

            async function UserController_getUserMetrics(request: ExRequest, response: ExResponse, next: any) {
            const args: Record<string, TsoaRoute.ParameterSchema> = {
                    requestBody: {"in":"body","name":"requestBody","required":true,"ref":"UserMetricsQueryParams"},
                    request: {"in":"request","name":"request","required":true,"dataType":"object"},
            };

            // WARNING: This file was auto-generated with tsoa. Please do not modify it. Re-run tsoa to re-generate this file: https://github.com/lukeautry/tsoa

            let validatedArgs: any[] = [];
            try {
                validatedArgs = templateService.getValidatedArgs({ args, request, response });

                const controller = new UserController();

              await templateService.apiHandler({
                methodName: 'getUserMetrics',
                controller,
                response,
                next,
                validatedArgs,
                successStatus: undefined,
              });
            } catch (err) {
                return next(err);
            }
        });
        // WARNING: This file was auto-generated with tsoa. Please do not modify it. Re-run tsoa to re-generate this file: https://github.com/lukeautry/tsoa
        app.post('/v1/user/query',
            authenticateMiddleware([{"api_key":[]}]),
            ...(fetchMiddlewares<RequestHandler>(UserController)),
            ...(fetchMiddlewares<RequestHandler>(UserController.prototype.getUsers)),

            async function UserController_getUsers(request: ExRequest, response: ExResponse, next: any) {
            const args: Record<string, TsoaRoute.ParameterSchema> = {
                    requestBody: {"in":"body","name":"requestBody","required":true,"ref":"UserQueryParams"},
                    request: {"in":"request","name":"request","required":true,"dataType":"object"},
            };

            // WARNING: This file was auto-generated with tsoa. Please do not modify it. Re-run tsoa to re-generate this file: https://github.com/lukeautry/tsoa

            let validatedArgs: any[] = [];
            try {
                validatedArgs = templateService.getValidatedArgs({ args, request, response });

                const controller = new UserController();

              await templateService.apiHandler({
                methodName: 'getUsers',
                controller,
                response,
                next,
                validatedArgs,
                successStatus: undefined,
              });
            } catch (err) {
                return next(err);
            }
        });
        // WARNING: This file was auto-generated with tsoa. Please do not modify it. Re-run tsoa to re-generate this file: https://github.com/lukeautry/tsoa
        app.post('/v1/trace/log',
            authenticateMiddleware([{"api_key":[]}]),
            ...(fetchMiddlewares<RequestHandler>(TraceController)),
            ...(fetchMiddlewares<RequestHandler>(TraceController.prototype.logTrace)),

            async function TraceController_logTrace(request: ExRequest, response: ExResponse, next: any) {
            const args: Record<string, TsoaRoute.ParameterSchema> = {
                    request: {"in":"request","name":"request","required":true,"dataType":"object"},
                    traceBody: {"in":"body","name":"traceBody","required":true,"ref":"OTELTrace"},
            };

            // WARNING: This file was auto-generated with tsoa. Please do not modify it. Re-run tsoa to re-generate this file: https://github.com/lukeautry/tsoa

            let validatedArgs: any[] = [];
            try {
                validatedArgs = templateService.getValidatedArgs({ args, request, response });

                const controller = new TraceController();

              await templateService.apiHandler({
                methodName: 'logTrace',
                controller,
                response,
                next,
                validatedArgs,
                successStatus: undefined,
              });
            } catch (err) {
                return next(err);
            }
        });
        // WARNING: This file was auto-generated with tsoa. Please do not modify it. Re-run tsoa to re-generate this file: https://github.com/lukeautry/tsoa
        app.post('/v1/property/query',
            authenticateMiddleware([{"api_key":[]}]),
            ...(fetchMiddlewares<RequestHandler>(PropertyController)),
            ...(fetchMiddlewares<RequestHandler>(PropertyController.prototype.getProperties)),

            async function PropertyController_getProperties(request: ExRequest, response: ExResponse, next: any) {
            const args: Record<string, TsoaRoute.ParameterSchema> = {
                    requestBody: {"in":"body","name":"requestBody","required":true,"dataType":"nestedObjectLiteral","nestedProperties":{}},
                    request: {"in":"request","name":"request","required":true,"dataType":"object"},
            };

            // WARNING: This file was auto-generated with tsoa. Please do not modify it. Re-run tsoa to re-generate this file: https://github.com/lukeautry/tsoa

            let validatedArgs: any[] = [];
            try {
                validatedArgs = templateService.getValidatedArgs({ args, request, response });

                const controller = new PropertyController();

              await templateService.apiHandler({
                methodName: 'getProperties',
                controller,
                response,
                next,
                validatedArgs,
                successStatus: undefined,
              });
            } catch (err) {
                return next(err);
            }
        });
        // WARNING: This file was auto-generated with tsoa. Please do not modify it. Re-run tsoa to re-generate this file: https://github.com/lukeautry/tsoa
        app.post('/v1/integration',
            authenticateMiddleware([{"api_key":[]}]),
            ...(fetchMiddlewares<RequestHandler>(IntegrationController)),
            ...(fetchMiddlewares<RequestHandler>(IntegrationController.prototype.createIntegration)),

            async function IntegrationController_createIntegration(request: ExRequest, response: ExResponse, next: any) {
            const args: Record<string, TsoaRoute.ParameterSchema> = {
                    params: {"in":"body","name":"params","required":true,"ref":"IntegrationCreateParams"},
                    request: {"in":"request","name":"request","required":true,"dataType":"object"},
            };

            // WARNING: This file was auto-generated with tsoa. Please do not modify it. Re-run tsoa to re-generate this file: https://github.com/lukeautry/tsoa

            let validatedArgs: any[] = [];
            try {
                validatedArgs = templateService.getValidatedArgs({ args, request, response });

                const controller = new IntegrationController();

              await templateService.apiHandler({
                methodName: 'createIntegration',
                controller,
                response,
                next,
                validatedArgs,
                successStatus: undefined,
              });
            } catch (err) {
                return next(err);
            }
        });
        // WARNING: This file was auto-generated with tsoa. Please do not modify it. Re-run tsoa to re-generate this file: https://github.com/lukeautry/tsoa
        app.get('/v1/integration',
            authenticateMiddleware([{"api_key":[]}]),
            ...(fetchMiddlewares<RequestHandler>(IntegrationController)),
            ...(fetchMiddlewares<RequestHandler>(IntegrationController.prototype.getIntegrations)),

            async function IntegrationController_getIntegrations(request: ExRequest, response: ExResponse, next: any) {
            const args: Record<string, TsoaRoute.ParameterSchema> = {
                    request: {"in":"request","name":"request","required":true,"dataType":"object"},
            };

            // WARNING: This file was auto-generated with tsoa. Please do not modify it. Re-run tsoa to re-generate this file: https://github.com/lukeautry/tsoa

            let validatedArgs: any[] = [];
            try {
                validatedArgs = templateService.getValidatedArgs({ args, request, response });

                const controller = new IntegrationController();

              await templateService.apiHandler({
                methodName: 'getIntegrations',
                controller,
                response,
                next,
                validatedArgs,
                successStatus: undefined,
              });
            } catch (err) {
                return next(err);
            }
        });
        // WARNING: This file was auto-generated with tsoa. Please do not modify it. Re-run tsoa to re-generate this file: https://github.com/lukeautry/tsoa
        app.post('/v1/integration/:integrationId',
            authenticateMiddleware([{"api_key":[]}]),
            ...(fetchMiddlewares<RequestHandler>(IntegrationController)),
            ...(fetchMiddlewares<RequestHandler>(IntegrationController.prototype.updateIntegration)),

            async function IntegrationController_updateIntegration(request: ExRequest, response: ExResponse, next: any) {
            const args: Record<string, TsoaRoute.ParameterSchema> = {
                    integrationId: {"in":"path","name":"integrationId","required":true,"dataType":"string"},
                    params: {"in":"body","name":"params","required":true,"ref":"IntegrationUpdateParams"},
                    request: {"in":"request","name":"request","required":true,"dataType":"object"},
            };

            // WARNING: This file was auto-generated with tsoa. Please do not modify it. Re-run tsoa to re-generate this file: https://github.com/lukeautry/tsoa

            let validatedArgs: any[] = [];
            try {
                validatedArgs = templateService.getValidatedArgs({ args, request, response });

                const controller = new IntegrationController();

              await templateService.apiHandler({
                methodName: 'updateIntegration',
                controller,
                response,
                next,
                validatedArgs,
                successStatus: undefined,
              });
            } catch (err) {
                return next(err);
            }
        });
        // WARNING: This file was auto-generated with tsoa. Please do not modify it. Re-run tsoa to re-generate this file: https://github.com/lukeautry/tsoa
        app.get('/v1/integration/:integrationId',
            authenticateMiddleware([{"api_key":[]}]),
            ...(fetchMiddlewares<RequestHandler>(IntegrationController)),
            ...(fetchMiddlewares<RequestHandler>(IntegrationController.prototype.getIntegration)),

            async function IntegrationController_getIntegration(request: ExRequest, response: ExResponse, next: any) {
            const args: Record<string, TsoaRoute.ParameterSchema> = {
                    integrationId: {"in":"path","name":"integrationId","required":true,"dataType":"string"},
                    request: {"in":"request","name":"request","required":true,"dataType":"object"},
            };

            // WARNING: This file was auto-generated with tsoa. Please do not modify it. Re-run tsoa to re-generate this file: https://github.com/lukeautry/tsoa

            let validatedArgs: any[] = [];
            try {
                validatedArgs = templateService.getValidatedArgs({ args, request, response });

                const controller = new IntegrationController();

              await templateService.apiHandler({
                methodName: 'getIntegration',
                controller,
                response,
                next,
                validatedArgs,
                successStatus: undefined,
              });
            } catch (err) {
                return next(err);
            }
        });
        // WARNING: This file was auto-generated with tsoa. Please do not modify it. Re-run tsoa to re-generate this file: https://github.com/lukeautry/tsoa
        app.get('/v1/integration/type/:type',
            authenticateMiddleware([{"api_key":[]}]),
            ...(fetchMiddlewares<RequestHandler>(IntegrationController)),
            ...(fetchMiddlewares<RequestHandler>(IntegrationController.prototype.getIntegrationByType)),

            async function IntegrationController_getIntegrationByType(request: ExRequest, response: ExResponse, next: any) {
            const args: Record<string, TsoaRoute.ParameterSchema> = {
                    type: {"in":"path","name":"type","required":true,"dataType":"string"},
                    request: {"in":"request","name":"request","required":true,"dataType":"object"},
            };

            // WARNING: This file was auto-generated with tsoa. Please do not modify it. Re-run tsoa to re-generate this file: https://github.com/lukeautry/tsoa

            let validatedArgs: any[] = [];
            try {
                validatedArgs = templateService.getValidatedArgs({ args, request, response });

                const controller = new IntegrationController();

              await templateService.apiHandler({
                methodName: 'getIntegrationByType',
                controller,
                response,
                next,
                validatedArgs,
                successStatus: undefined,
              });
            } catch (err) {
                return next(err);
            }
        });
        // WARNING: This file was auto-generated with tsoa. Please do not modify it. Re-run tsoa to re-generate this file: https://github.com/lukeautry/tsoa
        app.get('/v1/integration/slack/settings',
            authenticateMiddleware([{"api_key":[]}]),
            ...(fetchMiddlewares<RequestHandler>(IntegrationController)),
            ...(fetchMiddlewares<RequestHandler>(IntegrationController.prototype.getSlackSettings)),

            async function IntegrationController_getSlackSettings(request: ExRequest, response: ExResponse, next: any) {
            const args: Record<string, TsoaRoute.ParameterSchema> = {
                    request: {"in":"request","name":"request","required":true,"dataType":"object"},
            };

            // WARNING: This file was auto-generated with tsoa. Please do not modify it. Re-run tsoa to re-generate this file: https://github.com/lukeautry/tsoa

            let validatedArgs: any[] = [];
            try {
                validatedArgs = templateService.getValidatedArgs({ args, request, response });

                const controller = new IntegrationController();

              await templateService.apiHandler({
                methodName: 'getSlackSettings',
                controller,
                response,
                next,
                validatedArgs,
                successStatus: undefined,
              });
            } catch (err) {
                return next(err);
            }
        });
        // WARNING: This file was auto-generated with tsoa. Please do not modify it. Re-run tsoa to re-generate this file: https://github.com/lukeautry/tsoa
        app.get('/v1/integration/slack/channels',
            authenticateMiddleware([{"api_key":[]}]),
            ...(fetchMiddlewares<RequestHandler>(IntegrationController)),
            ...(fetchMiddlewares<RequestHandler>(IntegrationController.prototype.getSlackChannels)),

            async function IntegrationController_getSlackChannels(request: ExRequest, response: ExResponse, next: any) {
            const args: Record<string, TsoaRoute.ParameterSchema> = {
                    request: {"in":"request","name":"request","required":true,"dataType":"object"},
            };

            // WARNING: This file was auto-generated with tsoa. Please do not modify it. Re-run tsoa to re-generate this file: https://github.com/lukeautry/tsoa

            let validatedArgs: any[] = [];
            try {
                validatedArgs = templateService.getValidatedArgs({ args, request, response });

                const controller = new IntegrationController();

              await templateService.apiHandler({
                methodName: 'getSlackChannels',
                controller,
                response,
                next,
                validatedArgs,
                successStatus: undefined,
              });
            } catch (err) {
                return next(err);
            }
        });
        // WARNING: This file was auto-generated with tsoa. Please do not modify it. Re-run tsoa to re-generate this file: https://github.com/lukeautry/tsoa
        app.post('/v1/experiment/dataset',
            authenticateMiddleware([{"api_key":[]}]),
            ...(fetchMiddlewares<RequestHandler>(ExperimentDatasetController)),
            ...(fetchMiddlewares<RequestHandler>(ExperimentDatasetController.prototype.addDataset)),

            async function ExperimentDatasetController_addDataset(request: ExRequest, response: ExResponse, next: any) {
            const args: Record<string, TsoaRoute.ParameterSchema> = {
                    requestBody: {"in":"body","name":"requestBody","required":true,"ref":"NewDatasetParams"},
                    request: {"in":"request","name":"request","required":true,"dataType":"object"},
            };

            // WARNING: This file was auto-generated with tsoa. Please do not modify it. Re-run tsoa to re-generate this file: https://github.com/lukeautry/tsoa

            let validatedArgs: any[] = [];
            try {
                validatedArgs = templateService.getValidatedArgs({ args, request, response });

                const controller = new ExperimentDatasetController();

              await templateService.apiHandler({
                methodName: 'addDataset',
                controller,
                response,
                next,
                validatedArgs,
                successStatus: undefined,
              });
            } catch (err) {
                return next(err);
            }
        });
        // WARNING: This file was auto-generated with tsoa. Please do not modify it. Re-run tsoa to re-generate this file: https://github.com/lukeautry/tsoa
        app.post('/v1/experiment/dataset/random',
            authenticateMiddleware([{"api_key":[]}]),
            ...(fetchMiddlewares<RequestHandler>(ExperimentDatasetController)),
            ...(fetchMiddlewares<RequestHandler>(ExperimentDatasetController.prototype.addRandomDataset)),

            async function ExperimentDatasetController_addRandomDataset(request: ExRequest, response: ExResponse, next: any) {
            const args: Record<string, TsoaRoute.ParameterSchema> = {
                    requestBody: {"in":"body","name":"requestBody","required":true,"ref":"RandomDatasetParams"},
                    request: {"in":"request","name":"request","required":true,"dataType":"object"},
            };

            // WARNING: This file was auto-generated with tsoa. Please do not modify it. Re-run tsoa to re-generate this file: https://github.com/lukeautry/tsoa

            let validatedArgs: any[] = [];
            try {
                validatedArgs = templateService.getValidatedArgs({ args, request, response });

                const controller = new ExperimentDatasetController();

              await templateService.apiHandler({
                methodName: 'addRandomDataset',
                controller,
                response,
                next,
                validatedArgs,
                successStatus: undefined,
              });
            } catch (err) {
                return next(err);
            }
        });
        // WARNING: This file was auto-generated with tsoa. Please do not modify it. Re-run tsoa to re-generate this file: https://github.com/lukeautry/tsoa
        app.post('/v1/experiment/dataset/query',
            authenticateMiddleware([{"api_key":[]}]),
            ...(fetchMiddlewares<RequestHandler>(ExperimentDatasetController)),
            ...(fetchMiddlewares<RequestHandler>(ExperimentDatasetController.prototype.getDatasets)),

            async function ExperimentDatasetController_getDatasets(request: ExRequest, response: ExResponse, next: any) {
            const args: Record<string, TsoaRoute.ParameterSchema> = {
                    requestBody: {"in":"body","name":"requestBody","required":true,"dataType":"nestedObjectLiteral","nestedProperties":{"promptVersionId":{"dataType":"string"}}},
                    request: {"in":"request","name":"request","required":true,"dataType":"object"},
            };

            // WARNING: This file was auto-generated with tsoa. Please do not modify it. Re-run tsoa to re-generate this file: https://github.com/lukeautry/tsoa

            let validatedArgs: any[] = [];
            try {
                validatedArgs = templateService.getValidatedArgs({ args, request, response });

                const controller = new ExperimentDatasetController();

              await templateService.apiHandler({
                methodName: 'getDatasets',
                controller,
                response,
                next,
                validatedArgs,
                successStatus: undefined,
              });
            } catch (err) {
                return next(err);
            }
        });
        // WARNING: This file was auto-generated with tsoa. Please do not modify it. Re-run tsoa to re-generate this file: https://github.com/lukeautry/tsoa
        app.post('/v1/experiment/dataset/:datasetId/row/insert',
            authenticateMiddleware([{"api_key":[]}]),
            ...(fetchMiddlewares<RequestHandler>(ExperimentDatasetController)),
            ...(fetchMiddlewares<RequestHandler>(ExperimentDatasetController.prototype.insertDatasetRow)),

            async function ExperimentDatasetController_insertDatasetRow(request: ExRequest, response: ExResponse, next: any) {
            const args: Record<string, TsoaRoute.ParameterSchema> = {
                    requestBody: {"in":"body","name":"requestBody","required":true,"dataType":"nestedObjectLiteral","nestedProperties":{"inputRecordId":{"dataType":"string","required":true}}},
                    request: {"in":"request","name":"request","required":true,"dataType":"object"},
                    datasetId: {"in":"path","name":"datasetId","required":true,"dataType":"string"},
            };

            // WARNING: This file was auto-generated with tsoa. Please do not modify it. Re-run tsoa to re-generate this file: https://github.com/lukeautry/tsoa

            let validatedArgs: any[] = [];
            try {
                validatedArgs = templateService.getValidatedArgs({ args, request, response });

                const controller = new ExperimentDatasetController();

              await templateService.apiHandler({
                methodName: 'insertDatasetRow',
                controller,
                response,
                next,
                validatedArgs,
                successStatus: undefined,
              });
            } catch (err) {
                return next(err);
            }
        });
        // WARNING: This file was auto-generated with tsoa. Please do not modify it. Re-run tsoa to re-generate this file: https://github.com/lukeautry/tsoa
        app.post('/v1/experiment/dataset/:datasetId/version/:promptVersionId/row/new',
            authenticateMiddleware([{"api_key":[]}]),
            ...(fetchMiddlewares<RequestHandler>(ExperimentDatasetController)),
            ...(fetchMiddlewares<RequestHandler>(ExperimentDatasetController.prototype.createDatasetRow)),

            async function ExperimentDatasetController_createDatasetRow(request: ExRequest, response: ExResponse, next: any) {
            const args: Record<string, TsoaRoute.ParameterSchema> = {
                    requestBody: {"in":"body","name":"requestBody","required":true,"dataType":"nestedObjectLiteral","nestedProperties":{"sourceRequest":{"dataType":"string"},"inputs":{"ref":"Record_string.string_","required":true}}},
                    request: {"in":"request","name":"request","required":true,"dataType":"object"},
                    datasetId: {"in":"path","name":"datasetId","required":true,"dataType":"string"},
                    promptVersionId: {"in":"path","name":"promptVersionId","required":true,"dataType":"string"},
            };

            // WARNING: This file was auto-generated with tsoa. Please do not modify it. Re-run tsoa to re-generate this file: https://github.com/lukeautry/tsoa

            let validatedArgs: any[] = [];
            try {
                validatedArgs = templateService.getValidatedArgs({ args, request, response });

                const controller = new ExperimentDatasetController();

              await templateService.apiHandler({
                methodName: 'createDatasetRow',
                controller,
                response,
                next,
                validatedArgs,
                successStatus: undefined,
              });
            } catch (err) {
                return next(err);
            }
        });
        // WARNING: This file was auto-generated with tsoa. Please do not modify it. Re-run tsoa to re-generate this file: https://github.com/lukeautry/tsoa
        app.post('/v1/experiment/dataset/:datasetId/inputs/query',
            authenticateMiddleware([{"api_key":[]}]),
            ...(fetchMiddlewares<RequestHandler>(ExperimentDatasetController)),
            ...(fetchMiddlewares<RequestHandler>(ExperimentDatasetController.prototype.getDataset)),

            async function ExperimentDatasetController_getDataset(request: ExRequest, response: ExResponse, next: any) {
            const args: Record<string, TsoaRoute.ParameterSchema> = {
                    request: {"in":"request","name":"request","required":true,"dataType":"object"},
                    datasetId: {"in":"path","name":"datasetId","required":true,"dataType":"string"},
            };

            // WARNING: This file was auto-generated with tsoa. Please do not modify it. Re-run tsoa to re-generate this file: https://github.com/lukeautry/tsoa

            let validatedArgs: any[] = [];
            try {
                validatedArgs = templateService.getValidatedArgs({ args, request, response });

                const controller = new ExperimentDatasetController();

              await templateService.apiHandler({
                methodName: 'getDataset',
                controller,
                response,
                next,
                validatedArgs,
                successStatus: undefined,
              });
            } catch (err) {
                return next(err);
            }
        });
        // WARNING: This file was auto-generated with tsoa. Please do not modify it. Re-run tsoa to re-generate this file: https://github.com/lukeautry/tsoa
        app.post('/v1/experiment/dataset/:datasetId/mutate',
            authenticateMiddleware([{"api_key":[]}]),
            ...(fetchMiddlewares<RequestHandler>(ExperimentDatasetController)),
            ...(fetchMiddlewares<RequestHandler>(ExperimentDatasetController.prototype.mutateDataset)),

            async function ExperimentDatasetController_mutateDataset(request: ExRequest, response: ExResponse, next: any) {
            const args: Record<string, TsoaRoute.ParameterSchema> = {
                    requestBody: {"in":"body","name":"requestBody","required":true,"dataType":"nestedObjectLiteral","nestedProperties":{"removeRequests":{"dataType":"array","array":{"dataType":"string"},"required":true},"addRequests":{"dataType":"array","array":{"dataType":"string"},"required":true}}},
                    request: {"in":"request","name":"request","required":true,"dataType":"object"},
            };

            // WARNING: This file was auto-generated with tsoa. Please do not modify it. Re-run tsoa to re-generate this file: https://github.com/lukeautry/tsoa

            let validatedArgs: any[] = [];
            try {
                validatedArgs = templateService.getValidatedArgs({ args, request, response });

                const controller = new ExperimentDatasetController();

              await templateService.apiHandler({
                methodName: 'mutateDataset',
                controller,
                response,
                next,
                validatedArgs,
                successStatus: undefined,
              });
            } catch (err) {
                return next(err);
            }
        });
        // WARNING: This file was auto-generated with tsoa. Please do not modify it. Re-run tsoa to re-generate this file: https://github.com/lukeautry/tsoa
        app.post('/v1/helicone-dataset',
            authenticateMiddleware([{"api_key":[]}]),
            ...(fetchMiddlewares<RequestHandler>(HeliconeDatasetController)),
            ...(fetchMiddlewares<RequestHandler>(HeliconeDatasetController.prototype.addHeliconeDataset)),

            async function HeliconeDatasetController_addHeliconeDataset(request: ExRequest, response: ExResponse, next: any) {
            const args: Record<string, TsoaRoute.ParameterSchema> = {
                    requestBody: {"in":"body","name":"requestBody","required":true,"ref":"NewHeliconeDatasetParams"},
                    request: {"in":"request","name":"request","required":true,"dataType":"object"},
            };

            // WARNING: This file was auto-generated with tsoa. Please do not modify it. Re-run tsoa to re-generate this file: https://github.com/lukeautry/tsoa

            let validatedArgs: any[] = [];
            try {
                validatedArgs = templateService.getValidatedArgs({ args, request, response });

                const controller = new HeliconeDatasetController();

              await templateService.apiHandler({
                methodName: 'addHeliconeDataset',
                controller,
                response,
                next,
                validatedArgs,
                successStatus: undefined,
              });
            } catch (err) {
                return next(err);
            }
        });
        // WARNING: This file was auto-generated with tsoa. Please do not modify it. Re-run tsoa to re-generate this file: https://github.com/lukeautry/tsoa
        app.post('/v1/helicone-dataset/:datasetId/mutate',
            authenticateMiddleware([{"api_key":[]}]),
            ...(fetchMiddlewares<RequestHandler>(HeliconeDatasetController)),
            ...(fetchMiddlewares<RequestHandler>(HeliconeDatasetController.prototype.mutateHeliconeDataset)),

            async function HeliconeDatasetController_mutateHeliconeDataset(request: ExRequest, response: ExResponse, next: any) {
            const args: Record<string, TsoaRoute.ParameterSchema> = {
                    datasetId: {"in":"path","name":"datasetId","required":true,"dataType":"string"},
                    requestBody: {"in":"body","name":"requestBody","required":true,"ref":"MutateParams"},
                    request: {"in":"request","name":"request","required":true,"dataType":"object"},
            };

            // WARNING: This file was auto-generated with tsoa. Please do not modify it. Re-run tsoa to re-generate this file: https://github.com/lukeautry/tsoa

            let validatedArgs: any[] = [];
            try {
                validatedArgs = templateService.getValidatedArgs({ args, request, response });

                const controller = new HeliconeDatasetController();

              await templateService.apiHandler({
                methodName: 'mutateHeliconeDataset',
                controller,
                response,
                next,
                validatedArgs,
                successStatus: undefined,
              });
            } catch (err) {
                return next(err);
            }
        });
        // WARNING: This file was auto-generated with tsoa. Please do not modify it. Re-run tsoa to re-generate this file: https://github.com/lukeautry/tsoa
        app.post('/v1/helicone-dataset/:datasetId/query',
            authenticateMiddleware([{"api_key":[]}]),
            ...(fetchMiddlewares<RequestHandler>(HeliconeDatasetController)),
            ...(fetchMiddlewares<RequestHandler>(HeliconeDatasetController.prototype.queryHeliconeDatasetRows)),

            async function HeliconeDatasetController_queryHeliconeDatasetRows(request: ExRequest, response: ExResponse, next: any) {
            const args: Record<string, TsoaRoute.ParameterSchema> = {
                    datasetId: {"in":"path","name":"datasetId","required":true,"dataType":"string"},
                    requestBody: {"in":"body","name":"requestBody","required":true,"dataType":"nestedObjectLiteral","nestedProperties":{"limit":{"dataType":"double","required":true},"offset":{"dataType":"double","required":true}}},
                    request: {"in":"request","name":"request","required":true,"dataType":"object"},
            };

            // WARNING: This file was auto-generated with tsoa. Please do not modify it. Re-run tsoa to re-generate this file: https://github.com/lukeautry/tsoa

            let validatedArgs: any[] = [];
            try {
                validatedArgs = templateService.getValidatedArgs({ args, request, response });

                const controller = new HeliconeDatasetController();

              await templateService.apiHandler({
                methodName: 'queryHeliconeDatasetRows',
                controller,
                response,
                next,
                validatedArgs,
                successStatus: undefined,
              });
            } catch (err) {
                return next(err);
            }
        });
        // WARNING: This file was auto-generated with tsoa. Please do not modify it. Re-run tsoa to re-generate this file: https://github.com/lukeautry/tsoa
        app.post('/v1/helicone-dataset/:datasetId/count',
            authenticateMiddleware([{"api_key":[]}]),
            ...(fetchMiddlewares<RequestHandler>(HeliconeDatasetController)),
            ...(fetchMiddlewares<RequestHandler>(HeliconeDatasetController.prototype.countHeliconeDatasetRows)),

            async function HeliconeDatasetController_countHeliconeDatasetRows(request: ExRequest, response: ExResponse, next: any) {
            const args: Record<string, TsoaRoute.ParameterSchema> = {
                    datasetId: {"in":"path","name":"datasetId","required":true,"dataType":"string"},
                    request: {"in":"request","name":"request","required":true,"dataType":"object"},
            };

            // WARNING: This file was auto-generated with tsoa. Please do not modify it. Re-run tsoa to re-generate this file: https://github.com/lukeautry/tsoa

            let validatedArgs: any[] = [];
            try {
                validatedArgs = templateService.getValidatedArgs({ args, request, response });

                const controller = new HeliconeDatasetController();

              await templateService.apiHandler({
                methodName: 'countHeliconeDatasetRows',
                controller,
                response,
                next,
                validatedArgs,
                successStatus: undefined,
              });
            } catch (err) {
                return next(err);
            }
        });
        // WARNING: This file was auto-generated with tsoa. Please do not modify it. Re-run tsoa to re-generate this file: https://github.com/lukeautry/tsoa
        app.post('/v1/helicone-dataset/query',
            authenticateMiddleware([{"api_key":[]}]),
            ...(fetchMiddlewares<RequestHandler>(HeliconeDatasetController)),
            ...(fetchMiddlewares<RequestHandler>(HeliconeDatasetController.prototype.queryHeliconeDataset)),

            async function HeliconeDatasetController_queryHeliconeDataset(request: ExRequest, response: ExResponse, next: any) {
            const args: Record<string, TsoaRoute.ParameterSchema> = {
                    requestBody: {"in":"body","name":"requestBody","required":true,"dataType":"nestedObjectLiteral","nestedProperties":{"datasetIds":{"dataType":"array","array":{"dataType":"string"}}}},
                    request: {"in":"request","name":"request","required":true,"dataType":"object"},
            };

            // WARNING: This file was auto-generated with tsoa. Please do not modify it. Re-run tsoa to re-generate this file: https://github.com/lukeautry/tsoa

            let validatedArgs: any[] = [];
            try {
                validatedArgs = templateService.getValidatedArgs({ args, request, response });

                const controller = new HeliconeDatasetController();

              await templateService.apiHandler({
                methodName: 'queryHeliconeDataset',
                controller,
                response,
                next,
                validatedArgs,
                successStatus: undefined,
              });
            } catch (err) {
                return next(err);
            }
        });
        // WARNING: This file was auto-generated with tsoa. Please do not modify it. Re-run tsoa to re-generate this file: https://github.com/lukeautry/tsoa
        app.post('/v1/helicone-dataset/:datasetId/request/:requestId',
            authenticateMiddleware([{"api_key":[]}]),
            ...(fetchMiddlewares<RequestHandler>(HeliconeDatasetController)),
            ...(fetchMiddlewares<RequestHandler>(HeliconeDatasetController.prototype.updateHeliconeDatasetRequest)),

            async function HeliconeDatasetController_updateHeliconeDatasetRequest(request: ExRequest, response: ExResponse, next: any) {
            const args: Record<string, TsoaRoute.ParameterSchema> = {
                    datasetId: {"in":"path","name":"datasetId","required":true,"dataType":"string"},
                    requestId: {"in":"path","name":"requestId","required":true,"dataType":"string"},
                    requestBody: {"in":"body","name":"requestBody","required":true,"dataType":"nestedObjectLiteral","nestedProperties":{"responseBody":{"ref":"Json","required":true},"requestBody":{"ref":"Json","required":true}}},
                    request: {"in":"request","name":"request","required":true,"dataType":"object"},
            };

            // WARNING: This file was auto-generated with tsoa. Please do not modify it. Re-run tsoa to re-generate this file: https://github.com/lukeautry/tsoa

            let validatedArgs: any[] = [];
            try {
                validatedArgs = templateService.getValidatedArgs({ args, request, response });

                const controller = new HeliconeDatasetController();

              await templateService.apiHandler({
                methodName: 'updateHeliconeDatasetRequest',
                controller,
                response,
                next,
                validatedArgs,
                successStatus: undefined,
              });
            } catch (err) {
                return next(err);
            }
        });
        // WARNING: This file was auto-generated with tsoa. Please do not modify it. Re-run tsoa to re-generate this file: https://github.com/lukeautry/tsoa
        app.post('/v1/evaluator',
            authenticateMiddleware([{"api_key":[]}]),
            ...(fetchMiddlewares<RequestHandler>(EvaluatorController)),
            ...(fetchMiddlewares<RequestHandler>(EvaluatorController.prototype.createEvaluator)),

            async function EvaluatorController_createEvaluator(request: ExRequest, response: ExResponse, next: any) {
            const args: Record<string, TsoaRoute.ParameterSchema> = {
                    requestBody: {"in":"body","name":"requestBody","required":true,"ref":"CreateEvaluatorParams"},
                    request: {"in":"request","name":"request","required":true,"dataType":"object"},
            };

            // WARNING: This file was auto-generated with tsoa. Please do not modify it. Re-run tsoa to re-generate this file: https://github.com/lukeautry/tsoa

            let validatedArgs: any[] = [];
            try {
                validatedArgs = templateService.getValidatedArgs({ args, request, response });

                const controller = new EvaluatorController();

              await templateService.apiHandler({
                methodName: 'createEvaluator',
                controller,
                response,
                next,
                validatedArgs,
                successStatus: undefined,
              });
            } catch (err) {
                return next(err);
            }
        });
        // WARNING: This file was auto-generated with tsoa. Please do not modify it. Re-run tsoa to re-generate this file: https://github.com/lukeautry/tsoa
        app.get('/v1/evaluator/:evaluatorId',
            authenticateMiddleware([{"api_key":[]}]),
            ...(fetchMiddlewares<RequestHandler>(EvaluatorController)),
            ...(fetchMiddlewares<RequestHandler>(EvaluatorController.prototype.getEvaluator)),

            async function EvaluatorController_getEvaluator(request: ExRequest, response: ExResponse, next: any) {
            const args: Record<string, TsoaRoute.ParameterSchema> = {
                    request: {"in":"request","name":"request","required":true,"dataType":"object"},
                    evaluatorId: {"in":"path","name":"evaluatorId","required":true,"dataType":"string"},
            };

            // WARNING: This file was auto-generated with tsoa. Please do not modify it. Re-run tsoa to re-generate this file: https://github.com/lukeautry/tsoa

            let validatedArgs: any[] = [];
            try {
                validatedArgs = templateService.getValidatedArgs({ args, request, response });

                const controller = new EvaluatorController();

              await templateService.apiHandler({
                methodName: 'getEvaluator',
                controller,
                response,
                next,
                validatedArgs,
                successStatus: undefined,
              });
            } catch (err) {
                return next(err);
            }
        });
        // WARNING: This file was auto-generated with tsoa. Please do not modify it. Re-run tsoa to re-generate this file: https://github.com/lukeautry/tsoa
        app.post('/v1/evaluator/query',
            authenticateMiddleware([{"api_key":[]}]),
            ...(fetchMiddlewares<RequestHandler>(EvaluatorController)),
            ...(fetchMiddlewares<RequestHandler>(EvaluatorController.prototype.queryEvaluators)),

            async function EvaluatorController_queryEvaluators(request: ExRequest, response: ExResponse, next: any) {
            const args: Record<string, TsoaRoute.ParameterSchema> = {
                    requestBody: {"in":"body","name":"requestBody","required":true,"dataType":"nestedObjectLiteral","nestedProperties":{}},
                    request: {"in":"request","name":"request","required":true,"dataType":"object"},
            };

            // WARNING: This file was auto-generated with tsoa. Please do not modify it. Re-run tsoa to re-generate this file: https://github.com/lukeautry/tsoa

            let validatedArgs: any[] = [];
            try {
                validatedArgs = templateService.getValidatedArgs({ args, request, response });

                const controller = new EvaluatorController();

              await templateService.apiHandler({
                methodName: 'queryEvaluators',
                controller,
                response,
                next,
                validatedArgs,
                successStatus: undefined,
              });
            } catch (err) {
                return next(err);
            }
        });
        // WARNING: This file was auto-generated with tsoa. Please do not modify it. Re-run tsoa to re-generate this file: https://github.com/lukeautry/tsoa
        app.put('/v1/evaluator/:evaluatorId',
            authenticateMiddleware([{"api_key":[]}]),
            ...(fetchMiddlewares<RequestHandler>(EvaluatorController)),
            ...(fetchMiddlewares<RequestHandler>(EvaluatorController.prototype.updateEvaluator)),

            async function EvaluatorController_updateEvaluator(request: ExRequest, response: ExResponse, next: any) {
            const args: Record<string, TsoaRoute.ParameterSchema> = {
                    evaluatorId: {"in":"path","name":"evaluatorId","required":true,"dataType":"string"},
                    requestBody: {"in":"body","name":"requestBody","required":true,"ref":"UpdateEvaluatorParams"},
                    request: {"in":"request","name":"request","required":true,"dataType":"object"},
            };

            // WARNING: This file was auto-generated with tsoa. Please do not modify it. Re-run tsoa to re-generate this file: https://github.com/lukeautry/tsoa

            let validatedArgs: any[] = [];
            try {
                validatedArgs = templateService.getValidatedArgs({ args, request, response });

                const controller = new EvaluatorController();

              await templateService.apiHandler({
                methodName: 'updateEvaluator',
                controller,
                response,
                next,
                validatedArgs,
                successStatus: undefined,
              });
            } catch (err) {
                return next(err);
            }
        });
        // WARNING: This file was auto-generated with tsoa. Please do not modify it. Re-run tsoa to re-generate this file: https://github.com/lukeautry/tsoa
        app.delete('/v1/evaluator/:evaluatorId',
            authenticateMiddleware([{"api_key":[]}]),
            ...(fetchMiddlewares<RequestHandler>(EvaluatorController)),
            ...(fetchMiddlewares<RequestHandler>(EvaluatorController.prototype.deleteEvaluator)),

            async function EvaluatorController_deleteEvaluator(request: ExRequest, response: ExResponse, next: any) {
            const args: Record<string, TsoaRoute.ParameterSchema> = {
                    request: {"in":"request","name":"request","required":true,"dataType":"object"},
                    evaluatorId: {"in":"path","name":"evaluatorId","required":true,"dataType":"string"},
            };

            // WARNING: This file was auto-generated with tsoa. Please do not modify it. Re-run tsoa to re-generate this file: https://github.com/lukeautry/tsoa

            let validatedArgs: any[] = [];
            try {
                validatedArgs = templateService.getValidatedArgs({ args, request, response });

                const controller = new EvaluatorController();

              await templateService.apiHandler({
                methodName: 'deleteEvaluator',
                controller,
                response,
                next,
                validatedArgs,
                successStatus: undefined,
              });
            } catch (err) {
                return next(err);
            }
        });
        // WARNING: This file was auto-generated with tsoa. Please do not modify it. Re-run tsoa to re-generate this file: https://github.com/lukeautry/tsoa
        app.post('/v1/experiment/new-empty',
            authenticateMiddleware([{"api_key":[]}]),
            ...(fetchMiddlewares<RequestHandler>(ExperimentController)),
            ...(fetchMiddlewares<RequestHandler>(ExperimentController.prototype.createNewEmptyExperiment)),

            async function ExperimentController_createNewEmptyExperiment(request: ExRequest, response: ExResponse, next: any) {
            const args: Record<string, TsoaRoute.ParameterSchema> = {
                    requestBody: {"in":"body","name":"requestBody","required":true,"dataType":"nestedObjectLiteral","nestedProperties":{"datasetId":{"dataType":"string","required":true},"metadata":{"ref":"Record_string.string_","required":true}}},
                    request: {"in":"request","name":"request","required":true,"dataType":"object"},
            };

            // WARNING: This file was auto-generated with tsoa. Please do not modify it. Re-run tsoa to re-generate this file: https://github.com/lukeautry/tsoa

            let validatedArgs: any[] = [];
            try {
                validatedArgs = templateService.getValidatedArgs({ args, request, response });

                const controller = new ExperimentController();

              await templateService.apiHandler({
                methodName: 'createNewEmptyExperiment',
                controller,
                response,
                next,
                validatedArgs,
                successStatus: undefined,
              });
            } catch (err) {
                return next(err);
            }
        });
        // WARNING: This file was auto-generated with tsoa. Please do not modify it. Re-run tsoa to re-generate this file: https://github.com/lukeautry/tsoa
        app.post('/v1/experiment/update-meta',
            authenticateMiddleware([{"api_key":[]}]),
            ...(fetchMiddlewares<RequestHandler>(ExperimentController)),
            ...(fetchMiddlewares<RequestHandler>(ExperimentController.prototype.updateExperimentMeta)),

            async function ExperimentController_updateExperimentMeta(request: ExRequest, response: ExResponse, next: any) {
            const args: Record<string, TsoaRoute.ParameterSchema> = {
                    requestBody: {"in":"body","name":"requestBody","required":true,"dataType":"nestedObjectLiteral","nestedProperties":{"meta":{"ref":"Record_string.string_","required":true},"experimentId":{"dataType":"string","required":true}}},
                    request: {"in":"request","name":"request","required":true,"dataType":"object"},
            };

            // WARNING: This file was auto-generated with tsoa. Please do not modify it. Re-run tsoa to re-generate this file: https://github.com/lukeautry/tsoa

            let validatedArgs: any[] = [];
            try {
                validatedArgs = templateService.getValidatedArgs({ args, request, response });

                const controller = new ExperimentController();

              await templateService.apiHandler({
                methodName: 'updateExperimentMeta',
                controller,
                response,
                next,
                validatedArgs,
                successStatus: undefined,
              });
            } catch (err) {
                return next(err);
            }
        });
        // WARNING: This file was auto-generated with tsoa. Please do not modify it. Re-run tsoa to re-generate this file: https://github.com/lukeautry/tsoa
        app.post('/v1/experiment',
            authenticateMiddleware([{"api_key":[]}]),
            ...(fetchMiddlewares<RequestHandler>(ExperimentController)),
            ...(fetchMiddlewares<RequestHandler>(ExperimentController.prototype.createNewExperiment)),

            async function ExperimentController_createNewExperiment(request: ExRequest, response: ExResponse, next: any) {
            const args: Record<string, TsoaRoute.ParameterSchema> = {
                    requestBody: {"in":"body","name":"requestBody","required":true,"ref":"NewExperimentParams"},
                    request: {"in":"request","name":"request","required":true,"dataType":"object"},
            };

            // WARNING: This file was auto-generated with tsoa. Please do not modify it. Re-run tsoa to re-generate this file: https://github.com/lukeautry/tsoa

            let validatedArgs: any[] = [];
            try {
                validatedArgs = templateService.getValidatedArgs({ args, request, response });

                const controller = new ExperimentController();

              await templateService.apiHandler({
                methodName: 'createNewExperiment',
                controller,
                response,
                next,
                validatedArgs,
                successStatus: undefined,
              });
            } catch (err) {
                return next(err);
            }
        });
        // WARNING: This file was auto-generated with tsoa. Please do not modify it. Re-run tsoa to re-generate this file: https://github.com/lukeautry/tsoa
        app.post('/v1/experiment/hypothesis',
            authenticateMiddleware([{"api_key":[]}]),
            ...(fetchMiddlewares<RequestHandler>(ExperimentController)),
            ...(fetchMiddlewares<RequestHandler>(ExperimentController.prototype.createNewExperimentHypothesis)),

            async function ExperimentController_createNewExperimentHypothesis(request: ExRequest, response: ExResponse, next: any) {
            const args: Record<string, TsoaRoute.ParameterSchema> = {
                    requestBody: {"in":"body","name":"requestBody","required":true,"dataType":"nestedObjectLiteral","nestedProperties":{"status":{"dataType":"union","subSchemas":[{"dataType":"enum","enums":["PENDING"]},{"dataType":"enum","enums":["RUNNING"]},{"dataType":"enum","enums":["COMPLETED"]},{"dataType":"enum","enums":["FAILED"]}],"required":true},"providerKeyId":{"dataType":"string","required":true},"promptVersion":{"dataType":"string","required":true},"model":{"dataType":"string","required":true},"experimentId":{"dataType":"string","required":true}}},
                    request: {"in":"request","name":"request","required":true,"dataType":"object"},
            };

            // WARNING: This file was auto-generated with tsoa. Please do not modify it. Re-run tsoa to re-generate this file: https://github.com/lukeautry/tsoa

            let validatedArgs: any[] = [];
            try {
                validatedArgs = templateService.getValidatedArgs({ args, request, response });

                const controller = new ExperimentController();

              await templateService.apiHandler({
                methodName: 'createNewExperimentHypothesis',
                controller,
                response,
                next,
                validatedArgs,
                successStatus: undefined,
              });
            } catch (err) {
                return next(err);
            }
        });
        // WARNING: This file was auto-generated with tsoa. Please do not modify it. Re-run tsoa to re-generate this file: https://github.com/lukeautry/tsoa
        app.get('/v1/experiment/:experimentId/evaluators',
            authenticateMiddleware([{"api_key":[]}]),
            ...(fetchMiddlewares<RequestHandler>(ExperimentController)),
            ...(fetchMiddlewares<RequestHandler>(ExperimentController.prototype.getExperimentEvaluators)),

            async function ExperimentController_getExperimentEvaluators(request: ExRequest, response: ExResponse, next: any) {
            const args: Record<string, TsoaRoute.ParameterSchema> = {
                    experimentId: {"in":"path","name":"experimentId","required":true,"dataType":"string"},
                    request: {"in":"request","name":"request","required":true,"dataType":"object"},
            };

            // WARNING: This file was auto-generated with tsoa. Please do not modify it. Re-run tsoa to re-generate this file: https://github.com/lukeautry/tsoa

            let validatedArgs: any[] = [];
            try {
                validatedArgs = templateService.getValidatedArgs({ args, request, response });

                const controller = new ExperimentController();

              await templateService.apiHandler({
                methodName: 'getExperimentEvaluators',
                controller,
                response,
                next,
                validatedArgs,
                successStatus: undefined,
              });
            } catch (err) {
                return next(err);
            }
        });
        // WARNING: This file was auto-generated with tsoa. Please do not modify it. Re-run tsoa to re-generate this file: https://github.com/lukeautry/tsoa
        app.post('/v1/experiment/:experimentId/evaluators/run',
            authenticateMiddleware([{"api_key":[]}]),
            ...(fetchMiddlewares<RequestHandler>(ExperimentController)),
            ...(fetchMiddlewares<RequestHandler>(ExperimentController.prototype.runExperimentEvaluators)),

            async function ExperimentController_runExperimentEvaluators(request: ExRequest, response: ExResponse, next: any) {
            const args: Record<string, TsoaRoute.ParameterSchema> = {
                    experimentId: {"in":"path","name":"experimentId","required":true,"dataType":"string"},
                    request: {"in":"request","name":"request","required":true,"dataType":"object"},
            };

            // WARNING: This file was auto-generated with tsoa. Please do not modify it. Re-run tsoa to re-generate this file: https://github.com/lukeautry/tsoa

            let validatedArgs: any[] = [];
            try {
                validatedArgs = templateService.getValidatedArgs({ args, request, response });

                const controller = new ExperimentController();

              await templateService.apiHandler({
                methodName: 'runExperimentEvaluators',
                controller,
                response,
                next,
                validatedArgs,
                successStatus: undefined,
              });
            } catch (err) {
                return next(err);
            }
        });
        // WARNING: This file was auto-generated with tsoa. Please do not modify it. Re-run tsoa to re-generate this file: https://github.com/lukeautry/tsoa
        app.post('/v1/experiment/:experimentId/evaluators',
            authenticateMiddleware([{"api_key":[]}]),
            ...(fetchMiddlewares<RequestHandler>(ExperimentController)),
            ...(fetchMiddlewares<RequestHandler>(ExperimentController.prototype.createExperimentEvaluator)),

            async function ExperimentController_createExperimentEvaluator(request: ExRequest, response: ExResponse, next: any) {
            const args: Record<string, TsoaRoute.ParameterSchema> = {
                    experimentId: {"in":"path","name":"experimentId","required":true,"dataType":"string"},
                    requestBody: {"in":"body","name":"requestBody","required":true,"dataType":"nestedObjectLiteral","nestedProperties":{"evaluatorId":{"dataType":"string","required":true}}},
                    request: {"in":"request","name":"request","required":true,"dataType":"object"},
            };

            // WARNING: This file was auto-generated with tsoa. Please do not modify it. Re-run tsoa to re-generate this file: https://github.com/lukeautry/tsoa

            let validatedArgs: any[] = [];
            try {
                validatedArgs = templateService.getValidatedArgs({ args, request, response });

                const controller = new ExperimentController();

              await templateService.apiHandler({
                methodName: 'createExperimentEvaluator',
                controller,
                response,
                next,
                validatedArgs,
                successStatus: undefined,
              });
            } catch (err) {
                return next(err);
            }
        });
        // WARNING: This file was auto-generated with tsoa. Please do not modify it. Re-run tsoa to re-generate this file: https://github.com/lukeautry/tsoa
        app.delete('/v1/experiment/:experimentId/evaluators/:evaluatorId',
            authenticateMiddleware([{"api_key":[]}]),
            ...(fetchMiddlewares<RequestHandler>(ExperimentController)),
            ...(fetchMiddlewares<RequestHandler>(ExperimentController.prototype.deleteExperimentEvaluator)),

            async function ExperimentController_deleteExperimentEvaluator(request: ExRequest, response: ExResponse, next: any) {
            const args: Record<string, TsoaRoute.ParameterSchema> = {
                    experimentId: {"in":"path","name":"experimentId","required":true,"dataType":"string"},
                    evaluatorId: {"in":"path","name":"evaluatorId","required":true,"dataType":"string"},
                    request: {"in":"request","name":"request","required":true,"dataType":"object"},
            };

            // WARNING: This file was auto-generated with tsoa. Please do not modify it. Re-run tsoa to re-generate this file: https://github.com/lukeautry/tsoa

            let validatedArgs: any[] = [];
            try {
                validatedArgs = templateService.getValidatedArgs({ args, request, response });

                const controller = new ExperimentController();

              await templateService.apiHandler({
                methodName: 'deleteExperimentEvaluator',
                controller,
                response,
                next,
                validatedArgs,
                successStatus: undefined,
              });
            } catch (err) {
                return next(err);
            }
        });
        // WARNING: This file was auto-generated with tsoa. Please do not modify it. Re-run tsoa to re-generate this file: https://github.com/lukeautry/tsoa
        app.post('/v1/experiment/query',
            authenticateMiddleware([{"api_key":[]}]),
            ...(fetchMiddlewares<RequestHandler>(ExperimentController)),
            ...(fetchMiddlewares<RequestHandler>(ExperimentController.prototype.getExperiments)),

            async function ExperimentController_getExperiments(request: ExRequest, response: ExResponse, next: any) {
            const args: Record<string, TsoaRoute.ParameterSchema> = {
                    requestBody: {"in":"body","name":"requestBody","required":true,"dataType":"nestedObjectLiteral","nestedProperties":{"include":{"ref":"IncludeExperimentKeys"},"filter":{"ref":"ExperimentFilterNode","required":true}}},
                    request: {"in":"request","name":"request","required":true,"dataType":"object"},
            };

            // WARNING: This file was auto-generated with tsoa. Please do not modify it. Re-run tsoa to re-generate this file: https://github.com/lukeautry/tsoa

            let validatedArgs: any[] = [];
            try {
                validatedArgs = templateService.getValidatedArgs({ args, request, response });

                const controller = new ExperimentController();

              await templateService.apiHandler({
                methodName: 'getExperiments',
                controller,
                response,
                next,
                validatedArgs,
                successStatus: undefined,
              });
            } catch (err) {
                return next(err);
            }
        });
        // WARNING: This file was auto-generated with tsoa. Please do not modify it. Re-run tsoa to re-generate this file: https://github.com/lukeautry/tsoa
        app.post('/v1/experiment/run',
            authenticateMiddleware([{"api_key":[]}]),
            ...(fetchMiddlewares<RequestHandler>(ExperimentController)),
            ...(fetchMiddlewares<RequestHandler>(ExperimentController.prototype.runExperiment)),

            async function ExperimentController_runExperiment(request: ExRequest, response: ExResponse, next: any) {
            const args: Record<string, TsoaRoute.ParameterSchema> = {
                    requestBody: {"in":"body","name":"requestBody","required":true,"dataType":"nestedObjectLiteral","nestedProperties":{"datasetRowIds":{"dataType":"array","array":{"dataType":"string"},"required":true},"hypothesisId":{"dataType":"string","required":true},"experimentId":{"dataType":"string","required":true}}},
                    request: {"in":"request","name":"request","required":true,"dataType":"object"},
            };

            // WARNING: This file was auto-generated with tsoa. Please do not modify it. Re-run tsoa to re-generate this file: https://github.com/lukeautry/tsoa

            let validatedArgs: any[] = [];
            try {
                validatedArgs = templateService.getValidatedArgs({ args, request, response });

                const controller = new ExperimentController();

              await templateService.apiHandler({
                methodName: 'runExperiment',
                controller,
                response,
                next,
                validatedArgs,
                successStatus: undefined,
              });
            } catch (err) {
                return next(err);
            }
        });
        // WARNING: This file was auto-generated with tsoa. Please do not modify it. Re-run tsoa to re-generate this file: https://github.com/lukeautry/tsoa
        app.get('/v1/evaluator/:evaluatorId/experiments',
            authenticateMiddleware([{"api_key":[]}]),
            ...(fetchMiddlewares<RequestHandler>(EvaluatorController)),
            ...(fetchMiddlewares<RequestHandler>(EvaluatorController.prototype.getExperimentsForEvaluator)),

            async function EvaluatorController_getExperimentsForEvaluator(request: ExRequest, response: ExResponse, next: any) {
            const args: Record<string, TsoaRoute.ParameterSchema> = {
                    request: {"in":"request","name":"request","required":true,"dataType":"object"},
                    evaluatorId: {"in":"path","name":"evaluatorId","required":true,"dataType":"string"},
            };

            // WARNING: This file was auto-generated with tsoa. Please do not modify it. Re-run tsoa to re-generate this file: https://github.com/lukeautry/tsoa

            let validatedArgs: any[] = [];
            try {
                validatedArgs = templateService.getValidatedArgs({ args, request, response });

                const controller = new EvaluatorController();

              await templateService.apiHandler({
                methodName: 'getExperimentsForEvaluator',
                controller,
                response,
                next,
                validatedArgs,
                successStatus: undefined,
              });
            } catch (err) {
                return next(err);
            }
        });
        // WARNING: This file was auto-generated with tsoa. Please do not modify it. Re-run tsoa to re-generate this file: https://github.com/lukeautry/tsoa
        app.post('/v1/evals/query',
            authenticateMiddleware([{"api_key":[]}]),
            ...(fetchMiddlewares<RequestHandler>(EvalController)),
            ...(fetchMiddlewares<RequestHandler>(EvalController.prototype.queryEvals)),

            async function EvalController_queryEvals(request: ExRequest, response: ExResponse, next: any) {
            const args: Record<string, TsoaRoute.ParameterSchema> = {
                    evalQueryParams: {"in":"body","name":"evalQueryParams","required":true,"ref":"EvalQueryParams"},
                    request: {"in":"request","name":"request","required":true,"dataType":"object"},
            };

            // WARNING: This file was auto-generated with tsoa. Please do not modify it. Re-run tsoa to re-generate this file: https://github.com/lukeautry/tsoa

            let validatedArgs: any[] = [];
            try {
                validatedArgs = templateService.getValidatedArgs({ args, request, response });

                const controller = new EvalController();

              await templateService.apiHandler({
                methodName: 'queryEvals',
                controller,
                response,
                next,
                validatedArgs,
                successStatus: undefined,
              });
            } catch (err) {
                return next(err);
            }
        });
        // WARNING: This file was auto-generated with tsoa. Please do not modify it. Re-run tsoa to re-generate this file: https://github.com/lukeautry/tsoa
        app.get('/v1/evals/scores',
            authenticateMiddleware([{"api_key":[]}]),
            ...(fetchMiddlewares<RequestHandler>(EvalController)),
            ...(fetchMiddlewares<RequestHandler>(EvalController.prototype.getEvalScores)),

            async function EvalController_getEvalScores(request: ExRequest, response: ExResponse, next: any) {
            const args: Record<string, TsoaRoute.ParameterSchema> = {
                    request: {"in":"request","name":"request","required":true,"dataType":"object"},
            };

            // WARNING: This file was auto-generated with tsoa. Please do not modify it. Re-run tsoa to re-generate this file: https://github.com/lukeautry/tsoa

            let validatedArgs: any[] = [];
            try {
                validatedArgs = templateService.getValidatedArgs({ args, request, response });

                const controller = new EvalController();

              await templateService.apiHandler({
                methodName: 'getEvalScores',
                controller,
                response,
                next,
                validatedArgs,
                successStatus: undefined,
              });
            } catch (err) {
                return next(err);
            }
        });
        // WARNING: This file was auto-generated with tsoa. Please do not modify it. Re-run tsoa to re-generate this file: https://github.com/lukeautry/tsoa
        app.post('/v1/evals/:requestId',
            authenticateMiddleware([{"api_key":[]}]),
            ...(fetchMiddlewares<RequestHandler>(EvalController)),
            ...(fetchMiddlewares<RequestHandler>(EvalController.prototype.addEval)),

            async function EvalController_addEval(request: ExRequest, response: ExResponse, next: any) {
            const args: Record<string, TsoaRoute.ParameterSchema> = {
                    requestId: {"in":"path","name":"requestId","required":true,"dataType":"string"},
                    evalData: {"in":"body","name":"evalData","required":true,"dataType":"nestedObjectLiteral","nestedProperties":{"score":{"dataType":"double","required":true},"name":{"dataType":"string","required":true}}},
                    request: {"in":"request","name":"request","required":true,"dataType":"object"},
            };

            // WARNING: This file was auto-generated with tsoa. Please do not modify it. Re-run tsoa to re-generate this file: https://github.com/lukeautry/tsoa

            let validatedArgs: any[] = [];
            try {
                validatedArgs = templateService.getValidatedArgs({ args, request, response });

                const controller = new EvalController();

              await templateService.apiHandler({
                methodName: 'addEval',
                controller,
                response,
                next,
                validatedArgs,
                successStatus: undefined,
              });
            } catch (err) {
                return next(err);
            }
        });
        // WARNING: This file was auto-generated with tsoa. Please do not modify it. Re-run tsoa to re-generate this file: https://github.com/lukeautry/tsoa
        app.post('/v1/evals/score-distributions/query',
            authenticateMiddleware([{"api_key":[]}]),
            ...(fetchMiddlewares<RequestHandler>(EvalController)),
            ...(fetchMiddlewares<RequestHandler>(EvalController.prototype.queryScoreDistributions)),

            async function EvalController_queryScoreDistributions(request: ExRequest, response: ExResponse, next: any) {
            const args: Record<string, TsoaRoute.ParameterSchema> = {
                    evalQueryParams: {"in":"body","name":"evalQueryParams","required":true,"ref":"EvalQueryParams"},
                    request: {"in":"request","name":"request","required":true,"dataType":"object"},
            };

            // WARNING: This file was auto-generated with tsoa. Please do not modify it. Re-run tsoa to re-generate this file: https://github.com/lukeautry/tsoa

            let validatedArgs: any[] = [];
            try {
                validatedArgs = templateService.getValidatedArgs({ args, request, response });

                const controller = new EvalController();

              await templateService.apiHandler({
                methodName: 'queryScoreDistributions',
                controller,
                response,
                next,
                validatedArgs,
                successStatus: undefined,
              });
            } catch (err) {
                return next(err);
            }
        });
        // WARNING: This file was auto-generated with tsoa. Please do not modify it. Re-run tsoa to re-generate this file: https://github.com/lukeautry/tsoa
        app.post('/v1/public/dataisbeautiful/total-values',
            authenticateMiddleware([{"api_key":[]}]),
            ...(fetchMiddlewares<RequestHandler>(DataIsBeautifulRouter)),
            ...(fetchMiddlewares<RequestHandler>(DataIsBeautifulRouter.prototype.getTotalValues)),

            async function DataIsBeautifulRouter_getTotalValues(request: ExRequest, response: ExResponse, next: any) {
            const args: Record<string, TsoaRoute.ParameterSchema> = {
                    request: {"in":"request","name":"request","required":true,"dataType":"object"},
            };

            // WARNING: This file was auto-generated with tsoa. Please do not modify it. Re-run tsoa to re-generate this file: https://github.com/lukeautry/tsoa

            let validatedArgs: any[] = [];
            try {
                validatedArgs = templateService.getValidatedArgs({ args, request, response });

                const controller = new DataIsBeautifulRouter();

              await templateService.apiHandler({
                methodName: 'getTotalValues',
                controller,
                response,
                next,
                validatedArgs,
                successStatus: undefined,
              });
            } catch (err) {
                return next(err);
            }
        });
        // WARNING: This file was auto-generated with tsoa. Please do not modify it. Re-run tsoa to re-generate this file: https://github.com/lukeautry/tsoa
        app.post('/v1/public/dataisbeautiful/model/usage/overtime',
            authenticateMiddleware([{"api_key":[]}]),
            ...(fetchMiddlewares<RequestHandler>(DataIsBeautifulRouter)),
            ...(fetchMiddlewares<RequestHandler>(DataIsBeautifulRouter.prototype.getModelUsageOverTime)),

            async function DataIsBeautifulRouter_getModelUsageOverTime(request: ExRequest, response: ExResponse, next: any) {
            const args: Record<string, TsoaRoute.ParameterSchema> = {
                    request: {"in":"request","name":"request","required":true,"dataType":"object"},
            };

            // WARNING: This file was auto-generated with tsoa. Please do not modify it. Re-run tsoa to re-generate this file: https://github.com/lukeautry/tsoa

            let validatedArgs: any[] = [];
            try {
                validatedArgs = templateService.getValidatedArgs({ args, request, response });

                const controller = new DataIsBeautifulRouter();

              await templateService.apiHandler({
                methodName: 'getModelUsageOverTime',
                controller,
                response,
                next,
                validatedArgs,
                successStatus: undefined,
              });
            } catch (err) {
                return next(err);
            }
        });
        // WARNING: This file was auto-generated with tsoa. Please do not modify it. Re-run tsoa to re-generate this file: https://github.com/lukeautry/tsoa
        app.post('/v1/public/dataisbeautiful/provider/usage/overtime',
            authenticateMiddleware([{"api_key":[]}]),
            ...(fetchMiddlewares<RequestHandler>(DataIsBeautifulRouter)),
            ...(fetchMiddlewares<RequestHandler>(DataIsBeautifulRouter.prototype.getProviderUsageOverTime)),

            async function DataIsBeautifulRouter_getProviderUsageOverTime(request: ExRequest, response: ExResponse, next: any) {
            const args: Record<string, TsoaRoute.ParameterSchema> = {
                    request: {"in":"request","name":"request","required":true,"dataType":"object"},
            };

            // WARNING: This file was auto-generated with tsoa. Please do not modify it. Re-run tsoa to re-generate this file: https://github.com/lukeautry/tsoa

            let validatedArgs: any[] = [];
            try {
                validatedArgs = templateService.getValidatedArgs({ args, request, response });

                const controller = new DataIsBeautifulRouter();

              await templateService.apiHandler({
                methodName: 'getProviderUsageOverTime',
                controller,
                response,
                next,
                validatedArgs,
                successStatus: undefined,
              });
            } catch (err) {
                return next(err);
            }
        });
        // WARNING: This file was auto-generated with tsoa. Please do not modify it. Re-run tsoa to re-generate this file: https://github.com/lukeautry/tsoa
        app.post('/v1/public/dataisbeautiful/total-requests',
            authenticateMiddleware([{"api_key":[]}]),
            ...(fetchMiddlewares<RequestHandler>(DataIsBeautifulRouter)),
            ...(fetchMiddlewares<RequestHandler>(DataIsBeautifulRouter.prototype.getTotalRequests)),

            async function DataIsBeautifulRouter_getTotalRequests(request: ExRequest, response: ExResponse, next: any) {
            const args: Record<string, TsoaRoute.ParameterSchema> = {
                    requestBody: {"in":"body","name":"requestBody","required":true,"ref":"DataIsBeautifulRequestBody"},
                    request: {"in":"request","name":"request","required":true,"dataType":"object"},
            };

            // WARNING: This file was auto-generated with tsoa. Please do not modify it. Re-run tsoa to re-generate this file: https://github.com/lukeautry/tsoa

            let validatedArgs: any[] = [];
            try {
                validatedArgs = templateService.getValidatedArgs({ args, request, response });

                const controller = new DataIsBeautifulRouter();

              await templateService.apiHandler({
                methodName: 'getTotalRequests',
                controller,
                response,
                next,
                validatedArgs,
                successStatus: undefined,
              });
            } catch (err) {
                return next(err);
            }
        });
        // WARNING: This file was auto-generated with tsoa. Please do not modify it. Re-run tsoa to re-generate this file: https://github.com/lukeautry/tsoa
        app.post('/v1/public/dataisbeautiful/ttft-vs-prompt-length',
            authenticateMiddleware([{"api_key":[]}]),
            ...(fetchMiddlewares<RequestHandler>(DataIsBeautifulRouter)),
            ...(fetchMiddlewares<RequestHandler>(DataIsBeautifulRouter.prototype.getTTFTvsPromptInputLength)),

            async function DataIsBeautifulRouter_getTTFTvsPromptInputLength(request: ExRequest, response: ExResponse, next: any) {
            const args: Record<string, TsoaRoute.ParameterSchema> = {
                    requestBody: {"in":"body","name":"requestBody","required":true,"ref":"DataIsBeautifulRequestBody"},
                    request: {"in":"request","name":"request","required":true,"dataType":"object"},
            };

            // WARNING: This file was auto-generated with tsoa. Please do not modify it. Re-run tsoa to re-generate this file: https://github.com/lukeautry/tsoa

            let validatedArgs: any[] = [];
            try {
                validatedArgs = templateService.getValidatedArgs({ args, request, response });

                const controller = new DataIsBeautifulRouter();

              await templateService.apiHandler({
                methodName: 'getTTFTvsPromptInputLength',
                controller,
                response,
                next,
                validatedArgs,
                successStatus: undefined,
              });
            } catch (err) {
                return next(err);
            }
        });
        // WARNING: This file was auto-generated with tsoa. Please do not modify it. Re-run tsoa to re-generate this file: https://github.com/lukeautry/tsoa
        app.post('/v1/public/dataisbeautiful/model/percentage',
            authenticateMiddleware([{"api_key":[]}]),
            ...(fetchMiddlewares<RequestHandler>(DataIsBeautifulRouter)),
            ...(fetchMiddlewares<RequestHandler>(DataIsBeautifulRouter.prototype.getModelPercentage)),

            async function DataIsBeautifulRouter_getModelPercentage(request: ExRequest, response: ExResponse, next: any) {
            const args: Record<string, TsoaRoute.ParameterSchema> = {
                    requestBody: {"in":"body","name":"requestBody","required":true,"ref":"DataIsBeautifulRequestBody"},
                    request: {"in":"request","name":"request","required":true,"dataType":"object"},
            };

            // WARNING: This file was auto-generated with tsoa. Please do not modify it. Re-run tsoa to re-generate this file: https://github.com/lukeautry/tsoa

            let validatedArgs: any[] = [];
            try {
                validatedArgs = templateService.getValidatedArgs({ args, request, response });

                const controller = new DataIsBeautifulRouter();

              await templateService.apiHandler({
                methodName: 'getModelPercentage',
                controller,
                response,
                next,
                validatedArgs,
                successStatus: undefined,
              });
            } catch (err) {
                return next(err);
            }
        });
        // WARNING: This file was auto-generated with tsoa. Please do not modify it. Re-run tsoa to re-generate this file: https://github.com/lukeautry/tsoa
        app.post('/v1/public/dataisbeautiful/model/cost',
            authenticateMiddleware([{"api_key":[]}]),
            ...(fetchMiddlewares<RequestHandler>(DataIsBeautifulRouter)),
            ...(fetchMiddlewares<RequestHandler>(DataIsBeautifulRouter.prototype.getModelCost)),

            async function DataIsBeautifulRouter_getModelCost(request: ExRequest, response: ExResponse, next: any) {
            const args: Record<string, TsoaRoute.ParameterSchema> = {
                    requestBody: {"in":"body","name":"requestBody","required":true,"ref":"DataIsBeautifulRequestBody"},
                    request: {"in":"request","name":"request","required":true,"dataType":"object"},
            };

            // WARNING: This file was auto-generated with tsoa. Please do not modify it. Re-run tsoa to re-generate this file: https://github.com/lukeautry/tsoa

            let validatedArgs: any[] = [];
            try {
                validatedArgs = templateService.getValidatedArgs({ args, request, response });

                const controller = new DataIsBeautifulRouter();

              await templateService.apiHandler({
                methodName: 'getModelCost',
                controller,
                response,
                next,
                validatedArgs,
                successStatus: undefined,
              });
            } catch (err) {
                return next(err);
            }
        });
        // WARNING: This file was auto-generated with tsoa. Please do not modify it. Re-run tsoa to re-generate this file: https://github.com/lukeautry/tsoa
        app.post('/v1/public/dataisbeautiful/provider/percentage',
            authenticateMiddleware([{"api_key":[]}]),
            ...(fetchMiddlewares<RequestHandler>(DataIsBeautifulRouter)),
            ...(fetchMiddlewares<RequestHandler>(DataIsBeautifulRouter.prototype.getProviderPercentage)),

            async function DataIsBeautifulRouter_getProviderPercentage(request: ExRequest, response: ExResponse, next: any) {
            const args: Record<string, TsoaRoute.ParameterSchema> = {
                    requestBody: {"in":"body","name":"requestBody","required":true,"ref":"DataIsBeautifulRequestBody"},
                    request: {"in":"request","name":"request","required":true,"dataType":"object"},
            };

            // WARNING: This file was auto-generated with tsoa. Please do not modify it. Re-run tsoa to re-generate this file: https://github.com/lukeautry/tsoa

            let validatedArgs: any[] = [];
            try {
                validatedArgs = templateService.getValidatedArgs({ args, request, response });

                const controller = new DataIsBeautifulRouter();

              await templateService.apiHandler({
                methodName: 'getProviderPercentage',
                controller,
                response,
                next,
                validatedArgs,
                successStatus: undefined,
              });
            } catch (err) {
                return next(err);
            }
        });
        // WARNING: This file was auto-generated with tsoa. Please do not modify it. Re-run tsoa to re-generate this file: https://github.com/lukeautry/tsoa
        app.post('/v1/public/dataisbeautiful/model/percentage/overtime',
            authenticateMiddleware([{"api_key":[]}]),
            ...(fetchMiddlewares<RequestHandler>(DataIsBeautifulRouter)),
            ...(fetchMiddlewares<RequestHandler>(DataIsBeautifulRouter.prototype.getModelPercentageOverTime)),

            async function DataIsBeautifulRouter_getModelPercentageOverTime(request: ExRequest, response: ExResponse, next: any) {
            const args: Record<string, TsoaRoute.ParameterSchema> = {
                    requestBody: {"in":"body","name":"requestBody","required":true,"ref":"DataIsBeautifulRequestBody"},
                    request: {"in":"request","name":"request","required":true,"dataType":"object"},
            };

            // WARNING: This file was auto-generated with tsoa. Please do not modify it. Re-run tsoa to re-generate this file: https://github.com/lukeautry/tsoa

            let validatedArgs: any[] = [];
            try {
                validatedArgs = templateService.getValidatedArgs({ args, request, response });

                const controller = new DataIsBeautifulRouter();

              await templateService.apiHandler({
                methodName: 'getModelPercentageOverTime',
                controller,
                response,
                next,
                validatedArgs,
                successStatus: undefined,
              });
            } catch (err) {
                return next(err);
            }
        });
        // WARNING: This file was auto-generated with tsoa. Please do not modify it. Re-run tsoa to re-generate this file: https://github.com/lukeautry/tsoa
        app.post('/v1/customer/:customerId/usage/query',
            authenticateMiddleware([{"api_key":[]}]),
            ...(fetchMiddlewares<RequestHandler>(CustomerController)),
            ...(fetchMiddlewares<RequestHandler>(CustomerController.prototype.getCustomerUsage)),

            async function CustomerController_getCustomerUsage(request: ExRequest, response: ExResponse, next: any) {
            const args: Record<string, TsoaRoute.ParameterSchema> = {
                    requestBody: {"in":"body","name":"requestBody","required":true,"dataType":"nestedObjectLiteral","nestedProperties":{}},
                    request: {"in":"request","name":"request","required":true,"dataType":"object"},
                    customerId: {"in":"path","name":"customerId","required":true,"dataType":"string"},
            };

            // WARNING: This file was auto-generated with tsoa. Please do not modify it. Re-run tsoa to re-generate this file: https://github.com/lukeautry/tsoa

            let validatedArgs: any[] = [];
            try {
                validatedArgs = templateService.getValidatedArgs({ args, request, response });

                const controller = new CustomerController();

              await templateService.apiHandler({
                methodName: 'getCustomerUsage',
                controller,
                response,
                next,
                validatedArgs,
                successStatus: undefined,
              });
            } catch (err) {
                return next(err);
            }
        });
        // WARNING: This file was auto-generated with tsoa. Please do not modify it. Re-run tsoa to re-generate this file: https://github.com/lukeautry/tsoa
        app.post('/v1/customer/query',
            authenticateMiddleware([{"api_key":[]}]),
            ...(fetchMiddlewares<RequestHandler>(CustomerController)),
            ...(fetchMiddlewares<RequestHandler>(CustomerController.prototype.getCustomers)),

            async function CustomerController_getCustomers(request: ExRequest, response: ExResponse, next: any) {
            const args: Record<string, TsoaRoute.ParameterSchema> = {
                    requestBody: {"in":"body","name":"requestBody","required":true,"dataType":"nestedObjectLiteral","nestedProperties":{}},
                    request: {"in":"request","name":"request","required":true,"dataType":"object"},
            };

            // WARNING: This file was auto-generated with tsoa. Please do not modify it. Re-run tsoa to re-generate this file: https://github.com/lukeautry/tsoa

            let validatedArgs: any[] = [];
            try {
                validatedArgs = templateService.getValidatedArgs({ args, request, response });

                const controller = new CustomerController();

              await templateService.apiHandler({
                methodName: 'getCustomers',
                controller,
                response,
                next,
                validatedArgs,
                successStatus: undefined,
              });
            } catch (err) {
                return next(err);
            }
        });
        // WARNING: This file was auto-generated with tsoa. Please do not modify it. Re-run tsoa to re-generate this file: https://github.com/lukeautry/tsoa
        app.get('/v1/stripe/subscription/free/usage',
            authenticateMiddleware([{"api_key":[]}]),
            ...(fetchMiddlewares<RequestHandler>(StripeController)),
            ...(fetchMiddlewares<RequestHandler>(StripeController.prototype.getFreeUsage)),

            async function StripeController_getFreeUsage(request: ExRequest, response: ExResponse, next: any) {
            const args: Record<string, TsoaRoute.ParameterSchema> = {
                    request: {"in":"request","name":"request","required":true,"dataType":"object"},
            };

            // WARNING: This file was auto-generated with tsoa. Please do not modify it. Re-run tsoa to re-generate this file: https://github.com/lukeautry/tsoa

            let validatedArgs: any[] = [];
            try {
                validatedArgs = templateService.getValidatedArgs({ args, request, response });

                const controller = new StripeController();

              await templateService.apiHandler({
                methodName: 'getFreeUsage',
                controller,
                response,
                next,
                validatedArgs,
                successStatus: undefined,
              });
            } catch (err) {
                return next(err);
            }
        });
        // WARNING: This file was auto-generated with tsoa. Please do not modify it. Re-run tsoa to re-generate this file: https://github.com/lukeautry/tsoa
        app.post('/v1/stripe/subscription/new-customer/upgrade-to-pro',
            authenticateMiddleware([{"api_key":[]}]),
            ...(fetchMiddlewares<RequestHandler>(StripeController)),
            ...(fetchMiddlewares<RequestHandler>(StripeController.prototype.upgradeToPro)),

            async function StripeController_upgradeToPro(request: ExRequest, response: ExResponse, next: any) {
            const args: Record<string, TsoaRoute.ParameterSchema> = {
                    request: {"in":"request","name":"request","required":true,"dataType":"object"},
                    body: {"in":"body","name":"body","required":true,"ref":"UpgradeToProRequest"},
            };

            // WARNING: This file was auto-generated with tsoa. Please do not modify it. Re-run tsoa to re-generate this file: https://github.com/lukeautry/tsoa

            let validatedArgs: any[] = [];
            try {
                validatedArgs = templateService.getValidatedArgs({ args, request, response });

                const controller = new StripeController();

              await templateService.apiHandler({
                methodName: 'upgradeToPro',
                controller,
                response,
                next,
                validatedArgs,
                successStatus: undefined,
              });
            } catch (err) {
                return next(err);
            }
        });
        // WARNING: This file was auto-generated with tsoa. Please do not modify it. Re-run tsoa to re-generate this file: https://github.com/lukeautry/tsoa
        app.post('/v1/stripe/subscription/existing-customer/upgrade-to-pro',
            authenticateMiddleware([{"api_key":[]}]),
            ...(fetchMiddlewares<RequestHandler>(StripeController)),
            ...(fetchMiddlewares<RequestHandler>(StripeController.prototype.upgradeExistingCustomer)),

            async function StripeController_upgradeExistingCustomer(request: ExRequest, response: ExResponse, next: any) {
            const args: Record<string, TsoaRoute.ParameterSchema> = {
                    request: {"in":"request","name":"request","required":true,"dataType":"object"},
                    body: {"in":"body","name":"body","required":true,"ref":"UpgradeToProRequest"},
            };

            // WARNING: This file was auto-generated with tsoa. Please do not modify it. Re-run tsoa to re-generate this file: https://github.com/lukeautry/tsoa

            let validatedArgs: any[] = [];
            try {
                validatedArgs = templateService.getValidatedArgs({ args, request, response });

                const controller = new StripeController();

              await templateService.apiHandler({
                methodName: 'upgradeExistingCustomer',
                controller,
                response,
                next,
                validatedArgs,
                successStatus: undefined,
              });
            } catch (err) {
                return next(err);
            }
        });
        // WARNING: This file was auto-generated with tsoa. Please do not modify it. Re-run tsoa to re-generate this file: https://github.com/lukeautry/tsoa
        app.post('/v1/stripe/subscription/manage-subscription',
            authenticateMiddleware([{"api_key":[]}]),
            ...(fetchMiddlewares<RequestHandler>(StripeController)),
            ...(fetchMiddlewares<RequestHandler>(StripeController.prototype.manageSubscription)),

            async function StripeController_manageSubscription(request: ExRequest, response: ExResponse, next: any) {
            const args: Record<string, TsoaRoute.ParameterSchema> = {
                    request: {"in":"request","name":"request","required":true,"dataType":"object"},
            };

            // WARNING: This file was auto-generated with tsoa. Please do not modify it. Re-run tsoa to re-generate this file: https://github.com/lukeautry/tsoa

            let validatedArgs: any[] = [];
            try {
                validatedArgs = templateService.getValidatedArgs({ args, request, response });

                const controller = new StripeController();

              await templateService.apiHandler({
                methodName: 'manageSubscription',
                controller,
                response,
                next,
                validatedArgs,
                successStatus: undefined,
              });
            } catch (err) {
                return next(err);
            }
        });
        // WARNING: This file was auto-generated with tsoa. Please do not modify it. Re-run tsoa to re-generate this file: https://github.com/lukeautry/tsoa
        app.post('/v1/stripe/subscription/undo-cancel-subscription',
            authenticateMiddleware([{"api_key":[]}]),
            ...(fetchMiddlewares<RequestHandler>(StripeController)),
            ...(fetchMiddlewares<RequestHandler>(StripeController.prototype.undoCancelSubscription)),

            async function StripeController_undoCancelSubscription(request: ExRequest, response: ExResponse, next: any) {
            const args: Record<string, TsoaRoute.ParameterSchema> = {
                    request: {"in":"request","name":"request","required":true,"dataType":"object"},
            };

            // WARNING: This file was auto-generated with tsoa. Please do not modify it. Re-run tsoa to re-generate this file: https://github.com/lukeautry/tsoa

            let validatedArgs: any[] = [];
            try {
                validatedArgs = templateService.getValidatedArgs({ args, request, response });

                const controller = new StripeController();

              await templateService.apiHandler({
                methodName: 'undoCancelSubscription',
                controller,
                response,
                next,
                validatedArgs,
                successStatus: undefined,
              });
            } catch (err) {
                return next(err);
            }
        });
        // WARNING: This file was auto-generated with tsoa. Please do not modify it. Re-run tsoa to re-generate this file: https://github.com/lukeautry/tsoa
        app.post('/v1/stripe/subscription/add-ons/:productType',
            authenticateMiddleware([{"api_key":[]}]),
            ...(fetchMiddlewares<RequestHandler>(StripeController)),
            ...(fetchMiddlewares<RequestHandler>(StripeController.prototype.addOns)),

            async function StripeController_addOns(request: ExRequest, response: ExResponse, next: any) {
            const args: Record<string, TsoaRoute.ParameterSchema> = {
                    request: {"in":"request","name":"request","required":true,"dataType":"object"},
                    productType: {"in":"path","name":"productType","required":true,"dataType":"union","subSchemas":[{"dataType":"enum","enums":["alerts"]},{"dataType":"enum","enums":["prompts"]}]},
            };

            // WARNING: This file was auto-generated with tsoa. Please do not modify it. Re-run tsoa to re-generate this file: https://github.com/lukeautry/tsoa

            let validatedArgs: any[] = [];
            try {
                validatedArgs = templateService.getValidatedArgs({ args, request, response });

                const controller = new StripeController();

              await templateService.apiHandler({
                methodName: 'addOns',
                controller,
                response,
                next,
                validatedArgs,
                successStatus: undefined,
              });
            } catch (err) {
                return next(err);
            }
        });
        // WARNING: This file was auto-generated with tsoa. Please do not modify it. Re-run tsoa to re-generate this file: https://github.com/lukeautry/tsoa
        app.delete('/v1/stripe/subscription/add-ons/:productType',
            authenticateMiddleware([{"api_key":[]}]),
            ...(fetchMiddlewares<RequestHandler>(StripeController)),
            ...(fetchMiddlewares<RequestHandler>(StripeController.prototype.deleteAddOns)),

            async function StripeController_deleteAddOns(request: ExRequest, response: ExResponse, next: any) {
            const args: Record<string, TsoaRoute.ParameterSchema> = {
                    request: {"in":"request","name":"request","required":true,"dataType":"object"},
                    productType: {"in":"path","name":"productType","required":true,"dataType":"union","subSchemas":[{"dataType":"enum","enums":["alerts"]},{"dataType":"enum","enums":["prompts"]}]},
            };

            // WARNING: This file was auto-generated with tsoa. Please do not modify it. Re-run tsoa to re-generate this file: https://github.com/lukeautry/tsoa

            let validatedArgs: any[] = [];
            try {
                validatedArgs = templateService.getValidatedArgs({ args, request, response });

                const controller = new StripeController();

              await templateService.apiHandler({
                methodName: 'deleteAddOns',
                controller,
                response,
                next,
                validatedArgs,
                successStatus: undefined,
              });
            } catch (err) {
                return next(err);
            }
        });
        // WARNING: This file was auto-generated with tsoa. Please do not modify it. Re-run tsoa to re-generate this file: https://github.com/lukeautry/tsoa
        app.get('/v1/stripe/subscription/preview-invoice',
            authenticateMiddleware([{"api_key":[]}]),
            ...(fetchMiddlewares<RequestHandler>(StripeController)),
            ...(fetchMiddlewares<RequestHandler>(StripeController.prototype.previewInvoice)),

            async function StripeController_previewInvoice(request: ExRequest, response: ExResponse, next: any) {
            const args: Record<string, TsoaRoute.ParameterSchema> = {
                    request: {"in":"request","name":"request","required":true,"dataType":"object"},
            };

            // WARNING: This file was auto-generated with tsoa. Please do not modify it. Re-run tsoa to re-generate this file: https://github.com/lukeautry/tsoa

            let validatedArgs: any[] = [];
            try {
                validatedArgs = templateService.getValidatedArgs({ args, request, response });

                const controller = new StripeController();

              await templateService.apiHandler({
                methodName: 'previewInvoice',
                controller,
                response,
                next,
                validatedArgs,
                successStatus: undefined,
              });
            } catch (err) {
                return next(err);
            }
        });
        // WARNING: This file was auto-generated with tsoa. Please do not modify it. Re-run tsoa to re-generate this file: https://github.com/lukeautry/tsoa
        app.post('/v1/stripe/subscription/cancel-subscription',
            authenticateMiddleware([{"api_key":[]}]),
            ...(fetchMiddlewares<RequestHandler>(StripeController)),
            ...(fetchMiddlewares<RequestHandler>(StripeController.prototype.cancelSubscription)),

            async function StripeController_cancelSubscription(request: ExRequest, response: ExResponse, next: any) {
            const args: Record<string, TsoaRoute.ParameterSchema> = {
                    request: {"in":"request","name":"request","required":true,"dataType":"object"},
            };

            // WARNING: This file was auto-generated with tsoa. Please do not modify it. Re-run tsoa to re-generate this file: https://github.com/lukeautry/tsoa

            let validatedArgs: any[] = [];
            try {
                validatedArgs = templateService.getValidatedArgs({ args, request, response });

                const controller = new StripeController();

              await templateService.apiHandler({
                methodName: 'cancelSubscription',
                controller,
                response,
                next,
                validatedArgs,
                successStatus: undefined,
              });
            } catch (err) {
                return next(err);
            }
        });
        // WARNING: This file was auto-generated with tsoa. Please do not modify it. Re-run tsoa to re-generate this file: https://github.com/lukeautry/tsoa
        app.post('/v1/stripe/subscription/migrate-to-pro',
            authenticateMiddleware([{"api_key":[]}]),
            ...(fetchMiddlewares<RequestHandler>(StripeController)),
            ...(fetchMiddlewares<RequestHandler>(StripeController.prototype.migrateToPro)),

            async function StripeController_migrateToPro(request: ExRequest, response: ExResponse, next: any) {
            const args: Record<string, TsoaRoute.ParameterSchema> = {
                    request: {"in":"request","name":"request","required":true,"dataType":"object"},
            };

            // WARNING: This file was auto-generated with tsoa. Please do not modify it. Re-run tsoa to re-generate this file: https://github.com/lukeautry/tsoa

            let validatedArgs: any[] = [];
            try {
                validatedArgs = templateService.getValidatedArgs({ args, request, response });

                const controller = new StripeController();

              await templateService.apiHandler({
                methodName: 'migrateToPro',
                controller,
                response,
                next,
                validatedArgs,
                successStatus: undefined,
              });
            } catch (err) {
                return next(err);
            }
        });
        // WARNING: This file was auto-generated with tsoa. Please do not modify it. Re-run tsoa to re-generate this file: https://github.com/lukeautry/tsoa
        app.get('/v1/stripe/subscription',
            authenticateMiddleware([{"api_key":[]}]),
            ...(fetchMiddlewares<RequestHandler>(StripeController)),
            ...(fetchMiddlewares<RequestHandler>(StripeController.prototype.getSubscription)),

            async function StripeController_getSubscription(request: ExRequest, response: ExResponse, next: any) {
            const args: Record<string, TsoaRoute.ParameterSchema> = {
                    request: {"in":"request","name":"request","required":true,"dataType":"object"},
            };

            // WARNING: This file was auto-generated with tsoa. Please do not modify it. Re-run tsoa to re-generate this file: https://github.com/lukeautry/tsoa

            let validatedArgs: any[] = [];
            try {
                validatedArgs = templateService.getValidatedArgs({ args, request, response });

                const controller = new StripeController();

              await templateService.apiHandler({
                methodName: 'getSubscription',
                controller,
                response,
                next,
                validatedArgs,
                successStatus: undefined,
              });
            } catch (err) {
                return next(err);
            }
        });
        // WARNING: This file was auto-generated with tsoa. Please do not modify it. Re-run tsoa to re-generate this file: https://github.com/lukeautry/tsoa
        app.post('/v1/stripe/webhook',
            authenticateMiddleware([{"api_key":[]}]),
            ...(fetchMiddlewares<RequestHandler>(StripeController)),
            ...(fetchMiddlewares<RequestHandler>(StripeController.prototype.handleStripeWebhook)),

            async function StripeController_handleStripeWebhook(request: ExRequest, response: ExResponse, next: any) {
            const args: Record<string, TsoaRoute.ParameterSchema> = {
                    body: {"in":"body","name":"body","required":true,"dataType":"any"},
                    request: {"in":"request","name":"request","required":true,"dataType":"object"},
            };

            // WARNING: This file was auto-generated with tsoa. Please do not modify it. Re-run tsoa to re-generate this file: https://github.com/lukeautry/tsoa

            let validatedArgs: any[] = [];
            try {
                validatedArgs = templateService.getValidatedArgs({ args, request, response });

                const controller = new StripeController();

              await templateService.apiHandler({
                methodName: 'handleStripeWebhook',
                controller,
                response,
                next,
                validatedArgs,
                successStatus: undefined,
              });
            } catch (err) {
                return next(err);
            }
        });
        // WARNING: This file was auto-generated with tsoa. Please do not modify it. Re-run tsoa to re-generate this file: https://github.com/lukeautry/tsoa
        app.post('/v1/public/waitlist/experiments',
            ...(fetchMiddlewares<RequestHandler>(WaitlistController)),
            ...(fetchMiddlewares<RequestHandler>(WaitlistController.prototype.addToWaitlist)),

            async function WaitlistController_addToWaitlist(request: ExRequest, response: ExResponse, next: any) {
            const args: Record<string, TsoaRoute.ParameterSchema> = {
                    request: {"in":"request","name":"request","required":true,"dataType":"object"},
                    reqBody: {"in":"body","name":"reqBody","required":true,"dataType":"nestedObjectLiteral","nestedProperties":{"email":{"dataType":"string","required":true}}},
            };

            // WARNING: This file was auto-generated with tsoa. Please do not modify it. Re-run tsoa to re-generate this file: https://github.com/lukeautry/tsoa

            let validatedArgs: any[] = [];
            try {
                validatedArgs = templateService.getValidatedArgs({ args, request, response });

                const controller = new WaitlistController();

              await templateService.apiHandler({
                methodName: 'addToWaitlist',
                controller,
                response,
                next,
                validatedArgs,
                successStatus: undefined,
              });
            } catch (err) {
                return next(err);
            }
        });
        // WARNING: This file was auto-generated with tsoa. Please do not modify it. Re-run tsoa to re-generate this file: https://github.com/lukeautry/tsoa
        app.post('/v1/organization/user/accept_terms',
            authenticateMiddleware([{"api_key":[]}]),
            ...(fetchMiddlewares<RequestHandler>(OrganizationController)),
            ...(fetchMiddlewares<RequestHandler>(OrganizationController.prototype.acceptTerms)),

            async function OrganizationController_acceptTerms(request: ExRequest, response: ExResponse, next: any) {
            const args: Record<string, TsoaRoute.ParameterSchema> = {
                    request: {"in":"request","name":"request","required":true,"dataType":"object"},
            };

            // WARNING: This file was auto-generated with tsoa. Please do not modify it. Re-run tsoa to re-generate this file: https://github.com/lukeautry/tsoa

            let validatedArgs: any[] = [];
            try {
                validatedArgs = templateService.getValidatedArgs({ args, request, response });

                const controller = new OrganizationController();

              await templateService.apiHandler({
                methodName: 'acceptTerms',
                controller,
                response,
                next,
                validatedArgs,
                successStatus: undefined,
              });
            } catch (err) {
                return next(err);
            }
        });
        // WARNING: This file was auto-generated with tsoa. Please do not modify it. Re-run tsoa to re-generate this file: https://github.com/lukeautry/tsoa
        app.post('/v1/organization/create',
            authenticateMiddleware([{"api_key":[]}]),
            ...(fetchMiddlewares<RequestHandler>(OrganizationController)),
            ...(fetchMiddlewares<RequestHandler>(OrganizationController.prototype.createNewOrganization)),

            async function OrganizationController_createNewOrganization(request: ExRequest, response: ExResponse, next: any) {
            const args: Record<string, TsoaRoute.ParameterSchema> = {
                    requestBody: {"in":"body","name":"requestBody","required":true,"ref":"NewOrganizationParams"},
                    request: {"in":"request","name":"request","required":true,"dataType":"object"},
            };

            // WARNING: This file was auto-generated with tsoa. Please do not modify it. Re-run tsoa to re-generate this file: https://github.com/lukeautry/tsoa

            let validatedArgs: any[] = [];
            try {
                validatedArgs = templateService.getValidatedArgs({ args, request, response });

                const controller = new OrganizationController();

              await templateService.apiHandler({
                methodName: 'createNewOrganization',
                controller,
                response,
                next,
                validatedArgs,
                successStatus: undefined,
              });
            } catch (err) {
                return next(err);
            }
        });
        // WARNING: This file was auto-generated with tsoa. Please do not modify it. Re-run tsoa to re-generate this file: https://github.com/lukeautry/tsoa
        app.post('/v1/organization/:organizationId/update',
            authenticateMiddleware([{"api_key":[]}]),
            ...(fetchMiddlewares<RequestHandler>(OrganizationController)),
            ...(fetchMiddlewares<RequestHandler>(OrganizationController.prototype.updateOrganization)),

            async function OrganizationController_updateOrganization(request: ExRequest, response: ExResponse, next: any) {
            const args: Record<string, TsoaRoute.ParameterSchema> = {
                    requestBody: {"in":"body","name":"requestBody","required":true,"ref":"UpdateOrganizationParams"},
                    organizationId: {"in":"path","name":"organizationId","required":true,"dataType":"string"},
                    request: {"in":"request","name":"request","required":true,"dataType":"object"},
            };

            // WARNING: This file was auto-generated with tsoa. Please do not modify it. Re-run tsoa to re-generate this file: https://github.com/lukeautry/tsoa

            let validatedArgs: any[] = [];
            try {
                validatedArgs = templateService.getValidatedArgs({ args, request, response });

                const controller = new OrganizationController();

              await templateService.apiHandler({
                methodName: 'updateOrganization',
                controller,
                response,
                next,
                validatedArgs,
                successStatus: undefined,
              });
            } catch (err) {
                return next(err);
            }
        });
        // WARNING: This file was auto-generated with tsoa. Please do not modify it. Re-run tsoa to re-generate this file: https://github.com/lukeautry/tsoa
        app.post('/v1/organization/onboard',
            authenticateMiddleware([{"api_key":[]}]),
            ...(fetchMiddlewares<RequestHandler>(OrganizationController)),
            ...(fetchMiddlewares<RequestHandler>(OrganizationController.prototype.onboardOrganization)),

            async function OrganizationController_onboardOrganization(request: ExRequest, response: ExResponse, next: any) {
            const args: Record<string, TsoaRoute.ParameterSchema> = {
                    requestBody: {"in":"body","name":"requestBody","required":true,"dataType":"nestedObjectLiteral","nestedProperties":{}},
                    request: {"in":"request","name":"request","required":true,"dataType":"object"},
            };

            // WARNING: This file was auto-generated with tsoa. Please do not modify it. Re-run tsoa to re-generate this file: https://github.com/lukeautry/tsoa

            let validatedArgs: any[] = [];
            try {
                validatedArgs = templateService.getValidatedArgs({ args, request, response });

                const controller = new OrganizationController();

              await templateService.apiHandler({
                methodName: 'onboardOrganization',
                controller,
                response,
                next,
                validatedArgs,
                successStatus: undefined,
              });
            } catch (err) {
                return next(err);
            }
        });
        // WARNING: This file was auto-generated with tsoa. Please do not modify it. Re-run tsoa to re-generate this file: https://github.com/lukeautry/tsoa
        app.post('/v1/organization/:organizationId/add_member',
            authenticateMiddleware([{"api_key":[]}]),
            ...(fetchMiddlewares<RequestHandler>(OrganizationController)),
            ...(fetchMiddlewares<RequestHandler>(OrganizationController.prototype.addMemberToOrganization)),

            async function OrganizationController_addMemberToOrganization(request: ExRequest, response: ExResponse, next: any) {
            const args: Record<string, TsoaRoute.ParameterSchema> = {
                    requestBody: {"in":"body","name":"requestBody","required":true,"dataType":"nestedObjectLiteral","nestedProperties":{"email":{"dataType":"string","required":true}}},
                    organizationId: {"in":"path","name":"organizationId","required":true,"dataType":"string"},
                    request: {"in":"request","name":"request","required":true,"dataType":"object"},
            };

            // WARNING: This file was auto-generated with tsoa. Please do not modify it. Re-run tsoa to re-generate this file: https://github.com/lukeautry/tsoa

            let validatedArgs: any[] = [];
            try {
                validatedArgs = templateService.getValidatedArgs({ args, request, response });

                const controller = new OrganizationController();

              await templateService.apiHandler({
                methodName: 'addMemberToOrganization',
                controller,
                response,
                next,
                validatedArgs,
                successStatus: undefined,
              });
            } catch (err) {
                return next(err);
            }
        });
        // WARNING: This file was auto-generated with tsoa. Please do not modify it. Re-run tsoa to re-generate this file: https://github.com/lukeautry/tsoa
        app.post('/v1/organization/:organizationId/create_filter',
            authenticateMiddleware([{"api_key":[]}]),
            ...(fetchMiddlewares<RequestHandler>(OrganizationController)),
            ...(fetchMiddlewares<RequestHandler>(OrganizationController.prototype.createOrganizationFilter)),

            async function OrganizationController_createOrganizationFilter(request: ExRequest, response: ExResponse, next: any) {
            const args: Record<string, TsoaRoute.ParameterSchema> = {
                    requestBody: {"in":"body","name":"requestBody","required":true,"dataType":"nestedObjectLiteral","nestedProperties":{"filterType":{"dataType":"union","subSchemas":[{"dataType":"enum","enums":["dashboard"]},{"dataType":"enum","enums":["requests"]}],"required":true},"filters":{"dataType":"array","array":{"dataType":"refAlias","ref":"OrganizationFilter"},"required":true}}},
                    organizationId: {"in":"path","name":"organizationId","required":true,"dataType":"string"},
                    request: {"in":"request","name":"request","required":true,"dataType":"object"},
            };

            // WARNING: This file was auto-generated with tsoa. Please do not modify it. Re-run tsoa to re-generate this file: https://github.com/lukeautry/tsoa

            let validatedArgs: any[] = [];
            try {
                validatedArgs = templateService.getValidatedArgs({ args, request, response });

                const controller = new OrganizationController();

              await templateService.apiHandler({
                methodName: 'createOrganizationFilter',
                controller,
                response,
                next,
                validatedArgs,
                successStatus: undefined,
              });
            } catch (err) {
                return next(err);
            }
        });
        // WARNING: This file was auto-generated with tsoa. Please do not modify it. Re-run tsoa to re-generate this file: https://github.com/lukeautry/tsoa
        app.post('/v1/organization/:organizationId/update_filter',
            authenticateMiddleware([{"api_key":[]}]),
            ...(fetchMiddlewares<RequestHandler>(OrganizationController)),
            ...(fetchMiddlewares<RequestHandler>(OrganizationController.prototype.updateOrganizationFilter)),

            async function OrganizationController_updateOrganizationFilter(request: ExRequest, response: ExResponse, next: any) {
            const args: Record<string, TsoaRoute.ParameterSchema> = {
                    requestBody: {"in":"body","name":"requestBody","required":true,"dataType":"nestedObjectLiteral","nestedProperties":{"filterType":{"dataType":"union","subSchemas":[{"dataType":"enum","enums":["dashboard"]},{"dataType":"enum","enums":["requests"]}],"required":true},"filters":{"dataType":"array","array":{"dataType":"refAlias","ref":"OrganizationFilter"},"required":true}}},
                    organizationId: {"in":"path","name":"organizationId","required":true,"dataType":"string"},
                    request: {"in":"request","name":"request","required":true,"dataType":"object"},
            };

            // WARNING: This file was auto-generated with tsoa. Please do not modify it. Re-run tsoa to re-generate this file: https://github.com/lukeautry/tsoa

            let validatedArgs: any[] = [];
            try {
                validatedArgs = templateService.getValidatedArgs({ args, request, response });

                const controller = new OrganizationController();

              await templateService.apiHandler({
                methodName: 'updateOrganizationFilter',
                controller,
                response,
                next,
                validatedArgs,
                successStatus: undefined,
              });
            } catch (err) {
                return next(err);
            }
        });
        // WARNING: This file was auto-generated with tsoa. Please do not modify it. Re-run tsoa to re-generate this file: https://github.com/lukeautry/tsoa
        app.delete('/v1/organization/delete',
            authenticateMiddleware([{"api_key":[]}]),
            ...(fetchMiddlewares<RequestHandler>(OrganizationController)),
            ...(fetchMiddlewares<RequestHandler>(OrganizationController.prototype.deleteOrganization)),

            async function OrganizationController_deleteOrganization(request: ExRequest, response: ExResponse, next: any) {
            const args: Record<string, TsoaRoute.ParameterSchema> = {
                    request: {"in":"request","name":"request","required":true,"dataType":"object"},
            };

            // WARNING: This file was auto-generated with tsoa. Please do not modify it. Re-run tsoa to re-generate this file: https://github.com/lukeautry/tsoa

            let validatedArgs: any[] = [];
            try {
                validatedArgs = templateService.getValidatedArgs({ args, request, response });

                const controller = new OrganizationController();

              await templateService.apiHandler({
                methodName: 'deleteOrganization',
                controller,
                response,
                next,
                validatedArgs,
                successStatus: undefined,
              });
            } catch (err) {
                return next(err);
            }
        });
        // WARNING: This file was auto-generated with tsoa. Please do not modify it. Re-run tsoa to re-generate this file: https://github.com/lukeautry/tsoa
        app.get('/v1/organization/:organizationId/layout',
            authenticateMiddleware([{"api_key":[]}]),
            ...(fetchMiddlewares<RequestHandler>(OrganizationController)),
            ...(fetchMiddlewares<RequestHandler>(OrganizationController.prototype.getOrganizationLayout)),

            async function OrganizationController_getOrganizationLayout(request: ExRequest, response: ExResponse, next: any) {
            const args: Record<string, TsoaRoute.ParameterSchema> = {
                    organizationId: {"in":"path","name":"organizationId","required":true,"dataType":"string"},
                    filterType: {"in":"query","name":"filterType","required":true,"dataType":"string"},
                    request: {"in":"request","name":"request","required":true,"dataType":"object"},
            };

            // WARNING: This file was auto-generated with tsoa. Please do not modify it. Re-run tsoa to re-generate this file: https://github.com/lukeautry/tsoa

            let validatedArgs: any[] = [];
            try {
                validatedArgs = templateService.getValidatedArgs({ args, request, response });

                const controller = new OrganizationController();

              await templateService.apiHandler({
                methodName: 'getOrganizationLayout',
                controller,
                response,
                next,
                validatedArgs,
                successStatus: undefined,
              });
            } catch (err) {
                return next(err);
            }
        });
        // WARNING: This file was auto-generated with tsoa. Please do not modify it. Re-run tsoa to re-generate this file: https://github.com/lukeautry/tsoa
        app.get('/v1/organization/:organizationId/members',
            authenticateMiddleware([{"api_key":[]}]),
            ...(fetchMiddlewares<RequestHandler>(OrganizationController)),
            ...(fetchMiddlewares<RequestHandler>(OrganizationController.prototype.getOrganizationMembers)),

            async function OrganizationController_getOrganizationMembers(request: ExRequest, response: ExResponse, next: any) {
            const args: Record<string, TsoaRoute.ParameterSchema> = {
                    organizationId: {"in":"path","name":"organizationId","required":true,"dataType":"string"},
                    request: {"in":"request","name":"request","required":true,"dataType":"object"},
            };

            // WARNING: This file was auto-generated with tsoa. Please do not modify it. Re-run tsoa to re-generate this file: https://github.com/lukeautry/tsoa

            let validatedArgs: any[] = [];
            try {
                validatedArgs = templateService.getValidatedArgs({ args, request, response });

                const controller = new OrganizationController();

              await templateService.apiHandler({
                methodName: 'getOrganizationMembers',
                controller,
                response,
                next,
                validatedArgs,
                successStatus: undefined,
              });
            } catch (err) {
                return next(err);
            }
        });
        // WARNING: This file was auto-generated with tsoa. Please do not modify it. Re-run tsoa to re-generate this file: https://github.com/lukeautry/tsoa
        app.post('/v1/organization/:organizationId/update_member',
            authenticateMiddleware([{"api_key":[]}]),
            ...(fetchMiddlewares<RequestHandler>(OrganizationController)),
            ...(fetchMiddlewares<RequestHandler>(OrganizationController.prototype.updateOrganizationMember)),

            async function OrganizationController_updateOrganizationMember(request: ExRequest, response: ExResponse, next: any) {
            const args: Record<string, TsoaRoute.ParameterSchema> = {
                    requestBody: {"in":"body","name":"requestBody","required":true,"dataType":"nestedObjectLiteral","nestedProperties":{"memberId":{"dataType":"string","required":true},"role":{"dataType":"string","required":true}}},
                    organizationId: {"in":"path","name":"organizationId","required":true,"dataType":"string"},
                    request: {"in":"request","name":"request","required":true,"dataType":"object"},
            };

            // WARNING: This file was auto-generated with tsoa. Please do not modify it. Re-run tsoa to re-generate this file: https://github.com/lukeautry/tsoa

            let validatedArgs: any[] = [];
            try {
                validatedArgs = templateService.getValidatedArgs({ args, request, response });

                const controller = new OrganizationController();

              await templateService.apiHandler({
                methodName: 'updateOrganizationMember',
                controller,
                response,
                next,
                validatedArgs,
                successStatus: undefined,
              });
            } catch (err) {
                return next(err);
            }
        });
        // WARNING: This file was auto-generated with tsoa. Please do not modify it. Re-run tsoa to re-generate this file: https://github.com/lukeautry/tsoa
        app.get('/v1/organization/:organizationId/owner',
            authenticateMiddleware([{"api_key":[]}]),
            ...(fetchMiddlewares<RequestHandler>(OrganizationController)),
            ...(fetchMiddlewares<RequestHandler>(OrganizationController.prototype.getOrganizationOwner)),

            async function OrganizationController_getOrganizationOwner(request: ExRequest, response: ExResponse, next: any) {
            const args: Record<string, TsoaRoute.ParameterSchema> = {
                    organizationId: {"in":"path","name":"organizationId","required":true,"dataType":"string"},
                    request: {"in":"request","name":"request","required":true,"dataType":"object"},
            };

            // WARNING: This file was auto-generated with tsoa. Please do not modify it. Re-run tsoa to re-generate this file: https://github.com/lukeautry/tsoa

            let validatedArgs: any[] = [];
            try {
                validatedArgs = templateService.getValidatedArgs({ args, request, response });

                const controller = new OrganizationController();

              await templateService.apiHandler({
                methodName: 'getOrganizationOwner',
                controller,
                response,
                next,
                validatedArgs,
                successStatus: undefined,
              });
            } catch (err) {
                return next(err);
            }
        });
        // WARNING: This file was auto-generated with tsoa. Please do not modify it. Re-run tsoa to re-generate this file: https://github.com/lukeautry/tsoa
        app.delete('/v1/organization/:organizationId/remove_member',
            authenticateMiddleware([{"api_key":[]}]),
            ...(fetchMiddlewares<RequestHandler>(OrganizationController)),
            ...(fetchMiddlewares<RequestHandler>(OrganizationController.prototype.removeMemberFromOrganization)),

            async function OrganizationController_removeMemberFromOrganization(request: ExRequest, response: ExResponse, next: any) {
            const args: Record<string, TsoaRoute.ParameterSchema> = {
                    organizationId: {"in":"path","name":"organizationId","required":true,"dataType":"string"},
                    memberId: {"in":"query","name":"memberId","required":true,"dataType":"string"},
                    request: {"in":"request","name":"request","required":true,"dataType":"object"},
            };

            // WARNING: This file was auto-generated with tsoa. Please do not modify it. Re-run tsoa to re-generate this file: https://github.com/lukeautry/tsoa

            let validatedArgs: any[] = [];
            try {
                validatedArgs = templateService.getValidatedArgs({ args, request, response });

                const controller = new OrganizationController();

              await templateService.apiHandler({
                methodName: 'removeMemberFromOrganization',
                controller,
                response,
                next,
                validatedArgs,
                successStatus: undefined,
              });
            } catch (err) {
                return next(err);
            }
        });
        // WARNING: This file was auto-generated with tsoa. Please do not modify it. Re-run tsoa to re-generate this file: https://github.com/lukeautry/tsoa
        app.get('/v1/settings/query',
            authenticateMiddleware([{"api_key":[]}]),
            ...(fetchMiddlewares<RequestHandler>(SettingController)),
            ...(fetchMiddlewares<RequestHandler>(SettingController.prototype.getSettings)),

            async function SettingController_getSettings(request: ExRequest, response: ExResponse, next: any) {
            const args: Record<string, TsoaRoute.ParameterSchema> = {
                    request: {"in":"request","name":"request","required":true,"dataType":"object"},
            };

            // WARNING: This file was auto-generated with tsoa. Please do not modify it. Re-run tsoa to re-generate this file: https://github.com/lukeautry/tsoa

            let validatedArgs: any[] = [];
            try {
                validatedArgs = templateService.getValidatedArgs({ args, request, response });

                const controller = new SettingController();

              await templateService.apiHandler({
                methodName: 'getSettings',
                controller,
                response,
                next,
                validatedArgs,
                successStatus: undefined,
              });
            } catch (err) {
                return next(err);
            }
        });
        // WARNING: This file was auto-generated with tsoa. Please do not modify it. Re-run tsoa to re-generate this file: https://github.com/lukeautry/tsoa

    // WARNING: This file was auto-generated with tsoa. Please do not modify it. Re-run tsoa to re-generate this file: https://github.com/lukeautry/tsoa


    // WARNING: This file was auto-generated with tsoa. Please do not modify it. Re-run tsoa to re-generate this file: https://github.com/lukeautry/tsoa

    function authenticateMiddleware(security: TsoaRoute.Security[] = []) {
        return async function runAuthenticationMiddleware(request: any, response: any, next: any) {

            // WARNING: This file was auto-generated with tsoa. Please do not modify it. Re-run tsoa to re-generate this file: https://github.com/lukeautry/tsoa

            // keep track of failed auth attempts so we can hand back the most
            // recent one.  This behavior was previously existing so preserving it
            // here
            const failedAttempts: any[] = [];
            const pushAndRethrow = (error: any) => {
                failedAttempts.push(error);
                throw error;
            };

            const secMethodOrPromises: Promise<any>[] = [];
            for (const secMethod of security) {
                if (Object.keys(secMethod).length > 1) {
                    const secMethodAndPromises: Promise<any>[] = [];

                    for (const name in secMethod) {
                        secMethodAndPromises.push(
                            expressAuthenticationRecasted(request, name, secMethod[name], response)
                                .catch(pushAndRethrow)
                        );
                    }

                    // WARNING: This file was auto-generated with tsoa. Please do not modify it. Re-run tsoa to re-generate this file: https://github.com/lukeautry/tsoa

                    secMethodOrPromises.push(Promise.all(secMethodAndPromises)
                        .then(users => { return users[0]; }));
                } else {
                    for (const name in secMethod) {
                        secMethodOrPromises.push(
                            expressAuthenticationRecasted(request, name, secMethod[name], response)
                                .catch(pushAndRethrow)
                        );
                    }
                }
            }

            // WARNING: This file was auto-generated with tsoa. Please do not modify it. Re-run tsoa to re-generate this file: https://github.com/lukeautry/tsoa

            try {
                request['user'] = await Promise.any(secMethodOrPromises);

                // Response was sent in middleware, abort
                if (response.writableEnded) {
                    return;
                }

                next();
            }
            catch(err) {
                // Show most recent error as response
                const error = failedAttempts.pop();
                error.status = error.status || 401;

                // Response was sent in middleware, abort
                if (response.writableEnded) {
                    return;
                }
                next(error);
            }

            // WARNING: This file was auto-generated with tsoa. Please do not modify it. Re-run tsoa to re-generate this file: https://github.com/lukeautry/tsoa
        }
    }

    // WARNING: This file was auto-generated with tsoa. Please do not modify it. Re-run tsoa to re-generate this file: https://github.com/lukeautry/tsoa
}

// WARNING: This file was auto-generated with tsoa. Please do not modify it. Re-run tsoa to re-generate this file: https://github.com/lukeautry/tsoa<|MERGE_RESOLUTION|>--- conflicted
+++ resolved
@@ -1812,6 +1812,20 @@
         "additionalProperties": false,
     },
     // WARNING: This file was auto-generated with tsoa. Please do not modify it. Re-run tsoa to re-generate this file: https://github.com/lukeautry/tsoa
+    "ResultSuccess__experiment_id-string--experiment_created_at-string_-Array_": {
+        "dataType": "refObject",
+        "properties": {
+            "data": {"dataType":"array","array":{"dataType":"nestedObjectLiteral","nestedProperties":{"experiment_created_at":{"dataType":"string","required":true},"experiment_id":{"dataType":"string","required":true}}},"required":true},
+            "error": {"dataType":"enum","enums":[null],"required":true},
+        },
+        "additionalProperties": false,
+    },
+    // WARNING: This file was auto-generated with tsoa. Please do not modify it. Re-run tsoa to re-generate this file: https://github.com/lukeautry/tsoa
+    "Result__experiment_id-string--experiment_created_at-string_-Array.string_": {
+        "dataType": "refAlias",
+        "type": {"dataType":"union","subSchemas":[{"ref":"ResultSuccess__experiment_id-string--experiment_created_at-string_-Array_"},{"ref":"ResultError_string_"}],"validators":{}},
+    },
+    // WARNING: This file was auto-generated with tsoa. Please do not modify it. Re-run tsoa to re-generate this file: https://github.com/lukeautry/tsoa
     "ResultSuccess__experimentId-string__": {
         "dataType": "refObject",
         "properties": {
@@ -2015,56 +2029,6 @@
         "type": {"dataType":"union","subSchemas":[{"ref":"ResultSuccess_ExperimentRun_"},{"ref":"ResultError_string_"}],"validators":{}},
     },
     // WARNING: This file was auto-generated with tsoa. Please do not modify it. Re-run tsoa to re-generate this file: https://github.com/lukeautry/tsoa
-<<<<<<< HEAD
-=======
-    "ResultSuccess_EvaluatorResult_": {
-        "dataType": "refObject",
-        "properties": {
-            "data": {"ref":"EvaluatorResult","required":true},
-            "error": {"dataType":"enum","enums":[null],"required":true},
-        },
-        "additionalProperties": false,
-    },
-    // WARNING: This file was auto-generated with tsoa. Please do not modify it. Re-run tsoa to re-generate this file: https://github.com/lukeautry/tsoa
-    "Result_EvaluatorResult.string_": {
-        "dataType": "refAlias",
-        "type": {"dataType":"union","subSchemas":[{"ref":"ResultSuccess_EvaluatorResult_"},{"ref":"ResultError_string_"}],"validators":{}},
-    },
-    // WARNING: This file was auto-generated with tsoa. Please do not modify it. Re-run tsoa to re-generate this file: https://github.com/lukeautry/tsoa
-    "CreateEvaluatorParams": {
-        "dataType": "refObject",
-        "properties": {
-            "scoring_type": {"dataType":"string","required":true},
-            "llm_template": {"dataType":"any","required":true},
-            "name": {"dataType":"string","required":true},
-        },
-        "additionalProperties": false,
-    },
-    // WARNING: This file was auto-generated with tsoa. Please do not modify it. Re-run tsoa to re-generate this file: https://github.com/lukeautry/tsoa
-    "UpdateEvaluatorParams": {
-        "dataType": "refObject",
-        "properties": {
-            "scoring_type": {"dataType":"string"},
-            "llm_template": {"dataType":"any"},
-        },
-        "additionalProperties": false,
-    },
-    // WARNING: This file was auto-generated with tsoa. Please do not modify it. Re-run tsoa to re-generate this file: https://github.com/lukeautry/tsoa
-    "ResultSuccess__experiment_id-string--experiment_created_at-string_-Array_": {
-        "dataType": "refObject",
-        "properties": {
-            "data": {"dataType":"array","array":{"dataType":"nestedObjectLiteral","nestedProperties":{"experiment_created_at":{"dataType":"string","required":true},"experiment_id":{"dataType":"string","required":true}}},"required":true},
-            "error": {"dataType":"enum","enums":[null],"required":true},
-        },
-        "additionalProperties": false,
-    },
-    // WARNING: This file was auto-generated with tsoa. Please do not modify it. Re-run tsoa to re-generate this file: https://github.com/lukeautry/tsoa
-    "Result__experiment_id-string--experiment_created_at-string_-Array.string_": {
-        "dataType": "refAlias",
-        "type": {"dataType":"union","subSchemas":[{"ref":"ResultSuccess__experiment_id-string--experiment_created_at-string_-Array_"},{"ref":"ResultError_string_"}],"validators":{}},
-    },
-    // WARNING: This file was auto-generated with tsoa. Please do not modify it. Re-run tsoa to re-generate this file: https://github.com/lukeautry/tsoa
->>>>>>> 9ce17a6d
     "Eval": {
         "dataType": "refObject",
         "properties": {
@@ -5021,6 +4985,38 @@
             }
         });
         // WARNING: This file was auto-generated with tsoa. Please do not modify it. Re-run tsoa to re-generate this file: https://github.com/lukeautry/tsoa
+        app.get('/v1/evaluator/:evaluatorId/experiments',
+            authenticateMiddleware([{"api_key":[]}]),
+            ...(fetchMiddlewares<RequestHandler>(EvaluatorController)),
+            ...(fetchMiddlewares<RequestHandler>(EvaluatorController.prototype.getExperimentsForEvaluator)),
+
+            async function EvaluatorController_getExperimentsForEvaluator(request: ExRequest, response: ExResponse, next: any) {
+            const args: Record<string, TsoaRoute.ParameterSchema> = {
+                    request: {"in":"request","name":"request","required":true,"dataType":"object"},
+                    evaluatorId: {"in":"path","name":"evaluatorId","required":true,"dataType":"string"},
+            };
+
+            // WARNING: This file was auto-generated with tsoa. Please do not modify it. Re-run tsoa to re-generate this file: https://github.com/lukeautry/tsoa
+
+            let validatedArgs: any[] = [];
+            try {
+                validatedArgs = templateService.getValidatedArgs({ args, request, response });
+
+                const controller = new EvaluatorController();
+
+              await templateService.apiHandler({
+                methodName: 'getExperimentsForEvaluator',
+                controller,
+                response,
+                next,
+                validatedArgs,
+                successStatus: undefined,
+              });
+            } catch (err) {
+                return next(err);
+            }
+        });
+        // WARNING: This file was auto-generated with tsoa. Please do not modify it. Re-run tsoa to re-generate this file: https://github.com/lukeautry/tsoa
         app.post('/v1/experiment/new-empty',
             authenticateMiddleware([{"api_key":[]}]),
             ...(fetchMiddlewares<RequestHandler>(ExperimentController)),
@@ -5332,38 +5328,6 @@
 
               await templateService.apiHandler({
                 methodName: 'runExperiment',
-                controller,
-                response,
-                next,
-                validatedArgs,
-                successStatus: undefined,
-              });
-            } catch (err) {
-                return next(err);
-            }
-        });
-        // WARNING: This file was auto-generated with tsoa. Please do not modify it. Re-run tsoa to re-generate this file: https://github.com/lukeautry/tsoa
-        app.get('/v1/evaluator/:evaluatorId/experiments',
-            authenticateMiddleware([{"api_key":[]}]),
-            ...(fetchMiddlewares<RequestHandler>(EvaluatorController)),
-            ...(fetchMiddlewares<RequestHandler>(EvaluatorController.prototype.getExperimentsForEvaluator)),
-
-            async function EvaluatorController_getExperimentsForEvaluator(request: ExRequest, response: ExResponse, next: any) {
-            const args: Record<string, TsoaRoute.ParameterSchema> = {
-                    request: {"in":"request","name":"request","required":true,"dataType":"object"},
-                    evaluatorId: {"in":"path","name":"evaluatorId","required":true,"dataType":"string"},
-            };
-
-            // WARNING: This file was auto-generated with tsoa. Please do not modify it. Re-run tsoa to re-generate this file: https://github.com/lukeautry/tsoa
-
-            let validatedArgs: any[] = [];
-            try {
-                validatedArgs = templateService.getValidatedArgs({ args, request, response });
-
-                const controller = new EvaluatorController();
-
-              await templateService.apiHandler({
-                methodName: 'getExperimentsForEvaluator',
                 controller,
                 response,
                 next,
