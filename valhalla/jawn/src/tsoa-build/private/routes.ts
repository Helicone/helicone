/* tslint:disable */
/* eslint-disable */
// WARNING: This file was auto-generated with tsoa. Please do not modify it. Re-run tsoa to re-generate this file: https://github.com/lukeautry/tsoa
import type { TsoaRoute } from '@tsoa/runtime';
import {  fetchMiddlewares, ExpressTemplateService } from '@tsoa/runtime';
// WARNING: This file was auto-generated with tsoa. Please do not modify it. Re-run tsoa to re-generate this file: https://github.com/lukeautry/tsoa
import { AdminController } from './../../controllers/private/adminController';
// WARNING: This file was auto-generated with tsoa. Please do not modify it. Re-run tsoa to re-generate this file: https://github.com/lukeautry/tsoa
import { EvalController } from './../../controllers/public/evalController';
// WARNING: This file was auto-generated with tsoa. Please do not modify it. Re-run tsoa to re-generate this file: https://github.com/lukeautry/tsoa
import { WebhookController } from './../../controllers/public/webhookController';
// WARNING: This file was auto-generated with tsoa. Please do not modify it. Re-run tsoa to re-generate this file: https://github.com/lukeautry/tsoa
import { WaitlistController } from './../../controllers/public/waitlistController';
// WARNING: This file was auto-generated with tsoa. Please do not modify it. Re-run tsoa to re-generate this file: https://github.com/lukeautry/tsoa
import { VaultController } from './../../controllers/public/vaultController';
// WARNING: This file was auto-generated with tsoa. Please do not modify it. Re-run tsoa to re-generate this file: https://github.com/lukeautry/tsoa
import { RequestController } from './../../controllers/public/requestController';
// WARNING: This file was auto-generated with tsoa. Please do not modify it. Re-run tsoa to re-generate this file: https://github.com/lukeautry/tsoa
import { SessionController } from './../../controllers/public/sessionController';
// WARNING: This file was auto-generated with tsoa. Please do not modify it. Re-run tsoa to re-generate this file: https://github.com/lukeautry/tsoa
import { UserController } from './../../controllers/public/userController';
// WARNING: This file was auto-generated with tsoa. Please do not modify it. Re-run tsoa to re-generate this file: https://github.com/lukeautry/tsoa
import { TraceController } from './../../controllers/public/traceloopController';
// WARNING: This file was auto-generated with tsoa. Please do not modify it. Re-run tsoa to re-generate this file: https://github.com/lukeautry/tsoa
import { PromptController } from './../../controllers/public/promptController';
// WARNING: This file was auto-generated with tsoa. Please do not modify it. Re-run tsoa to re-generate this file: https://github.com/lukeautry/tsoa
import { LogController } from './../../controllers/private/logController';
// WARNING: This file was auto-generated with tsoa. Please do not modify it. Re-run tsoa to re-generate this file: https://github.com/lukeautry/tsoa
import { GenerateHashController } from './../../controllers/private/generateHashController';
// WARNING: This file was auto-generated with tsoa. Please do not modify it. Re-run tsoa to re-generate this file: https://github.com/lukeautry/tsoa
import { DatasetController } from './../../controllers/private/datasetController';
// WARNING: This file was auto-generated with tsoa. Please do not modify it. Re-run tsoa to re-generate this file: https://github.com/lukeautry/tsoa
import { FineTuneMainController } from './../../controllers/private/fineTuneController';
// WARNING: This file was auto-generated with tsoa. Please do not modify it. Re-run tsoa to re-generate this file: https://github.com/lukeautry/tsoa
import { DemoController } from './../../controllers/private/demoController';
// WARNING: This file was auto-generated with tsoa. Please do not modify it. Re-run tsoa to re-generate this file: https://github.com/lukeautry/tsoa
import { AlertController } from './../../controllers/private/alertController';
// WARNING: This file was auto-generated with tsoa. Please do not modify it. Re-run tsoa to re-generate this file: https://github.com/lukeautry/tsoa
import { PropertyController } from './../../controllers/public/propertyController';
// WARNING: This file was auto-generated with tsoa. Please do not modify it. Re-run tsoa to re-generate this file: https://github.com/lukeautry/tsoa
import { IntegrationController } from './../../controllers/public/integrationController';
// WARNING: This file was auto-generated with tsoa. Please do not modify it. Re-run tsoa to re-generate this file: https://github.com/lukeautry/tsoa
import { ExperimentDatasetController } from './../../controllers/public/experimentDatasetController';
// WARNING: This file was auto-generated with tsoa. Please do not modify it. Re-run tsoa to re-generate this file: https://github.com/lukeautry/tsoa
import { ExperimentController } from './../../controllers/public/experimentController';
// WARNING: This file was auto-generated with tsoa. Please do not modify it. Re-run tsoa to re-generate this file: https://github.com/lukeautry/tsoa
import { EvaluatorController } from './../../controllers/public/evaluatorController';
// WARNING: This file was auto-generated with tsoa. Please do not modify it. Re-run tsoa to re-generate this file: https://github.com/lukeautry/tsoa
import { HeliconeDatasetController } from './../../controllers/public/heliconeDatasetController';
// WARNING: This file was auto-generated with tsoa. Please do not modify it. Re-run tsoa to re-generate this file: https://github.com/lukeautry/tsoa
import { DataIsBeautifulRouter } from './../../controllers/public/dataIsBeautifulController';
// WARNING: This file was auto-generated with tsoa. Please do not modify it. Re-run tsoa to re-generate this file: https://github.com/lukeautry/tsoa
import { CustomerController } from './../../controllers/public/customerController';
// WARNING: This file was auto-generated with tsoa. Please do not modify it. Re-run tsoa to re-generate this file: https://github.com/lukeautry/tsoa
import { StripeController } from './../../controllers/public/stripeController';
// WARNING: This file was auto-generated with tsoa. Please do not modify it. Re-run tsoa to re-generate this file: https://github.com/lukeautry/tsoa
import { OrganizationController } from './../../controllers/private/organizationController';
// WARNING: This file was auto-generated with tsoa. Please do not modify it. Re-run tsoa to re-generate this file: https://github.com/lukeautry/tsoa
import { DashboardController } from './../../controllers/public/dashboardController';
// WARNING: This file was auto-generated with tsoa. Please do not modify it. Re-run tsoa to re-generate this file: https://github.com/lukeautry/tsoa
import { StatusController } from './../../controllers/public/providerStatusController';
// WARNING: This file was auto-generated with tsoa. Please do not modify it. Re-run tsoa to re-generate this file: https://github.com/lukeautry/tsoa
import { ExperimentV2Controller } from './../../controllers/public/experimentV2Controller';
// WARNING: This file was auto-generated with tsoa. Please do not modify it. Re-run tsoa to re-generate this file: https://github.com/lukeautry/tsoa
import { SettingController } from './../../controllers/private/settingsController';
import { expressAuthentication } from './../../authentication';
// @ts-ignore - no great way to install types from subpackage
import type { Request as ExRequest, Response as ExResponse, RequestHandler, Router } from 'express';

const expressAuthenticationRecasted = expressAuthentication as (req: ExRequest, securityName: string, scopes?: string[], res?: ExResponse) => Promise<any>;


// WARNING: This file was auto-generated with tsoa. Please do not modify it. Re-run tsoa to re-generate this file: https://github.com/lukeautry/tsoa

const models: TsoaRoute.Models = {
    "ResultSuccess__organization_id-string--name-string--flags-string-Array_-Array_": {
        "dataType": "refObject",
        "properties": {
            "data": {"dataType":"array","array":{"dataType":"nestedObjectLiteral","nestedProperties":{"flags":{"dataType":"array","array":{"dataType":"string"},"required":true},"name":{"dataType":"string","required":true},"organization_id":{"dataType":"string","required":true}}},"required":true},
            "error": {"dataType":"enum","enums":[null],"required":true},
        },
        "additionalProperties": false,
    },
    // WARNING: This file was auto-generated with tsoa. Please do not modify it. Re-run tsoa to re-generate this file: https://github.com/lukeautry/tsoa
    "ResultError_string_": {
        "dataType": "refObject",
        "properties": {
            "data": {"dataType":"enum","enums":[null],"required":true},
            "error": {"dataType":"string","required":true},
        },
        "additionalProperties": false,
    },
    // WARNING: This file was auto-generated with tsoa. Please do not modify it. Re-run tsoa to re-generate this file: https://github.com/lukeautry/tsoa
    "Result__organization_id-string--name-string--flags-string-Array_-Array.string_": {
        "dataType": "refAlias",
        "type": {"dataType":"union","subSchemas":[{"ref":"ResultSuccess__organization_id-string--name-string--flags-string-Array_-Array_"},{"ref":"ResultError_string_"}],"validators":{}},
    },
    // WARNING: This file was auto-generated with tsoa. Please do not modify it. Re-run tsoa to re-generate this file: https://github.com/lukeautry/tsoa
    "KafkaSettings": {
        "dataType": "refObject",
        "properties": {
            "miniBatchSize": {"dataType":"double","required":true},
        },
        "additionalProperties": false,
    },
    // WARNING: This file was auto-generated with tsoa. Please do not modify it. Re-run tsoa to re-generate this file: https://github.com/lukeautry/tsoa
    "AzureExperiment": {
        "dataType": "refObject",
        "properties": {
            "azureBaseUri": {"dataType":"string","required":true},
            "azureApiVersion": {"dataType":"string","required":true},
            "azureDeploymentName": {"dataType":"string","required":true},
            "azureApiKey": {"dataType":"string","required":true},
        },
        "additionalProperties": false,
    },
    // WARNING: This file was auto-generated with tsoa. Please do not modify it. Re-run tsoa to re-generate this file: https://github.com/lukeautry/tsoa
    "Setting": {
        "dataType": "refAlias",
        "type": {"dataType":"union","subSchemas":[{"ref":"KafkaSettings"},{"ref":"AzureExperiment"}],"validators":{}},
    },
    // WARNING: This file was auto-generated with tsoa. Please do not modify it. Re-run tsoa to re-generate this file: https://github.com/lukeautry/tsoa
    "SettingName": {
        "dataType": "refAlias",
        "type": {"dataType":"enum","enums":["kafka:dlq","kafka:log","kafka:score","kafka:dlq:score","kafka:dlq:eu","kafka:log:eu","kafka:orgs-to-dlq","azure:experiment"],"validators":{}},
    },
    // WARNING: This file was auto-generated with tsoa. Please do not modify it. Re-run tsoa to re-generate this file: https://github.com/lukeautry/tsoa
    "url.URL": {
        "dataType": "refAlias",
        "type": {"dataType":"string","validators":{}},
    },
    // WARNING: This file was auto-generated with tsoa. Please do not modify it. Re-run tsoa to re-generate this file: https://github.com/lukeautry/tsoa
    "Eval": {
        "dataType": "refObject",
        "properties": {
            "name": {"dataType":"string","required":true},
            "averageScore": {"dataType":"double","required":true},
            "minScore": {"dataType":"double","required":true},
            "maxScore": {"dataType":"double","required":true},
            "count": {"dataType":"double","required":true},
            "overTime": {"dataType":"array","array":{"dataType":"nestedObjectLiteral","nestedProperties":{"count":{"dataType":"double","required":true},"date":{"dataType":"string","required":true}}},"required":true},
            "averageOverTime": {"dataType":"array","array":{"dataType":"nestedObjectLiteral","nestedProperties":{"value":{"dataType":"double","required":true},"date":{"dataType":"string","required":true}}},"required":true},
        },
        "additionalProperties": false,
    },
    // WARNING: This file was auto-generated with tsoa. Please do not modify it. Re-run tsoa to re-generate this file: https://github.com/lukeautry/tsoa
    "ResultSuccess_Eval-Array_": {
        "dataType": "refObject",
        "properties": {
            "data": {"dataType":"array","array":{"dataType":"refObject","ref":"Eval"},"required":true},
            "error": {"dataType":"enum","enums":[null],"required":true},
        },
        "additionalProperties": false,
    },
    // WARNING: This file was auto-generated with tsoa. Please do not modify it. Re-run tsoa to re-generate this file: https://github.com/lukeautry/tsoa
    "Result_Eval-Array.string_": {
        "dataType": "refAlias",
        "type": {"dataType":"union","subSchemas":[{"ref":"ResultSuccess_Eval-Array_"},{"ref":"ResultError_string_"}],"validators":{}},
    },
    // WARNING: This file was auto-generated with tsoa. Please do not modify it. Re-run tsoa to re-generate this file: https://github.com/lukeautry/tsoa
    "Partial_NumberOperators_": {
        "dataType": "refAlias",
        "type": {"dataType":"nestedObjectLiteral","nestedProperties":{"not-equals":{"dataType":"double"},"equals":{"dataType":"double"},"gte":{"dataType":"double"},"lte":{"dataType":"double"},"lt":{"dataType":"double"},"gt":{"dataType":"double"}},"validators":{}},
    },
    // WARNING: This file was auto-generated with tsoa. Please do not modify it. Re-run tsoa to re-generate this file: https://github.com/lukeautry/tsoa
    "Partial_TimestampOperatorsTyped_": {
        "dataType": "refAlias",
        "type": {"dataType":"nestedObjectLiteral","nestedProperties":{"gte":{"dataType":"datetime"},"lte":{"dataType":"datetime"},"lt":{"dataType":"datetime"},"gt":{"dataType":"datetime"}},"validators":{}},
    },
    // WARNING: This file was auto-generated with tsoa. Please do not modify it. Re-run tsoa to re-generate this file: https://github.com/lukeautry/tsoa
    "Partial_TextOperators_": {
        "dataType": "refAlias",
        "type": {"dataType":"nestedObjectLiteral","nestedProperties":{"not-equals":{"dataType":"string"},"equals":{"dataType":"string"},"like":{"dataType":"string"},"ilike":{"dataType":"string"},"contains":{"dataType":"string"},"not-contains":{"dataType":"string"}},"validators":{}},
    },
    // WARNING: This file was auto-generated with tsoa. Please do not modify it. Re-run tsoa to re-generate this file: https://github.com/lukeautry/tsoa
    "Partial_BooleanOperators_": {
        "dataType": "refAlias",
        "type": {"dataType":"nestedObjectLiteral","nestedProperties":{"equals":{"dataType":"boolean"}},"validators":{}},
    },
    // WARNING: This file was auto-generated with tsoa. Please do not modify it. Re-run tsoa to re-generate this file: https://github.com/lukeautry/tsoa
    "Partial_VectorOperators_": {
        "dataType": "refAlias",
        "type": {"dataType":"nestedObjectLiteral","nestedProperties":{"contains":{"dataType":"string"}},"validators":{}},
    },
    // WARNING: This file was auto-generated with tsoa. Please do not modify it. Re-run tsoa to re-generate this file: https://github.com/lukeautry/tsoa
    "Partial_RequestResponseRMTToOperators_": {
        "dataType": "refAlias",
        "type": {"dataType":"nestedObjectLiteral","nestedProperties":{"latency":{"ref":"Partial_NumberOperators_"},"status":{"ref":"Partial_NumberOperators_"},"request_created_at":{"ref":"Partial_TimestampOperatorsTyped_"},"response_created_at":{"ref":"Partial_TimestampOperatorsTyped_"},"model":{"ref":"Partial_TextOperators_"},"user_id":{"ref":"Partial_TextOperators_"},"organization_id":{"ref":"Partial_TextOperators_"},"node_id":{"ref":"Partial_TextOperators_"},"job_id":{"ref":"Partial_TextOperators_"},"threat":{"ref":"Partial_BooleanOperators_"},"request_id":{"ref":"Partial_TextOperators_"},"prompt_tokens":{"ref":"Partial_NumberOperators_"},"completion_tokens":{"ref":"Partial_NumberOperators_"},"total_tokens":{"ref":"Partial_NumberOperators_"},"target_url":{"ref":"Partial_TextOperators_"},"properties":{"dataType":"nestedObjectLiteral","nestedProperties":{},"additionalProperties":{"ref":"Partial_TextOperators_"}},"search_properties":{"dataType":"nestedObjectLiteral","nestedProperties":{},"additionalProperties":{"ref":"Partial_TextOperators_"}},"scores":{"dataType":"nestedObjectLiteral","nestedProperties":{},"additionalProperties":{"ref":"Partial_TextOperators_"}},"scores_column":{"ref":"Partial_TextOperators_"},"request_body":{"ref":"Partial_VectorOperators_"},"response_body":{"ref":"Partial_VectorOperators_"}},"validators":{}},
    },
    // WARNING: This file was auto-generated with tsoa. Please do not modify it. Re-run tsoa to re-generate this file: https://github.com/lukeautry/tsoa
    "Pick_FilterLeaf.request_response_rmt_": {
        "dataType": "refAlias",
        "type": {"dataType":"nestedObjectLiteral","nestedProperties":{"request_response_rmt":{"ref":"Partial_RequestResponseRMTToOperators_"}},"validators":{}},
    },
    // WARNING: This file was auto-generated with tsoa. Please do not modify it. Re-run tsoa to re-generate this file: https://github.com/lukeautry/tsoa
    "FilterLeafSubset_request_response_rmt_": {
        "dataType": "refAlias",
        "type": {"ref":"Pick_FilterLeaf.request_response_rmt_","validators":{}},
    },
    // WARNING: This file was auto-generated with tsoa. Please do not modify it. Re-run tsoa to re-generate this file: https://github.com/lukeautry/tsoa
    "EvalFilterNode": {
        "dataType": "refAlias",
        "type": {"dataType":"union","subSchemas":[{"ref":"FilterLeafSubset_request_response_rmt_"},{"ref":"EvalFilterBranch"},{"dataType":"enum","enums":["all"]}],"validators":{}},
    },
    // WARNING: This file was auto-generated with tsoa. Please do not modify it. Re-run tsoa to re-generate this file: https://github.com/lukeautry/tsoa
    "EvalFilterBranch": {
        "dataType": "refAlias",
        "type": {"dataType":"nestedObjectLiteral","nestedProperties":{"right":{"ref":"EvalFilterNode","required":true},"operator":{"dataType":"union","subSchemas":[{"dataType":"enum","enums":["or"]},{"dataType":"enum","enums":["and"]}],"required":true},"left":{"ref":"EvalFilterNode","required":true}},"validators":{}},
    },
    // WARNING: This file was auto-generated with tsoa. Please do not modify it. Re-run tsoa to re-generate this file: https://github.com/lukeautry/tsoa
    "EvalQueryParams": {
        "dataType": "refObject",
        "properties": {
            "filter": {"ref":"EvalFilterNode","required":true},
            "timeFilter": {"dataType":"nestedObjectLiteral","nestedProperties":{"end":{"dataType":"string","required":true},"start":{"dataType":"string","required":true}},"required":true},
            "offset": {"dataType":"double"},
            "limit": {"dataType":"double"},
        },
        "additionalProperties": false,
    },
    // WARNING: This file was auto-generated with tsoa. Please do not modify it. Re-run tsoa to re-generate this file: https://github.com/lukeautry/tsoa
    "ResultSuccess_string-Array_": {
        "dataType": "refObject",
        "properties": {
            "data": {"dataType":"array","array":{"dataType":"string"},"required":true},
            "error": {"dataType":"enum","enums":[null],"required":true},
        },
        "additionalProperties": false,
    },
    // WARNING: This file was auto-generated with tsoa. Please do not modify it. Re-run tsoa to re-generate this file: https://github.com/lukeautry/tsoa
    "Result_string-Array.string_": {
        "dataType": "refAlias",
        "type": {"dataType":"union","subSchemas":[{"ref":"ResultSuccess_string-Array_"},{"ref":"ResultError_string_"}],"validators":{}},
    },
    // WARNING: This file was auto-generated with tsoa. Please do not modify it. Re-run tsoa to re-generate this file: https://github.com/lukeautry/tsoa
    "ResultSuccess_null_": {
        "dataType": "refObject",
        "properties": {
            "data": {"dataType":"enum","enums":[null],"required":true},
            "error": {"dataType":"enum","enums":[null],"required":true},
        },
        "additionalProperties": false,
    },
    // WARNING: This file was auto-generated with tsoa. Please do not modify it. Re-run tsoa to re-generate this file: https://github.com/lukeautry/tsoa
    "Result_null.string_": {
        "dataType": "refAlias",
        "type": {"dataType":"union","subSchemas":[{"ref":"ResultSuccess_null_"},{"ref":"ResultError_string_"}],"validators":{}},
    },
    // WARNING: This file was auto-generated with tsoa. Please do not modify it. Re-run tsoa to re-generate this file: https://github.com/lukeautry/tsoa
    "ScoreDistribution": {
        "dataType": "refObject",
        "properties": {
            "name": {"dataType":"string","required":true},
            "distribution": {"dataType":"array","array":{"dataType":"nestedObjectLiteral","nestedProperties":{"value":{"dataType":"double","required":true},"upper":{"dataType":"double","required":true},"lower":{"dataType":"double","required":true}}},"required":true},
        },
        "additionalProperties": false,
    },
    // WARNING: This file was auto-generated with tsoa. Please do not modify it. Re-run tsoa to re-generate this file: https://github.com/lukeautry/tsoa
    "ResultSuccess_ScoreDistribution-Array_": {
        "dataType": "refObject",
        "properties": {
            "data": {"dataType":"array","array":{"dataType":"refObject","ref":"ScoreDistribution"},"required":true},
            "error": {"dataType":"enum","enums":[null],"required":true},
        },
        "additionalProperties": false,
    },
    // WARNING: This file was auto-generated with tsoa. Please do not modify it. Re-run tsoa to re-generate this file: https://github.com/lukeautry/tsoa
    "Result_ScoreDistribution-Array.string_": {
        "dataType": "refAlias",
        "type": {"dataType":"union","subSchemas":[{"ref":"ResultSuccess_ScoreDistribution-Array_"},{"ref":"ResultError_string_"}],"validators":{}},
    },
    // WARNING: This file was auto-generated with tsoa. Please do not modify it. Re-run tsoa to re-generate this file: https://github.com/lukeautry/tsoa
    "ResultSuccess_unknown_": {
        "dataType": "refObject",
        "properties": {
            "data": {"dataType":"any","required":true},
            "error": {"dataType":"enum","enums":[null],"required":true},
        },
        "additionalProperties": false,
    },
    // WARNING: This file was auto-generated with tsoa. Please do not modify it. Re-run tsoa to re-generate this file: https://github.com/lukeautry/tsoa
    "ResultError_unknown_": {
        "dataType": "refObject",
        "properties": {
            "data": {"dataType":"enum","enums":[null],"required":true},
            "error": {"dataType":"any","required":true},
        },
        "additionalProperties": false,
    },
    // WARNING: This file was auto-generated with tsoa. Please do not modify it. Re-run tsoa to re-generate this file: https://github.com/lukeautry/tsoa
    "Record_string.any_": {
        "dataType": "refAlias",
        "type": {"dataType":"nestedObjectLiteral","nestedProperties":{},"additionalProperties":{"dataType":"any"},"validators":{}},
    },
    // WARNING: This file was auto-generated with tsoa. Please do not modify it. Re-run tsoa to re-generate this file: https://github.com/lukeautry/tsoa
    "WebhookData": {
        "dataType": "refObject",
        "properties": {
            "destination": {"dataType":"string","required":true},
            "config": {"ref":"Record_string.any_","required":true},
        },
        "additionalProperties": false,
    },
    // WARNING: This file was auto-generated with tsoa. Please do not modify it. Re-run tsoa to re-generate this file: https://github.com/lukeautry/tsoa
    "ResultSuccess__id-string--created_at-string--destination-string--version-string--config-string--hmac_key-string_-Array_": {
        "dataType": "refObject",
        "properties": {
            "data": {"dataType":"array","array":{"dataType":"nestedObjectLiteral","nestedProperties":{"hmac_key":{"dataType":"string","required":true},"config":{"dataType":"string","required":true},"version":{"dataType":"string","required":true},"destination":{"dataType":"string","required":true},"created_at":{"dataType":"string","required":true},"id":{"dataType":"string","required":true}}},"required":true},
            "error": {"dataType":"enum","enums":[null],"required":true},
        },
        "additionalProperties": false,
    },
    // WARNING: This file was auto-generated with tsoa. Please do not modify it. Re-run tsoa to re-generate this file: https://github.com/lukeautry/tsoa
    "Result__id-string--created_at-string--destination-string--version-string--config-string--hmac_key-string_-Array.string_": {
        "dataType": "refAlias",
        "type": {"dataType":"union","subSchemas":[{"ref":"ResultSuccess__id-string--created_at-string--destination-string--version-string--config-string--hmac_key-string_-Array_"},{"ref":"ResultError_string_"}],"validators":{}},
    },
    // WARNING: This file was auto-generated with tsoa. Please do not modify it. Re-run tsoa to re-generate this file: https://github.com/lukeautry/tsoa
    "ResultError_any_": {
        "dataType": "refObject",
        "properties": {
            "data": {"dataType":"enum","enums":[null],"required":true},
            "error": {"dataType":"any","required":true},
        },
        "additionalProperties": false,
    },
    // WARNING: This file was auto-generated with tsoa. Please do not modify it. Re-run tsoa to re-generate this file: https://github.com/lukeautry/tsoa
    "ResultSuccess__id-string__": {
        "dataType": "refObject",
        "properties": {
            "data": {"dataType":"nestedObjectLiteral","nestedProperties":{"id":{"dataType":"string","required":true}},"required":true},
            "error": {"dataType":"enum","enums":[null],"required":true},
        },
        "additionalProperties": false,
    },
    // WARNING: This file was auto-generated with tsoa. Please do not modify it. Re-run tsoa to re-generate this file: https://github.com/lukeautry/tsoa
    "Result__id-string_.string_": {
        "dataType": "refAlias",
        "type": {"dataType":"union","subSchemas":[{"ref":"ResultSuccess__id-string__"},{"ref":"ResultError_string_"}],"validators":{}},
    },
    // WARNING: This file was auto-generated with tsoa. Please do not modify it. Re-run tsoa to re-generate this file: https://github.com/lukeautry/tsoa
    "AddVaultKeyParams": {
        "dataType": "refObject",
        "properties": {
            "key": {"dataType":"string","required":true},
            "provider": {"dataType":"string","required":true},
            "name": {"dataType":"string"},
        },
        "additionalProperties": false,
    },
    // WARNING: This file was auto-generated with tsoa. Please do not modify it. Re-run tsoa to re-generate this file: https://github.com/lukeautry/tsoa
    "DecryptedProviderKey": {
        "dataType": "refAlias",
        "type": {"dataType":"nestedObjectLiteral","nestedProperties":{"provider_key_name":{"dataType":"union","subSchemas":[{"dataType":"string"},{"dataType":"enum","enums":[null]}],"required":true},"provider_name":{"dataType":"union","subSchemas":[{"dataType":"string"},{"dataType":"enum","enums":[null]}],"required":true},"provider_key":{"dataType":"union","subSchemas":[{"dataType":"string"},{"dataType":"enum","enums":[null]}],"required":true},"org_id":{"dataType":"union","subSchemas":[{"dataType":"string"},{"dataType":"enum","enums":[null]}],"required":true},"id":{"dataType":"union","subSchemas":[{"dataType":"string"},{"dataType":"enum","enums":[null]}],"required":true}},"validators":{}},
    },
    // WARNING: This file was auto-generated with tsoa. Please do not modify it. Re-run tsoa to re-generate this file: https://github.com/lukeautry/tsoa
    "ResultSuccess_DecryptedProviderKey-Array_": {
        "dataType": "refObject",
        "properties": {
            "data": {"dataType":"array","array":{"dataType":"refAlias","ref":"DecryptedProviderKey"},"required":true},
            "error": {"dataType":"enum","enums":[null],"required":true},
        },
        "additionalProperties": false,
    },
    // WARNING: This file was auto-generated with tsoa. Please do not modify it. Re-run tsoa to re-generate this file: https://github.com/lukeautry/tsoa
    "Result_DecryptedProviderKey-Array.string_": {
        "dataType": "refAlias",
        "type": {"dataType":"union","subSchemas":[{"ref":"ResultSuccess_DecryptedProviderKey-Array_"},{"ref":"ResultError_string_"}],"validators":{}},
    },
    // WARNING: This file was auto-generated with tsoa. Please do not modify it. Re-run tsoa to re-generate this file: https://github.com/lukeautry/tsoa
    "ResultSuccess_DecryptedProviderKey_": {
        "dataType": "refObject",
        "properties": {
            "data": {"ref":"DecryptedProviderKey","required":true},
            "error": {"dataType":"enum","enums":[null],"required":true},
        },
        "additionalProperties": false,
    },
    // WARNING: This file was auto-generated with tsoa. Please do not modify it. Re-run tsoa to re-generate this file: https://github.com/lukeautry/tsoa
    "Result_DecryptedProviderKey.string_": {
        "dataType": "refAlias",
        "type": {"dataType":"union","subSchemas":[{"ref":"ResultSuccess_DecryptedProviderKey_"},{"ref":"ResultError_string_"}],"validators":{}},
    },
    // WARNING: This file was auto-generated with tsoa. Please do not modify it. Re-run tsoa to re-generate this file: https://github.com/lukeautry/tsoa
    "Record_string.string_": {
        "dataType": "refAlias",
        "type": {"dataType":"nestedObjectLiteral","nestedProperties":{},"additionalProperties":{"dataType":"string"},"validators":{}},
    },
    // WARNING: This file was auto-generated with tsoa. Please do not modify it. Re-run tsoa to re-generate this file: https://github.com/lukeautry/tsoa
    "ProviderName": {
        "dataType": "refAlias",
        "type": {"dataType":"union","subSchemas":[{"dataType":"enum","enums":["OPENAI"]},{"dataType":"enum","enums":["ANTHROPIC"]},{"dataType":"enum","enums":["AZURE"]},{"dataType":"enum","enums":["LOCAL"]},{"dataType":"enum","enums":["HELICONE"]},{"dataType":"enum","enums":["AMDBARTEK"]},{"dataType":"enum","enums":["ANYSCALE"]},{"dataType":"enum","enums":["CLOUDFLARE"]},{"dataType":"enum","enums":["2YFV"]},{"dataType":"enum","enums":["TOGETHER"]},{"dataType":"enum","enums":["LEMONFOX"]},{"dataType":"enum","enums":["FIREWORKS"]},{"dataType":"enum","enums":["PERPLEXITY"]},{"dataType":"enum","enums":["GOOGLE"]},{"dataType":"enum","enums":["OPENROUTER"]},{"dataType":"enum","enums":["WISDOMINANUTSHELL"]},{"dataType":"enum","enums":["GROQ"]},{"dataType":"enum","enums":["COHERE"]},{"dataType":"enum","enums":["MISTRAL"]},{"dataType":"enum","enums":["DEEPINFRA"]},{"dataType":"enum","enums":["QSTASH"]},{"dataType":"enum","enums":["FIRECRAWL"]}],"validators":{}},
    },
    // WARNING: This file was auto-generated with tsoa. Please do not modify it. Re-run tsoa to re-generate this file: https://github.com/lukeautry/tsoa
    "Provider": {
        "dataType": "refAlias",
        "type": {"dataType":"union","subSchemas":[{"ref":"ProviderName"},{"dataType":"enum","enums":["CUSTOM"]},{"dataType":"string"}],"validators":{}},
    },
    // WARNING: This file was auto-generated with tsoa. Please do not modify it. Re-run tsoa to re-generate this file: https://github.com/lukeautry/tsoa
    "LlmType": {
        "dataType": "refAlias",
        "type": {"dataType":"union","subSchemas":[{"dataType":"enum","enums":["chat"]},{"dataType":"enum","enums":["completion"]}],"validators":{}},
    },
    // WARNING: This file was auto-generated with tsoa. Please do not modify it. Re-run tsoa to re-generate this file: https://github.com/lukeautry/tsoa
    "FunctionCall": {
        "dataType": "refObject",
        "properties": {
            "name": {"dataType":"string"},
            "arguments": {"dataType":"object"},
        },
        "additionalProperties": false,
    },
    // WARNING: This file was auto-generated with tsoa. Please do not modify it. Re-run tsoa to re-generate this file: https://github.com/lukeautry/tsoa
    "ChatMessage": {
        "dataType": "refObject",
        "properties": {
            "role": {"dataType":"string"},
            "content": {"dataType":"string"},
            "function_call": {"ref":"FunctionCall"},
        },
        "additionalProperties": false,
    },
    // WARNING: This file was auto-generated with tsoa. Please do not modify it. Re-run tsoa to re-generate this file: https://github.com/lukeautry/tsoa
    "Request": {
        "dataType": "refObject",
        "properties": {
            "llm_type": {"ref":"LlmType"},
            "model": {"dataType":"string"},
            "provider": {"dataType":"string"},
            "prompt": {"dataType":"union","subSchemas":[{"dataType":"string"},{"dataType":"enum","enums":[null]}]},
            "max_tokens": {"dataType":"union","subSchemas":[{"dataType":"double"},{"dataType":"enum","enums":[null]}]},
            "temperature": {"dataType":"union","subSchemas":[{"dataType":"double"},{"dataType":"enum","enums":[null]}]},
            "top_p": {"dataType":"union","subSchemas":[{"dataType":"double"},{"dataType":"enum","enums":[null]}]},
            "n": {"dataType":"union","subSchemas":[{"dataType":"double"},{"dataType":"enum","enums":[null]}]},
            "stream": {"dataType":"union","subSchemas":[{"dataType":"boolean"},{"dataType":"enum","enums":[null]}]},
            "stop": {"dataType":"union","subSchemas":[{"dataType":"string"},{"dataType":"enum","enums":[null]}]},
            "presence_penalty": {"dataType":"union","subSchemas":[{"dataType":"double"},{"dataType":"enum","enums":[null]}]},
            "frequency_penalty": {"dataType":"union","subSchemas":[{"dataType":"double"},{"dataType":"enum","enums":[null]}]},
            "logprobs": {"dataType":"union","subSchemas":[{"dataType":"double"},{"dataType":"enum","enums":[null]}]},
            "best_of": {"dataType":"union","subSchemas":[{"dataType":"double"},{"dataType":"enum","enums":[null]}]},
            "logit_bias": {"dataType":"union","subSchemas":[{"dataType":"object"},{"dataType":"enum","enums":[null]}]},
            "user": {"dataType":"union","subSchemas":[{"dataType":"string"},{"dataType":"enum","enums":[null]}]},
            "messages": {"dataType":"union","subSchemas":[{"dataType":"array","array":{"dataType":"refObject","ref":"ChatMessage"}},{"dataType":"enum","enums":[null]}]},
            "tooLarge": {"dataType":"boolean"},
            "heliconeMessage": {"dataType":"string"},
        },
        "additionalProperties": false,
    },
    // WARNING: This file was auto-generated with tsoa. Please do not modify it. Re-run tsoa to re-generate this file: https://github.com/lukeautry/tsoa
    "Record_number.string_": {
        "dataType": "refAlias",
        "type": {"dataType":"nestedObjectLiteral","nestedProperties":{},"additionalProperties":{"dataType":"string"},"validators":{}},
    },
    // WARNING: This file was auto-generated with tsoa. Please do not modify it. Re-run tsoa to re-generate this file: https://github.com/lukeautry/tsoa
    "ErrorInfo": {
        "dataType": "refObject",
        "properties": {
            "code": {"dataType":"union","subSchemas":[{"dataType":"string"},{"dataType":"enum","enums":[null]}]},
            "message": {"dataType":"union","subSchemas":[{"dataType":"string"},{"dataType":"enum","enums":[null]}]},
        },
        "additionalProperties": false,
    },
    // WARNING: This file was auto-generated with tsoa. Please do not modify it. Re-run tsoa to re-generate this file: https://github.com/lukeautry/tsoa
    "Response": {
        "dataType": "refObject",
        "properties": {
            "completions": {"dataType":"union","subSchemas":[{"ref":"Record_number.string_"},{"dataType":"enum","enums":[null]}]},
            "message": {"dataType":"union","subSchemas":[{"ref":"ChatMessage"},{"dataType":"enum","enums":[null]}]},
            "error": {"dataType":"union","subSchemas":[{"ref":"ErrorInfo"},{"dataType":"enum","enums":[null]}]},
            "model": {"dataType":"union","subSchemas":[{"dataType":"string"},{"dataType":"enum","enums":[null]}]},
            "tooLarge": {"dataType":"boolean"},
            "heliconeMessage": {"dataType":"string"},
        },
        "additionalProperties": false,
    },
    // WARNING: This file was auto-generated with tsoa. Please do not modify it. Re-run tsoa to re-generate this file: https://github.com/lukeautry/tsoa
    "LlmSchema": {
        "dataType": "refObject",
        "properties": {
            "request": {"ref":"Request","required":true},
            "response": {"dataType":"union","subSchemas":[{"ref":"Response"},{"dataType":"enum","enums":[null]}]},
        },
        "additionalProperties": false,
    },
    // WARNING: This file was auto-generated with tsoa. Please do not modify it. Re-run tsoa to re-generate this file: https://github.com/lukeautry/tsoa
    "Record_string.number_": {
        "dataType": "refAlias",
        "type": {"dataType":"nestedObjectLiteral","nestedProperties":{},"additionalProperties":{"dataType":"double"},"validators":{}},
    },
    // WARNING: This file was auto-generated with tsoa. Please do not modify it. Re-run tsoa to re-generate this file: https://github.com/lukeautry/tsoa
    "HeliconeRequest": {
        "dataType": "refObject",
        "properties": {
            "response_id": {"dataType":"union","subSchemas":[{"dataType":"string"},{"dataType":"enum","enums":[null]}],"required":true},
            "response_created_at": {"dataType":"union","subSchemas":[{"dataType":"string"},{"dataType":"enum","enums":[null]}],"required":true},
            "response_body": {"dataType":"any"},
            "response_status": {"dataType":"double","required":true},
            "response_model": {"dataType":"union","subSchemas":[{"dataType":"string"},{"dataType":"enum","enums":[null]}],"required":true},
            "request_id": {"dataType":"string","required":true},
            "request_created_at": {"dataType":"string","required":true},
            "request_body": {"dataType":"any","required":true},
            "request_path": {"dataType":"string","required":true},
            "request_user_id": {"dataType":"union","subSchemas":[{"dataType":"string"},{"dataType":"enum","enums":[null]}],"required":true},
            "request_properties": {"dataType":"union","subSchemas":[{"ref":"Record_string.string_"},{"dataType":"enum","enums":[null]}],"required":true},
            "request_model": {"dataType":"union","subSchemas":[{"dataType":"string"},{"dataType":"enum","enums":[null]}],"required":true},
            "model_override": {"dataType":"union","subSchemas":[{"dataType":"string"},{"dataType":"enum","enums":[null]}],"required":true},
            "helicone_user": {"dataType":"union","subSchemas":[{"dataType":"string"},{"dataType":"enum","enums":[null]}],"required":true},
            "provider": {"ref":"Provider","required":true},
            "delay_ms": {"dataType":"union","subSchemas":[{"dataType":"double"},{"dataType":"enum","enums":[null]}],"required":true},
            "time_to_first_token": {"dataType":"union","subSchemas":[{"dataType":"double"},{"dataType":"enum","enums":[null]}],"required":true},
            "total_tokens": {"dataType":"union","subSchemas":[{"dataType":"double"},{"dataType":"enum","enums":[null]}],"required":true},
            "prompt_tokens": {"dataType":"union","subSchemas":[{"dataType":"double"},{"dataType":"enum","enums":[null]}],"required":true},
            "completion_tokens": {"dataType":"union","subSchemas":[{"dataType":"double"},{"dataType":"enum","enums":[null]}],"required":true},
            "prompt_id": {"dataType":"union","subSchemas":[{"dataType":"string"},{"dataType":"enum","enums":[null]}],"required":true},
            "feedback_created_at": {"dataType":"union","subSchemas":[{"dataType":"string"},{"dataType":"enum","enums":[null]}]},
            "feedback_id": {"dataType":"union","subSchemas":[{"dataType":"string"},{"dataType":"enum","enums":[null]}]},
            "feedback_rating": {"dataType":"union","subSchemas":[{"dataType":"boolean"},{"dataType":"enum","enums":[null]}]},
            "signed_body_url": {"dataType":"union","subSchemas":[{"dataType":"string"},{"dataType":"enum","enums":[null]}]},
            "llmSchema": {"dataType":"union","subSchemas":[{"ref":"LlmSchema"},{"dataType":"enum","enums":[null]}],"required":true},
            "country_code": {"dataType":"union","subSchemas":[{"dataType":"string"},{"dataType":"enum","enums":[null]}],"required":true},
            "asset_ids": {"dataType":"union","subSchemas":[{"dataType":"array","array":{"dataType":"string"}},{"dataType":"enum","enums":[null]}],"required":true},
            "asset_urls": {"dataType":"union","subSchemas":[{"ref":"Record_string.string_"},{"dataType":"enum","enums":[null]}],"required":true},
            "scores": {"dataType":"union","subSchemas":[{"ref":"Record_string.number_"},{"dataType":"enum","enums":[null]}],"required":true},
            "costUSD": {"dataType":"union","subSchemas":[{"dataType":"double"},{"dataType":"enum","enums":[null]}]},
            "properties": {"ref":"Record_string.string_","required":true},
            "assets": {"dataType":"array","array":{"dataType":"string"},"required":true},
            "target_url": {"dataType":"string","required":true},
        },
        "additionalProperties": false,
    },
    // WARNING: This file was auto-generated with tsoa. Please do not modify it. Re-run tsoa to re-generate this file: https://github.com/lukeautry/tsoa
    "ResultSuccess_HeliconeRequest-Array_": {
        "dataType": "refObject",
        "properties": {
            "data": {"dataType":"array","array":{"dataType":"refObject","ref":"HeliconeRequest"},"required":true},
            "error": {"dataType":"enum","enums":[null],"required":true},
        },
        "additionalProperties": false,
    },
    // WARNING: This file was auto-generated with tsoa. Please do not modify it. Re-run tsoa to re-generate this file: https://github.com/lukeautry/tsoa
    "Result_HeliconeRequest-Array.string_": {
        "dataType": "refAlias",
        "type": {"dataType":"union","subSchemas":[{"ref":"ResultSuccess_HeliconeRequest-Array_"},{"ref":"ResultError_string_"}],"validators":{}},
    },
    // WARNING: This file was auto-generated with tsoa. Please do not modify it. Re-run tsoa to re-generate this file: https://github.com/lukeautry/tsoa
    "Partial_ResponseTableToOperators_": {
        "dataType": "refAlias",
        "type": {"dataType":"nestedObjectLiteral","nestedProperties":{"body_tokens":{"ref":"Partial_NumberOperators_"},"body_model":{"ref":"Partial_TextOperators_"},"body_completion":{"ref":"Partial_TextOperators_"},"status":{"ref":"Partial_NumberOperators_"},"model":{"ref":"Partial_TextOperators_"}},"validators":{}},
    },
    // WARNING: This file was auto-generated with tsoa. Please do not modify it. Re-run tsoa to re-generate this file: https://github.com/lukeautry/tsoa
    "Partial_TimestampOperators_": {
        "dataType": "refAlias",
        "type": {"dataType":"nestedObjectLiteral","nestedProperties":{"gte":{"dataType":"string"},"lte":{"dataType":"string"},"lt":{"dataType":"string"},"gt":{"dataType":"string"}},"validators":{}},
    },
    // WARNING: This file was auto-generated with tsoa. Please do not modify it. Re-run tsoa to re-generate this file: https://github.com/lukeautry/tsoa
    "Partial_RequestTableToOperators_": {
        "dataType": "refAlias",
        "type": {"dataType":"nestedObjectLiteral","nestedProperties":{"prompt":{"ref":"Partial_TextOperators_"},"created_at":{"ref":"Partial_TimestampOperators_"},"user_id":{"ref":"Partial_TextOperators_"},"auth_hash":{"ref":"Partial_TextOperators_"},"org_id":{"ref":"Partial_TextOperators_"},"id":{"ref":"Partial_TextOperators_"},"node_id":{"ref":"Partial_TextOperators_"},"model":{"ref":"Partial_TextOperators_"},"modelOverride":{"ref":"Partial_TextOperators_"},"path":{"ref":"Partial_TextOperators_"},"prompt_id":{"ref":"Partial_TextOperators_"}},"validators":{}},
    },
    // WARNING: This file was auto-generated with tsoa. Please do not modify it. Re-run tsoa to re-generate this file: https://github.com/lukeautry/tsoa
    "Partial_FeedbackTableToOperators_": {
        "dataType": "refAlias",
        "type": {"dataType":"nestedObjectLiteral","nestedProperties":{"id":{"ref":"Partial_NumberOperators_"},"created_at":{"ref":"Partial_TimestampOperators_"},"rating":{"ref":"Partial_BooleanOperators_"},"response_id":{"ref":"Partial_TextOperators_"}},"validators":{}},
    },
    // WARNING: This file was auto-generated with tsoa. Please do not modify it. Re-run tsoa to re-generate this file: https://github.com/lukeautry/tsoa
    "Partial_RequestResponseSearchToOperators_": {
        "dataType": "refAlias",
        "type": {"dataType":"nestedObjectLiteral","nestedProperties":{"request_body_vector":{"ref":"Partial_VectorOperators_"},"response_body_vector":{"ref":"Partial_VectorOperators_"}},"validators":{}},
    },
    // WARNING: This file was auto-generated with tsoa. Please do not modify it. Re-run tsoa to re-generate this file: https://github.com/lukeautry/tsoa
    "Partial_SessionsRequestResponseRMTToOperators_": {
        "dataType": "refAlias",
        "type": {"dataType":"nestedObjectLiteral","nestedProperties":{"total_cost":{"ref":"Partial_NumberOperators_"},"total_tokens":{"ref":"Partial_NumberOperators_"}},"validators":{}},
    },
    // WARNING: This file was auto-generated with tsoa. Please do not modify it. Re-run tsoa to re-generate this file: https://github.com/lukeautry/tsoa
    "Partial_CacheHitsTableToOperators_": {
        "dataType": "refAlias",
        "type": {"dataType":"nestedObjectLiteral","nestedProperties":{"organization_id":{"ref":"Partial_TextOperators_"},"request_id":{"ref":"Partial_TextOperators_"},"latency":{"ref":"Partial_NumberOperators_"},"completion_tokens":{"ref":"Partial_NumberOperators_"},"prompt_tokens":{"ref":"Partial_NumberOperators_"},"created_at":{"ref":"Partial_TimestampOperatorsTyped_"}},"validators":{}},
    },
    // WARNING: This file was auto-generated with tsoa. Please do not modify it. Re-run tsoa to re-generate this file: https://github.com/lukeautry/tsoa
    "Pick_FilterLeaf.feedback-or-request-or-response-or-properties-or-values-or-request_response_search-or-cache_hits-or-request_response_rmt-or-sessions_request_response_rmt_": {
        "dataType": "refAlias",
        "type": {"dataType":"nestedObjectLiteral","nestedProperties":{"values":{"dataType":"nestedObjectLiteral","nestedProperties":{},"additionalProperties":{"ref":"Partial_TextOperators_"}},"request_response_rmt":{"ref":"Partial_RequestResponseRMTToOperators_"},"response":{"ref":"Partial_ResponseTableToOperators_"},"request":{"ref":"Partial_RequestTableToOperators_"},"feedback":{"ref":"Partial_FeedbackTableToOperators_"},"request_response_search":{"ref":"Partial_RequestResponseSearchToOperators_"},"sessions_request_response_rmt":{"ref":"Partial_SessionsRequestResponseRMTToOperators_"},"cache_hits":{"ref":"Partial_CacheHitsTableToOperators_"},"properties":{"dataType":"nestedObjectLiteral","nestedProperties":{},"additionalProperties":{"ref":"Partial_TextOperators_"}}},"validators":{}},
    },
    // WARNING: This file was auto-generated with tsoa. Please do not modify it. Re-run tsoa to re-generate this file: https://github.com/lukeautry/tsoa
    "FilterLeafSubset_feedback-or-request-or-response-or-properties-or-values-or-request_response_search-or-cache_hits-or-request_response_rmt-or-sessions_request_response_rmt_": {
        "dataType": "refAlias",
        "type": {"ref":"Pick_FilterLeaf.feedback-or-request-or-response-or-properties-or-values-or-request_response_search-or-cache_hits-or-request_response_rmt-or-sessions_request_response_rmt_","validators":{}},
    },
    // WARNING: This file was auto-generated with tsoa. Please do not modify it. Re-run tsoa to re-generate this file: https://github.com/lukeautry/tsoa
    "RequestFilterNode": {
        "dataType": "refAlias",
        "type": {"dataType":"union","subSchemas":[{"ref":"FilterLeafSubset_feedback-or-request-or-response-or-properties-or-values-or-request_response_search-or-cache_hits-or-request_response_rmt-or-sessions_request_response_rmt_"},{"ref":"RequestFilterBranch"},{"dataType":"enum","enums":["all"]}],"validators":{}},
    },
    // WARNING: This file was auto-generated with tsoa. Please do not modify it. Re-run tsoa to re-generate this file: https://github.com/lukeautry/tsoa
    "RequestFilterBranch": {
        "dataType": "refAlias",
        "type": {"dataType":"nestedObjectLiteral","nestedProperties":{"right":{"ref":"RequestFilterNode","required":true},"operator":{"dataType":"union","subSchemas":[{"dataType":"enum","enums":["or"]},{"dataType":"enum","enums":["and"]}],"required":true},"left":{"ref":"RequestFilterNode","required":true}},"validators":{}},
    },
    // WARNING: This file was auto-generated with tsoa. Please do not modify it. Re-run tsoa to re-generate this file: https://github.com/lukeautry/tsoa
    "SortDirection": {
        "dataType": "refAlias",
        "type": {"dataType":"union","subSchemas":[{"dataType":"enum","enums":["asc"]},{"dataType":"enum","enums":["desc"]}],"validators":{}},
    },
    // WARNING: This file was auto-generated with tsoa. Please do not modify it. Re-run tsoa to re-generate this file: https://github.com/lukeautry/tsoa
    "SortLeafRequest": {
        "dataType": "refObject",
        "properties": {
            "random": {"dataType":"enum","enums":[true]},
            "created_at": {"ref":"SortDirection"},
            "cache_created_at": {"ref":"SortDirection"},
            "latency": {"ref":"SortDirection"},
            "last_active": {"ref":"SortDirection"},
            "total_tokens": {"ref":"SortDirection"},
            "completion_tokens": {"ref":"SortDirection"},
            "prompt_tokens": {"ref":"SortDirection"},
            "user_id": {"ref":"SortDirection"},
            "body_model": {"ref":"SortDirection"},
            "is_cached": {"ref":"SortDirection"},
            "request_prompt": {"ref":"SortDirection"},
            "response_text": {"ref":"SortDirection"},
            "properties": {"dataType":"nestedObjectLiteral","nestedProperties":{},"additionalProperties":{"ref":"SortDirection"}},
            "values": {"dataType":"nestedObjectLiteral","nestedProperties":{},"additionalProperties":{"ref":"SortDirection"}},
        },
        "additionalProperties": false,
    },
    // WARNING: This file was auto-generated with tsoa. Please do not modify it. Re-run tsoa to re-generate this file: https://github.com/lukeautry/tsoa
    "RequestQueryParams": {
        "dataType": "refObject",
        "properties": {
            "filter": {"ref":"RequestFilterNode","required":true},
            "offset": {"dataType":"double"},
            "limit": {"dataType":"double"},
            "sort": {"ref":"SortLeafRequest"},
            "isCached": {"dataType":"boolean"},
            "includeInputs": {"dataType":"boolean"},
            "isPartOfExperiment": {"dataType":"boolean"},
            "isScored": {"dataType":"boolean"},
        },
        "additionalProperties": false,
    },
    // WARNING: This file was auto-generated with tsoa. Please do not modify it. Re-run tsoa to re-generate this file: https://github.com/lukeautry/tsoa
    "ResultSuccess_HeliconeRequest_": {
        "dataType": "refObject",
        "properties": {
            "data": {"ref":"HeliconeRequest","required":true},
            "error": {"dataType":"enum","enums":[null],"required":true},
        },
        "additionalProperties": false,
    },
    // WARNING: This file was auto-generated with tsoa. Please do not modify it. Re-run tsoa to re-generate this file: https://github.com/lukeautry/tsoa
    "Result_HeliconeRequest.string_": {
        "dataType": "refAlias",
        "type": {"dataType":"union","subSchemas":[{"ref":"ResultSuccess_HeliconeRequest_"},{"ref":"ResultError_string_"}],"validators":{}},
    },
    // WARNING: This file was auto-generated with tsoa. Please do not modify it. Re-run tsoa to re-generate this file: https://github.com/lukeautry/tsoa
    "HeliconeRequestAsset": {
        "dataType": "refObject",
        "properties": {
            "assetUrl": {"dataType":"string","required":true},
        },
        "additionalProperties": false,
    },
    // WARNING: This file was auto-generated with tsoa. Please do not modify it. Re-run tsoa to re-generate this file: https://github.com/lukeautry/tsoa
    "ResultSuccess_HeliconeRequestAsset_": {
        "dataType": "refObject",
        "properties": {
            "data": {"ref":"HeliconeRequestAsset","required":true},
            "error": {"dataType":"enum","enums":[null],"required":true},
        },
        "additionalProperties": false,
    },
    // WARNING: This file was auto-generated with tsoa. Please do not modify it. Re-run tsoa to re-generate this file: https://github.com/lukeautry/tsoa
    "Result_HeliconeRequestAsset.string_": {
        "dataType": "refAlias",
        "type": {"dataType":"union","subSchemas":[{"ref":"ResultSuccess_HeliconeRequestAsset_"},{"ref":"ResultError_string_"}],"validators":{}},
    },
    // WARNING: This file was auto-generated with tsoa. Please do not modify it. Re-run tsoa to re-generate this file: https://github.com/lukeautry/tsoa
    "Record_string.number-or-boolean_": {
        "dataType": "refAlias",
        "type": {"dataType":"nestedObjectLiteral","nestedProperties":{},"additionalProperties":{"dataType":"union","subSchemas":[{"dataType":"double"},{"dataType":"boolean"}]},"validators":{}},
    },
    // WARNING: This file was auto-generated with tsoa. Please do not modify it. Re-run tsoa to re-generate this file: https://github.com/lukeautry/tsoa
    "Scores": {
        "dataType": "refAlias",
        "type": {"ref":"Record_string.number-or-boolean_","validators":{}},
    },
    // WARNING: This file was auto-generated with tsoa. Please do not modify it. Re-run tsoa to re-generate this file: https://github.com/lukeautry/tsoa
    "ScoreRequest": {
        "dataType": "refObject",
        "properties": {
            "scores": {"ref":"Scores","required":true},
        },
        "additionalProperties": false,
    },
    // WARNING: This file was auto-generated with tsoa. Please do not modify it. Re-run tsoa to re-generate this file: https://github.com/lukeautry/tsoa
    "SessionResult": {
        "dataType": "refObject",
        "properties": {
            "created_at": {"dataType":"string","required":true},
            "latest_request_created_at": {"dataType":"string","required":true},
            "session_id": {"dataType":"string","required":true},
            "session_name": {"dataType":"string","required":true},
            "total_cost": {"dataType":"double","required":true},
            "total_requests": {"dataType":"double","required":true},
            "prompt_tokens": {"dataType":"double","required":true},
            "completion_tokens": {"dataType":"double","required":true},
            "total_tokens": {"dataType":"double","required":true},
        },
        "additionalProperties": false,
    },
    // WARNING: This file was auto-generated with tsoa. Please do not modify it. Re-run tsoa to re-generate this file: https://github.com/lukeautry/tsoa
    "ResultSuccess_SessionResult-Array_": {
        "dataType": "refObject",
        "properties": {
            "data": {"dataType":"array","array":{"dataType":"refObject","ref":"SessionResult"},"required":true},
            "error": {"dataType":"enum","enums":[null],"required":true},
        },
        "additionalProperties": false,
    },
    // WARNING: This file was auto-generated with tsoa. Please do not modify it. Re-run tsoa to re-generate this file: https://github.com/lukeautry/tsoa
    "Result_SessionResult-Array.string_": {
        "dataType": "refAlias",
        "type": {"dataType":"union","subSchemas":[{"ref":"ResultSuccess_SessionResult-Array_"},{"ref":"ResultError_string_"}],"validators":{}},
    },
    // WARNING: This file was auto-generated with tsoa. Please do not modify it. Re-run tsoa to re-generate this file: https://github.com/lukeautry/tsoa
    "SessionQueryParams": {
        "dataType": "refObject",
        "properties": {
            "search": {"dataType":"string","required":true},
            "timeFilter": {"dataType":"nestedObjectLiteral","nestedProperties":{"endTimeUnixMs":{"dataType":"double","required":true},"startTimeUnixMs":{"dataType":"double","required":true}},"required":true},
            "nameEquals": {"dataType":"string"},
            "timezoneDifference": {"dataType":"double","required":true},
            "filter": {"ref":"RequestFilterNode","required":true},
        },
        "additionalProperties": false,
    },
    // WARNING: This file was auto-generated with tsoa. Please do not modify it. Re-run tsoa to re-generate this file: https://github.com/lukeautry/tsoa
    "SessionNameResult": {
        "dataType": "refObject",
        "properties": {
            "name": {"dataType":"string","required":true},
            "created_at": {"dataType":"string","required":true},
            "total_cost": {"dataType":"double","required":true},
            "last_used": {"dataType":"string","required":true},
            "first_used": {"dataType":"string","required":true},
            "session_count": {"dataType":"double","required":true},
        },
        "additionalProperties": false,
    },
    // WARNING: This file was auto-generated with tsoa. Please do not modify it. Re-run tsoa to re-generate this file: https://github.com/lukeautry/tsoa
    "ResultSuccess_SessionNameResult-Array_": {
        "dataType": "refObject",
        "properties": {
            "data": {"dataType":"array","array":{"dataType":"refObject","ref":"SessionNameResult"},"required":true},
            "error": {"dataType":"enum","enums":[null],"required":true},
        },
        "additionalProperties": false,
    },
    // WARNING: This file was auto-generated with tsoa. Please do not modify it. Re-run tsoa to re-generate this file: https://github.com/lukeautry/tsoa
    "Result_SessionNameResult-Array.string_": {
        "dataType": "refAlias",
        "type": {"dataType":"union","subSchemas":[{"ref":"ResultSuccess_SessionNameResult-Array_"},{"ref":"ResultError_string_"}],"validators":{}},
    },
    // WARNING: This file was auto-generated with tsoa. Please do not modify it. Re-run tsoa to re-generate this file: https://github.com/lukeautry/tsoa
    "SessionNameQueryParams": {
        "dataType": "refObject",
        "properties": {
            "nameContains": {"dataType":"string","required":true},
            "timezoneDifference": {"dataType":"double","required":true},
            "pSize": {"dataType":"union","subSchemas":[{"dataType":"enum","enums":["p50"]},{"dataType":"enum","enums":["p75"]},{"dataType":"enum","enums":["p95"]},{"dataType":"enum","enums":["p99"]},{"dataType":"enum","enums":["p99.9"]}]},
            "useInterquartile": {"dataType":"boolean"},
        },
        "additionalProperties": false,
    },
    // WARNING: This file was auto-generated with tsoa. Please do not modify it. Re-run tsoa to re-generate this file: https://github.com/lukeautry/tsoa
    "HistogramRow": {
        "dataType": "refObject",
        "properties": {
            "range_start": {"dataType":"string","required":true},
            "range_end": {"dataType":"string","required":true},
            "value": {"dataType":"double","required":true},
        },
        "additionalProperties": false,
    },
    // WARNING: This file was auto-generated with tsoa. Please do not modify it. Re-run tsoa to re-generate this file: https://github.com/lukeautry/tsoa
    "SessionMetrics": {
        "dataType": "refObject",
        "properties": {
            "session_count": {"dataType":"array","array":{"dataType":"refObject","ref":"HistogramRow"},"required":true},
            "session_duration": {"dataType":"array","array":{"dataType":"refObject","ref":"HistogramRow"},"required":true},
            "session_cost": {"dataType":"array","array":{"dataType":"refObject","ref":"HistogramRow"},"required":true},
        },
        "additionalProperties": false,
    },
    // WARNING: This file was auto-generated with tsoa. Please do not modify it. Re-run tsoa to re-generate this file: https://github.com/lukeautry/tsoa
    "ResultSuccess_SessionMetrics_": {
        "dataType": "refObject",
        "properties": {
            "data": {"ref":"SessionMetrics","required":true},
            "error": {"dataType":"enum","enums":[null],"required":true},
        },
        "additionalProperties": false,
    },
    // WARNING: This file was auto-generated with tsoa. Please do not modify it. Re-run tsoa to re-generate this file: https://github.com/lukeautry/tsoa
    "Result_SessionMetrics.string_": {
        "dataType": "refAlias",
        "type": {"dataType":"union","subSchemas":[{"ref":"ResultSuccess_SessionMetrics_"},{"ref":"ResultError_string_"}],"validators":{}},
    },
    // WARNING: This file was auto-generated with tsoa. Please do not modify it. Re-run tsoa to re-generate this file: https://github.com/lukeautry/tsoa
    "UserMetricsResult": {
        "dataType": "refObject",
        "properties": {
            "user_id": {"dataType":"string","required":true},
            "active_for": {"dataType":"double","required":true},
            "first_active": {"dataType":"string","required":true},
            "last_active": {"dataType":"string","required":true},
            "total_requests": {"dataType":"double","required":true},
            "average_requests_per_day_active": {"dataType":"double","required":true},
            "average_tokens_per_request": {"dataType":"double","required":true},
            "total_completion_tokens": {"dataType":"double","required":true},
            "total_prompt_tokens": {"dataType":"double","required":true},
            "cost": {"dataType":"double","required":true},
        },
        "additionalProperties": false,
    },
    // WARNING: This file was auto-generated with tsoa. Please do not modify it. Re-run tsoa to re-generate this file: https://github.com/lukeautry/tsoa
    "ResultSuccess_UserMetricsResult-Array_": {
        "dataType": "refObject",
        "properties": {
            "data": {"dataType":"array","array":{"dataType":"refObject","ref":"UserMetricsResult"},"required":true},
            "error": {"dataType":"enum","enums":[null],"required":true},
        },
        "additionalProperties": false,
    },
    // WARNING: This file was auto-generated with tsoa. Please do not modify it. Re-run tsoa to re-generate this file: https://github.com/lukeautry/tsoa
    "Result_UserMetricsResult-Array.string_": {
        "dataType": "refAlias",
        "type": {"dataType":"union","subSchemas":[{"ref":"ResultSuccess_UserMetricsResult-Array_"},{"ref":"ResultError_string_"}],"validators":{}},
    },
    // WARNING: This file was auto-generated with tsoa. Please do not modify it. Re-run tsoa to re-generate this file: https://github.com/lukeautry/tsoa
    "Partial_UserMetricsToOperators_": {
        "dataType": "refAlias",
        "type": {"dataType":"nestedObjectLiteral","nestedProperties":{"user_id":{"ref":"Partial_TextOperators_"},"last_active":{"ref":"Partial_TimestampOperators_"},"total_requests":{"ref":"Partial_NumberOperators_"},"active_for":{"ref":"Partial_NumberOperators_"},"average_requests_per_day_active":{"ref":"Partial_NumberOperators_"},"average_tokens_per_request":{"ref":"Partial_NumberOperators_"},"total_completion_tokens":{"ref":"Partial_NumberOperators_"},"total_prompt_tokens":{"ref":"Partial_NumberOperators_"},"cost":{"ref":"Partial_NumberOperators_"}},"validators":{}},
    },
    // WARNING: This file was auto-generated with tsoa. Please do not modify it. Re-run tsoa to re-generate this file: https://github.com/lukeautry/tsoa
    "Pick_FilterLeaf.user_metrics-or-request_response_rmt_": {
        "dataType": "refAlias",
        "type": {"dataType":"nestedObjectLiteral","nestedProperties":{"request_response_rmt":{"ref":"Partial_RequestResponseRMTToOperators_"},"user_metrics":{"ref":"Partial_UserMetricsToOperators_"}},"validators":{}},
    },
    // WARNING: This file was auto-generated with tsoa. Please do not modify it. Re-run tsoa to re-generate this file: https://github.com/lukeautry/tsoa
    "FilterLeafSubset_user_metrics-or-request_response_rmt_": {
        "dataType": "refAlias",
        "type": {"ref":"Pick_FilterLeaf.user_metrics-or-request_response_rmt_","validators":{}},
    },
    // WARNING: This file was auto-generated with tsoa. Please do not modify it. Re-run tsoa to re-generate this file: https://github.com/lukeautry/tsoa
    "UserFilterNode": {
        "dataType": "refAlias",
        "type": {"dataType":"union","subSchemas":[{"ref":"FilterLeafSubset_user_metrics-or-request_response_rmt_"},{"ref":"UserFilterBranch"},{"dataType":"enum","enums":["all"]}],"validators":{}},
    },
    // WARNING: This file was auto-generated with tsoa. Please do not modify it. Re-run tsoa to re-generate this file: https://github.com/lukeautry/tsoa
    "UserFilterBranch": {
        "dataType": "refAlias",
        "type": {"dataType":"nestedObjectLiteral","nestedProperties":{"right":{"ref":"UserFilterNode","required":true},"operator":{"dataType":"union","subSchemas":[{"dataType":"enum","enums":["or"]},{"dataType":"enum","enums":["and"]}],"required":true},"left":{"ref":"UserFilterNode","required":true}},"validators":{}},
    },
    // WARNING: This file was auto-generated with tsoa. Please do not modify it. Re-run tsoa to re-generate this file: https://github.com/lukeautry/tsoa
    "UserMetricsQueryParams": {
        "dataType": "refObject",
        "properties": {
            "filter": {"ref":"UserFilterNode","required":true},
            "offset": {"dataType":"double","required":true},
            "limit": {"dataType":"double","required":true},
            "timeFilter": {"dataType":"nestedObjectLiteral","nestedProperties":{"endTimeUnixSeconds":{"dataType":"double","required":true},"startTimeUnixSeconds":{"dataType":"double","required":true}}},
            "timeZoneDifferenceMinutes": {"dataType":"double"},
        },
        "additionalProperties": false,
    },
    // WARNING: This file was auto-generated with tsoa. Please do not modify it. Re-run tsoa to re-generate this file: https://github.com/lukeautry/tsoa
    "ResultSuccess__count-number--prompt_tokens-number--completion_tokens-number--user_id-string--cost_usd-number_-Array_": {
        "dataType": "refObject",
        "properties": {
            "data": {"dataType":"array","array":{"dataType":"nestedObjectLiteral","nestedProperties":{"cost_usd":{"dataType":"double","required":true},"user_id":{"dataType":"string","required":true},"completion_tokens":{"dataType":"double","required":true},"prompt_tokens":{"dataType":"double","required":true},"count":{"dataType":"double","required":true}}},"required":true},
            "error": {"dataType":"enum","enums":[null],"required":true},
        },
        "additionalProperties": false,
    },
    // WARNING: This file was auto-generated with tsoa. Please do not modify it. Re-run tsoa to re-generate this file: https://github.com/lukeautry/tsoa
    "Result__count-number--prompt_tokens-number--completion_tokens-number--user_id-string--cost_usd-number_-Array.string_": {
        "dataType": "refAlias",
        "type": {"dataType":"union","subSchemas":[{"ref":"ResultSuccess__count-number--prompt_tokens-number--completion_tokens-number--user_id-string--cost_usd-number_-Array_"},{"ref":"ResultError_string_"}],"validators":{}},
    },
    // WARNING: This file was auto-generated with tsoa. Please do not modify it. Re-run tsoa to re-generate this file: https://github.com/lukeautry/tsoa
    "UserQueryParams": {
        "dataType": "refObject",
        "properties": {
            "userIds": {"dataType":"array","array":{"dataType":"string"}},
            "timeFilter": {"dataType":"nestedObjectLiteral","nestedProperties":{"endTimeUnixSeconds":{"dataType":"double","required":true},"startTimeUnixSeconds":{"dataType":"double","required":true}}},
        },
        "additionalProperties": false,
    },
    // WARNING: This file was auto-generated with tsoa. Please do not modify it. Re-run tsoa to re-generate this file: https://github.com/lukeautry/tsoa
    "OTELTrace": {
        "dataType": "refAlias",
        "type": {"dataType":"nestedObjectLiteral","nestedProperties":{"resourceSpans":{"dataType":"array","array":{"dataType":"nestedObjectLiteral","nestedProperties":{"scopeSpans":{"dataType":"array","array":{"dataType":"nestedObjectLiteral","nestedProperties":{"spans":{"dataType":"array","array":{"dataType":"nestedObjectLiteral","nestedProperties":{"droppedLinksCount":{"dataType":"double","required":true},"links":{"dataType":"array","array":{"dataType":"any"},"required":true},"status":{"dataType":"nestedObjectLiteral","nestedProperties":{"code":{"dataType":"double","required":true}},"required":true},"droppedEventsCount":{"dataType":"double","required":true},"events":{"dataType":"array","array":{"dataType":"any"},"required":true},"droppedAttributesCount":{"dataType":"double","required":true},"attributes":{"dataType":"array","array":{"dataType":"nestedObjectLiteral","nestedProperties":{"value":{"dataType":"nestedObjectLiteral","nestedProperties":{"intValue":{"dataType":"double"},"stringValue":{"dataType":"string"}},"required":true},"key":{"dataType":"string","required":true}}},"required":true},"endTimeUnixNano":{"dataType":"string","required":true},"startTimeUnixNano":{"dataType":"string","required":true},"kind":{"dataType":"double","required":true},"name":{"dataType":"string","required":true},"spanId":{"dataType":"string","required":true},"traceId":{"dataType":"string","required":true}}},"required":true},"scope":{"dataType":"nestedObjectLiteral","nestedProperties":{"version":{"dataType":"string","required":true},"name":{"dataType":"string","required":true}},"required":true}}},"required":true},"resource":{"dataType":"nestedObjectLiteral","nestedProperties":{"droppedAttributesCount":{"dataType":"double","required":true},"attributes":{"dataType":"array","array":{"dataType":"nestedObjectLiteral","nestedProperties":{"value":{"dataType":"nestedObjectLiteral","nestedProperties":{"arrayValue":{"dataType":"nestedObjectLiteral","nestedProperties":{"values":{"dataType":"array","array":{"dataType":"nestedObjectLiteral","nestedProperties":{"stringValue":{"dataType":"string","required":true}}},"required":true}}},"intValue":{"dataType":"double"},"stringValue":{"dataType":"string"}},"required":true},"key":{"dataType":"string","required":true}}},"required":true}},"required":true}}},"required":true}},"validators":{}},
    },
    // WARNING: This file was auto-generated with tsoa. Please do not modify it. Re-run tsoa to re-generate this file: https://github.com/lukeautry/tsoa
    "PromptsResult": {
        "dataType": "refObject",
        "properties": {
            "id": {"dataType":"string","required":true},
            "user_defined_id": {"dataType":"string","required":true},
            "description": {"dataType":"string","required":true},
            "pretty_name": {"dataType":"string","required":true},
            "created_at": {"dataType":"string","required":true},
            "major_version": {"dataType":"double","required":true},
            "metadata": {"ref":"Record_string.any_"},
        },
        "additionalProperties": false,
    },
    // WARNING: This file was auto-generated with tsoa. Please do not modify it. Re-run tsoa to re-generate this file: https://github.com/lukeautry/tsoa
    "ResultSuccess_PromptsResult-Array_": {
        "dataType": "refObject",
        "properties": {
            "data": {"dataType":"array","array":{"dataType":"refObject","ref":"PromptsResult"},"required":true},
            "error": {"dataType":"enum","enums":[null],"required":true},
        },
        "additionalProperties": false,
    },
    // WARNING: This file was auto-generated with tsoa. Please do not modify it. Re-run tsoa to re-generate this file: https://github.com/lukeautry/tsoa
    "Result_PromptsResult-Array.string_": {
        "dataType": "refAlias",
        "type": {"dataType":"union","subSchemas":[{"ref":"ResultSuccess_PromptsResult-Array_"},{"ref":"ResultError_string_"}],"validators":{}},
    },
    // WARNING: This file was auto-generated with tsoa. Please do not modify it. Re-run tsoa to re-generate this file: https://github.com/lukeautry/tsoa
    "Partial_PromptToOperators_": {
        "dataType": "refAlias",
        "type": {"dataType":"nestedObjectLiteral","nestedProperties":{"id":{"ref":"Partial_TextOperators_"},"user_defined_id":{"ref":"Partial_TextOperators_"}},"validators":{}},
    },
    // WARNING: This file was auto-generated with tsoa. Please do not modify it. Re-run tsoa to re-generate this file: https://github.com/lukeautry/tsoa
    "Pick_FilterLeaf.prompt_v2_": {
        "dataType": "refAlias",
        "type": {"dataType":"nestedObjectLiteral","nestedProperties":{"prompt_v2":{"ref":"Partial_PromptToOperators_"}},"validators":{}},
    },
    // WARNING: This file was auto-generated with tsoa. Please do not modify it. Re-run tsoa to re-generate this file: https://github.com/lukeautry/tsoa
    "FilterLeafSubset_prompt_v2_": {
        "dataType": "refAlias",
        "type": {"ref":"Pick_FilterLeaf.prompt_v2_","validators":{}},
    },
    // WARNING: This file was auto-generated with tsoa. Please do not modify it. Re-run tsoa to re-generate this file: https://github.com/lukeautry/tsoa
    "PromptsFilterNode": {
        "dataType": "refAlias",
        "type": {"dataType":"union","subSchemas":[{"ref":"FilterLeafSubset_prompt_v2_"},{"ref":"PromptsFilterBranch"},{"dataType":"enum","enums":["all"]}],"validators":{}},
    },
    // WARNING: This file was auto-generated with tsoa. Please do not modify it. Re-run tsoa to re-generate this file: https://github.com/lukeautry/tsoa
    "PromptsFilterBranch": {
        "dataType": "refAlias",
        "type": {"dataType":"nestedObjectLiteral","nestedProperties":{"right":{"ref":"PromptsFilterNode","required":true},"operator":{"dataType":"union","subSchemas":[{"dataType":"enum","enums":["or"]},{"dataType":"enum","enums":["and"]}],"required":true},"left":{"ref":"PromptsFilterNode","required":true}},"validators":{}},
    },
    // WARNING: This file was auto-generated with tsoa. Please do not modify it. Re-run tsoa to re-generate this file: https://github.com/lukeautry/tsoa
    "PromptsQueryParams": {
        "dataType": "refObject",
        "properties": {
            "filter": {"ref":"PromptsFilterNode","required":true},
        },
        "additionalProperties": false,
    },
    // WARNING: This file was auto-generated with tsoa. Please do not modify it. Re-run tsoa to re-generate this file: https://github.com/lukeautry/tsoa
    "PromptResult": {
        "dataType": "refObject",
        "properties": {
            "id": {"dataType":"string","required":true},
            "user_defined_id": {"dataType":"string","required":true},
            "description": {"dataType":"string","required":true},
            "pretty_name": {"dataType":"string","required":true},
            "major_version": {"dataType":"double","required":true},
            "latest_version_id": {"dataType":"string","required":true},
            "latest_model_used": {"dataType":"string","required":true},
            "created_at": {"dataType":"string","required":true},
            "last_used": {"dataType":"string","required":true},
            "versions": {"dataType":"array","array":{"dataType":"string"},"required":true},
            "metadata": {"ref":"Record_string.any_"},
        },
        "additionalProperties": false,
    },
    // WARNING: This file was auto-generated with tsoa. Please do not modify it. Re-run tsoa to re-generate this file: https://github.com/lukeautry/tsoa
    "ResultSuccess_PromptResult_": {
        "dataType": "refObject",
        "properties": {
            "data": {"ref":"PromptResult","required":true},
            "error": {"dataType":"enum","enums":[null],"required":true},
        },
        "additionalProperties": false,
    },
    // WARNING: This file was auto-generated with tsoa. Please do not modify it. Re-run tsoa to re-generate this file: https://github.com/lukeautry/tsoa
    "Result_PromptResult.string_": {
        "dataType": "refAlias",
        "type": {"dataType":"union","subSchemas":[{"ref":"ResultSuccess_PromptResult_"},{"ref":"ResultError_string_"}],"validators":{}},
    },
    // WARNING: This file was auto-generated with tsoa. Please do not modify it. Re-run tsoa to re-generate this file: https://github.com/lukeautry/tsoa
    "PromptQueryParams": {
        "dataType": "refObject",
        "properties": {
            "timeFilter": {"dataType":"nestedObjectLiteral","nestedProperties":{"end":{"dataType":"string","required":true},"start":{"dataType":"string","required":true}},"required":true},
        },
        "additionalProperties": false,
    },
    // WARNING: This file was auto-generated with tsoa. Please do not modify it. Re-run tsoa to re-generate this file: https://github.com/lukeautry/tsoa
    "CreatePromptResponse": {
        "dataType": "refObject",
        "properties": {
            "id": {"dataType":"string","required":true},
            "prompt_version_id": {"dataType":"string","required":true},
        },
        "additionalProperties": false,
    },
    // WARNING: This file was auto-generated with tsoa. Please do not modify it. Re-run tsoa to re-generate this file: https://github.com/lukeautry/tsoa
    "ResultSuccess_CreatePromptResponse_": {
        "dataType": "refObject",
        "properties": {
            "data": {"ref":"CreatePromptResponse","required":true},
            "error": {"dataType":"enum","enums":[null],"required":true},
        },
        "additionalProperties": false,
    },
    // WARNING: This file was auto-generated with tsoa. Please do not modify it. Re-run tsoa to re-generate this file: https://github.com/lukeautry/tsoa
    "Result_CreatePromptResponse.string_": {
        "dataType": "refAlias",
        "type": {"dataType":"union","subSchemas":[{"ref":"ResultSuccess_CreatePromptResponse_"},{"ref":"ResultError_string_"}],"validators":{}},
    },
    // WARNING: This file was auto-generated with tsoa. Please do not modify it. Re-run tsoa to re-generate this file: https://github.com/lukeautry/tsoa
    "PromptVersionResult": {
        "dataType": "refObject",
        "properties": {
            "id": {"dataType":"string","required":true},
            "minor_version": {"dataType":"double","required":true},
            "major_version": {"dataType":"double","required":true},
            "prompt_v2": {"dataType":"string","required":true},
            "model": {"dataType":"string","required":true},
            "helicone_template": {"dataType":"string","required":true},
            "created_at": {"dataType":"string","required":true},
            "metadata": {"ref":"Record_string.any_","required":true},
            "parent_prompt_version": {"dataType":"union","subSchemas":[{"dataType":"string"},{"dataType":"enum","enums":[null]}]},
            "experiment_id": {"dataType":"union","subSchemas":[{"dataType":"string"},{"dataType":"enum","enums":[null]}]},
        },
        "additionalProperties": false,
    },
    // WARNING: This file was auto-generated with tsoa. Please do not modify it. Re-run tsoa to re-generate this file: https://github.com/lukeautry/tsoa
    "ResultSuccess_PromptVersionResult_": {
        "dataType": "refObject",
        "properties": {
            "data": {"ref":"PromptVersionResult","required":true},
            "error": {"dataType":"enum","enums":[null],"required":true},
        },
        "additionalProperties": false,
    },
    // WARNING: This file was auto-generated with tsoa. Please do not modify it. Re-run tsoa to re-generate this file: https://github.com/lukeautry/tsoa
    "Result_PromptVersionResult.string_": {
        "dataType": "refAlias",
        "type": {"dataType":"union","subSchemas":[{"ref":"ResultSuccess_PromptVersionResult_"},{"ref":"ResultError_string_"}],"validators":{}},
    },
    // WARNING: This file was auto-generated with tsoa. Please do not modify it. Re-run tsoa to re-generate this file: https://github.com/lukeautry/tsoa
    "PromptCreateSubversionParams": {
        "dataType": "refObject",
        "properties": {
            "newHeliconeTemplate": {"dataType":"any","required":true},
            "isMajorVersion": {"dataType":"boolean"},
            "metadata": {"ref":"Record_string.any_"},
            "experimentId": {"dataType":"string"},
            "bumpForMajorPromptVersionId": {"dataType":"string"},
        },
        "additionalProperties": false,
    },
    // WARNING: This file was auto-generated with tsoa. Please do not modify it. Re-run tsoa to re-generate this file: https://github.com/lukeautry/tsoa
    "PromptInputRecord": {
        "dataType": "refObject",
        "properties": {
            "id": {"dataType":"string","required":true},
            "inputs": {"ref":"Record_string.string_","required":true},
            "dataset_row_id": {"dataType":"string"},
            "source_request": {"dataType":"string","required":true},
            "prompt_version": {"dataType":"string","required":true},
            "created_at": {"dataType":"string","required":true},
            "response_body": {"dataType":"string"},
            "request_body": {"dataType":"string"},
            "auto_prompt_inputs": {"dataType":"array","array":{"dataType":"any"},"required":true},
        },
        "additionalProperties": false,
    },
    // WARNING: This file was auto-generated with tsoa. Please do not modify it. Re-run tsoa to re-generate this file: https://github.com/lukeautry/tsoa
    "ResultSuccess_PromptInputRecord-Array_": {
        "dataType": "refObject",
        "properties": {
            "data": {"dataType":"array","array":{"dataType":"refObject","ref":"PromptInputRecord"},"required":true},
            "error": {"dataType":"enum","enums":[null],"required":true},
        },
        "additionalProperties": false,
    },
    // WARNING: This file was auto-generated with tsoa. Please do not modify it. Re-run tsoa to re-generate this file: https://github.com/lukeautry/tsoa
    "Result_PromptInputRecord-Array.string_": {
        "dataType": "refAlias",
        "type": {"dataType":"union","subSchemas":[{"ref":"ResultSuccess_PromptInputRecord-Array_"},{"ref":"ResultError_string_"}],"validators":{}},
    },
    // WARNING: This file was auto-generated with tsoa. Please do not modify it. Re-run tsoa to re-generate this file: https://github.com/lukeautry/tsoa
    "ResultSuccess__id-string--created_at-string--num_hypotheses-number--dataset-string--meta-Record_string.any__-Array_": {
        "dataType": "refObject",
        "properties": {
            "data": {"dataType":"array","array":{"dataType":"nestedObjectLiteral","nestedProperties":{"meta":{"ref":"Record_string.any_","required":true},"dataset":{"dataType":"string","required":true},"num_hypotheses":{"dataType":"double","required":true},"created_at":{"dataType":"string","required":true},"id":{"dataType":"string","required":true}}},"required":true},
            "error": {"dataType":"enum","enums":[null],"required":true},
        },
        "additionalProperties": false,
    },
    // WARNING: This file was auto-generated with tsoa. Please do not modify it. Re-run tsoa to re-generate this file: https://github.com/lukeautry/tsoa
    "Result__id-string--created_at-string--num_hypotheses-number--dataset-string--meta-Record_string.any__-Array.string_": {
        "dataType": "refAlias",
        "type": {"dataType":"union","subSchemas":[{"ref":"ResultSuccess__id-string--created_at-string--num_hypotheses-number--dataset-string--meta-Record_string.any__-Array_"},{"ref":"ResultError_string_"}],"validators":{}},
    },
    // WARNING: This file was auto-generated with tsoa. Please do not modify it. Re-run tsoa to re-generate this file: https://github.com/lukeautry/tsoa
    "ResultSuccess_PromptVersionResult-Array_": {
        "dataType": "refObject",
        "properties": {
            "data": {"dataType":"array","array":{"dataType":"refObject","ref":"PromptVersionResult"},"required":true},
            "error": {"dataType":"enum","enums":[null],"required":true},
        },
        "additionalProperties": false,
    },
    // WARNING: This file was auto-generated with tsoa. Please do not modify it. Re-run tsoa to re-generate this file: https://github.com/lukeautry/tsoa
    "Result_PromptVersionResult-Array.string_": {
        "dataType": "refAlias",
        "type": {"dataType":"union","subSchemas":[{"ref":"ResultSuccess_PromptVersionResult-Array_"},{"ref":"ResultError_string_"}],"validators":{}},
    },
    // WARNING: This file was auto-generated with tsoa. Please do not modify it. Re-run tsoa to re-generate this file: https://github.com/lukeautry/tsoa
    "Partial_PromptVersionsToOperators_": {
        "dataType": "refAlias",
        "type": {"dataType":"nestedObjectLiteral","nestedProperties":{"minor_version":{"ref":"Partial_NumberOperators_"},"major_version":{"ref":"Partial_NumberOperators_"},"id":{"ref":"Partial_TextOperators_"},"prompt_v2":{"ref":"Partial_TextOperators_"}},"validators":{}},
    },
    // WARNING: This file was auto-generated with tsoa. Please do not modify it. Re-run tsoa to re-generate this file: https://github.com/lukeautry/tsoa
    "Pick_FilterLeaf.prompts_versions_": {
        "dataType": "refAlias",
        "type": {"dataType":"nestedObjectLiteral","nestedProperties":{"prompts_versions":{"ref":"Partial_PromptVersionsToOperators_"}},"validators":{}},
    },
    // WARNING: This file was auto-generated with tsoa. Please do not modify it. Re-run tsoa to re-generate this file: https://github.com/lukeautry/tsoa
    "FilterLeafSubset_prompts_versions_": {
        "dataType": "refAlias",
        "type": {"ref":"Pick_FilterLeaf.prompts_versions_","validators":{}},
    },
    // WARNING: This file was auto-generated with tsoa. Please do not modify it. Re-run tsoa to re-generate this file: https://github.com/lukeautry/tsoa
    "PromptVersionsFilterNode": {
        "dataType": "refAlias",
        "type": {"dataType":"union","subSchemas":[{"ref":"FilterLeafSubset_prompts_versions_"},{"ref":"PromptVersionsFilterBranch"},{"dataType":"enum","enums":["all"]}],"validators":{}},
    },
    // WARNING: This file was auto-generated with tsoa. Please do not modify it. Re-run tsoa to re-generate this file: https://github.com/lukeautry/tsoa
    "PromptVersionsFilterBranch": {
        "dataType": "refAlias",
        "type": {"dataType":"nestedObjectLiteral","nestedProperties":{"right":{"ref":"PromptVersionsFilterNode","required":true},"operator":{"dataType":"union","subSchemas":[{"dataType":"enum","enums":["or"]},{"dataType":"enum","enums":["and"]}],"required":true},"left":{"ref":"PromptVersionsFilterNode","required":true}},"validators":{}},
    },
    // WARNING: This file was auto-generated with tsoa. Please do not modify it. Re-run tsoa to re-generate this file: https://github.com/lukeautry/tsoa
    "PromptVersionsQueryParams": {
        "dataType": "refObject",
        "properties": {
            "filter": {"ref":"PromptVersionsFilterNode"},
            "includeExperimentVersions": {"dataType":"boolean"},
        },
        "additionalProperties": false,
    },
    // WARNING: This file was auto-generated with tsoa. Please do not modify it. Re-run tsoa to re-generate this file: https://github.com/lukeautry/tsoa
    "PromptVersionResultCompiled": {
        "dataType": "refObject",
        "properties": {
            "id": {"dataType":"string","required":true},
            "minor_version": {"dataType":"double","required":true},
            "major_version": {"dataType":"double","required":true},
            "prompt_v2": {"dataType":"string","required":true},
            "model": {"dataType":"string","required":true},
            "prompt_compiled": {"dataType":"any","required":true},
        },
        "additionalProperties": false,
    },
    // WARNING: This file was auto-generated with tsoa. Please do not modify it. Re-run tsoa to re-generate this file: https://github.com/lukeautry/tsoa
    "ResultSuccess_PromptVersionResultCompiled_": {
        "dataType": "refObject",
        "properties": {
            "data": {"ref":"PromptVersionResultCompiled","required":true},
            "error": {"dataType":"enum","enums":[null],"required":true},
        },
        "additionalProperties": false,
    },
    // WARNING: This file was auto-generated with tsoa. Please do not modify it. Re-run tsoa to re-generate this file: https://github.com/lukeautry/tsoa
    "Result_PromptVersionResultCompiled.string_": {
        "dataType": "refAlias",
        "type": {"dataType":"union","subSchemas":[{"ref":"ResultSuccess_PromptVersionResultCompiled_"},{"ref":"ResultError_string_"}],"validators":{}},
    },
    // WARNING: This file was auto-generated with tsoa. Please do not modify it. Re-run tsoa to re-generate this file: https://github.com/lukeautry/tsoa
    "PromptVersiosQueryParamsCompiled": {
        "dataType": "refObject",
        "properties": {
            "filter": {"ref":"PromptVersionsFilterNode"},
            "includeExperimentVersions": {"dataType":"boolean"},
            "inputs": {"ref":"Record_string.string_","required":true},
        },
        "additionalProperties": false,
    },
    // WARNING: This file was auto-generated with tsoa. Please do not modify it. Re-run tsoa to re-generate this file: https://github.com/lukeautry/tsoa
    "PromptVersionResultFilled": {
        "dataType": "refObject",
        "properties": {
            "id": {"dataType":"string","required":true},
            "minor_version": {"dataType":"double","required":true},
            "major_version": {"dataType":"double","required":true},
            "prompt_v2": {"dataType":"string","required":true},
            "model": {"dataType":"string","required":true},
            "filled_helicone_template": {"dataType":"any","required":true},
        },
        "additionalProperties": false,
    },
    // WARNING: This file was auto-generated with tsoa. Please do not modify it. Re-run tsoa to re-generate this file: https://github.com/lukeautry/tsoa
    "ResultSuccess_PromptVersionResultFilled_": {
        "dataType": "refObject",
        "properties": {
            "data": {"ref":"PromptVersionResultFilled","required":true},
            "error": {"dataType":"enum","enums":[null],"required":true},
        },
        "additionalProperties": false,
    },
    // WARNING: This file was auto-generated with tsoa. Please do not modify it. Re-run tsoa to re-generate this file: https://github.com/lukeautry/tsoa
    "Result_PromptVersionResultFilled.string_": {
        "dataType": "refAlias",
        "type": {"dataType":"union","subSchemas":[{"ref":"ResultSuccess_PromptVersionResultFilled_"},{"ref":"ResultError_string_"}],"validators":{}},
    },
    // WARNING: This file was auto-generated with tsoa. Please do not modify it. Re-run tsoa to re-generate this file: https://github.com/lukeautry/tsoa
    "HeliconeMeta": {
        "dataType": "refAlias",
        "type": {"dataType":"nestedObjectLiteral","nestedProperties":{"heliconeManualAccessKey":{"dataType":"string"},"lytixHost":{"dataType":"string"},"lytixKey":{"dataType":"string"},"posthogHost":{"dataType":"string"},"posthogApiKey":{"dataType":"string"},"webhookEnabled":{"dataType":"boolean","required":true},"omitResponseLog":{"dataType":"boolean","required":true},"omitRequestLog":{"dataType":"boolean","required":true},"modelOverride":{"dataType":"string"}},"validators":{}},
    },
    // WARNING: This file was auto-generated with tsoa. Please do not modify it. Re-run tsoa to re-generate this file: https://github.com/lukeautry/tsoa
    "TemplateWithInputs": {
        "dataType": "refObject",
        "properties": {
            "template": {"dataType":"object","required":true},
            "inputs": {"dataType":"nestedObjectLiteral","nestedProperties":{},"additionalProperties":{"dataType":"string"},"required":true},
            "autoInputs": {"dataType":"array","array":{"dataType":"any"},"required":true},
        },
        "additionalProperties": false,
    },
    // WARNING: This file was auto-generated with tsoa. Please do not modify it. Re-run tsoa to re-generate this file: https://github.com/lukeautry/tsoa
    "Log": {
        "dataType": "refAlias",
        "type": {"dataType":"nestedObjectLiteral","nestedProperties":{"response":{"dataType":"nestedObjectLiteral","nestedProperties":{"delayMs":{"dataType":"double","required":true},"responseCreatedAt":{"dataType":"datetime","required":true},"timeToFirstToken":{"dataType":"double"},"bodySize":{"dataType":"double","required":true},"status":{"dataType":"double","required":true},"id":{"dataType":"string","required":true}},"required":true},"request":{"dataType":"nestedObjectLiteral","nestedProperties":{"experimentRowIndex":{"dataType":"string"},"experimentColumnId":{"dataType":"string"},"heliconeTemplate":{"ref":"TemplateWithInputs"},"isStream":{"dataType":"boolean","required":true},"requestCreatedAt":{"dataType":"datetime","required":true},"countryCode":{"dataType":"string"},"threat":{"dataType":"boolean"},"path":{"dataType":"string","required":true},"bodySize":{"dataType":"double","required":true},"provider":{"ref":"Provider","required":true},"targetUrl":{"dataType":"string","required":true},"heliconeProxyKeyId":{"dataType":"string"},"heliconeApiKeyId":{"dataType":"double"},"properties":{"ref":"Record_string.string_","required":true},"promptVersion":{"dataType":"string"},"promptId":{"dataType":"string"},"userId":{"dataType":"string","required":true},"id":{"dataType":"string","required":true}},"required":true}},"validators":{}},
    },
    // WARNING: This file was auto-generated with tsoa. Please do not modify it. Re-run tsoa to re-generate this file: https://github.com/lukeautry/tsoa
    "Message": {
        "dataType": "refAlias",
        "type": {"dataType":"nestedObjectLiteral","nestedProperties":{"log":{"ref":"Log","required":true},"heliconeMeta":{"ref":"HeliconeMeta","required":true},"authorization":{"dataType":"string","required":true}},"validators":{}},
    },
    // WARNING: This file was auto-generated with tsoa. Please do not modify it. Re-run tsoa to re-generate this file: https://github.com/lukeautry/tsoa
    "KeyPermissions": {
        "dataType": "refAlias",
        "type": {"dataType":"union","subSchemas":[{"dataType":"enum","enums":["w"]},{"dataType":"enum","enums":["rw"]},{"dataType":"undefined"}],"validators":{}},
    },
    // WARNING: This file was auto-generated with tsoa. Please do not modify it. Re-run tsoa to re-generate this file: https://github.com/lukeautry/tsoa
    "GenerateHashQueryParams": {
        "dataType": "refObject",
        "properties": {
            "apiKey": {"dataType":"string","required":true},
            "userId": {"dataType":"string","required":true},
            "keyName": {"dataType":"string","required":true},
            "permissions": {"ref":"KeyPermissions","required":true},
        },
        "additionalProperties": false,
    },
    // WARNING: This file was auto-generated with tsoa. Please do not modify it. Re-run tsoa to re-generate this file: https://github.com/lukeautry/tsoa
    "FineTuneResult": {
        "dataType": "refAlias",
        "type": {"dataType":"union","subSchemas":[{"dataType":"nestedObjectLiteral","nestedProperties":{"error":{"dataType":"string","required":true}}},{"dataType":"nestedObjectLiteral","nestedProperties":{"data":{"dataType":"nestedObjectLiteral","nestedProperties":{"url":{"dataType":"string","required":true},"fineTuneJob":{"dataType":"string","required":true}},"required":true},"success":{"dataType":"boolean","required":true}}}],"validators":{}},
    },
    // WARNING: This file was auto-generated with tsoa. Please do not modify it. Re-run tsoa to re-generate this file: https://github.com/lukeautry/tsoa
    "FineTuneBodyParams": {
        "dataType": "refObject",
        "properties": {
            "providerKeyId": {"dataType":"string","required":true},
        },
        "additionalProperties": false,
    },
    // WARNING: This file was auto-generated with tsoa. Please do not modify it. Re-run tsoa to re-generate this file: https://github.com/lukeautry/tsoa
    "FineTuneBody": {
        "dataType": "refObject",
        "properties": {
            "providerKeyId": {"dataType":"string","required":true},
        },
        "additionalProperties": false,
    },
    // WARNING: This file was auto-generated with tsoa. Please do not modify it. Re-run tsoa to re-generate this file: https://github.com/lukeautry/tsoa
    "ChatCompletionTokenLogprob.TopLogprob": {
        "dataType": "refObject",
        "properties": {
            "token": {"dataType":"string","required":true},
            "bytes": {"dataType":"union","subSchemas":[{"dataType":"array","array":{"dataType":"double"}},{"dataType":"enum","enums":[null]}],"required":true},
            "logprob": {"dataType":"double","required":true},
        },
        "additionalProperties": false,
    },
    // WARNING: This file was auto-generated with tsoa. Please do not modify it. Re-run tsoa to re-generate this file: https://github.com/lukeautry/tsoa
    "ChatCompletionTokenLogprob": {
        "dataType": "refObject",
        "properties": {
            "token": {"dataType":"string","required":true},
            "bytes": {"dataType":"union","subSchemas":[{"dataType":"array","array":{"dataType":"double"}},{"dataType":"enum","enums":[null]}],"required":true},
            "logprob": {"dataType":"double","required":true},
            "top_logprobs": {"dataType":"array","array":{"dataType":"refObject","ref":"ChatCompletionTokenLogprob.TopLogprob"},"required":true},
        },
        "additionalProperties": false,
    },
    // WARNING: This file was auto-generated with tsoa. Please do not modify it. Re-run tsoa to re-generate this file: https://github.com/lukeautry/tsoa
    "ChatCompletion.Choice.Logprobs": {
        "dataType": "refObject",
        "properties": {
            "content": {"dataType":"union","subSchemas":[{"dataType":"array","array":{"dataType":"refObject","ref":"ChatCompletionTokenLogprob"}},{"dataType":"enum","enums":[null]}],"required":true},
            "refusal": {"dataType":"union","subSchemas":[{"dataType":"array","array":{"dataType":"refObject","ref":"ChatCompletionTokenLogprob"}},{"dataType":"enum","enums":[null]}],"required":true},
        },
        "additionalProperties": false,
    },
    // WARNING: This file was auto-generated with tsoa. Please do not modify it. Re-run tsoa to re-generate this file: https://github.com/lukeautry/tsoa
    "ChatCompletionAudio": {
        "dataType": "refObject",
        "properties": {
            "id": {"dataType":"string","required":true},
            "data": {"dataType":"string","required":true},
            "expires_at": {"dataType":"double","required":true},
            "transcript": {"dataType":"string","required":true},
        },
        "additionalProperties": false,
    },
    // WARNING: This file was auto-generated with tsoa. Please do not modify it. Re-run tsoa to re-generate this file: https://github.com/lukeautry/tsoa
    "ChatCompletionMessage.FunctionCall": {
        "dataType": "refObject",
        "properties": {
            "arguments": {"dataType":"string","required":true},
            "name": {"dataType":"string","required":true},
        },
        "additionalProperties": false,
    },
    // WARNING: This file was auto-generated with tsoa. Please do not modify it. Re-run tsoa to re-generate this file: https://github.com/lukeautry/tsoa
    "ChatCompletionMessageToolCall.Function": {
        "dataType": "refObject",
        "properties": {
            "arguments": {"dataType":"string","required":true},
            "name": {"dataType":"string","required":true},
        },
        "additionalProperties": false,
    },
    // WARNING: This file was auto-generated with tsoa. Please do not modify it. Re-run tsoa to re-generate this file: https://github.com/lukeautry/tsoa
    "ChatCompletionMessageToolCall": {
        "dataType": "refObject",
        "properties": {
            "id": {"dataType":"string","required":true},
            "function": {"ref":"ChatCompletionMessageToolCall.Function","required":true},
            "type": {"dataType":"enum","enums":["function"],"required":true},
        },
        "additionalProperties": false,
    },
    // WARNING: This file was auto-generated with tsoa. Please do not modify it. Re-run tsoa to re-generate this file: https://github.com/lukeautry/tsoa
    "ChatCompletionMessage": {
        "dataType": "refObject",
        "properties": {
            "content": {"dataType":"union","subSchemas":[{"dataType":"string"},{"dataType":"enum","enums":[null]}],"required":true},
            "refusal": {"dataType":"union","subSchemas":[{"dataType":"string"},{"dataType":"enum","enums":[null]}],"required":true},
            "role": {"dataType":"enum","enums":["assistant"],"required":true},
            "audio": {"dataType":"union","subSchemas":[{"ref":"ChatCompletionAudio"},{"dataType":"enum","enums":[null]}]},
            "function_call": {"dataType":"union","subSchemas":[{"ref":"ChatCompletionMessage.FunctionCall"},{"dataType":"enum","enums":[null]}]},
            "tool_calls": {"dataType":"array","array":{"dataType":"refObject","ref":"ChatCompletionMessageToolCall"}},
        },
        "additionalProperties": false,
    },
    // WARNING: This file was auto-generated with tsoa. Please do not modify it. Re-run tsoa to re-generate this file: https://github.com/lukeautry/tsoa
    "ChatCompletion.Choice": {
        "dataType": "refObject",
        "properties": {
            "finish_reason": {"dataType":"union","subSchemas":[{"dataType":"enum","enums":["stop"]},{"dataType":"enum","enums":["length"]},{"dataType":"enum","enums":["tool_calls"]},{"dataType":"enum","enums":["content_filter"]},{"dataType":"enum","enums":["function_call"]}],"required":true},
            "index": {"dataType":"double","required":true},
            "logprobs": {"dataType":"union","subSchemas":[{"ref":"ChatCompletion.Choice.Logprobs"},{"dataType":"enum","enums":[null]}],"required":true},
            "message": {"ref":"ChatCompletionMessage","required":true},
        },
        "additionalProperties": false,
    },
    // WARNING: This file was auto-generated with tsoa. Please do not modify it. Re-run tsoa to re-generate this file: https://github.com/lukeautry/tsoa
    "CompletionUsage.CompletionTokensDetails": {
        "dataType": "refObject",
        "properties": {
            "audio_tokens": {"dataType":"double"},
            "reasoning_tokens": {"dataType":"double"},
        },
        "additionalProperties": false,
    },
    // WARNING: This file was auto-generated with tsoa. Please do not modify it. Re-run tsoa to re-generate this file: https://github.com/lukeautry/tsoa
    "CompletionUsage.PromptTokensDetails": {
        "dataType": "refObject",
        "properties": {
            "audio_tokens": {"dataType":"double"},
            "cached_tokens": {"dataType":"double"},
        },
        "additionalProperties": false,
    },
    // WARNING: This file was auto-generated with tsoa. Please do not modify it. Re-run tsoa to re-generate this file: https://github.com/lukeautry/tsoa
    "CompletionUsage": {
        "dataType": "refObject",
        "properties": {
            "completion_tokens": {"dataType":"double","required":true},
            "prompt_tokens": {"dataType":"double","required":true},
            "total_tokens": {"dataType":"double","required":true},
            "completion_tokens_details": {"ref":"CompletionUsage.CompletionTokensDetails"},
            "prompt_tokens_details": {"ref":"CompletionUsage.PromptTokensDetails"},
        },
        "additionalProperties": false,
    },
    // WARNING: This file was auto-generated with tsoa. Please do not modify it. Re-run tsoa to re-generate this file: https://github.com/lukeautry/tsoa
    "ChatCompletion": {
        "dataType": "refObject",
        "properties": {
            "id": {"dataType":"string","required":true},
            "choices": {"dataType":"array","array":{"dataType":"refObject","ref":"ChatCompletion.Choice"},"required":true},
            "created": {"dataType":"double","required":true},
            "model": {"dataType":"string","required":true},
            "object": {"dataType":"enum","enums":["chat.completion"],"required":true},
            "service_tier": {"dataType":"union","subSchemas":[{"dataType":"enum","enums":["scale"]},{"dataType":"enum","enums":["default"]},{"dataType":"enum","enums":[null]}]},
            "system_fingerprint": {"dataType":"string"},
            "usage": {"ref":"CompletionUsage"},
        },
        "additionalProperties": false,
    },
    // WARNING: This file was auto-generated with tsoa. Please do not modify it. Re-run tsoa to re-generate this file: https://github.com/lukeautry/tsoa
    "ResultSuccess_ChatCompletion_": {
        "dataType": "refObject",
        "properties": {
            "data": {"ref":"ChatCompletion","required":true},
            "error": {"dataType":"enum","enums":[null],"required":true},
        },
        "additionalProperties": false,
    },
    // WARNING: This file was auto-generated with tsoa. Please do not modify it. Re-run tsoa to re-generate this file: https://github.com/lukeautry/tsoa
    "Result_ChatCompletion.string_": {
        "dataType": "refAlias",
        "type": {"dataType":"union","subSchemas":[{"ref":"ResultSuccess_ChatCompletion_"},{"ref":"ResultError_string_"}],"validators":{}},
    },
    // WARNING: This file was auto-generated with tsoa. Please do not modify it. Re-run tsoa to re-generate this file: https://github.com/lukeautry/tsoa
    "ChatCompletionContentPartText": {
        "dataType": "refObject",
        "properties": {
            "text": {"dataType":"string","required":true},
            "type": {"dataType":"enum","enums":["text"],"required":true},
        },
        "additionalProperties": false,
    },
    // WARNING: This file was auto-generated with tsoa. Please do not modify it. Re-run tsoa to re-generate this file: https://github.com/lukeautry/tsoa
    "ChatCompletionSystemMessageParam": {
        "dataType": "refObject",
        "properties": {
            "content": {"dataType":"union","subSchemas":[{"dataType":"string"},{"dataType":"array","array":{"dataType":"refObject","ref":"ChatCompletionContentPartText"}}],"required":true},
            "role": {"dataType":"enum","enums":["system"],"required":true},
            "name": {"dataType":"string"},
        },
        "additionalProperties": false,
    },
    // WARNING: This file was auto-generated with tsoa. Please do not modify it. Re-run tsoa to re-generate this file: https://github.com/lukeautry/tsoa
    "ChatCompletionContentPartImage.ImageURL": {
        "dataType": "refObject",
        "properties": {
            "url": {"dataType":"string","required":true},
            "detail": {"dataType":"union","subSchemas":[{"dataType":"enum","enums":["auto"]},{"dataType":"enum","enums":["low"]},{"dataType":"enum","enums":["high"]}]},
        },
        "additionalProperties": false,
    },
    // WARNING: This file was auto-generated with tsoa. Please do not modify it. Re-run tsoa to re-generate this file: https://github.com/lukeautry/tsoa
    "ChatCompletionContentPartImage": {
        "dataType": "refObject",
        "properties": {
            "image_url": {"ref":"ChatCompletionContentPartImage.ImageURL","required":true},
            "type": {"dataType":"enum","enums":["image_url"],"required":true},
        },
        "additionalProperties": false,
    },
    // WARNING: This file was auto-generated with tsoa. Please do not modify it. Re-run tsoa to re-generate this file: https://github.com/lukeautry/tsoa
    "ChatCompletionContentPartInputAudio.InputAudio": {
        "dataType": "refObject",
        "properties": {
            "data": {"dataType":"string","required":true},
            "format": {"dataType":"union","subSchemas":[{"dataType":"enum","enums":["wav"]},{"dataType":"enum","enums":["mp3"]}],"required":true},
        },
        "additionalProperties": false,
    },
    // WARNING: This file was auto-generated with tsoa. Please do not modify it. Re-run tsoa to re-generate this file: https://github.com/lukeautry/tsoa
    "ChatCompletionContentPartInputAudio": {
        "dataType": "refObject",
        "properties": {
            "input_audio": {"ref":"ChatCompletionContentPartInputAudio.InputAudio","required":true},
            "type": {"dataType":"enum","enums":["input_audio"],"required":true},
        },
        "additionalProperties": false,
    },
    // WARNING: This file was auto-generated with tsoa. Please do not modify it. Re-run tsoa to re-generate this file: https://github.com/lukeautry/tsoa
    "ChatCompletionContentPart": {
        "dataType": "refAlias",
        "type": {"dataType":"union","subSchemas":[{"ref":"ChatCompletionContentPartText"},{"ref":"ChatCompletionContentPartImage"},{"ref":"ChatCompletionContentPartInputAudio"}],"validators":{}},
    },
    // WARNING: This file was auto-generated with tsoa. Please do not modify it. Re-run tsoa to re-generate this file: https://github.com/lukeautry/tsoa
    "ChatCompletionUserMessageParam": {
        "dataType": "refObject",
        "properties": {
            "content": {"dataType":"union","subSchemas":[{"dataType":"string"},{"dataType":"array","array":{"dataType":"refAlias","ref":"ChatCompletionContentPart"}}],"required":true},
            "role": {"dataType":"enum","enums":["user"],"required":true},
            "name": {"dataType":"string"},
        },
        "additionalProperties": false,
    },
    // WARNING: This file was auto-generated with tsoa. Please do not modify it. Re-run tsoa to re-generate this file: https://github.com/lukeautry/tsoa
    "ChatCompletionAssistantMessageParam.Audio": {
        "dataType": "refObject",
        "properties": {
            "id": {"dataType":"string","required":true},
        },
        "additionalProperties": false,
    },
    // WARNING: This file was auto-generated with tsoa. Please do not modify it. Re-run tsoa to re-generate this file: https://github.com/lukeautry/tsoa
    "ChatCompletionContentPartRefusal": {
        "dataType": "refObject",
        "properties": {
            "refusal": {"dataType":"string","required":true},
            "type": {"dataType":"enum","enums":["refusal"],"required":true},
        },
        "additionalProperties": false,
    },
    // WARNING: This file was auto-generated with tsoa. Please do not modify it. Re-run tsoa to re-generate this file: https://github.com/lukeautry/tsoa
    "ChatCompletionAssistantMessageParam.FunctionCall": {
        "dataType": "refObject",
        "properties": {
            "arguments": {"dataType":"string","required":true},
            "name": {"dataType":"string","required":true},
        },
        "additionalProperties": false,
    },
    // WARNING: This file was auto-generated with tsoa. Please do not modify it. Re-run tsoa to re-generate this file: https://github.com/lukeautry/tsoa
    "ChatCompletionAssistantMessageParam": {
        "dataType": "refObject",
        "properties": {
            "role": {"dataType":"enum","enums":["assistant"],"required":true},
            "audio": {"dataType":"union","subSchemas":[{"ref":"ChatCompletionAssistantMessageParam.Audio"},{"dataType":"enum","enums":[null]}]},
            "content": {"dataType":"union","subSchemas":[{"dataType":"string"},{"dataType":"array","array":{"dataType":"union","subSchemas":[{"ref":"ChatCompletionContentPartText"},{"ref":"ChatCompletionContentPartRefusal"}]}},{"dataType":"enum","enums":[null]}]},
            "function_call": {"dataType":"union","subSchemas":[{"ref":"ChatCompletionAssistantMessageParam.FunctionCall"},{"dataType":"enum","enums":[null]}]},
            "name": {"dataType":"string"},
            "refusal": {"dataType":"union","subSchemas":[{"dataType":"string"},{"dataType":"enum","enums":[null]}]},
            "tool_calls": {"dataType":"array","array":{"dataType":"refObject","ref":"ChatCompletionMessageToolCall"}},
        },
        "additionalProperties": false,
    },
    // WARNING: This file was auto-generated with tsoa. Please do not modify it. Re-run tsoa to re-generate this file: https://github.com/lukeautry/tsoa
    "ChatCompletionToolMessageParam": {
        "dataType": "refObject",
        "properties": {
            "content": {"dataType":"union","subSchemas":[{"dataType":"string"},{"dataType":"array","array":{"dataType":"refObject","ref":"ChatCompletionContentPartText"}}],"required":true},
            "role": {"dataType":"enum","enums":["tool"],"required":true},
            "tool_call_id": {"dataType":"string","required":true},
        },
        "additionalProperties": false,
    },
    // WARNING: This file was auto-generated with tsoa. Please do not modify it. Re-run tsoa to re-generate this file: https://github.com/lukeautry/tsoa
    "ChatCompletionFunctionMessageParam": {
        "dataType": "refObject",
        "properties": {
            "content": {"dataType":"union","subSchemas":[{"dataType":"string"},{"dataType":"enum","enums":[null]}],"required":true},
            "name": {"dataType":"string","required":true},
            "role": {"dataType":"enum","enums":["function"],"required":true},
        },
        "additionalProperties": false,
    },
    // WARNING: This file was auto-generated with tsoa. Please do not modify it. Re-run tsoa to re-generate this file: https://github.com/lukeautry/tsoa
    "ChatCompletionMessageParam": {
        "dataType": "refAlias",
        "type": {"dataType":"union","subSchemas":[{"ref":"ChatCompletionSystemMessageParam"},{"ref":"ChatCompletionUserMessageParam"},{"ref":"ChatCompletionAssistantMessageParam"},{"ref":"ChatCompletionToolMessageParam"},{"ref":"ChatCompletionFunctionMessageParam"}],"validators":{}},
    },
    // WARNING: This file was auto-generated with tsoa. Please do not modify it. Re-run tsoa to re-generate this file: https://github.com/lukeautry/tsoa
    "Record_string.unknown_": {
        "dataType": "refAlias",
        "type": {"dataType":"nestedObjectLiteral","nestedProperties":{},"additionalProperties":{"dataType":"any"},"validators":{}},
    },
    // WARNING: This file was auto-generated with tsoa. Please do not modify it. Re-run tsoa to re-generate this file: https://github.com/lukeautry/tsoa
    "FunctionParameters": {
        "dataType": "refAlias",
        "type": {"ref":"Record_string.unknown_","validators":{}},
    },
    // WARNING: This file was auto-generated with tsoa. Please do not modify it. Re-run tsoa to re-generate this file: https://github.com/lukeautry/tsoa
    "FunctionDefinition": {
        "dataType": "refObject",
        "properties": {
            "name": {"dataType":"string","required":true},
            "description": {"dataType":"string"},
            "parameters": {"ref":"FunctionParameters"},
            "strict": {"dataType":"union","subSchemas":[{"dataType":"boolean"},{"dataType":"enum","enums":[null]}]},
        },
        "additionalProperties": false,
    },
    // WARNING: This file was auto-generated with tsoa. Please do not modify it. Re-run tsoa to re-generate this file: https://github.com/lukeautry/tsoa
    "ChatCompletionTool": {
        "dataType": "refObject",
        "properties": {
            "function": {"ref":"FunctionDefinition","required":true},
            "type": {"dataType":"enum","enums":["function"],"required":true},
        },
        "additionalProperties": false,
    },
    // WARNING: This file was auto-generated with tsoa. Please do not modify it. Re-run tsoa to re-generate this file: https://github.com/lukeautry/tsoa
    "ChatCompletionNamedToolChoice.Function": {
        "dataType": "refObject",
        "properties": {
            "name": {"dataType":"string","required":true},
        },
        "additionalProperties": false,
    },
    // WARNING: This file was auto-generated with tsoa. Please do not modify it. Re-run tsoa to re-generate this file: https://github.com/lukeautry/tsoa
    "ChatCompletionNamedToolChoice": {
        "dataType": "refObject",
        "properties": {
            "function": {"ref":"ChatCompletionNamedToolChoice.Function","required":true},
            "type": {"dataType":"enum","enums":["function"],"required":true},
        },
        "additionalProperties": false,
    },
    // WARNING: This file was auto-generated with tsoa. Please do not modify it. Re-run tsoa to re-generate this file: https://github.com/lukeautry/tsoa
    "ChatCompletionToolChoiceOption": {
        "dataType": "refAlias",
        "type": {"dataType":"union","subSchemas":[{"dataType":"enum","enums":["none"]},{"dataType":"enum","enums":["auto"]},{"dataType":"enum","enums":["required"]},{"ref":"ChatCompletionNamedToolChoice"}],"validators":{}},
    },
    // WARNING: This file was auto-generated with tsoa. Please do not modify it. Re-run tsoa to re-generate this file: https://github.com/lukeautry/tsoa
    "AlertResponse": {
        "dataType": "refObject",
        "properties": {
            "alerts": {"dataType":"array","array":{"dataType":"nestedObjectLiteral","nestedProperties":{"updated_at":{"dataType":"union","subSchemas":[{"dataType":"string"},{"dataType":"enum","enums":[null]}],"required":true},"time_window":{"dataType":"double","required":true},"time_block_duration":{"dataType":"double","required":true},"threshold":{"dataType":"double","required":true},"status":{"dataType":"string","required":true},"soft_delete":{"dataType":"boolean","required":true},"slack_channels":{"dataType":"array","array":{"dataType":"string"},"required":true},"org_id":{"dataType":"string","required":true},"name":{"dataType":"string","required":true},"minimum_request_count":{"dataType":"union","subSchemas":[{"dataType":"double"},{"dataType":"enum","enums":[null]}],"required":true},"metric":{"dataType":"string","required":true},"id":{"dataType":"string","required":true},"emails":{"dataType":"array","array":{"dataType":"string"},"required":true},"created_at":{"dataType":"union","subSchemas":[{"dataType":"string"},{"dataType":"enum","enums":[null]}],"required":true}}},"required":true},
            "history": {"dataType":"array","array":{"dataType":"nestedObjectLiteral","nestedProperties":{"updated_at":{"dataType":"union","subSchemas":[{"dataType":"string"},{"dataType":"enum","enums":[null]}],"required":true},"triggered_value":{"dataType":"string","required":true},"status":{"dataType":"string","required":true},"soft_delete":{"dataType":"boolean","required":true},"org_id":{"dataType":"string","required":true},"id":{"dataType":"string","required":true},"created_at":{"dataType":"union","subSchemas":[{"dataType":"string"},{"dataType":"enum","enums":[null]}],"required":true},"alert_start_time":{"dataType":"string","required":true},"alert_name":{"dataType":"string","required":true},"alert_metric":{"dataType":"string","required":true},"alert_id":{"dataType":"string","required":true},"alert_end_time":{"dataType":"union","subSchemas":[{"dataType":"string"},{"dataType":"enum","enums":[null]}],"required":true}}},"required":true},
        },
        "additionalProperties": false,
    },
    // WARNING: This file was auto-generated with tsoa. Please do not modify it. Re-run tsoa to re-generate this file: https://github.com/lukeautry/tsoa
    "ResultSuccess_AlertResponse_": {
        "dataType": "refObject",
        "properties": {
            "data": {"ref":"AlertResponse","required":true},
            "error": {"dataType":"enum","enums":[null],"required":true},
        },
        "additionalProperties": false,
    },
    // WARNING: This file was auto-generated with tsoa. Please do not modify it. Re-run tsoa to re-generate this file: https://github.com/lukeautry/tsoa
    "Result_AlertResponse.string_": {
        "dataType": "refAlias",
        "type": {"dataType":"union","subSchemas":[{"ref":"ResultSuccess_AlertResponse_"},{"ref":"ResultError_string_"}],"validators":{}},
    },
    // WARNING: This file was auto-generated with tsoa. Please do not modify it. Re-run tsoa to re-generate this file: https://github.com/lukeautry/tsoa
    "ResultSuccess_string_": {
        "dataType": "refObject",
        "properties": {
            "data": {"dataType":"string","required":true},
            "error": {"dataType":"enum","enums":[null],"required":true},
        },
        "additionalProperties": false,
    },
    // WARNING: This file was auto-generated with tsoa. Please do not modify it. Re-run tsoa to re-generate this file: https://github.com/lukeautry/tsoa
    "Result_string.string_": {
        "dataType": "refAlias",
        "type": {"dataType":"union","subSchemas":[{"ref":"ResultSuccess_string_"},{"ref":"ResultError_string_"}],"validators":{}},
    },
    // WARNING: This file was auto-generated with tsoa. Please do not modify it. Re-run tsoa to re-generate this file: https://github.com/lukeautry/tsoa
    "AlertRequest": {
        "dataType": "refObject",
        "properties": {
            "name": {"dataType":"string","required":true},
            "metric": {"dataType":"string","required":true},
            "threshold": {"dataType":"double","required":true},
            "time_window": {"dataType":"string","required":true},
            "emails": {"dataType":"array","array":{"dataType":"string"},"required":true},
            "slack_channels": {"dataType":"array","array":{"dataType":"string"},"required":true},
            "minimum_request_count": {"dataType":"union","subSchemas":[{"dataType":"double"},{"dataType":"undefined"}],"required":true},
        },
        "additionalProperties": false,
    },
    // WARNING: This file was auto-generated with tsoa. Please do not modify it. Re-run tsoa to re-generate this file: https://github.com/lukeautry/tsoa
    "Property": {
        "dataType": "refObject",
        "properties": {
            "property": {"dataType":"string","required":true},
        },
        "additionalProperties": false,
    },
    // WARNING: This file was auto-generated with tsoa. Please do not modify it. Re-run tsoa to re-generate this file: https://github.com/lukeautry/tsoa
    "ResultSuccess_Property-Array_": {
        "dataType": "refObject",
        "properties": {
            "data": {"dataType":"array","array":{"dataType":"refObject","ref":"Property"},"required":true},
            "error": {"dataType":"enum","enums":[null],"required":true},
        },
        "additionalProperties": false,
    },
    // WARNING: This file was auto-generated with tsoa. Please do not modify it. Re-run tsoa to re-generate this file: https://github.com/lukeautry/tsoa
    "Result_Property-Array.string_": {
        "dataType": "refAlias",
        "type": {"dataType":"union","subSchemas":[{"ref":"ResultSuccess_Property-Array_"},{"ref":"ResultError_string_"}],"validators":{}},
    },
    // WARNING: This file was auto-generated with tsoa. Please do not modify it. Re-run tsoa to re-generate this file: https://github.com/lukeautry/tsoa
    "Json": {
        "dataType": "refAlias",
        "type": {"dataType":"union","subSchemas":[{"dataType":"string"},{"dataType":"double"},{"dataType":"boolean"},{"dataType":"enum","enums":[null]},{"dataType":"nestedObjectLiteral","nestedProperties":{},"additionalProperties":{"dataType":"union","subSchemas":[{"ref":"Json"},{"dataType":"undefined"}]}},{"dataType":"array","array":{"dataType":"refAlias","ref":"Json"}}],"validators":{}},
    },
    // WARNING: This file was auto-generated with tsoa. Please do not modify it. Re-run tsoa to re-generate this file: https://github.com/lukeautry/tsoa
    "IntegrationCreateParams": {
        "dataType": "refObject",
        "properties": {
            "integration_name": {"dataType":"string","required":true},
            "settings": {"ref":"Json"},
            "active": {"dataType":"boolean"},
        },
        "additionalProperties": false,
    },
    // WARNING: This file was auto-generated with tsoa. Please do not modify it. Re-run tsoa to re-generate this file: https://github.com/lukeautry/tsoa
    "Integration": {
        "dataType": "refObject",
        "properties": {
            "integration_name": {"dataType":"string"},
            "settings": {"ref":"Json"},
            "active": {"dataType":"boolean"},
            "id": {"dataType":"string","required":true},
        },
        "additionalProperties": false,
    },
    // WARNING: This file was auto-generated with tsoa. Please do not modify it. Re-run tsoa to re-generate this file: https://github.com/lukeautry/tsoa
    "ResultSuccess_Array_Integration__": {
        "dataType": "refObject",
        "properties": {
            "data": {"dataType":"array","array":{"dataType":"refObject","ref":"Integration"},"required":true},
            "error": {"dataType":"enum","enums":[null],"required":true},
        },
        "additionalProperties": false,
    },
    // WARNING: This file was auto-generated with tsoa. Please do not modify it. Re-run tsoa to re-generate this file: https://github.com/lukeautry/tsoa
    "Result_Array_Integration_.string_": {
        "dataType": "refAlias",
        "type": {"dataType":"union","subSchemas":[{"ref":"ResultSuccess_Array_Integration__"},{"ref":"ResultError_string_"}],"validators":{}},
    },
    // WARNING: This file was auto-generated with tsoa. Please do not modify it. Re-run tsoa to re-generate this file: https://github.com/lukeautry/tsoa
    "IntegrationUpdateParams": {
        "dataType": "refObject",
        "properties": {
            "integration_name": {"dataType":"string"},
            "settings": {"ref":"Json"},
            "active": {"dataType":"boolean"},
        },
        "additionalProperties": false,
    },
    // WARNING: This file was auto-generated with tsoa. Please do not modify it. Re-run tsoa to re-generate this file: https://github.com/lukeautry/tsoa
    "ResultSuccess_Integration_": {
        "dataType": "refObject",
        "properties": {
            "data": {"ref":"Integration","required":true},
            "error": {"dataType":"enum","enums":[null],"required":true},
        },
        "additionalProperties": false,
    },
    // WARNING: This file was auto-generated with tsoa. Please do not modify it. Re-run tsoa to re-generate this file: https://github.com/lukeautry/tsoa
    "Result_Integration.string_": {
        "dataType": "refAlias",
        "type": {"dataType":"union","subSchemas":[{"ref":"ResultSuccess_Integration_"},{"ref":"ResultError_string_"}],"validators":{}},
    },
    // WARNING: This file was auto-generated with tsoa. Please do not modify it. Re-run tsoa to re-generate this file: https://github.com/lukeautry/tsoa
    "ResultSuccess_Array__id-string--name-string___": {
        "dataType": "refObject",
        "properties": {
            "data": {"dataType":"array","array":{"dataType":"nestedObjectLiteral","nestedProperties":{"name":{"dataType":"string","required":true},"id":{"dataType":"string","required":true}}},"required":true},
            "error": {"dataType":"enum","enums":[null],"required":true},
        },
        "additionalProperties": false,
    },
    // WARNING: This file was auto-generated with tsoa. Please do not modify it. Re-run tsoa to re-generate this file: https://github.com/lukeautry/tsoa
    "Result_Array__id-string--name-string__.string_": {
        "dataType": "refAlias",
        "type": {"dataType":"union","subSchemas":[{"ref":"ResultSuccess_Array__id-string--name-string___"},{"ref":"ResultError_string_"}],"validators":{}},
    },
    // WARNING: This file was auto-generated with tsoa. Please do not modify it. Re-run tsoa to re-generate this file: https://github.com/lukeautry/tsoa
    "ResultSuccess__datasetId-string__": {
        "dataType": "refObject",
        "properties": {
            "data": {"dataType":"nestedObjectLiteral","nestedProperties":{"datasetId":{"dataType":"string","required":true}},"required":true},
            "error": {"dataType":"enum","enums":[null],"required":true},
        },
        "additionalProperties": false,
    },
    // WARNING: This file was auto-generated with tsoa. Please do not modify it. Re-run tsoa to re-generate this file: https://github.com/lukeautry/tsoa
    "Result__datasetId-string_.string_": {
        "dataType": "refAlias",
        "type": {"dataType":"union","subSchemas":[{"ref":"ResultSuccess__datasetId-string__"},{"ref":"ResultError_string_"}],"validators":{}},
    },
    // WARNING: This file was auto-generated with tsoa. Please do not modify it. Re-run tsoa to re-generate this file: https://github.com/lukeautry/tsoa
    "DatasetMetadata": {
        "dataType": "refObject",
        "properties": {
            "promptVersionId": {"dataType":"string"},
            "inputRecordsIds": {"dataType":"array","array":{"dataType":"string"}},
        },
        "additionalProperties": false,
    },
    // WARNING: This file was auto-generated with tsoa. Please do not modify it. Re-run tsoa to re-generate this file: https://github.com/lukeautry/tsoa
    "NewDatasetParams": {
        "dataType": "refObject",
        "properties": {
            "datasetName": {"dataType":"string","required":true},
            "requestIds": {"dataType":"array","array":{"dataType":"string"},"required":true},
            "datasetType": {"dataType":"union","subSchemas":[{"dataType":"enum","enums":["experiment"]},{"dataType":"enum","enums":["helicone"]}],"required":true},
            "meta": {"ref":"DatasetMetadata"},
        },
        "additionalProperties": false,
    },
    // WARNING: This file was auto-generated with tsoa. Please do not modify it. Re-run tsoa to re-generate this file: https://github.com/lukeautry/tsoa
    "Pick_FilterLeaf.request-or-prompts_versions_": {
        "dataType": "refAlias",
        "type": {"dataType":"nestedObjectLiteral","nestedProperties":{"request":{"ref":"Partial_RequestTableToOperators_"},"prompts_versions":{"ref":"Partial_PromptVersionsToOperators_"}},"validators":{}},
    },
    // WARNING: This file was auto-generated with tsoa. Please do not modify it. Re-run tsoa to re-generate this file: https://github.com/lukeautry/tsoa
    "FilterLeafSubset_request-or-prompts_versions_": {
        "dataType": "refAlias",
        "type": {"ref":"Pick_FilterLeaf.request-or-prompts_versions_","validators":{}},
    },
    // WARNING: This file was auto-generated with tsoa. Please do not modify it. Re-run tsoa to re-generate this file: https://github.com/lukeautry/tsoa
    "DatasetFilterNode": {
        "dataType": "refAlias",
        "type": {"dataType":"union","subSchemas":[{"ref":"FilterLeafSubset_request-or-prompts_versions_"},{"ref":"DatasetFilterBranch"},{"dataType":"enum","enums":["all"]}],"validators":{}},
    },
    // WARNING: This file was auto-generated with tsoa. Please do not modify it. Re-run tsoa to re-generate this file: https://github.com/lukeautry/tsoa
    "DatasetFilterBranch": {
        "dataType": "refAlias",
        "type": {"dataType":"nestedObjectLiteral","nestedProperties":{"right":{"ref":"DatasetFilterNode","required":true},"operator":{"dataType":"union","subSchemas":[{"dataType":"enum","enums":["or"]},{"dataType":"enum","enums":["and"]}],"required":true},"left":{"ref":"DatasetFilterNode","required":true}},"validators":{}},
    },
    // WARNING: This file was auto-generated with tsoa. Please do not modify it. Re-run tsoa to re-generate this file: https://github.com/lukeautry/tsoa
    "RandomDatasetParams": {
        "dataType": "refObject",
        "properties": {
            "datasetName": {"dataType":"string","required":true},
            "filter": {"ref":"DatasetFilterNode","required":true},
            "offset": {"dataType":"double"},
            "limit": {"dataType":"double"},
        },
        "additionalProperties": false,
    },
    // WARNING: This file was auto-generated with tsoa. Please do not modify it. Re-run tsoa to re-generate this file: https://github.com/lukeautry/tsoa
    "DatasetResult": {
        "dataType": "refObject",
        "properties": {
            "id": {"dataType":"string","required":true},
            "name": {"dataType":"string","required":true},
            "created_at": {"dataType":"string","required":true},
            "meta": {"ref":"DatasetMetadata"},
        },
        "additionalProperties": false,
    },
    // WARNING: This file was auto-generated with tsoa. Please do not modify it. Re-run tsoa to re-generate this file: https://github.com/lukeautry/tsoa
    "ResultSuccess_DatasetResult-Array_": {
        "dataType": "refObject",
        "properties": {
            "data": {"dataType":"array","array":{"dataType":"refObject","ref":"DatasetResult"},"required":true},
            "error": {"dataType":"enum","enums":[null],"required":true},
        },
        "additionalProperties": false,
    },
    // WARNING: This file was auto-generated with tsoa. Please do not modify it. Re-run tsoa to re-generate this file: https://github.com/lukeautry/tsoa
<<<<<<< HEAD
    "Result_DatasetResult-Array.string_": {
        "dataType": "refAlias",
        "type": {"dataType":"union","subSchemas":[{"ref":"ResultSuccess_DatasetResult-Array_"},{"ref":"ResultError_string_"}],"validators":{}},
    },
    // WARNING: This file was auto-generated with tsoa. Please do not modify it. Re-run tsoa to re-generate this file: https://github.com/lukeautry/tsoa
    "ResultSuccess___-Array_": {
        "dataType": "refObject",
        "properties": {
            "data": {"dataType":"array","array":{"dataType":"nestedObjectLiteral","nestedProperties":{}},"required":true},
=======
    "EvaluatorExperiment": {
        "dataType": "refAlias",
        "type": {"dataType":"nestedObjectLiteral","nestedProperties":{"experiment_created_at":{"dataType":"string","required":true},"experiment_id":{"dataType":"string","required":true}},"validators":{}},
    },
    // WARNING: This file was auto-generated with tsoa. Please do not modify it. Re-run tsoa to re-generate this file: https://github.com/lukeautry/tsoa
    "ResultSuccess_EvaluatorExperiment-Array_": {
        "dataType": "refObject",
        "properties": {
            "data": {"dataType":"array","array":{"dataType":"refAlias","ref":"EvaluatorExperiment"},"required":true},
>>>>>>> f745171d
            "error": {"dataType":"enum","enums":[null],"required":true},
        },
        "additionalProperties": false,
    },
    // WARNING: This file was auto-generated with tsoa. Please do not modify it. Re-run tsoa to re-generate this file: https://github.com/lukeautry/tsoa
<<<<<<< HEAD
    "Result___-Array.string_": {
        "dataType": "refAlias",
        "type": {"dataType":"union","subSchemas":[{"ref":"ResultSuccess___-Array_"},{"ref":"ResultError_string_"}],"validators":{}},
=======
    "Result_EvaluatorExperiment-Array.string_": {
        "dataType": "refAlias",
        "type": {"dataType":"union","subSchemas":[{"ref":"ResultSuccess_EvaluatorExperiment-Array_"},{"ref":"ResultError_string_"}],"validators":{}},
>>>>>>> f745171d
    },
    // WARNING: This file was auto-generated with tsoa. Please do not modify it. Re-run tsoa to re-generate this file: https://github.com/lukeautry/tsoa
    "ResultSuccess__experimentId-string__": {
        "dataType": "refObject",
        "properties": {
            "data": {"dataType":"nestedObjectLiteral","nestedProperties":{"experimentId":{"dataType":"string","required":true}},"required":true},
            "error": {"dataType":"enum","enums":[null],"required":true},
        },
        "additionalProperties": false,
    },
    // WARNING: This file was auto-generated with tsoa. Please do not modify it. Re-run tsoa to re-generate this file: https://github.com/lukeautry/tsoa
    "Result__experimentId-string_.string_": {
        "dataType": "refAlias",
        "type": {"dataType":"union","subSchemas":[{"ref":"ResultSuccess__experimentId-string__"},{"ref":"ResultError_string_"}],"validators":{}},
    },
    // WARNING: This file was auto-generated with tsoa. Please do not modify it. Re-run tsoa to re-generate this file: https://github.com/lukeautry/tsoa
    "ResultSuccess__tableId-string--experimentId-string__": {
        "dataType": "refObject",
        "properties": {
            "data": {"dataType":"nestedObjectLiteral","nestedProperties":{"experimentId":{"dataType":"string","required":true},"tableId":{"dataType":"string","required":true}},"required":true},
            "error": {"dataType":"enum","enums":[null],"required":true},
        },
        "additionalProperties": false,
    },
    // WARNING: This file was auto-generated with tsoa. Please do not modify it. Re-run tsoa to re-generate this file: https://github.com/lukeautry/tsoa
    "Result__tableId-string--experimentId-string_.string_": {
        "dataType": "refAlias",
        "type": {"dataType":"union","subSchemas":[{"ref":"ResultSuccess__tableId-string--experimentId-string__"},{"ref":"ResultError_string_"}],"validators":{}},
    },
    // WARNING: This file was auto-generated with tsoa. Please do not modify it. Re-run tsoa to re-generate this file: https://github.com/lukeautry/tsoa
    "CreateExperimentTableParams": {
        "dataType": "refObject",
        "properties": {
            "datasetId": {"dataType":"string","required":true},
            "experimentMetadata": {"ref":"Record_string.any_","required":true},
            "promptVersionId": {"dataType":"string","required":true},
            "newHeliconeTemplate": {"dataType":"string","required":true},
            "isMajorVersion": {"dataType":"boolean","required":true},
            "promptSubversionMetadata": {"ref":"Record_string.any_","required":true},
            "experimentTableMetadata": {"ref":"Record_string.any_"},
        },
        "additionalProperties": false,
    },
    // WARNING: This file was auto-generated with tsoa. Please do not modify it. Re-run tsoa to re-generate this file: https://github.com/lukeautry/tsoa
    "ExperimentTableColumn": {
        "dataType": "refObject",
        "properties": {
            "id": {"dataType":"string","required":true},
            "columnName": {"dataType":"string","required":true},
            "columnType": {"dataType":"string","required":true},
            "hypothesisId": {"dataType":"string"},
            "cells": {"dataType":"array","array":{"dataType":"nestedObjectLiteral","nestedProperties":{"metadata":{"ref":"Record_string.any_"},"value":{"dataType":"union","subSchemas":[{"dataType":"string"},{"dataType":"enum","enums":[null]}],"required":true},"requestId":{"dataType":"string"},"rowIndex":{"dataType":"double","required":true},"id":{"dataType":"string","required":true}}},"required":true},
            "metadata": {"ref":"Record_string.any_"},
        },
        "additionalProperties": false,
    },
    // WARNING: This file was auto-generated with tsoa. Please do not modify it. Re-run tsoa to re-generate this file: https://github.com/lukeautry/tsoa
    "ExperimentTable": {
        "dataType": "refObject",
        "properties": {
            "id": {"dataType":"string","required":true},
            "name": {"dataType":"string","required":true},
            "experimentId": {"dataType":"string","required":true},
            "columns": {"dataType":"array","array":{"dataType":"refObject","ref":"ExperimentTableColumn"},"required":true},
            "metadata": {"ref":"Record_string.any_"},
        },
        "additionalProperties": false,
    },
    // WARNING: This file was auto-generated with tsoa. Please do not modify it. Re-run tsoa to re-generate this file: https://github.com/lukeautry/tsoa
    "ResultSuccess_ExperimentTable_": {
        "dataType": "refObject",
        "properties": {
            "data": {"ref":"ExperimentTable","required":true},
            "error": {"dataType":"enum","enums":[null],"required":true},
        },
        "additionalProperties": false,
    },
    // WARNING: This file was auto-generated with tsoa. Please do not modify it. Re-run tsoa to re-generate this file: https://github.com/lukeautry/tsoa
    "Result_ExperimentTable.string_": {
        "dataType": "refAlias",
        "type": {"dataType":"union","subSchemas":[{"ref":"ResultSuccess_ExperimentTable_"},{"ref":"ResultError_string_"}],"validators":{}},
    },
    // WARNING: This file was auto-generated with tsoa. Please do not modify it. Re-run tsoa to re-generate this file: https://github.com/lukeautry/tsoa
    "ExperimentTableSimplified": {
        "dataType": "refObject",
        "properties": {
            "id": {"dataType":"string","required":true},
            "name": {"dataType":"string","required":true},
            "experimentId": {"dataType":"string","required":true},
            "createdAt": {"dataType":"string","required":true},
            "metadata": {"dataType":"any"},
            "columns": {"dataType":"array","array":{"dataType":"nestedObjectLiteral","nestedProperties":{"columnType":{"dataType":"string","required":true},"columnName":{"dataType":"string","required":true},"id":{"dataType":"string","required":true}}},"required":true},
        },
        "additionalProperties": false,
    },
    // WARNING: This file was auto-generated with tsoa. Please do not modify it. Re-run tsoa to re-generate this file: https://github.com/lukeautry/tsoa
    "ResultSuccess_ExperimentTableSimplified_": {
        "dataType": "refObject",
        "properties": {
            "data": {"ref":"ExperimentTableSimplified","required":true},
            "error": {"dataType":"enum","enums":[null],"required":true},
        },
        "additionalProperties": false,
    },
    // WARNING: This file was auto-generated with tsoa. Please do not modify it. Re-run tsoa to re-generate this file: https://github.com/lukeautry/tsoa
    "Result_ExperimentTableSimplified.string_": {
        "dataType": "refAlias",
        "type": {"dataType":"union","subSchemas":[{"ref":"ResultSuccess_ExperimentTableSimplified_"},{"ref":"ResultError_string_"}],"validators":{}},
    },
    // WARNING: This file was auto-generated with tsoa. Please do not modify it. Re-run tsoa to re-generate this file: https://github.com/lukeautry/tsoa
    "ResultSuccess_ExperimentTableSimplified-Array_": {
        "dataType": "refObject",
        "properties": {
            "data": {"dataType":"array","array":{"dataType":"refObject","ref":"ExperimentTableSimplified"},"required":true},
            "error": {"dataType":"enum","enums":[null],"required":true},
        },
        "additionalProperties": false,
    },
    // WARNING: This file was auto-generated with tsoa. Please do not modify it. Re-run tsoa to re-generate this file: https://github.com/lukeautry/tsoa
    "Result_ExperimentTableSimplified-Array.string_": {
        "dataType": "refAlias",
        "type": {"dataType":"union","subSchemas":[{"ref":"ResultSuccess_ExperimentTableSimplified-Array_"},{"ref":"ResultError_string_"}],"validators":{}},
    },
    // WARNING: This file was auto-generated with tsoa. Please do not modify it. Re-run tsoa to re-generate this file: https://github.com/lukeautry/tsoa
    "PostgrestError": {
        "dataType": "refObject",
        "properties": {
            "name": {"dataType":"string","required":true},
            "message": {"dataType":"string","required":true},
            "stack": {"dataType":"string"},
            "details": {"dataType":"string","required":true},
            "hint": {"dataType":"string","required":true},
            "code": {"dataType":"string","required":true},
        },
        "additionalProperties": false,
    },
    // WARNING: This file was auto-generated with tsoa. Please do not modify it. Re-run tsoa to re-generate this file: https://github.com/lukeautry/tsoa
    "ResultError_PostgrestError_": {
        "dataType": "refObject",
        "properties": {
            "data": {"dataType":"enum","enums":[null],"required":true},
            "error": {"ref":"PostgrestError","required":true},
        },
        "additionalProperties": false,
    },
    // WARNING: This file was auto-generated with tsoa. Please do not modify it. Re-run tsoa to re-generate this file: https://github.com/lukeautry/tsoa
    "NewExperimentParams": {
        "dataType": "refObject",
        "properties": {
            "datasetId": {"dataType":"string","required":true},
            "promptVersion": {"dataType":"string","required":true},
            "model": {"dataType":"string","required":true},
            "providerKeyId": {"dataType":"string","required":true},
            "meta": {"dataType":"any"},
        },
        "additionalProperties": false,
    },
    // WARNING: This file was auto-generated with tsoa. Please do not modify it. Re-run tsoa to re-generate this file: https://github.com/lukeautry/tsoa
    "ResultSuccess__hypothesisId-string__": {
        "dataType": "refObject",
        "properties": {
            "data": {"dataType":"nestedObjectLiteral","nestedProperties":{"hypothesisId":{"dataType":"string","required":true}},"required":true},
            "error": {"dataType":"enum","enums":[null],"required":true},
        },
        "additionalProperties": false,
    },
    // WARNING: This file was auto-generated with tsoa. Please do not modify it. Re-run tsoa to re-generate this file: https://github.com/lukeautry/tsoa
    "Result__hypothesisId-string_.string_": {
        "dataType": "refAlias",
        "type": {"dataType":"union","subSchemas":[{"ref":"ResultSuccess__hypothesisId-string__"},{"ref":"ResultError_string_"}],"validators":{}},
    },
    // WARNING: This file was auto-generated with tsoa. Please do not modify it. Re-run tsoa to re-generate this file: https://github.com/lukeautry/tsoa
    "Score": {
        "dataType": "refObject",
        "properties": {
            "valueType": {"dataType":"string","required":true},
            "value": {"dataType":"union","subSchemas":[{"dataType":"double"},{"dataType":"datetime"},{"dataType":"string"}],"required":true},
        },
        "additionalProperties": false,
    },
    // WARNING: This file was auto-generated with tsoa. Please do not modify it. Re-run tsoa to re-generate this file: https://github.com/lukeautry/tsoa
    "Record_string.Score_": {
        "dataType": "refAlias",
        "type": {"dataType":"nestedObjectLiteral","nestedProperties":{},"additionalProperties":{"ref":"Score"},"validators":{}},
    },
    // WARNING: This file was auto-generated with tsoa. Please do not modify it. Re-run tsoa to re-generate this file: https://github.com/lukeautry/tsoa
    "ResultSuccess__runsCount-number--scores-Record_string.Score___": {
        "dataType": "refObject",
        "properties": {
            "data": {"dataType":"nestedObjectLiteral","nestedProperties":{"scores":{"ref":"Record_string.Score_","required":true},"runsCount":{"dataType":"double","required":true}},"required":true},
            "error": {"dataType":"enum","enums":[null],"required":true},
        },
        "additionalProperties": false,
    },
    // WARNING: This file was auto-generated with tsoa. Please do not modify it. Re-run tsoa to re-generate this file: https://github.com/lukeautry/tsoa
    "Result__runsCount-number--scores-Record_string.Score__.string_": {
        "dataType": "refAlias",
        "type": {"dataType":"union","subSchemas":[{"ref":"ResultSuccess__runsCount-number--scores-Record_string.Score___"},{"ref":"ResultError_string_"}],"validators":{}},
    },
    // WARNING: This file was auto-generated with tsoa. Please do not modify it. Re-run tsoa to re-generate this file: https://github.com/lukeautry/tsoa
    "EvaluatorResult": {
        "dataType": "refObject",
        "properties": {
            "id": {"dataType":"string","required":true},
            "created_at": {"dataType":"string","required":true},
            "scoring_type": {"dataType":"string","required":true},
            "llm_template": {"dataType":"any","required":true},
            "organization_id": {"dataType":"string","required":true},
            "updated_at": {"dataType":"string","required":true},
            "name": {"dataType":"string","required":true},
        },
        "additionalProperties": false,
    },
    // WARNING: This file was auto-generated with tsoa. Please do not modify it. Re-run tsoa to re-generate this file: https://github.com/lukeautry/tsoa
    "ResultSuccess_EvaluatorResult-Array_": {
        "dataType": "refObject",
        "properties": {
            "data": {"dataType":"array","array":{"dataType":"refObject","ref":"EvaluatorResult"},"required":true},
            "error": {"dataType":"enum","enums":[null],"required":true},
        },
        "additionalProperties": false,
    },
    // WARNING: This file was auto-generated with tsoa. Please do not modify it. Re-run tsoa to re-generate this file: https://github.com/lukeautry/tsoa
    "Result_EvaluatorResult-Array.string_": {
        "dataType": "refAlias",
        "type": {"dataType":"union","subSchemas":[{"ref":"ResultSuccess_EvaluatorResult-Array_"},{"ref":"ResultError_string_"}],"validators":{}},
    },
    // WARNING: This file was auto-generated with tsoa. Please do not modify it. Re-run tsoa to re-generate this file: https://github.com/lukeautry/tsoa
    "ResponseObj": {
        "dataType": "refObject",
        "properties": {
            "body": {"dataType":"any","required":true},
            "createdAt": {"dataType":"string","required":true},
            "completionTokens": {"dataType":"double","required":true},
            "promptTokens": {"dataType":"double","required":true},
            "delayMs": {"dataType":"double","required":true},
            "model": {"dataType":"string","required":true},
        },
        "additionalProperties": false,
    },
    // WARNING: This file was auto-generated with tsoa. Please do not modify it. Re-run tsoa to re-generate this file: https://github.com/lukeautry/tsoa
    "RequestObj": {
        "dataType": "refObject",
        "properties": {
            "id": {"dataType":"string","required":true},
            "provider": {"dataType":"string","required":true},
        },
        "additionalProperties": false,
    },
    // WARNING: This file was auto-generated with tsoa. Please do not modify it. Re-run tsoa to re-generate this file: https://github.com/lukeautry/tsoa
    "ExperimentDatasetRow": {
        "dataType": "refObject",
        "properties": {
            "rowId": {"dataType":"string","required":true},
            "inputRecord": {"dataType":"nestedObjectLiteral","nestedProperties":{"request":{"ref":"RequestObj","required":true},"response":{"ref":"ResponseObj","required":true},"autoInputs":{"dataType":"array","array":{"dataType":"refAlias","ref":"Record_string.string_"},"required":true},"inputs":{"ref":"Record_string.string_","required":true},"requestPath":{"dataType":"string","required":true},"requestId":{"dataType":"string","required":true},"id":{"dataType":"string","required":true}},"required":true},
            "rowIndex": {"dataType":"double","required":true},
            "columnId": {"dataType":"string","required":true},
            "scores": {"ref":"Record_string.Score_","required":true},
        },
        "additionalProperties": false,
    },
    // WARNING: This file was auto-generated with tsoa. Please do not modify it. Re-run tsoa to re-generate this file: https://github.com/lukeautry/tsoa
    "ExperimentScores": {
        "dataType": "refObject",
        "properties": {
            "dataset": {"dataType":"nestedObjectLiteral","nestedProperties":{"scores":{"ref":"Record_string.Score_","required":true}},"required":true},
            "hypothesis": {"dataType":"nestedObjectLiteral","nestedProperties":{"scores":{"ref":"Record_string.Score_","required":true},"runsCount":{"dataType":"double","required":true}},"required":true},
        },
        "additionalProperties": false,
    },
    // WARNING: This file was auto-generated with tsoa. Please do not modify it. Re-run tsoa to re-generate this file: https://github.com/lukeautry/tsoa
    "Experiment": {
        "dataType": "refObject",
        "properties": {
            "id": {"dataType":"string","required":true},
            "organization": {"dataType":"string","required":true},
            "dataset": {"dataType":"nestedObjectLiteral","nestedProperties":{"rows":{"dataType":"array","array":{"dataType":"refObject","ref":"ExperimentDatasetRow"},"required":true},"name":{"dataType":"string","required":true},"id":{"dataType":"string","required":true}},"required":true},
            "meta": {"dataType":"any","required":true},
            "createdAt": {"dataType":"string","required":true},
            "hypotheses": {"dataType":"array","array":{"dataType":"nestedObjectLiteral","nestedProperties":{"runs":{"dataType":"array","array":{"dataType":"nestedObjectLiteral","nestedProperties":{"request":{"ref":"RequestObj"},"scores":{"ref":"Record_string.Score_","required":true},"response":{"ref":"ResponseObj"},"resultRequestId":{"dataType":"string","required":true},"datasetRowId":{"dataType":"string","required":true}}},"required":true},"providerKey":{"dataType":"string","required":true},"createdAt":{"dataType":"string","required":true},"status":{"dataType":"string","required":true},"model":{"dataType":"string","required":true},"parentPromptVersion":{"dataType":"nestedObjectLiteral","nestedProperties":{"template":{"dataType":"any","required":true}}},"promptVersion":{"dataType":"nestedObjectLiteral","nestedProperties":{"template":{"dataType":"any","required":true}}},"promptVersionId":{"dataType":"string","required":true},"id":{"dataType":"string","required":true}}},"required":true},
            "scores": {"dataType":"union","subSchemas":[{"ref":"ExperimentScores"},{"dataType":"enum","enums":[null]}],"required":true},
            "tableId": {"dataType":"union","subSchemas":[{"dataType":"string"},{"dataType":"enum","enums":[null]}],"required":true},
        },
        "additionalProperties": false,
    },
    // WARNING: This file was auto-generated with tsoa. Please do not modify it. Re-run tsoa to re-generate this file: https://github.com/lukeautry/tsoa
    "ResultSuccess_Experiment-Array_": {
        "dataType": "refObject",
        "properties": {
            "data": {"dataType":"array","array":{"dataType":"refObject","ref":"Experiment"},"required":true},
            "error": {"dataType":"enum","enums":[null],"required":true},
        },
        "additionalProperties": false,
    },
    // WARNING: This file was auto-generated with tsoa. Please do not modify it. Re-run tsoa to re-generate this file: https://github.com/lukeautry/tsoa
    "Result_Experiment-Array.string_": {
        "dataType": "refAlias",
        "type": {"dataType":"union","subSchemas":[{"ref":"ResultSuccess_Experiment-Array_"},{"ref":"ResultError_string_"}],"validators":{}},
    },
    // WARNING: This file was auto-generated with tsoa. Please do not modify it. Re-run tsoa to re-generate this file: https://github.com/lukeautry/tsoa
    "Partial_ExperimentToOperators_": {
        "dataType": "refAlias",
        "type": {"dataType":"nestedObjectLiteral","nestedProperties":{"id":{"ref":"Partial_TextOperators_"},"prompt_v2":{"ref":"Partial_TextOperators_"}},"validators":{}},
    },
    // WARNING: This file was auto-generated with tsoa. Please do not modify it. Re-run tsoa to re-generate this file: https://github.com/lukeautry/tsoa
    "Pick_FilterLeaf.experiment_": {
        "dataType": "refAlias",
        "type": {"dataType":"nestedObjectLiteral","nestedProperties":{"experiment":{"ref":"Partial_ExperimentToOperators_"}},"validators":{}},
    },
    // WARNING: This file was auto-generated with tsoa. Please do not modify it. Re-run tsoa to re-generate this file: https://github.com/lukeautry/tsoa
    "FilterLeafSubset_experiment_": {
        "dataType": "refAlias",
        "type": {"ref":"Pick_FilterLeaf.experiment_","validators":{}},
    },
    // WARNING: This file was auto-generated with tsoa. Please do not modify it. Re-run tsoa to re-generate this file: https://github.com/lukeautry/tsoa
    "ExperimentFilterNode": {
        "dataType": "refAlias",
        "type": {"dataType":"union","subSchemas":[{"ref":"FilterLeafSubset_experiment_"},{"ref":"ExperimentFilterBranch"},{"dataType":"enum","enums":["all"]}],"validators":{}},
    },
    // WARNING: This file was auto-generated with tsoa. Please do not modify it. Re-run tsoa to re-generate this file: https://github.com/lukeautry/tsoa
    "ExperimentFilterBranch": {
        "dataType": "refAlias",
        "type": {"dataType":"nestedObjectLiteral","nestedProperties":{"right":{"ref":"ExperimentFilterNode","required":true},"operator":{"dataType":"union","subSchemas":[{"dataType":"enum","enums":["or"]},{"dataType":"enum","enums":["and"]}],"required":true},"left":{"ref":"ExperimentFilterNode","required":true}},"validators":{}},
    },
    // WARNING: This file was auto-generated with tsoa. Please do not modify it. Re-run tsoa to re-generate this file: https://github.com/lukeautry/tsoa
    "IncludeExperimentKeys": {
        "dataType": "refObject",
        "properties": {
            "inputs": {"dataType":"enum","enums":[true]},
            "promptVersion": {"dataType":"enum","enums":[true]},
            "responseBodies": {"dataType":"enum","enums":[true]},
            "score": {"dataType":"enum","enums":[true]},
        },
        "additionalProperties": false,
    },
    // WARNING: This file was auto-generated with tsoa. Please do not modify it. Re-run tsoa to re-generate this file: https://github.com/lukeautry/tsoa
    "ExperimentRun": {
        "dataType": "refObject",
        "properties": {
        },
        "additionalProperties": false,
    },
    // WARNING: This file was auto-generated with tsoa. Please do not modify it. Re-run tsoa to re-generate this file: https://github.com/lukeautry/tsoa
    "ResultSuccess_ExperimentRun_": {
        "dataType": "refObject",
        "properties": {
            "data": {"ref":"ExperimentRun","required":true},
            "error": {"dataType":"enum","enums":[null],"required":true},
        },
        "additionalProperties": false,
    },
    // WARNING: This file was auto-generated with tsoa. Please do not modify it. Re-run tsoa to re-generate this file: https://github.com/lukeautry/tsoa
    "Result_ExperimentRun.string_": {
        "dataType": "refAlias",
        "type": {"dataType":"union","subSchemas":[{"ref":"ResultSuccess_ExperimentRun_"},{"ref":"ResultError_string_"}],"validators":{}},
    },
    // WARNING: This file was auto-generated with tsoa. Please do not modify it. Re-run tsoa to re-generate this file: https://github.com/lukeautry/tsoa
    "ResultSuccess_EvaluatorResult_": {
        "dataType": "refObject",
        "properties": {
            "data": {"ref":"EvaluatorResult","required":true},
            "error": {"dataType":"enum","enums":[null],"required":true},
        },
        "additionalProperties": false,
    },
    // WARNING: This file was auto-generated with tsoa. Please do not modify it. Re-run tsoa to re-generate this file: https://github.com/lukeautry/tsoa
    "Result_EvaluatorResult.string_": {
        "dataType": "refAlias",
        "type": {"dataType":"union","subSchemas":[{"ref":"ResultSuccess_EvaluatorResult_"},{"ref":"ResultError_string_"}],"validators":{}},
    },
    // WARNING: This file was auto-generated with tsoa. Please do not modify it. Re-run tsoa to re-generate this file: https://github.com/lukeautry/tsoa
    "CreateEvaluatorParams": {
        "dataType": "refObject",
        "properties": {
            "scoring_type": {"dataType":"string","required":true},
            "llm_template": {"dataType":"any","required":true},
            "name": {"dataType":"string","required":true},
        },
        "additionalProperties": false,
    },
    // WARNING: This file was auto-generated with tsoa. Please do not modify it. Re-run tsoa to re-generate this file: https://github.com/lukeautry/tsoa
    "UpdateEvaluatorParams": {
        "dataType": "refObject",
        "properties": {
            "scoring_type": {"dataType":"string"},
            "llm_template": {"dataType":"any"},
        },
        "additionalProperties": false,
    },
    // WARNING: This file was auto-generated with tsoa. Please do not modify it. Re-run tsoa to re-generate this file: https://github.com/lukeautry/tsoa
    "ResultSuccess__experiment_id-string--experiment_created_at-string_-Array_": {
        "dataType": "refObject",
        "properties": {
            "data": {"dataType":"array","array":{"dataType":"nestedObjectLiteral","nestedProperties":{"experiment_created_at":{"dataType":"string","required":true},"experiment_id":{"dataType":"string","required":true}}},"required":true},
            "error": {"dataType":"enum","enums":[null],"required":true},
        },
        "additionalProperties": false,
    },
    // WARNING: This file was auto-generated with tsoa. Please do not modify it. Re-run tsoa to re-generate this file: https://github.com/lukeautry/tsoa
    "Result__experiment_id-string--experiment_created_at-string_-Array.string_": {
        "dataType": "refAlias",
        "type": {"dataType":"union","subSchemas":[{"ref":"ResultSuccess__experiment_id-string--experiment_created_at-string_-Array_"},{"ref":"ResultError_string_"}],"validators":{}},
    },
    // WARNING: This file was auto-generated with tsoa. Please do not modify it. Re-run tsoa to re-generate this file: https://github.com/lukeautry/tsoa
    "HeliconeDatasetMetadata": {
        "dataType": "refObject",
        "properties": {
            "promptVersionId": {"dataType":"string"},
            "inputRecordsIds": {"dataType":"array","array":{"dataType":"string"}},
        },
        "additionalProperties": false,
    },
    // WARNING: This file was auto-generated with tsoa. Please do not modify it. Re-run tsoa to re-generate this file: https://github.com/lukeautry/tsoa
    "NewHeliconeDatasetParams": {
        "dataType": "refObject",
        "properties": {
            "datasetName": {"dataType":"string","required":true},
            "requestIds": {"dataType":"array","array":{"dataType":"string"},"required":true},
            "meta": {"ref":"HeliconeDatasetMetadata"},
        },
        "additionalProperties": false,
    },
    // WARNING: This file was auto-generated with tsoa. Please do not modify it. Re-run tsoa to re-generate this file: https://github.com/lukeautry/tsoa
    "MutateParams": {
        "dataType": "refObject",
        "properties": {
            "addRequests": {"dataType":"array","array":{"dataType":"string"},"required":true},
            "removeRequests": {"dataType":"array","array":{"dataType":"string"},"required":true},
        },
        "additionalProperties": false,
    },
    // WARNING: This file was auto-generated with tsoa. Please do not modify it. Re-run tsoa to re-generate this file: https://github.com/lukeautry/tsoa
    "HeliconeDatasetRow": {
        "dataType": "refObject",
        "properties": {
            "id": {"dataType":"string","required":true},
            "origin_request_id": {"dataType":"string","required":true},
            "dataset_id": {"dataType":"string","required":true},
            "created_at": {"dataType":"string","required":true},
            "signed_url": {"ref":"Result_string.string_","required":true},
        },
        "additionalProperties": false,
    },
    // WARNING: This file was auto-generated with tsoa. Please do not modify it. Re-run tsoa to re-generate this file: https://github.com/lukeautry/tsoa
    "ResultSuccess_HeliconeDatasetRow-Array_": {
        "dataType": "refObject",
        "properties": {
            "data": {"dataType":"array","array":{"dataType":"refObject","ref":"HeliconeDatasetRow"},"required":true},
            "error": {"dataType":"enum","enums":[null],"required":true},
        },
        "additionalProperties": false,
    },
    // WARNING: This file was auto-generated with tsoa. Please do not modify it. Re-run tsoa to re-generate this file: https://github.com/lukeautry/tsoa
    "Result_HeliconeDatasetRow-Array.string_": {
        "dataType": "refAlias",
        "type": {"dataType":"union","subSchemas":[{"ref":"ResultSuccess_HeliconeDatasetRow-Array_"},{"ref":"ResultError_string_"}],"validators":{}},
    },
    // WARNING: This file was auto-generated with tsoa. Please do not modify it. Re-run tsoa to re-generate this file: https://github.com/lukeautry/tsoa
    "ResultSuccess_number_": {
        "dataType": "refObject",
        "properties": {
            "data": {"dataType":"double","required":true},
            "error": {"dataType":"enum","enums":[null],"required":true},
        },
        "additionalProperties": false,
    },
    // WARNING: This file was auto-generated with tsoa. Please do not modify it. Re-run tsoa to re-generate this file: https://github.com/lukeautry/tsoa
    "Result_number.string_": {
        "dataType": "refAlias",
        "type": {"dataType":"union","subSchemas":[{"ref":"ResultSuccess_number_"},{"ref":"ResultError_string_"}],"validators":{}},
    },
    // WARNING: This file was auto-generated with tsoa. Please do not modify it. Re-run tsoa to re-generate this file: https://github.com/lukeautry/tsoa
    "HeliconeDataset": {
        "dataType": "refObject",
        "properties": {
            "created_at": {"dataType":"union","subSchemas":[{"dataType":"string"},{"dataType":"enum","enums":[null]}],"required":true},
            "dataset_type": {"dataType":"string","required":true},
            "id": {"dataType":"string","required":true},
            "meta": {"dataType":"union","subSchemas":[{"ref":"Json"},{"dataType":"enum","enums":[null]}],"required":true},
            "name": {"dataType":"union","subSchemas":[{"dataType":"string"},{"dataType":"enum","enums":[null]}],"required":true},
            "organization": {"dataType":"string","required":true},
            "requests_count": {"dataType":"double","required":true},
        },
        "additionalProperties": false,
    },
    // WARNING: This file was auto-generated with tsoa. Please do not modify it. Re-run tsoa to re-generate this file: https://github.com/lukeautry/tsoa
    "ResultSuccess_HeliconeDataset-Array_": {
        "dataType": "refObject",
        "properties": {
            "data": {"dataType":"array","array":{"dataType":"refObject","ref":"HeliconeDataset"},"required":true},
            "error": {"dataType":"enum","enums":[null],"required":true},
        },
        "additionalProperties": false,
    },
    // WARNING: This file was auto-generated with tsoa. Please do not modify it. Re-run tsoa to re-generate this file: https://github.com/lukeautry/tsoa
    "Result_HeliconeDataset-Array.string_": {
        "dataType": "refAlias",
        "type": {"dataType":"union","subSchemas":[{"ref":"ResultSuccess_HeliconeDataset-Array_"},{"ref":"ResultError_string_"}],"validators":{}},
    },
    // WARNING: This file was auto-generated with tsoa. Please do not modify it. Re-run tsoa to re-generate this file: https://github.com/lukeautry/tsoa
    "ResultSuccess_any_": {
        "dataType": "refObject",
        "properties": {
            "data": {"dataType":"any","required":true},
            "error": {"dataType":"enum","enums":[null],"required":true},
        },
        "additionalProperties": false,
    },
    // WARNING: This file was auto-generated with tsoa. Please do not modify it. Re-run tsoa to re-generate this file: https://github.com/lukeautry/tsoa
    "TotalValuesForAllOfTime": {
        "dataType": "refAlias",
        "type": {"dataType":"nestedObjectLiteral","nestedProperties":{"total_cost":{"dataType":"double","required":true},"total_tokens":{"dataType":"double","required":true},"total_requests":{"dataType":"double","required":true}},"validators":{}},
    },
    // WARNING: This file was auto-generated with tsoa. Please do not modify it. Re-run tsoa to re-generate this file: https://github.com/lukeautry/tsoa
    "ResultSuccess_TotalValuesForAllOfTime_": {
        "dataType": "refObject",
        "properties": {
            "data": {"ref":"TotalValuesForAllOfTime","required":true},
            "error": {"dataType":"enum","enums":[null],"required":true},
        },
        "additionalProperties": false,
    },
    // WARNING: This file was auto-generated with tsoa. Please do not modify it. Re-run tsoa to re-generate this file: https://github.com/lukeautry/tsoa
    "Result_TotalValuesForAllOfTime.string_": {
        "dataType": "refAlias",
        "type": {"dataType":"union","subSchemas":[{"ref":"ResultSuccess_TotalValuesForAllOfTime_"},{"ref":"ResultError_string_"}],"validators":{}},
    },
    // WARNING: This file was auto-generated with tsoa. Please do not modify it. Re-run tsoa to re-generate this file: https://github.com/lukeautry/tsoa
    "ModelUsageOverTime": {
        "dataType": "refAlias",
        "type": {"dataType":"nestedObjectLiteral","nestedProperties":{"tokens":{"dataType":"double","required":true},"date":{"dataType":"string","required":true},"model":{"dataType":"string","required":true}},"validators":{}},
    },
    // WARNING: This file was auto-generated with tsoa. Please do not modify it. Re-run tsoa to re-generate this file: https://github.com/lukeautry/tsoa
    "ResultSuccess_ModelUsageOverTime-Array_": {
        "dataType": "refObject",
        "properties": {
            "data": {"dataType":"array","array":{"dataType":"refAlias","ref":"ModelUsageOverTime"},"required":true},
            "error": {"dataType":"enum","enums":[null],"required":true},
        },
        "additionalProperties": false,
    },
    // WARNING: This file was auto-generated with tsoa. Please do not modify it. Re-run tsoa to re-generate this file: https://github.com/lukeautry/tsoa
    "Result_ModelUsageOverTime-Array.string_": {
        "dataType": "refAlias",
        "type": {"dataType":"union","subSchemas":[{"ref":"ResultSuccess_ModelUsageOverTime-Array_"},{"ref":"ResultError_string_"}],"validators":{}},
    },
    // WARNING: This file was auto-generated with tsoa. Please do not modify it. Re-run tsoa to re-generate this file: https://github.com/lukeautry/tsoa
    "ProviderUsageOverTime": {
        "dataType": "refAlias",
        "type": {"dataType":"nestedObjectLiteral","nestedProperties":{"tokens":{"dataType":"double","required":true},"date":{"dataType":"string","required":true},"provider":{"dataType":"string","required":true}},"validators":{}},
    },
    // WARNING: This file was auto-generated with tsoa. Please do not modify it. Re-run tsoa to re-generate this file: https://github.com/lukeautry/tsoa
    "ResultSuccess_ProviderUsageOverTime-Array_": {
        "dataType": "refObject",
        "properties": {
            "data": {"dataType":"array","array":{"dataType":"refAlias","ref":"ProviderUsageOverTime"},"required":true},
            "error": {"dataType":"enum","enums":[null],"required":true},
        },
        "additionalProperties": false,
    },
    // WARNING: This file was auto-generated with tsoa. Please do not modify it. Re-run tsoa to re-generate this file: https://github.com/lukeautry/tsoa
    "Result_ProviderUsageOverTime-Array.string_": {
        "dataType": "refAlias",
        "type": {"dataType":"union","subSchemas":[{"ref":"ResultSuccess_ProviderUsageOverTime-Array_"},{"ref":"ResultError_string_"}],"validators":{}},
    },
    // WARNING: This file was auto-generated with tsoa. Please do not modify it. Re-run tsoa to re-generate this file: https://github.com/lukeautry/tsoa
    "TimeSpan": {
        "dataType": "refAlias",
        "type": {"dataType":"union","subSchemas":[{"dataType":"enum","enums":["7d"]},{"dataType":"enum","enums":["1m"]},{"dataType":"enum","enums":["3m"]}],"validators":{}},
    },
    // WARNING: This file was auto-generated with tsoa. Please do not modify it. Re-run tsoa to re-generate this file: https://github.com/lukeautry/tsoa
    "ModelName": {
        "dataType": "refAlias",
        "type": {"dataType":"union","subSchemas":[{"dataType":"enum","enums":["gpt-3.5"]},{"dataType":"enum","enums":["gpt-4o"]},{"dataType":"enum","enums":["gpt-4o-mini"]},{"dataType":"enum","enums":["gpt-4"]},{"dataType":"enum","enums":["gpt-4-turbo"]},{"dataType":"enum","enums":["claude-3-opus"]},{"dataType":"enum","enums":["claude-3-sonnet"]},{"dataType":"enum","enums":["claude-3-haiku"]},{"dataType":"enum","enums":["claude-2"]},{"dataType":"enum","enums":["open-mixtral"]},{"dataType":"enum","enums":["Llama"]},{"dataType":"enum","enums":["dall-e"]},{"dataType":"enum","enums":["text-moderation"]},{"dataType":"enum","enums":["text-embedding"]},{"dataType":"enum","enums":["anthropic/claude-3.5-sonnet"]}],"validators":{}},
    },
    // WARNING: This file was auto-generated with tsoa. Please do not modify it. Re-run tsoa to re-generate this file: https://github.com/lukeautry/tsoa
    "OpenStatsProviderName": {
        "dataType": "refAlias",
        "type": {"dataType":"union","subSchemas":[{"dataType":"enum","enums":["OPENAI"]},{"dataType":"enum","enums":["ANTHROPIC"]},{"dataType":"enum","enums":["OPENROUTER"]},{"dataType":"enum","enums":["MISTRAL"]},{"dataType":"enum","enums":["META"]}],"validators":{}},
    },
    // WARNING: This file was auto-generated with tsoa. Please do not modify it. Re-run tsoa to re-generate this file: https://github.com/lukeautry/tsoa
    "DataIsBeautifulRequestBody": {
        "dataType": "refAlias",
        "type": {"dataType":"nestedObjectLiteral","nestedProperties":{"provider":{"ref":"OpenStatsProviderName"},"models":{"dataType":"array","array":{"dataType":"refAlias","ref":"ModelName"}},"timespan":{"ref":"TimeSpan","required":true}},"validators":{}},
    },
    // WARNING: This file was auto-generated with tsoa. Please do not modify it. Re-run tsoa to re-generate this file: https://github.com/lukeautry/tsoa
    "TTFTvsPromptLength": {
        "dataType": "refAlias",
        "type": {"dataType":"nestedObjectLiteral","nestedProperties":{"prompt_length":{"dataType":"double","required":true},"ttft_normalized_p75":{"dataType":"double","required":true},"ttft_normalized_p99":{"dataType":"double","required":true},"ttft_normalized":{"dataType":"double","required":true},"ttft_p75":{"dataType":"double","required":true},"ttft_p99":{"dataType":"double","required":true},"ttft":{"dataType":"double","required":true}},"validators":{}},
    },
    // WARNING: This file was auto-generated with tsoa. Please do not modify it. Re-run tsoa to re-generate this file: https://github.com/lukeautry/tsoa
    "ResultSuccess_TTFTvsPromptLength-Array_": {
        "dataType": "refObject",
        "properties": {
            "data": {"dataType":"array","array":{"dataType":"refAlias","ref":"TTFTvsPromptLength"},"required":true},
            "error": {"dataType":"enum","enums":[null],"required":true},
        },
        "additionalProperties": false,
    },
    // WARNING: This file was auto-generated with tsoa. Please do not modify it. Re-run tsoa to re-generate this file: https://github.com/lukeautry/tsoa
    "Result_TTFTvsPromptLength-Array.string_": {
        "dataType": "refAlias",
        "type": {"dataType":"union","subSchemas":[{"ref":"ResultSuccess_TTFTvsPromptLength-Array_"},{"ref":"ResultError_string_"}],"validators":{}},
    },
    // WARNING: This file was auto-generated with tsoa. Please do not modify it. Re-run tsoa to re-generate this file: https://github.com/lukeautry/tsoa
    "ModelBreakdown": {
        "dataType": "refAlias",
        "type": {"dataType":"nestedObjectLiteral","nestedProperties":{"percent":{"dataType":"double","required":true},"matched_model":{"dataType":"string","required":true}},"validators":{}},
    },
    // WARNING: This file was auto-generated with tsoa. Please do not modify it. Re-run tsoa to re-generate this file: https://github.com/lukeautry/tsoa
    "ResultSuccess_ModelBreakdown-Array_": {
        "dataType": "refObject",
        "properties": {
            "data": {"dataType":"array","array":{"dataType":"refAlias","ref":"ModelBreakdown"},"required":true},
            "error": {"dataType":"enum","enums":[null],"required":true},
        },
        "additionalProperties": false,
    },
    // WARNING: This file was auto-generated with tsoa. Please do not modify it. Re-run tsoa to re-generate this file: https://github.com/lukeautry/tsoa
    "Result_ModelBreakdown-Array.string_": {
        "dataType": "refAlias",
        "type": {"dataType":"union","subSchemas":[{"ref":"ResultSuccess_ModelBreakdown-Array_"},{"ref":"ResultError_string_"}],"validators":{}},
    },
    // WARNING: This file was auto-generated with tsoa. Please do not modify it. Re-run tsoa to re-generate this file: https://github.com/lukeautry/tsoa
    "ModelCost": {
        "dataType": "refAlias",
        "type": {"dataType":"nestedObjectLiteral","nestedProperties":{"percent":{"dataType":"double","required":true},"matched_model":{"dataType":"string","required":true}},"validators":{}},
    },
    // WARNING: This file was auto-generated with tsoa. Please do not modify it. Re-run tsoa to re-generate this file: https://github.com/lukeautry/tsoa
    "ResultSuccess_ModelCost-Array_": {
        "dataType": "refObject",
        "properties": {
            "data": {"dataType":"array","array":{"dataType":"refAlias","ref":"ModelCost"},"required":true},
            "error": {"dataType":"enum","enums":[null],"required":true},
        },
        "additionalProperties": false,
    },
    // WARNING: This file was auto-generated with tsoa. Please do not modify it. Re-run tsoa to re-generate this file: https://github.com/lukeautry/tsoa
    "Result_ModelCost-Array.string_": {
        "dataType": "refAlias",
        "type": {"dataType":"union","subSchemas":[{"ref":"ResultSuccess_ModelCost-Array_"},{"ref":"ResultError_string_"}],"validators":{}},
    },
    // WARNING: This file was auto-generated with tsoa. Please do not modify it. Re-run tsoa to re-generate this file: https://github.com/lukeautry/tsoa
    "ProviderBreakdown": {
        "dataType": "refAlias",
        "type": {"dataType":"nestedObjectLiteral","nestedProperties":{"percent":{"dataType":"double","required":true},"provider":{"dataType":"string","required":true}},"validators":{}},
    },
    // WARNING: This file was auto-generated with tsoa. Please do not modify it. Re-run tsoa to re-generate this file: https://github.com/lukeautry/tsoa
    "ResultSuccess_ProviderBreakdown-Array_": {
        "dataType": "refObject",
        "properties": {
            "data": {"dataType":"array","array":{"dataType":"refAlias","ref":"ProviderBreakdown"},"required":true},
            "error": {"dataType":"enum","enums":[null],"required":true},
        },
        "additionalProperties": false,
    },
    // WARNING: This file was auto-generated with tsoa. Please do not modify it. Re-run tsoa to re-generate this file: https://github.com/lukeautry/tsoa
    "Result_ProviderBreakdown-Array.string_": {
        "dataType": "refAlias",
        "type": {"dataType":"union","subSchemas":[{"ref":"ResultSuccess_ProviderBreakdown-Array_"},{"ref":"ResultError_string_"}],"validators":{}},
    },
    // WARNING: This file was auto-generated with tsoa. Please do not modify it. Re-run tsoa to re-generate this file: https://github.com/lukeautry/tsoa
    "ModelBreakdownOverTime": {
        "dataType": "refAlias",
        "type": {"dataType":"intersection","subSchemas":[{"dataType":"nestedObjectLiteral","nestedProperties":{"date":{"dataType":"string","required":true}}},{"ref":"ModelBreakdown"}],"validators":{}},
    },
    // WARNING: This file was auto-generated with tsoa. Please do not modify it. Re-run tsoa to re-generate this file: https://github.com/lukeautry/tsoa
    "ResultSuccess_ModelBreakdownOverTime-Array_": {
        "dataType": "refObject",
        "properties": {
            "data": {"dataType":"array","array":{"dataType":"refAlias","ref":"ModelBreakdownOverTime"},"required":true},
            "error": {"dataType":"enum","enums":[null],"required":true},
        },
        "additionalProperties": false,
    },
    // WARNING: This file was auto-generated with tsoa. Please do not modify it. Re-run tsoa to re-generate this file: https://github.com/lukeautry/tsoa
    "Result_ModelBreakdownOverTime-Array.string_": {
        "dataType": "refAlias",
        "type": {"dataType":"union","subSchemas":[{"ref":"ResultSuccess_ModelBreakdownOverTime-Array_"},{"ref":"ResultError_string_"}],"validators":{}},
    },
    // WARNING: This file was auto-generated with tsoa. Please do not modify it. Re-run tsoa to re-generate this file: https://github.com/lukeautry/tsoa
    "CustomerUsage": {
        "dataType": "refObject",
        "properties": {
            "id": {"dataType":"string","required":true},
            "name": {"dataType":"string","required":true},
            "cost": {"dataType":"double","required":true},
            "count": {"dataType":"double","required":true},
            "prompt_tokens": {"dataType":"double","required":true},
            "completion_tokens": {"dataType":"double","required":true},
        },
        "additionalProperties": false,
    },
    // WARNING: This file was auto-generated with tsoa. Please do not modify it. Re-run tsoa to re-generate this file: https://github.com/lukeautry/tsoa
    "Customer": {
        "dataType": "refObject",
        "properties": {
            "id": {"dataType":"string","required":true},
            "name": {"dataType":"string","required":true},
        },
        "additionalProperties": false,
    },
    // WARNING: This file was auto-generated with tsoa. Please do not modify it. Re-run tsoa to re-generate this file: https://github.com/lukeautry/tsoa
    "UpgradeToProRequest": {
        "dataType": "refObject",
        "properties": {
            "addons": {"dataType":"nestedObjectLiteral","nestedProperties":{"prompts":{"dataType":"boolean"},"alerts":{"dataType":"boolean"}}},
        },
        "additionalProperties": false,
    },
    // WARNING: This file was auto-generated with tsoa. Please do not modify it. Re-run tsoa to re-generate this file: https://github.com/lukeautry/tsoa
    "NewOrganizationParams": {
        "dataType": "refAlias",
        "type": {"dataType":"nestedObjectLiteral","nestedProperties":{"tier":{"dataType":"union","subSchemas":[{"dataType":"string"},{"dataType":"enum","enums":[null]}]},"subscription_status":{"dataType":"union","subSchemas":[{"dataType":"string"},{"dataType":"enum","enums":[null]}]},"stripe_subscription_item_id":{"dataType":"union","subSchemas":[{"dataType":"string"},{"dataType":"enum","enums":[null]}]},"stripe_subscription_id":{"dataType":"union","subSchemas":[{"dataType":"string"},{"dataType":"enum","enums":[null]}]},"stripe_metadata":{"ref":"Json"},"stripe_customer_id":{"dataType":"union","subSchemas":[{"dataType":"string"},{"dataType":"enum","enums":[null]}]},"soft_delete":{"dataType":"boolean"},"size":{"dataType":"union","subSchemas":[{"dataType":"string"},{"dataType":"enum","enums":[null]}]},"reseller_id":{"dataType":"union","subSchemas":[{"dataType":"string"},{"dataType":"enum","enums":[null]}]},"request_limit":{"dataType":"union","subSchemas":[{"dataType":"double"},{"dataType":"enum","enums":[null]}]},"referral":{"dataType":"union","subSchemas":[{"dataType":"string"},{"dataType":"enum","enums":[null]}]},"percent_to_log":{"dataType":"union","subSchemas":[{"dataType":"double"},{"dataType":"enum","enums":[null]}]},"owner":{"dataType":"string","required":true},"organization_type":{"dataType":"string"},"org_provider_key":{"dataType":"union","subSchemas":[{"dataType":"string"},{"dataType":"enum","enums":[null]}]},"name":{"dataType":"string","required":true},"logo_path":{"dataType":"union","subSchemas":[{"dataType":"string"},{"dataType":"enum","enums":[null]}]},"limits":{"dataType":"union","subSchemas":[{"ref":"Json"},{"dataType":"enum","enums":[null]}]},"is_personal":{"dataType":"boolean"},"id":{"dataType":"string"},"icon":{"dataType":"string"},"has_onboarded":{"dataType":"boolean"},"domain":{"dataType":"union","subSchemas":[{"dataType":"string"},{"dataType":"enum","enums":[null]}]},"created_at":{"dataType":"union","subSchemas":[{"dataType":"string"},{"dataType":"enum","enums":[null]}]},"color":{"dataType":"string"}},"validators":{}},
    },
    // WARNING: This file was auto-generated with tsoa. Please do not modify it. Re-run tsoa to re-generate this file: https://github.com/lukeautry/tsoa
    "Pick_NewOrganizationParams.name-or-color-or-icon-or-org_provider_key-or-limits-or-reseller_id-or-organization_type_": {
        "dataType": "refAlias",
        "type": {"dataType":"nestedObjectLiteral","nestedProperties":{"name":{"dataType":"string","required":true},"color":{"dataType":"string"},"icon":{"dataType":"string"},"limits":{"ref":"Json"},"org_provider_key":{"dataType":"string"},"organization_type":{"dataType":"string"},"reseller_id":{"dataType":"string"}},"validators":{}},
    },
    // WARNING: This file was auto-generated with tsoa. Please do not modify it. Re-run tsoa to re-generate this file: https://github.com/lukeautry/tsoa
    "UpdateOrganizationParams": {
        "dataType": "refAlias",
        "type": {"dataType":"intersection","subSchemas":[{"ref":"Pick_NewOrganizationParams.name-or-color-or-icon-or-org_provider_key-or-limits-or-reseller_id-or-organization_type_"},{"dataType":"nestedObjectLiteral","nestedProperties":{"variant":{"dataType":"string"}}}],"validators":{}},
    },
    // WARNING: This file was auto-generated with tsoa. Please do not modify it. Re-run tsoa to re-generate this file: https://github.com/lukeautry/tsoa
    "UIFilterRowTree": {
        "dataType": "refAlias",
        "type": {"dataType":"union","subSchemas":[{"ref":"UIFilterRowNode"},{"ref":"FilterRow"}],"validators":{}},
    },
    // WARNING: This file was auto-generated with tsoa. Please do not modify it. Re-run tsoa to re-generate this file: https://github.com/lukeautry/tsoa
    "UIFilterRowNode": {
        "dataType": "refObject",
        "properties": {
            "operator": {"dataType":"union","subSchemas":[{"dataType":"enum","enums":["and"]},{"dataType":"enum","enums":["or"]}],"required":true},
            "rows": {"dataType":"array","array":{"dataType":"refAlias","ref":"UIFilterRowTree"},"required":true},
        },
        "additionalProperties": false,
    },
    // WARNING: This file was auto-generated with tsoa. Please do not modify it. Re-run tsoa to re-generate this file: https://github.com/lukeautry/tsoa
    "FilterRow": {
        "dataType": "refAlias",
        "type": {"dataType":"nestedObjectLiteral","nestedProperties":{"value":{"dataType":"string","required":true},"operatorIdx":{"dataType":"double","required":true},"filterMapIdx":{"dataType":"double","required":true}},"validators":{}},
    },
    // WARNING: This file was auto-generated with tsoa. Please do not modify it. Re-run tsoa to re-generate this file: https://github.com/lukeautry/tsoa
    "OrganizationFilter": {
        "dataType": "refAlias",
        "type": {"dataType":"nestedObjectLiteral","nestedProperties":{"softDelete":{"dataType":"boolean","required":true},"createdAt":{"dataType":"string"},"filter":{"dataType":"array","array":{"dataType":"refAlias","ref":"UIFilterRowTree"},"required":true},"name":{"dataType":"string","required":true},"id":{"dataType":"string","required":true}},"validators":{}},
    },
    // WARNING: This file was auto-generated with tsoa. Please do not modify it. Re-run tsoa to re-generate this file: https://github.com/lukeautry/tsoa
    "OrganizationLayout": {
        "dataType": "refAlias",
        "type": {"dataType":"nestedObjectLiteral","nestedProperties":{"filters":{"dataType":"array","array":{"dataType":"refAlias","ref":"OrganizationFilter"},"required":true},"type":{"dataType":"string","required":true},"organization_id":{"dataType":"string","required":true},"id":{"dataType":"string","required":true}},"validators":{}},
    },
    // WARNING: This file was auto-generated with tsoa. Please do not modify it. Re-run tsoa to re-generate this file: https://github.com/lukeautry/tsoa
    "ResultSuccess_OrganizationLayout_": {
        "dataType": "refObject",
        "properties": {
            "data": {"ref":"OrganizationLayout","required":true},
            "error": {"dataType":"enum","enums":[null],"required":true},
        },
        "additionalProperties": false,
    },
    // WARNING: This file was auto-generated with tsoa. Please do not modify it. Re-run tsoa to re-generate this file: https://github.com/lukeautry/tsoa
    "Result_OrganizationLayout.string_": {
        "dataType": "refAlias",
        "type": {"dataType":"union","subSchemas":[{"ref":"ResultSuccess_OrganizationLayout_"},{"ref":"ResultError_string_"}],"validators":{}},
    },
    // WARNING: This file was auto-generated with tsoa. Please do not modify it. Re-run tsoa to re-generate this file: https://github.com/lukeautry/tsoa
    "OrganizationMember": {
        "dataType": "refAlias",
        "type": {"dataType":"nestedObjectLiteral","nestedProperties":{"org_role":{"dataType":"string","required":true},"member":{"dataType":"string","required":true},"email":{"dataType":"string","required":true}},"validators":{}},
    },
    // WARNING: This file was auto-generated with tsoa. Please do not modify it. Re-run tsoa to re-generate this file: https://github.com/lukeautry/tsoa
    "ResultSuccess_OrganizationMember-Array_": {
        "dataType": "refObject",
        "properties": {
            "data": {"dataType":"array","array":{"dataType":"refAlias","ref":"OrganizationMember"},"required":true},
            "error": {"dataType":"enum","enums":[null],"required":true},
        },
        "additionalProperties": false,
    },
    // WARNING: This file was auto-generated with tsoa. Please do not modify it. Re-run tsoa to re-generate this file: https://github.com/lukeautry/tsoa
    "Result_OrganizationMember-Array.string_": {
        "dataType": "refAlias",
        "type": {"dataType":"union","subSchemas":[{"ref":"ResultSuccess_OrganizationMember-Array_"},{"ref":"ResultError_string_"}],"validators":{}},
    },
    // WARNING: This file was auto-generated with tsoa. Please do not modify it. Re-run tsoa to re-generate this file: https://github.com/lukeautry/tsoa
    "OrganizationOwner": {
        "dataType": "refAlias",
        "type": {"dataType":"nestedObjectLiteral","nestedProperties":{"tier":{"dataType":"string","required":true},"email":{"dataType":"string","required":true}},"validators":{}},
    },
    // WARNING: This file was auto-generated with tsoa. Please do not modify it. Re-run tsoa to re-generate this file: https://github.com/lukeautry/tsoa
    "ResultSuccess_OrganizationOwner-Array_": {
        "dataType": "refObject",
        "properties": {
            "data": {"dataType":"array","array":{"dataType":"refAlias","ref":"OrganizationOwner"},"required":true},
            "error": {"dataType":"enum","enums":[null],"required":true},
        },
        "additionalProperties": false,
    },
    // WARNING: This file was auto-generated with tsoa. Please do not modify it. Re-run tsoa to re-generate this file: https://github.com/lukeautry/tsoa
    "Result_OrganizationOwner-Array.string_": {
        "dataType": "refAlias",
        "type": {"dataType":"union","subSchemas":[{"ref":"ResultSuccess_OrganizationOwner-Array_"},{"ref":"ResultError_string_"}],"validators":{}},
    },
    // WARNING: This file was auto-generated with tsoa. Please do not modify it. Re-run tsoa to re-generate this file: https://github.com/lukeautry/tsoa
    "ResultSuccess__score_key-string--score_sum-number--created_at_trunc-string_-Array_": {
        "dataType": "refObject",
        "properties": {
            "data": {"dataType":"array","array":{"dataType":"nestedObjectLiteral","nestedProperties":{"created_at_trunc":{"dataType":"string","required":true},"score_sum":{"dataType":"double","required":true},"score_key":{"dataType":"string","required":true}}},"required":true},
            "error": {"dataType":"enum","enums":[null],"required":true},
        },
        "additionalProperties": false,
    },
    // WARNING: This file was auto-generated with tsoa. Please do not modify it. Re-run tsoa to re-generate this file: https://github.com/lukeautry/tsoa
    "Result__score_key-string--score_sum-number--created_at_trunc-string_-Array.string_": {
        "dataType": "refAlias",
        "type": {"dataType":"union","subSchemas":[{"ref":"ResultSuccess__score_key-string--score_sum-number--created_at_trunc-string_-Array_"},{"ref":"ResultError_string_"}],"validators":{}},
    },
    // WARNING: This file was auto-generated with tsoa. Please do not modify it. Re-run tsoa to re-generate this file: https://github.com/lukeautry/tsoa
    "RequestClickhouseFilterNode": {
        "dataType": "refAlias",
        "type": {"dataType":"union","subSchemas":[{"ref":"FilterLeafSubset_request_response_rmt_"},{"ref":"RequestClickhouseFilterBranch"},{"dataType":"enum","enums":["all"]}],"validators":{}},
    },
    // WARNING: This file was auto-generated with tsoa. Please do not modify it. Re-run tsoa to re-generate this file: https://github.com/lukeautry/tsoa
    "RequestClickhouseFilterBranch": {
        "dataType": "refAlias",
        "type": {"dataType":"nestedObjectLiteral","nestedProperties":{"right":{"ref":"RequestClickhouseFilterNode","required":true},"operator":{"dataType":"union","subSchemas":[{"dataType":"enum","enums":["or"]},{"dataType":"enum","enums":["and"]}],"required":true},"left":{"ref":"RequestClickhouseFilterNode","required":true}},"validators":{}},
    },
    // WARNING: This file was auto-generated with tsoa. Please do not modify it. Re-run tsoa to re-generate this file: https://github.com/lukeautry/tsoa
    "TimeIncrement": {
        "dataType": "refAlias",
        "type": {"dataType":"union","subSchemas":[{"dataType":"enum","enums":["min"]},{"dataType":"enum","enums":["hour"]},{"dataType":"enum","enums":["day"]},{"dataType":"enum","enums":["week"]},{"dataType":"enum","enums":["month"]},{"dataType":"enum","enums":["year"]}],"validators":{}},
    },
    // WARNING: This file was auto-generated with tsoa. Please do not modify it. Re-run tsoa to re-generate this file: https://github.com/lukeautry/tsoa
    "DataOverTimeRequest": {
        "dataType": "refObject",
        "properties": {
            "timeFilter": {"dataType":"nestedObjectLiteral","nestedProperties":{"end":{"dataType":"string","required":true},"start":{"dataType":"string","required":true}},"required":true},
            "userFilter": {"ref":"RequestClickhouseFilterNode","required":true},
            "dbIncrement": {"ref":"TimeIncrement","required":true},
            "timeZoneDifference": {"dataType":"double","required":true},
        },
        "additionalProperties": false,
    },
    // WARNING: This file was auto-generated with tsoa. Please do not modify it. Re-run tsoa to re-generate this file: https://github.com/lukeautry/tsoa
    "MetricsData": {
        "dataType": "refObject",
        "properties": {
            "totalRequests": {"dataType":"double","required":true},
            "requestCountPrevious24h": {"dataType":"double","required":true},
            "requestVolumeChange": {"dataType":"double","required":true},
            "errorRate24h": {"dataType":"double","required":true},
            "errorRatePrevious24h": {"dataType":"double","required":true},
            "errorRateChange": {"dataType":"double","required":true},
            "averageLatency": {"dataType":"double","required":true},
            "averageLatencyPerToken": {"dataType":"double","required":true},
            "latencyChange": {"dataType":"double","required":true},
            "latencyPerTokenChange": {"dataType":"double","required":true},
            "recentRequestCount": {"dataType":"double","required":true},
            "recentErrorCount": {"dataType":"double","required":true},
        },
        "additionalProperties": false,
    },
    // WARNING: This file was auto-generated with tsoa. Please do not modify it. Re-run tsoa to re-generate this file: https://github.com/lukeautry/tsoa
    "TimeSeriesDataPoint": {
        "dataType": "refObject",
        "properties": {
            "timestamp": {"dataType":"datetime","required":true},
            "errorCount": {"dataType":"double","required":true},
            "requestCount": {"dataType":"double","required":true},
            "averageLatency": {"dataType":"double","required":true},
            "averageLatencyPerCompletionToken": {"dataType":"double","required":true},
        },
        "additionalProperties": false,
    },
    // WARNING: This file was auto-generated with tsoa. Please do not modify it. Re-run tsoa to re-generate this file: https://github.com/lukeautry/tsoa
    "ProviderMetrics": {
        "dataType": "refObject",
        "properties": {
            "providerName": {"dataType":"string","required":true},
            "metrics": {"dataType":"intersection","subSchemas":[{"ref":"MetricsData"},{"dataType":"nestedObjectLiteral","nestedProperties":{"timeSeriesData":{"dataType":"array","array":{"dataType":"refObject","ref":"TimeSeriesDataPoint"},"required":true}}}],"required":true},
        },
        "additionalProperties": false,
    },
    // WARNING: This file was auto-generated with tsoa. Please do not modify it. Re-run tsoa to re-generate this file: https://github.com/lukeautry/tsoa
    "ResultSuccess_ProviderMetrics-Array_": {
        "dataType": "refObject",
        "properties": {
            "data": {"dataType":"array","array":{"dataType":"refObject","ref":"ProviderMetrics"},"required":true},
            "error": {"dataType":"enum","enums":[null],"required":true},
        },
        "additionalProperties": false,
    },
    // WARNING: This file was auto-generated with tsoa. Please do not modify it. Re-run tsoa to re-generate this file: https://github.com/lukeautry/tsoa
    "Result_ProviderMetrics-Array.string_": {
        "dataType": "refAlias",
        "type": {"dataType":"union","subSchemas":[{"ref":"ResultSuccess_ProviderMetrics-Array_"},{"ref":"ResultError_string_"}],"validators":{}},
    },
    // WARNING: This file was auto-generated with tsoa. Please do not modify it. Re-run tsoa to re-generate this file: https://github.com/lukeautry/tsoa
    "ResultSuccess_ProviderMetrics_": {
        "dataType": "refObject",
        "properties": {
            "data": {"ref":"ProviderMetrics","required":true},
            "error": {"dataType":"enum","enums":[null],"required":true},
        },
        "additionalProperties": false,
    },
    // WARNING: This file was auto-generated with tsoa. Please do not modify it. Re-run tsoa to re-generate this file: https://github.com/lukeautry/tsoa
    "Result_ProviderMetrics.string_": {
        "dataType": "refAlias",
        "type": {"dataType":"union","subSchemas":[{"ref":"ResultSuccess_ProviderMetrics_"},{"ref":"ResultError_string_"}],"validators":{}},
    },
    // WARNING: This file was auto-generated with tsoa. Please do not modify it. Re-run tsoa to re-generate this file: https://github.com/lukeautry/tsoa
    "TimeFrame": {
        "dataType": "refAlias",
        "type": {"dataType":"union","subSchemas":[{"dataType":"enum","enums":["24h"]},{"dataType":"enum","enums":["7d"]},{"dataType":"enum","enums":["30d"]}],"validators":{}},
    },
    // WARNING: This file was auto-generated with tsoa. Please do not modify it. Re-run tsoa to re-generate this file: https://github.com/lukeautry/tsoa
    "ExperimentV2": {
        "dataType": "refObject",
        "properties": {
            "id": {"dataType":"string","required":true},
            "name": {"dataType":"string","required":true},
            "original_prompt_version": {"dataType":"string","required":true},
            "copied_original_prompt_version": {"dataType":"union","subSchemas":[{"dataType":"string"},{"dataType":"enum","enums":[null]}],"required":true},
            "input_keys": {"dataType":"union","subSchemas":[{"dataType":"array","array":{"dataType":"string"}},{"dataType":"enum","enums":[null]}],"required":true},
            "created_at": {"dataType":"string","required":true},
        },
        "additionalProperties": false,
    },
    // WARNING: This file was auto-generated with tsoa. Please do not modify it. Re-run tsoa to re-generate this file: https://github.com/lukeautry/tsoa
    "ResultSuccess_ExperimentV2-Array_": {
        "dataType": "refObject",
        "properties": {
            "data": {"dataType":"array","array":{"dataType":"refObject","ref":"ExperimentV2"},"required":true},
            "error": {"dataType":"enum","enums":[null],"required":true},
        },
        "additionalProperties": false,
    },
    // WARNING: This file was auto-generated with tsoa. Please do not modify it. Re-run tsoa to re-generate this file: https://github.com/lukeautry/tsoa
    "Result_ExperimentV2-Array.string_": {
        "dataType": "refAlias",
        "type": {"dataType":"union","subSchemas":[{"ref":"ResultSuccess_ExperimentV2-Array_"},{"ref":"ResultError_string_"}],"validators":{}},
    },
    // WARNING: This file was auto-generated with tsoa. Please do not modify it. Re-run tsoa to re-generate this file: https://github.com/lukeautry/tsoa
    "ExperimentV2Output": {
        "dataType": "refObject",
        "properties": {
            "id": {"dataType":"string","required":true},
            "request_id": {"dataType":"string","required":true},
            "is_original": {"dataType":"boolean","required":true},
            "prompt_version_id": {"dataType":"string","required":true},
            "created_at": {"dataType":"string","required":true},
            "input_record_id": {"dataType":"string","required":true},
        },
        "additionalProperties": false,
    },
    // WARNING: This file was auto-generated with tsoa. Please do not modify it. Re-run tsoa to re-generate this file: https://github.com/lukeautry/tsoa
    "ExperimentV2Row": {
        "dataType": "refObject",
        "properties": {
            "id": {"dataType":"string","required":true},
            "inputs": {"ref":"Record_string.string_","required":true},
            "prompt_version": {"dataType":"string","required":true},
            "requests": {"dataType":"array","array":{"dataType":"refObject","ref":"ExperimentV2Output"},"required":true},
        },
        "additionalProperties": false,
    },
    // WARNING: This file was auto-generated with tsoa. Please do not modify it. Re-run tsoa to re-generate this file: https://github.com/lukeautry/tsoa
    "ExtendedExperimentData": {
        "dataType": "refObject",
        "properties": {
            "id": {"dataType":"string","required":true},
            "name": {"dataType":"string","required":true},
            "original_prompt_version": {"dataType":"string","required":true},
            "copied_original_prompt_version": {"dataType":"union","subSchemas":[{"dataType":"string"},{"dataType":"enum","enums":[null]}],"required":true},
            "input_keys": {"dataType":"union","subSchemas":[{"dataType":"array","array":{"dataType":"string"}},{"dataType":"enum","enums":[null]}],"required":true},
            "created_at": {"dataType":"string","required":true},
            "rows": {"dataType":"array","array":{"dataType":"refObject","ref":"ExperimentV2Row"},"required":true},
        },
        "additionalProperties": false,
    },
    // WARNING: This file was auto-generated with tsoa. Please do not modify it. Re-run tsoa to re-generate this file: https://github.com/lukeautry/tsoa
    "ResultSuccess_ExtendedExperimentData_": {
        "dataType": "refObject",
        "properties": {
            "data": {"ref":"ExtendedExperimentData","required":true},
            "error": {"dataType":"enum","enums":[null],"required":true},
        },
        "additionalProperties": false,
    },
    // WARNING: This file was auto-generated with tsoa. Please do not modify it. Re-run tsoa to re-generate this file: https://github.com/lukeautry/tsoa
    "Result_ExtendedExperimentData.string_": {
        "dataType": "refAlias",
        "type": {"dataType":"union","subSchemas":[{"ref":"ResultSuccess_ExtendedExperimentData_"},{"ref":"ResultError_string_"}],"validators":{}},
    },
    // WARNING: This file was auto-generated with tsoa. Please do not modify it. Re-run tsoa to re-generate this file: https://github.com/lukeautry/tsoa
    "CreateNewPromptVersionForExperimentParams": {
        "dataType": "refObject",
        "properties": {
            "newHeliconeTemplate": {"dataType":"any","required":true},
            "isMajorVersion": {"dataType":"boolean"},
            "metadata": {"ref":"Record_string.any_"},
            "experimentId": {"dataType":"string"},
            "bumpForMajorPromptVersionId": {"dataType":"string"},
            "parentPromptVersionId": {"dataType":"string","required":true},
        },
        "additionalProperties": false,
    },
    // WARNING: This file was auto-generated with tsoa. Please do not modify it. Re-run tsoa to re-generate this file: https://github.com/lukeautry/tsoa
    "ExperimentV2PromptVersion": {
        "dataType": "refObject",
        "properties": {
            "created_at": {"dataType":"union","subSchemas":[{"dataType":"string"},{"dataType":"enum","enums":[null]}],"required":true},
            "experiment_id": {"dataType":"union","subSchemas":[{"dataType":"string"},{"dataType":"enum","enums":[null]}],"required":true},
            "helicone_template": {"dataType":"union","subSchemas":[{"ref":"Json"},{"dataType":"enum","enums":[null]}],"required":true},
            "id": {"dataType":"string","required":true},
            "major_version": {"dataType":"double","required":true},
            "metadata": {"dataType":"union","subSchemas":[{"ref":"Json"},{"dataType":"enum","enums":[null]}],"required":true},
            "minor_version": {"dataType":"double","required":true},
            "model": {"dataType":"union","subSchemas":[{"dataType":"string"},{"dataType":"enum","enums":[null]}],"required":true},
            "organization": {"dataType":"string","required":true},
            "prompt_v2": {"dataType":"string","required":true},
            "soft_delete": {"dataType":"union","subSchemas":[{"dataType":"boolean"},{"dataType":"enum","enums":[null]}],"required":true},
        },
        "additionalProperties": false,
    },
    // WARNING: This file was auto-generated with tsoa. Please do not modify it. Re-run tsoa to re-generate this file: https://github.com/lukeautry/tsoa
    "ResultSuccess_ExperimentV2PromptVersion-Array_": {
        "dataType": "refObject",
        "properties": {
            "data": {"dataType":"array","array":{"dataType":"refObject","ref":"ExperimentV2PromptVersion"},"required":true},
            "error": {"dataType":"enum","enums":[null],"required":true},
        },
        "additionalProperties": false,
    },
    // WARNING: This file was auto-generated with tsoa. Please do not modify it. Re-run tsoa to re-generate this file: https://github.com/lukeautry/tsoa
    "Result_ExperimentV2PromptVersion-Array.string_": {
        "dataType": "refAlias",
        "type": {"dataType":"union","subSchemas":[{"ref":"ResultSuccess_ExperimentV2PromptVersion-Array_"},{"ref":"ResultError_string_"}],"validators":{}},
    },
    // WARNING: This file was auto-generated with tsoa. Please do not modify it. Re-run tsoa to re-generate this file: https://github.com/lukeautry/tsoa
};
const templateService = new ExpressTemplateService(models, {"noImplicitAdditionalProperties":"throw-on-extras","bodyCoercion":true});

// WARNING: This file was auto-generated with tsoa. Please do not modify it. Re-run tsoa to re-generate this file: https://github.com/lukeautry/tsoa




export function RegisterRoutes(app: Router) {

    // ###########################################################################################################
    //  NOTE: If you do not see routes for all of your controllers in this file, then you might not have informed tsoa of where to look
    //      Please look into the "controllerPathGlobs" config option described in the readme: https://github.com/lukeautry/tsoa
    // ###########################################################################################################


    
        app.post('/v1/admin/feature-flags',
            authenticateMiddleware([{"api_key":[]}]),
            ...(fetchMiddlewares<RequestHandler>(AdminController)),
            ...(fetchMiddlewares<RequestHandler>(AdminController.prototype.updateFeatureFlags)),

            async function AdminController_updateFeatureFlags(request: ExRequest, response: ExResponse, next: any) {
            const args: Record<string, TsoaRoute.ParameterSchema> = {
                    request: {"in":"request","name":"request","required":true,"dataType":"object"},
                    body: {"in":"body","name":"body","required":true,"dataType":"nestedObjectLiteral","nestedProperties":{"orgId":{"dataType":"string","required":true},"flag":{"dataType":"string","required":true}}},
            };

            // WARNING: This file was auto-generated with tsoa. Please do not modify it. Re-run tsoa to re-generate this file: https://github.com/lukeautry/tsoa

            let validatedArgs: any[] = [];
            try {
                validatedArgs = templateService.getValidatedArgs({ args, request, response });

                const controller = new AdminController();

              await templateService.apiHandler({
                methodName: 'updateFeatureFlags',
                controller,
                response,
                next,
                validatedArgs,
                successStatus: undefined,
              });
            } catch (err) {
                return next(err);
            }
        });
        // WARNING: This file was auto-generated with tsoa. Please do not modify it. Re-run tsoa to re-generate this file: https://github.com/lukeautry/tsoa
        app.delete('/v1/admin/feature-flags',
            authenticateMiddleware([{"api_key":[]}]),
            ...(fetchMiddlewares<RequestHandler>(AdminController)),
            ...(fetchMiddlewares<RequestHandler>(AdminController.prototype.deleteFeatureFlag)),

            async function AdminController_deleteFeatureFlag(request: ExRequest, response: ExResponse, next: any) {
            const args: Record<string, TsoaRoute.ParameterSchema> = {
                    request: {"in":"request","name":"request","required":true,"dataType":"object"},
                    body: {"in":"body","name":"body","required":true,"dataType":"nestedObjectLiteral","nestedProperties":{"orgId":{"dataType":"string","required":true},"flag":{"dataType":"string","required":true}}},
            };

            // WARNING: This file was auto-generated with tsoa. Please do not modify it. Re-run tsoa to re-generate this file: https://github.com/lukeautry/tsoa

            let validatedArgs: any[] = [];
            try {
                validatedArgs = templateService.getValidatedArgs({ args, request, response });

                const controller = new AdminController();

              await templateService.apiHandler({
                methodName: 'deleteFeatureFlag',
                controller,
                response,
                next,
                validatedArgs,
                successStatus: undefined,
              });
            } catch (err) {
                return next(err);
            }
        });
        // WARNING: This file was auto-generated with tsoa. Please do not modify it. Re-run tsoa to re-generate this file: https://github.com/lukeautry/tsoa
        app.post('/v1/admin/feature-flags/query',
            authenticateMiddleware([{"api_key":[]}]),
            ...(fetchMiddlewares<RequestHandler>(AdminController)),
            ...(fetchMiddlewares<RequestHandler>(AdminController.prototype.getFeatureFlags)),

            async function AdminController_getFeatureFlags(request: ExRequest, response: ExResponse, next: any) {
            const args: Record<string, TsoaRoute.ParameterSchema> = {
                    request: {"in":"request","name":"request","required":true,"dataType":"object"},
            };

            // WARNING: This file was auto-generated with tsoa. Please do not modify it. Re-run tsoa to re-generate this file: https://github.com/lukeautry/tsoa

            let validatedArgs: any[] = [];
            try {
                validatedArgs = templateService.getValidatedArgs({ args, request, response });

                const controller = new AdminController();

              await templateService.apiHandler({
                methodName: 'getFeatureFlags',
                controller,
                response,
                next,
                validatedArgs,
                successStatus: undefined,
              });
            } catch (err) {
                return next(err);
            }
        });
        // WARNING: This file was auto-generated with tsoa. Please do not modify it. Re-run tsoa to re-generate this file: https://github.com/lukeautry/tsoa
        app.post('/v1/admin/orgs/top-usage',
            authenticateMiddleware([{"api_key":[]}]),
            ...(fetchMiddlewares<RequestHandler>(AdminController)),
            ...(fetchMiddlewares<RequestHandler>(AdminController.prototype.getTopOrgsByUsage)),

            async function AdminController_getTopOrgsByUsage(request: ExRequest, response: ExResponse, next: any) {
            const args: Record<string, TsoaRoute.ParameterSchema> = {
                    request: {"in":"request","name":"request","required":true,"dataType":"object"},
                    body: {"in":"body","name":"body","required":true,"dataType":"nestedObjectLiteral","nestedProperties":{"minRequests":{"dataType":"double","required":true},"limit":{"dataType":"double","required":true}}},
            };

            // WARNING: This file was auto-generated with tsoa. Please do not modify it. Re-run tsoa to re-generate this file: https://github.com/lukeautry/tsoa

            let validatedArgs: any[] = [];
            try {
                validatedArgs = templateService.getValidatedArgs({ args, request, response });

                const controller = new AdminController();

              await templateService.apiHandler({
                methodName: 'getTopOrgsByUsage',
                controller,
                response,
                next,
                validatedArgs,
                successStatus: undefined,
              });
            } catch (err) {
                return next(err);
            }
        });
        // WARNING: This file was auto-generated with tsoa. Please do not modify it. Re-run tsoa to re-generate this file: https://github.com/lukeautry/tsoa
        app.post('/v1/admin/orgs/top',
            authenticateMiddleware([{"api_key":[]}]),
            ...(fetchMiddlewares<RequestHandler>(AdminController)),
            ...(fetchMiddlewares<RequestHandler>(AdminController.prototype.getTopOrgs)),

            async function AdminController_getTopOrgs(request: ExRequest, response: ExResponse, next: any) {
            const args: Record<string, TsoaRoute.ParameterSchema> = {
                    request: {"in":"request","name":"request","required":true,"dataType":"object"},
                    body: {"in":"body","name":"body","required":true,"dataType":"nestedObjectLiteral","nestedProperties":{"emailContains":{"dataType":"array","array":{"dataType":"string"}},"orgsNameContains":{"dataType":"array","array":{"dataType":"string"}},"orgsId":{"dataType":"array","array":{"dataType":"string"}},"tier":{"dataType":"union","subSchemas":[{"dataType":"enum","enums":["all"]},{"dataType":"enum","enums":["pro"]},{"dataType":"enum","enums":["free"]},{"dataType":"enum","enums":["growth"]},{"dataType":"enum","enums":["enterprise"]}],"required":true},"endDate":{"dataType":"string","required":true},"startDate":{"dataType":"string","required":true}}},
            };

            // WARNING: This file was auto-generated with tsoa. Please do not modify it. Re-run tsoa to re-generate this file: https://github.com/lukeautry/tsoa

            let validatedArgs: any[] = [];
            try {
                validatedArgs = templateService.getValidatedArgs({ args, request, response });

                const controller = new AdminController();

              await templateService.apiHandler({
                methodName: 'getTopOrgs',
                controller,
                response,
                next,
                validatedArgs,
                successStatus: undefined,
              });
            } catch (err) {
                return next(err);
            }
        });
        // WARNING: This file was auto-generated with tsoa. Please do not modify it. Re-run tsoa to re-generate this file: https://github.com/lukeautry/tsoa
        app.get('/v1/admin/admins/query',
            authenticateMiddleware([{"api_key":[]}]),
            ...(fetchMiddlewares<RequestHandler>(AdminController)),
            ...(fetchMiddlewares<RequestHandler>(AdminController.prototype.getAdmins)),

            async function AdminController_getAdmins(request: ExRequest, response: ExResponse, next: any) {
            const args: Record<string, TsoaRoute.ParameterSchema> = {
                    request: {"in":"request","name":"request","required":true,"dataType":"object"},
            };

            // WARNING: This file was auto-generated with tsoa. Please do not modify it. Re-run tsoa to re-generate this file: https://github.com/lukeautry/tsoa

            let validatedArgs: any[] = [];
            try {
                validatedArgs = templateService.getValidatedArgs({ args, request, response });

                const controller = new AdminController();

              await templateService.apiHandler({
                methodName: 'getAdmins',
                controller,
                response,
                next,
                validatedArgs,
                successStatus: undefined,
              });
            } catch (err) {
                return next(err);
            }
        });
        // WARNING: This file was auto-generated with tsoa. Please do not modify it. Re-run tsoa to re-generate this file: https://github.com/lukeautry/tsoa
        app.post('/v1/admin/whodis',
            authenticateMiddleware([{"api_key":[]}]),
            ...(fetchMiddlewares<RequestHandler>(AdminController)),
            ...(fetchMiddlewares<RequestHandler>(AdminController.prototype.whodis)),

            async function AdminController_whodis(request: ExRequest, response: ExResponse, next: any) {
            const args: Record<string, TsoaRoute.ParameterSchema> = {
                    request: {"in":"request","name":"request","required":true,"dataType":"object"},
                    body: {"in":"body","name":"body","required":true,"dataType":"nestedObjectLiteral","nestedProperties":{"email":{"dataType":"string"},"userId":{"dataType":"string"},"organizationId":{"dataType":"string"}}},
            };

            // WARNING: This file was auto-generated with tsoa. Please do not modify it. Re-run tsoa to re-generate this file: https://github.com/lukeautry/tsoa

            let validatedArgs: any[] = [];
            try {
                validatedArgs = templateService.getValidatedArgs({ args, request, response });

                const controller = new AdminController();

              await templateService.apiHandler({
                methodName: 'whodis',
                controller,
                response,
                next,
                validatedArgs,
                successStatus: undefined,
              });
            } catch (err) {
                return next(err);
            }
        });
        // WARNING: This file was auto-generated with tsoa. Please do not modify it. Re-run tsoa to re-generate this file: https://github.com/lukeautry/tsoa
        app.get('/v1/admin/settings/:name',
            authenticateMiddleware([{"api_key":[]}]),
            ...(fetchMiddlewares<RequestHandler>(AdminController)),
            ...(fetchMiddlewares<RequestHandler>(AdminController.prototype.getSetting)),

            async function AdminController_getSetting(request: ExRequest, response: ExResponse, next: any) {
            const args: Record<string, TsoaRoute.ParameterSchema> = {
                    name: {"in":"path","name":"name","required":true,"ref":"SettingName"},
                    request: {"in":"request","name":"request","required":true,"dataType":"object"},
            };

            // WARNING: This file was auto-generated with tsoa. Please do not modify it. Re-run tsoa to re-generate this file: https://github.com/lukeautry/tsoa

            let validatedArgs: any[] = [];
            try {
                validatedArgs = templateService.getValidatedArgs({ args, request, response });

                const controller = new AdminController();

              await templateService.apiHandler({
                methodName: 'getSetting',
                controller,
                response,
                next,
                validatedArgs,
                successStatus: undefined,
              });
            } catch (err) {
                return next(err);
            }
        });
        // WARNING: This file was auto-generated with tsoa. Please do not modify it. Re-run tsoa to re-generate this file: https://github.com/lukeautry/tsoa
        app.post('/v1/admin/azure/run-test',
            authenticateMiddleware([{"api_key":[]}]),
            ...(fetchMiddlewares<RequestHandler>(AdminController)),
            ...(fetchMiddlewares<RequestHandler>(AdminController.prototype.azureTest)),

            async function AdminController_azureTest(request: ExRequest, response: ExResponse, next: any) {
            const args: Record<string, TsoaRoute.ParameterSchema> = {
                    request: {"in":"request","name":"request","required":true,"dataType":"object"},
                    body: {"in":"body","name":"body","required":true,"dataType":"nestedObjectLiteral","nestedProperties":{"requestBody":{"dataType":"any","required":true}}},
            };

            // WARNING: This file was auto-generated with tsoa. Please do not modify it. Re-run tsoa to re-generate this file: https://github.com/lukeautry/tsoa

            let validatedArgs: any[] = [];
            try {
                validatedArgs = templateService.getValidatedArgs({ args, request, response });

                const controller = new AdminController();

              await templateService.apiHandler({
                methodName: 'azureTest',
                controller,
                response,
                next,
                validatedArgs,
                successStatus: undefined,
              });
            } catch (err) {
                return next(err);
            }
        });
        // WARNING: This file was auto-generated with tsoa. Please do not modify it. Re-run tsoa to re-generate this file: https://github.com/lukeautry/tsoa
        app.post('/v1/admin/settings',
            authenticateMiddleware([{"api_key":[]}]),
            ...(fetchMiddlewares<RequestHandler>(AdminController)),
            ...(fetchMiddlewares<RequestHandler>(AdminController.prototype.updateSetting)),

            async function AdminController_updateSetting(request: ExRequest, response: ExResponse, next: any) {
            const args: Record<string, TsoaRoute.ParameterSchema> = {
                    request: {"in":"request","name":"request","required":true,"dataType":"object"},
                    body: {"in":"body","name":"body","required":true,"dataType":"nestedObjectLiteral","nestedProperties":{"settings":{"ref":"Setting","required":true},"name":{"ref":"SettingName","required":true}}},
            };

            // WARNING: This file was auto-generated with tsoa. Please do not modify it. Re-run tsoa to re-generate this file: https://github.com/lukeautry/tsoa

            let validatedArgs: any[] = [];
            try {
                validatedArgs = templateService.getValidatedArgs({ args, request, response });

                const controller = new AdminController();

              await templateService.apiHandler({
                methodName: 'updateSetting',
                controller,
                response,
                next,
                validatedArgs,
                successStatus: undefined,
              });
            } catch (err) {
                return next(err);
            }
        });
        // WARNING: This file was auto-generated with tsoa. Please do not modify it. Re-run tsoa to re-generate this file: https://github.com/lukeautry/tsoa
        app.post('/v1/admin/orgs/query',
            authenticateMiddleware([{"api_key":[]}]),
            ...(fetchMiddlewares<RequestHandler>(AdminController)),
            ...(fetchMiddlewares<RequestHandler>(AdminController.prototype.findAllOrgs)),

            async function AdminController_findAllOrgs(request: ExRequest, response: ExResponse, next: any) {
            const args: Record<string, TsoaRoute.ParameterSchema> = {
                    request: {"in":"request","name":"request","required":true,"dataType":"object"},
                    body: {"in":"body","name":"body","required":true,"dataType":"nestedObjectLiteral","nestedProperties":{"orgName":{"dataType":"string","required":true}}},
            };

            // WARNING: This file was auto-generated with tsoa. Please do not modify it. Re-run tsoa to re-generate this file: https://github.com/lukeautry/tsoa

            let validatedArgs: any[] = [];
            try {
                validatedArgs = templateService.getValidatedArgs({ args, request, response });

                const controller = new AdminController();

              await templateService.apiHandler({
                methodName: 'findAllOrgs',
                controller,
                response,
                next,
                validatedArgs,
                successStatus: undefined,
              });
            } catch (err) {
                return next(err);
            }
        });
        // WARNING: This file was auto-generated with tsoa. Please do not modify it. Re-run tsoa to re-generate this file: https://github.com/lukeautry/tsoa
        app.post('/v1/admin/orgs/over-time/query',
            authenticateMiddleware([{"api_key":[]}]),
            ...(fetchMiddlewares<RequestHandler>(AdminController)),
            ...(fetchMiddlewares<RequestHandler>(AdminController.prototype.newOrgsOverTime)),

            async function AdminController_newOrgsOverTime(request: ExRequest, response: ExResponse, next: any) {
            const args: Record<string, TsoaRoute.ParameterSchema> = {
                    request: {"in":"request","name":"request","required":true,"dataType":"object"},
                    body: {"in":"body","name":"body","required":true,"dataType":"nestedObjectLiteral","nestedProperties":{"groupBy":{"dataType":"union","subSchemas":[{"dataType":"enum","enums":["hour"]},{"dataType":"enum","enums":["day"]},{"dataType":"enum","enums":["week"]},{"dataType":"enum","enums":["month"]}],"required":true},"timeFilter":{"dataType":"union","subSchemas":[{"dataType":"enum","enums":["1 days"]},{"dataType":"enum","enums":["7 days"]},{"dataType":"enum","enums":["1 month"]},{"dataType":"enum","enums":["3 months"]},{"dataType":"enum","enums":["6 months"]},{"dataType":"enum","enums":["12 months"]},{"dataType":"enum","enums":["24 months"]}],"required":true}}},
            };

            // WARNING: This file was auto-generated with tsoa. Please do not modify it. Re-run tsoa to re-generate this file: https://github.com/lukeautry/tsoa

            let validatedArgs: any[] = [];
            try {
                validatedArgs = templateService.getValidatedArgs({ args, request, response });

                const controller = new AdminController();

              await templateService.apiHandler({
                methodName: 'newOrgsOverTime',
                controller,
                response,
                next,
                validatedArgs,
                successStatus: undefined,
              });
            } catch (err) {
                return next(err);
            }
        });
        // WARNING: This file was auto-generated with tsoa. Please do not modify it. Re-run tsoa to re-generate this file: https://github.com/lukeautry/tsoa
        app.post('/v1/admin/admins/org/query',
            authenticateMiddleware([{"api_key":[]}]),
            ...(fetchMiddlewares<RequestHandler>(AdminController)),
            ...(fetchMiddlewares<RequestHandler>(AdminController.prototype.addAdminsToOrg)),

            async function AdminController_addAdminsToOrg(request: ExRequest, response: ExResponse, next: any) {
            const args: Record<string, TsoaRoute.ParameterSchema> = {
                    request: {"in":"request","name":"request","required":true,"dataType":"object"},
                    body: {"in":"body","name":"body","required":true,"dataType":"nestedObjectLiteral","nestedProperties":{"adminIds":{"dataType":"array","array":{"dataType":"string"},"required":true},"orgId":{"dataType":"string","required":true}}},
            };

            // WARNING: This file was auto-generated with tsoa. Please do not modify it. Re-run tsoa to re-generate this file: https://github.com/lukeautry/tsoa

            let validatedArgs: any[] = [];
            try {
                validatedArgs = templateService.getValidatedArgs({ args, request, response });

                const controller = new AdminController();

              await templateService.apiHandler({
                methodName: 'addAdminsToOrg',
                controller,
                response,
                next,
                validatedArgs,
                successStatus: undefined,
              });
            } catch (err) {
                return next(err);
            }
        });
        // WARNING: This file was auto-generated with tsoa. Please do not modify it. Re-run tsoa to re-generate this file: https://github.com/lukeautry/tsoa
        app.post('/v1/admin/alert_banners',
            authenticateMiddleware([{"api_key":[]}]),
            ...(fetchMiddlewares<RequestHandler>(AdminController)),
            ...(fetchMiddlewares<RequestHandler>(AdminController.prototype.createAlertBanner)),

            async function AdminController_createAlertBanner(request: ExRequest, response: ExResponse, next: any) {
            const args: Record<string, TsoaRoute.ParameterSchema> = {
                    request: {"in":"request","name":"request","required":true,"dataType":"object"},
                    body: {"in":"body","name":"body","required":true,"dataType":"nestedObjectLiteral","nestedProperties":{"message":{"dataType":"string","required":true},"title":{"dataType":"string","required":true}}},
            };

            // WARNING: This file was auto-generated with tsoa. Please do not modify it. Re-run tsoa to re-generate this file: https://github.com/lukeautry/tsoa

            let validatedArgs: any[] = [];
            try {
                validatedArgs = templateService.getValidatedArgs({ args, request, response });

                const controller = new AdminController();

              await templateService.apiHandler({
                methodName: 'createAlertBanner',
                controller,
                response,
                next,
                validatedArgs,
                successStatus: undefined,
              });
            } catch (err) {
                return next(err);
            }
        });
        // WARNING: This file was auto-generated with tsoa. Please do not modify it. Re-run tsoa to re-generate this file: https://github.com/lukeautry/tsoa
        app.patch('/v1/admin/alert_banners',
            authenticateMiddleware([{"api_key":[]}]),
            ...(fetchMiddlewares<RequestHandler>(AdminController)),
            ...(fetchMiddlewares<RequestHandler>(AdminController.prototype.updateAlertBanner)),

            async function AdminController_updateAlertBanner(request: ExRequest, response: ExResponse, next: any) {
            const args: Record<string, TsoaRoute.ParameterSchema> = {
                    request: {"in":"request","name":"request","required":true,"dataType":"object"},
                    body: {"in":"body","name":"body","required":true,"dataType":"nestedObjectLiteral","nestedProperties":{"active":{"dataType":"boolean","required":true},"id":{"dataType":"double","required":true}}},
            };

            // WARNING: This file was auto-generated with tsoa. Please do not modify it. Re-run tsoa to re-generate this file: https://github.com/lukeautry/tsoa

            let validatedArgs: any[] = [];
            try {
                validatedArgs = templateService.getValidatedArgs({ args, request, response });

                const controller = new AdminController();

              await templateService.apiHandler({
                methodName: 'updateAlertBanner',
                controller,
                response,
                next,
                validatedArgs,
                successStatus: undefined,
              });
            } catch (err) {
                return next(err);
            }
        });
        // WARNING: This file was auto-generated with tsoa. Please do not modify it. Re-run tsoa to re-generate this file: https://github.com/lukeautry/tsoa
        app.post('/v1/evals/query',
            authenticateMiddleware([{"api_key":[]}]),
            ...(fetchMiddlewares<RequestHandler>(EvalController)),
            ...(fetchMiddlewares<RequestHandler>(EvalController.prototype.queryEvals)),

            async function EvalController_queryEvals(request: ExRequest, response: ExResponse, next: any) {
            const args: Record<string, TsoaRoute.ParameterSchema> = {
                    evalQueryParams: {"in":"body","name":"evalQueryParams","required":true,"ref":"EvalQueryParams"},
                    request: {"in":"request","name":"request","required":true,"dataType":"object"},
            };

            // WARNING: This file was auto-generated with tsoa. Please do not modify it. Re-run tsoa to re-generate this file: https://github.com/lukeautry/tsoa

            let validatedArgs: any[] = [];
            try {
                validatedArgs = templateService.getValidatedArgs({ args, request, response });

                const controller = new EvalController();

              await templateService.apiHandler({
                methodName: 'queryEvals',
                controller,
                response,
                next,
                validatedArgs,
                successStatus: undefined,
              });
            } catch (err) {
                return next(err);
            }
        });
        // WARNING: This file was auto-generated with tsoa. Please do not modify it. Re-run tsoa to re-generate this file: https://github.com/lukeautry/tsoa
        app.get('/v1/evals/scores',
            authenticateMiddleware([{"api_key":[]}]),
            ...(fetchMiddlewares<RequestHandler>(EvalController)),
            ...(fetchMiddlewares<RequestHandler>(EvalController.prototype.getEvalScores)),

            async function EvalController_getEvalScores(request: ExRequest, response: ExResponse, next: any) {
            const args: Record<string, TsoaRoute.ParameterSchema> = {
                    request: {"in":"request","name":"request","required":true,"dataType":"object"},
            };

            // WARNING: This file was auto-generated with tsoa. Please do not modify it. Re-run tsoa to re-generate this file: https://github.com/lukeautry/tsoa

            let validatedArgs: any[] = [];
            try {
                validatedArgs = templateService.getValidatedArgs({ args, request, response });

                const controller = new EvalController();

              await templateService.apiHandler({
                methodName: 'getEvalScores',
                controller,
                response,
                next,
                validatedArgs,
                successStatus: undefined,
              });
            } catch (err) {
                return next(err);
            }
        });
        // WARNING: This file was auto-generated with tsoa. Please do not modify it. Re-run tsoa to re-generate this file: https://github.com/lukeautry/tsoa
        app.post('/v1/evals/:requestId',
            authenticateMiddleware([{"api_key":[]}]),
            ...(fetchMiddlewares<RequestHandler>(EvalController)),
            ...(fetchMiddlewares<RequestHandler>(EvalController.prototype.addEval)),

            async function EvalController_addEval(request: ExRequest, response: ExResponse, next: any) {
            const args: Record<string, TsoaRoute.ParameterSchema> = {
                    requestId: {"in":"path","name":"requestId","required":true,"dataType":"string"},
                    evalData: {"in":"body","name":"evalData","required":true,"dataType":"nestedObjectLiteral","nestedProperties":{"score":{"dataType":"double","required":true},"name":{"dataType":"string","required":true}}},
                    request: {"in":"request","name":"request","required":true,"dataType":"object"},
            };

            // WARNING: This file was auto-generated with tsoa. Please do not modify it. Re-run tsoa to re-generate this file: https://github.com/lukeautry/tsoa

            let validatedArgs: any[] = [];
            try {
                validatedArgs = templateService.getValidatedArgs({ args, request, response });

                const controller = new EvalController();

              await templateService.apiHandler({
                methodName: 'addEval',
                controller,
                response,
                next,
                validatedArgs,
                successStatus: undefined,
              });
            } catch (err) {
                return next(err);
            }
        });
        // WARNING: This file was auto-generated with tsoa. Please do not modify it. Re-run tsoa to re-generate this file: https://github.com/lukeautry/tsoa
        app.post('/v1/evals/score-distributions/query',
            authenticateMiddleware([{"api_key":[]}]),
            ...(fetchMiddlewares<RequestHandler>(EvalController)),
            ...(fetchMiddlewares<RequestHandler>(EvalController.prototype.queryScoreDistributions)),

            async function EvalController_queryScoreDistributions(request: ExRequest, response: ExResponse, next: any) {
            const args: Record<string, TsoaRoute.ParameterSchema> = {
                    evalQueryParams: {"in":"body","name":"evalQueryParams","required":true,"ref":"EvalQueryParams"},
                    request: {"in":"request","name":"request","required":true,"dataType":"object"},
            };

            // WARNING: This file was auto-generated with tsoa. Please do not modify it. Re-run tsoa to re-generate this file: https://github.com/lukeautry/tsoa

            let validatedArgs: any[] = [];
            try {
                validatedArgs = templateService.getValidatedArgs({ args, request, response });

                const controller = new EvalController();

              await templateService.apiHandler({
                methodName: 'queryScoreDistributions',
                controller,
                response,
                next,
                validatedArgs,
                successStatus: undefined,
              });
            } catch (err) {
                return next(err);
            }
        });
        // WARNING: This file was auto-generated with tsoa. Please do not modify it. Re-run tsoa to re-generate this file: https://github.com/lukeautry/tsoa
        app.post('/v1/webhooks',
            authenticateMiddleware([{"api_key":[]}]),
            ...(fetchMiddlewares<RequestHandler>(WebhookController)),
            ...(fetchMiddlewares<RequestHandler>(WebhookController.prototype.newWebhook)),

            async function WebhookController_newWebhook(request: ExRequest, response: ExResponse, next: any) {
            const args: Record<string, TsoaRoute.ParameterSchema> = {
                    webhookData: {"in":"body","name":"webhookData","required":true,"ref":"WebhookData"},
                    request: {"in":"request","name":"request","required":true,"dataType":"object"},
            };

            // WARNING: This file was auto-generated with tsoa. Please do not modify it. Re-run tsoa to re-generate this file: https://github.com/lukeautry/tsoa

            let validatedArgs: any[] = [];
            try {
                validatedArgs = templateService.getValidatedArgs({ args, request, response });

                const controller = new WebhookController();

              await templateService.apiHandler({
                methodName: 'newWebhook',
                controller,
                response,
                next,
                validatedArgs,
                successStatus: undefined,
              });
            } catch (err) {
                return next(err);
            }
        });
        // WARNING: This file was auto-generated with tsoa. Please do not modify it. Re-run tsoa to re-generate this file: https://github.com/lukeautry/tsoa
        app.get('/v1/webhooks',
            authenticateMiddleware([{"api_key":[]}]),
            ...(fetchMiddlewares<RequestHandler>(WebhookController)),
            ...(fetchMiddlewares<RequestHandler>(WebhookController.prototype.getWebhooks)),

            async function WebhookController_getWebhooks(request: ExRequest, response: ExResponse, next: any) {
            const args: Record<string, TsoaRoute.ParameterSchema> = {
                    request: {"in":"request","name":"request","required":true,"dataType":"object"},
            };

            // WARNING: This file was auto-generated with tsoa. Please do not modify it. Re-run tsoa to re-generate this file: https://github.com/lukeautry/tsoa

            let validatedArgs: any[] = [];
            try {
                validatedArgs = templateService.getValidatedArgs({ args, request, response });

                const controller = new WebhookController();

              await templateService.apiHandler({
                methodName: 'getWebhooks',
                controller,
                response,
                next,
                validatedArgs,
                successStatus: undefined,
              });
            } catch (err) {
                return next(err);
            }
        });
        // WARNING: This file was auto-generated with tsoa. Please do not modify it. Re-run tsoa to re-generate this file: https://github.com/lukeautry/tsoa
        app.delete('/v1/webhooks/:webhookId',
            authenticateMiddleware([{"api_key":[]}]),
            ...(fetchMiddlewares<RequestHandler>(WebhookController)),
            ...(fetchMiddlewares<RequestHandler>(WebhookController.prototype.deleteWebhook)),

            async function WebhookController_deleteWebhook(request: ExRequest, response: ExResponse, next: any) {
            const args: Record<string, TsoaRoute.ParameterSchema> = {
                    webhookId: {"in":"path","name":"webhookId","required":true,"dataType":"string"},
                    request: {"in":"request","name":"request","required":true,"dataType":"object"},
            };

            // WARNING: This file was auto-generated with tsoa. Please do not modify it. Re-run tsoa to re-generate this file: https://github.com/lukeautry/tsoa

            let validatedArgs: any[] = [];
            try {
                validatedArgs = templateService.getValidatedArgs({ args, request, response });

                const controller = new WebhookController();

              await templateService.apiHandler({
                methodName: 'deleteWebhook',
                controller,
                response,
                next,
                validatedArgs,
                successStatus: undefined,
              });
            } catch (err) {
                return next(err);
            }
        });
        // WARNING: This file was auto-generated with tsoa. Please do not modify it. Re-run tsoa to re-generate this file: https://github.com/lukeautry/tsoa
        app.post('/v1/public/waitlist/experiments',
            ...(fetchMiddlewares<RequestHandler>(WaitlistController)),
            ...(fetchMiddlewares<RequestHandler>(WaitlistController.prototype.addToWaitlist)),

            async function WaitlistController_addToWaitlist(request: ExRequest, response: ExResponse, next: any) {
            const args: Record<string, TsoaRoute.ParameterSchema> = {
                    request: {"in":"request","name":"request","required":true,"dataType":"object"},
                    reqBody: {"in":"body","name":"reqBody","required":true,"dataType":"nestedObjectLiteral","nestedProperties":{"email":{"dataType":"string","required":true}}},
            };

            // WARNING: This file was auto-generated with tsoa. Please do not modify it. Re-run tsoa to re-generate this file: https://github.com/lukeautry/tsoa

            let validatedArgs: any[] = [];
            try {
                validatedArgs = templateService.getValidatedArgs({ args, request, response });

                const controller = new WaitlistController();

              await templateService.apiHandler({
                methodName: 'addToWaitlist',
                controller,
                response,
                next,
                validatedArgs,
                successStatus: undefined,
              });
            } catch (err) {
                return next(err);
            }
        });
        // WARNING: This file was auto-generated with tsoa. Please do not modify it. Re-run tsoa to re-generate this file: https://github.com/lukeautry/tsoa
        app.post('/v1/vault/add',
            authenticateMiddleware([{"api_key":[]}]),
            ...(fetchMiddlewares<RequestHandler>(VaultController)),
            ...(fetchMiddlewares<RequestHandler>(VaultController.prototype.addKey)),

            async function VaultController_addKey(request: ExRequest, response: ExResponse, next: any) {
            const args: Record<string, TsoaRoute.ParameterSchema> = {
                    requestBody: {"in":"body","name":"requestBody","required":true,"ref":"AddVaultKeyParams"},
                    request: {"in":"request","name":"request","required":true,"dataType":"object"},
            };

            // WARNING: This file was auto-generated with tsoa. Please do not modify it. Re-run tsoa to re-generate this file: https://github.com/lukeautry/tsoa

            let validatedArgs: any[] = [];
            try {
                validatedArgs = templateService.getValidatedArgs({ args, request, response });

                const controller = new VaultController();

              await templateService.apiHandler({
                methodName: 'addKey',
                controller,
                response,
                next,
                validatedArgs,
                successStatus: undefined,
              });
            } catch (err) {
                return next(err);
            }
        });
        // WARNING: This file was auto-generated with tsoa. Please do not modify it. Re-run tsoa to re-generate this file: https://github.com/lukeautry/tsoa
        app.get('/v1/vault/keys',
            authenticateMiddleware([{"api_key":[]}]),
            ...(fetchMiddlewares<RequestHandler>(VaultController)),
            ...(fetchMiddlewares<RequestHandler>(VaultController.prototype.getKeys)),

            async function VaultController_getKeys(request: ExRequest, response: ExResponse, next: any) {
            const args: Record<string, TsoaRoute.ParameterSchema> = {
                    request: {"in":"request","name":"request","required":true,"dataType":"object"},
            };

            // WARNING: This file was auto-generated with tsoa. Please do not modify it. Re-run tsoa to re-generate this file: https://github.com/lukeautry/tsoa

            let validatedArgs: any[] = [];
            try {
                validatedArgs = templateService.getValidatedArgs({ args, request, response });

                const controller = new VaultController();

              await templateService.apiHandler({
                methodName: 'getKeys',
                controller,
                response,
                next,
                validatedArgs,
                successStatus: undefined,
              });
            } catch (err) {
                return next(err);
            }
        });
        // WARNING: This file was auto-generated with tsoa. Please do not modify it. Re-run tsoa to re-generate this file: https://github.com/lukeautry/tsoa
        app.get('/v1/vault/key/:providerKeyId',
            authenticateMiddleware([{"api_key":[]}]),
            ...(fetchMiddlewares<RequestHandler>(VaultController)),
            ...(fetchMiddlewares<RequestHandler>(VaultController.prototype.getKeyById)),

            async function VaultController_getKeyById(request: ExRequest, response: ExResponse, next: any) {
            const args: Record<string, TsoaRoute.ParameterSchema> = {
                    providerKeyId: {"in":"path","name":"providerKeyId","required":true,"dataType":"string"},
                    request: {"in":"request","name":"request","required":true,"dataType":"object"},
            };

            // WARNING: This file was auto-generated with tsoa. Please do not modify it. Re-run tsoa to re-generate this file: https://github.com/lukeautry/tsoa

            let validatedArgs: any[] = [];
            try {
                validatedArgs = templateService.getValidatedArgs({ args, request, response });

                const controller = new VaultController();

              await templateService.apiHandler({
                methodName: 'getKeyById',
                controller,
                response,
                next,
                validatedArgs,
                successStatus: undefined,
              });
            } catch (err) {
                return next(err);
            }
        });
        // WARNING: This file was auto-generated with tsoa. Please do not modify it. Re-run tsoa to re-generate this file: https://github.com/lukeautry/tsoa
        app.patch('/v1/vault/update/:id',
            authenticateMiddleware([{"api_key":[]}]),
            ...(fetchMiddlewares<RequestHandler>(VaultController)),
            ...(fetchMiddlewares<RequestHandler>(VaultController.prototype.updateKey)),

            async function VaultController_updateKey(request: ExRequest, response: ExResponse, next: any) {
            const args: Record<string, TsoaRoute.ParameterSchema> = {
                    id: {"in":"path","name":"id","required":true,"dataType":"string"},
                    requestBody: {"in":"body","name":"requestBody","required":true,"dataType":"nestedObjectLiteral","nestedProperties":{"active":{"dataType":"boolean"},"name":{"dataType":"string"},"key":{"dataType":"string"}}},
                    request: {"in":"request","name":"request","required":true,"dataType":"object"},
            };

            // WARNING: This file was auto-generated with tsoa. Please do not modify it. Re-run tsoa to re-generate this file: https://github.com/lukeautry/tsoa

            let validatedArgs: any[] = [];
            try {
                validatedArgs = templateService.getValidatedArgs({ args, request, response });

                const controller = new VaultController();

              await templateService.apiHandler({
                methodName: 'updateKey',
                controller,
                response,
                next,
                validatedArgs,
                successStatus: undefined,
              });
            } catch (err) {
                return next(err);
            }
        });
        // WARNING: This file was auto-generated with tsoa. Please do not modify it. Re-run tsoa to re-generate this file: https://github.com/lukeautry/tsoa
        app.post('/v1/request/query',
            authenticateMiddleware([{"api_key":[]}]),
            ...(fetchMiddlewares<RequestHandler>(RequestController)),
            ...(fetchMiddlewares<RequestHandler>(RequestController.prototype.getRequests)),

            async function RequestController_getRequests(request: ExRequest, response: ExResponse, next: any) {
            const args: Record<string, TsoaRoute.ParameterSchema> = {
                    requestBody: {"in":"body","name":"requestBody","required":true,"ref":"RequestQueryParams"},
                    request: {"in":"request","name":"request","required":true,"dataType":"object"},
            };

            // WARNING: This file was auto-generated with tsoa. Please do not modify it. Re-run tsoa to re-generate this file: https://github.com/lukeautry/tsoa

            let validatedArgs: any[] = [];
            try {
                validatedArgs = templateService.getValidatedArgs({ args, request, response });

                const controller = new RequestController();

              await templateService.apiHandler({
                methodName: 'getRequests',
                controller,
                response,
                next,
                validatedArgs,
                successStatus: undefined,
              });
            } catch (err) {
                return next(err);
            }
        });
        // WARNING: This file was auto-generated with tsoa. Please do not modify it. Re-run tsoa to re-generate this file: https://github.com/lukeautry/tsoa
        app.post('/v1/request/query-clickhouse',
            authenticateMiddleware([{"api_key":[]}]),
            ...(fetchMiddlewares<RequestHandler>(RequestController)),
            ...(fetchMiddlewares<RequestHandler>(RequestController.prototype.getRequestsClickhouse)),

            async function RequestController_getRequestsClickhouse(request: ExRequest, response: ExResponse, next: any) {
            const args: Record<string, TsoaRoute.ParameterSchema> = {
                    requestBody: {"in":"body","name":"requestBody","required":true,"ref":"RequestQueryParams"},
                    request: {"in":"request","name":"request","required":true,"dataType":"object"},
            };

            // WARNING: This file was auto-generated with tsoa. Please do not modify it. Re-run tsoa to re-generate this file: https://github.com/lukeautry/tsoa

            let validatedArgs: any[] = [];
            try {
                validatedArgs = templateService.getValidatedArgs({ args, request, response });

                const controller = new RequestController();

              await templateService.apiHandler({
                methodName: 'getRequestsClickhouse',
                controller,
                response,
                next,
                validatedArgs,
                successStatus: undefined,
              });
            } catch (err) {
                return next(err);
            }
        });
        // WARNING: This file was auto-generated with tsoa. Please do not modify it. Re-run tsoa to re-generate this file: https://github.com/lukeautry/tsoa
        app.get('/v1/request/:requestId',
            authenticateMiddleware([{"api_key":[]}]),
            ...(fetchMiddlewares<RequestHandler>(RequestController)),
            ...(fetchMiddlewares<RequestHandler>(RequestController.prototype.getRequestById)),

            async function RequestController_getRequestById(request: ExRequest, response: ExResponse, next: any) {
            const args: Record<string, TsoaRoute.ParameterSchema> = {
                    request: {"in":"request","name":"request","required":true,"dataType":"object"},
                    requestId: {"in":"path","name":"requestId","required":true,"dataType":"string"},
            };

            // WARNING: This file was auto-generated with tsoa. Please do not modify it. Re-run tsoa to re-generate this file: https://github.com/lukeautry/tsoa

            let validatedArgs: any[] = [];
            try {
                validatedArgs = templateService.getValidatedArgs({ args, request, response });

                const controller = new RequestController();

              await templateService.apiHandler({
                methodName: 'getRequestById',
                controller,
                response,
                next,
                validatedArgs,
                successStatus: undefined,
              });
            } catch (err) {
                return next(err);
            }
        });
        // WARNING: This file was auto-generated with tsoa. Please do not modify it. Re-run tsoa to re-generate this file: https://github.com/lukeautry/tsoa
        app.post('/v1/request/query-ids',
            authenticateMiddleware([{"api_key":[]}]),
            ...(fetchMiddlewares<RequestHandler>(RequestController)),
            ...(fetchMiddlewares<RequestHandler>(RequestController.prototype.getRequestsByIds)),

            async function RequestController_getRequestsByIds(request: ExRequest, response: ExResponse, next: any) {
            const args: Record<string, TsoaRoute.ParameterSchema> = {
                    requestBody: {"in":"body","name":"requestBody","required":true,"dataType":"nestedObjectLiteral","nestedProperties":{"requestIds":{"dataType":"array","array":{"dataType":"string"},"required":true}}},
                    request: {"in":"request","name":"request","required":true,"dataType":"object"},
            };

            // WARNING: This file was auto-generated with tsoa. Please do not modify it. Re-run tsoa to re-generate this file: https://github.com/lukeautry/tsoa

            let validatedArgs: any[] = [];
            try {
                validatedArgs = templateService.getValidatedArgs({ args, request, response });

                const controller = new RequestController();

              await templateService.apiHandler({
                methodName: 'getRequestsByIds',
                controller,
                response,
                next,
                validatedArgs,
                successStatus: undefined,
              });
            } catch (err) {
                return next(err);
            }
        });
        // WARNING: This file was auto-generated with tsoa. Please do not modify it. Re-run tsoa to re-generate this file: https://github.com/lukeautry/tsoa
        app.post('/v1/request/:requestId/feedback',
            authenticateMiddleware([{"api_key":[]}]),
            ...(fetchMiddlewares<RequestHandler>(RequestController)),
            ...(fetchMiddlewares<RequestHandler>(RequestController.prototype.feedbackRequest)),

            async function RequestController_feedbackRequest(request: ExRequest, response: ExResponse, next: any) {
            const args: Record<string, TsoaRoute.ParameterSchema> = {
                    requestBody: {"in":"body","name":"requestBody","required":true,"dataType":"nestedObjectLiteral","nestedProperties":{"rating":{"dataType":"boolean","required":true}}},
                    request: {"in":"request","name":"request","required":true,"dataType":"object"},
                    requestId: {"in":"path","name":"requestId","required":true,"dataType":"string"},
            };

            // WARNING: This file was auto-generated with tsoa. Please do not modify it. Re-run tsoa to re-generate this file: https://github.com/lukeautry/tsoa

            let validatedArgs: any[] = [];
            try {
                validatedArgs = templateService.getValidatedArgs({ args, request, response });

                const controller = new RequestController();

              await templateService.apiHandler({
                methodName: 'feedbackRequest',
                controller,
                response,
                next,
                validatedArgs,
                successStatus: undefined,
              });
            } catch (err) {
                return next(err);
            }
        });
        // WARNING: This file was auto-generated with tsoa. Please do not modify it. Re-run tsoa to re-generate this file: https://github.com/lukeautry/tsoa
        app.put('/v1/request/:requestId/property',
            authenticateMiddleware([{"api_key":[]}]),
            ...(fetchMiddlewares<RequestHandler>(RequestController)),
            ...(fetchMiddlewares<RequestHandler>(RequestController.prototype.putProperty)),

            async function RequestController_putProperty(request: ExRequest, response: ExResponse, next: any) {
            const args: Record<string, TsoaRoute.ParameterSchema> = {
                    requestBody: {"in":"body","name":"requestBody","required":true,"dataType":"nestedObjectLiteral","nestedProperties":{"value":{"dataType":"string","required":true},"key":{"dataType":"string","required":true}}},
                    request: {"in":"request","name":"request","required":true,"dataType":"object"},
                    requestId: {"in":"path","name":"requestId","required":true,"dataType":"string"},
            };

            // WARNING: This file was auto-generated with tsoa. Please do not modify it. Re-run tsoa to re-generate this file: https://github.com/lukeautry/tsoa

            let validatedArgs: any[] = [];
            try {
                validatedArgs = templateService.getValidatedArgs({ args, request, response });

                const controller = new RequestController();

              await templateService.apiHandler({
                methodName: 'putProperty',
                controller,
                response,
                next,
                validatedArgs,
                successStatus: undefined,
              });
            } catch (err) {
                return next(err);
            }
        });
        // WARNING: This file was auto-generated with tsoa. Please do not modify it. Re-run tsoa to re-generate this file: https://github.com/lukeautry/tsoa
        app.post('/v1/request/:requestId/assets/:assetId',
            authenticateMiddleware([{"api_key":[]}]),
            ...(fetchMiddlewares<RequestHandler>(RequestController)),
            ...(fetchMiddlewares<RequestHandler>(RequestController.prototype.getRequestAssetById)),

            async function RequestController_getRequestAssetById(request: ExRequest, response: ExResponse, next: any) {
            const args: Record<string, TsoaRoute.ParameterSchema> = {
                    request: {"in":"request","name":"request","required":true,"dataType":"object"},
                    requestId: {"in":"path","name":"requestId","required":true,"dataType":"string"},
                    assetId: {"in":"path","name":"assetId","required":true,"dataType":"string"},
            };

            // WARNING: This file was auto-generated with tsoa. Please do not modify it. Re-run tsoa to re-generate this file: https://github.com/lukeautry/tsoa

            let validatedArgs: any[] = [];
            try {
                validatedArgs = templateService.getValidatedArgs({ args, request, response });

                const controller = new RequestController();

              await templateService.apiHandler({
                methodName: 'getRequestAssetById',
                controller,
                response,
                next,
                validatedArgs,
                successStatus: undefined,
              });
            } catch (err) {
                return next(err);
            }
        });
        // WARNING: This file was auto-generated with tsoa. Please do not modify it. Re-run tsoa to re-generate this file: https://github.com/lukeautry/tsoa
        app.post('/v1/request/:requestId/score',
            authenticateMiddleware([{"api_key":[]}]),
            ...(fetchMiddlewares<RequestHandler>(RequestController)),
            ...(fetchMiddlewares<RequestHandler>(RequestController.prototype.addScores)),

            async function RequestController_addScores(request: ExRequest, response: ExResponse, next: any) {
            const args: Record<string, TsoaRoute.ParameterSchema> = {
                    requestBody: {"in":"body","name":"requestBody","required":true,"ref":"ScoreRequest"},
                    request: {"in":"request","name":"request","required":true,"dataType":"object"},
                    requestId: {"in":"path","name":"requestId","required":true,"dataType":"string"},
            };

            // WARNING: This file was auto-generated with tsoa. Please do not modify it. Re-run tsoa to re-generate this file: https://github.com/lukeautry/tsoa

            let validatedArgs: any[] = [];
            try {
                validatedArgs = templateService.getValidatedArgs({ args, request, response });

                const controller = new RequestController();

              await templateService.apiHandler({
                methodName: 'addScores',
                controller,
                response,
                next,
                validatedArgs,
                successStatus: undefined,
              });
            } catch (err) {
                return next(err);
            }
        });
        // WARNING: This file was auto-generated with tsoa. Please do not modify it. Re-run tsoa to re-generate this file: https://github.com/lukeautry/tsoa
        app.post('/v1/session/query',
            authenticateMiddleware([{"api_key":[]}]),
            ...(fetchMiddlewares<RequestHandler>(SessionController)),
            ...(fetchMiddlewares<RequestHandler>(SessionController.prototype.getSessions)),

            async function SessionController_getSessions(request: ExRequest, response: ExResponse, next: any) {
            const args: Record<string, TsoaRoute.ParameterSchema> = {
                    requestBody: {"in":"body","name":"requestBody","required":true,"ref":"SessionQueryParams"},
                    request: {"in":"request","name":"request","required":true,"dataType":"object"},
            };

            // WARNING: This file was auto-generated with tsoa. Please do not modify it. Re-run tsoa to re-generate this file: https://github.com/lukeautry/tsoa

            let validatedArgs: any[] = [];
            try {
                validatedArgs = templateService.getValidatedArgs({ args, request, response });

                const controller = new SessionController();

              await templateService.apiHandler({
                methodName: 'getSessions',
                controller,
                response,
                next,
                validatedArgs,
                successStatus: undefined,
              });
            } catch (err) {
                return next(err);
            }
        });
        // WARNING: This file was auto-generated with tsoa. Please do not modify it. Re-run tsoa to re-generate this file: https://github.com/lukeautry/tsoa
        app.post('/v1/session/name/query',
            authenticateMiddleware([{"api_key":[]}]),
            ...(fetchMiddlewares<RequestHandler>(SessionController)),
            ...(fetchMiddlewares<RequestHandler>(SessionController.prototype.getNames)),

            async function SessionController_getNames(request: ExRequest, response: ExResponse, next: any) {
            const args: Record<string, TsoaRoute.ParameterSchema> = {
                    requestBody: {"in":"body","name":"requestBody","required":true,"ref":"SessionNameQueryParams"},
                    request: {"in":"request","name":"request","required":true,"dataType":"object"},
            };

            // WARNING: This file was auto-generated with tsoa. Please do not modify it. Re-run tsoa to re-generate this file: https://github.com/lukeautry/tsoa

            let validatedArgs: any[] = [];
            try {
                validatedArgs = templateService.getValidatedArgs({ args, request, response });

                const controller = new SessionController();

              await templateService.apiHandler({
                methodName: 'getNames',
                controller,
                response,
                next,
                validatedArgs,
                successStatus: undefined,
              });
            } catch (err) {
                return next(err);
            }
        });
        // WARNING: This file was auto-generated with tsoa. Please do not modify it. Re-run tsoa to re-generate this file: https://github.com/lukeautry/tsoa
        app.post('/v1/session/metrics/query',
            authenticateMiddleware([{"api_key":[]}]),
            ...(fetchMiddlewares<RequestHandler>(SessionController)),
            ...(fetchMiddlewares<RequestHandler>(SessionController.prototype.getMetrics)),

            async function SessionController_getMetrics(request: ExRequest, response: ExResponse, next: any) {
            const args: Record<string, TsoaRoute.ParameterSchema> = {
                    requestBody: {"in":"body","name":"requestBody","required":true,"ref":"SessionNameQueryParams"},
                    request: {"in":"request","name":"request","required":true,"dataType":"object"},
            };

            // WARNING: This file was auto-generated with tsoa. Please do not modify it. Re-run tsoa to re-generate this file: https://github.com/lukeautry/tsoa

            let validatedArgs: any[] = [];
            try {
                validatedArgs = templateService.getValidatedArgs({ args, request, response });

                const controller = new SessionController();

              await templateService.apiHandler({
                methodName: 'getMetrics',
                controller,
                response,
                next,
                validatedArgs,
                successStatus: undefined,
              });
            } catch (err) {
                return next(err);
            }
        });
        // WARNING: This file was auto-generated with tsoa. Please do not modify it. Re-run tsoa to re-generate this file: https://github.com/lukeautry/tsoa
        app.post('/v1/session/:sessionId/feedback',
            authenticateMiddleware([{"api_key":[]}]),
            ...(fetchMiddlewares<RequestHandler>(SessionController)),
            ...(fetchMiddlewares<RequestHandler>(SessionController.prototype.updateSessionFeedback)),

            async function SessionController_updateSessionFeedback(request: ExRequest, response: ExResponse, next: any) {
            const args: Record<string, TsoaRoute.ParameterSchema> = {
                    sessionId: {"in":"path","name":"sessionId","required":true,"dataType":"string"},
                    requestBody: {"in":"body","name":"requestBody","required":true,"dataType":"nestedObjectLiteral","nestedProperties":{"rating":{"dataType":"boolean","required":true}}},
                    request: {"in":"request","name":"request","required":true,"dataType":"object"},
            };

            // WARNING: This file was auto-generated with tsoa. Please do not modify it. Re-run tsoa to re-generate this file: https://github.com/lukeautry/tsoa

            let validatedArgs: any[] = [];
            try {
                validatedArgs = templateService.getValidatedArgs({ args, request, response });

                const controller = new SessionController();

              await templateService.apiHandler({
                methodName: 'updateSessionFeedback',
                controller,
                response,
                next,
                validatedArgs,
                successStatus: undefined,
              });
            } catch (err) {
                return next(err);
            }
        });
        // WARNING: This file was auto-generated with tsoa. Please do not modify it. Re-run tsoa to re-generate this file: https://github.com/lukeautry/tsoa
        app.post('/v1/user/metrics/query',
            authenticateMiddleware([{"api_key":[]}]),
            ...(fetchMiddlewares<RequestHandler>(UserController)),
            ...(fetchMiddlewares<RequestHandler>(UserController.prototype.getUserMetrics)),

            async function UserController_getUserMetrics(request: ExRequest, response: ExResponse, next: any) {
            const args: Record<string, TsoaRoute.ParameterSchema> = {
                    requestBody: {"in":"body","name":"requestBody","required":true,"ref":"UserMetricsQueryParams"},
                    request: {"in":"request","name":"request","required":true,"dataType":"object"},
            };

            // WARNING: This file was auto-generated with tsoa. Please do not modify it. Re-run tsoa to re-generate this file: https://github.com/lukeautry/tsoa

            let validatedArgs: any[] = [];
            try {
                validatedArgs = templateService.getValidatedArgs({ args, request, response });

                const controller = new UserController();

              await templateService.apiHandler({
                methodName: 'getUserMetrics',
                controller,
                response,
                next,
                validatedArgs,
                successStatus: undefined,
              });
            } catch (err) {
                return next(err);
            }
        });
        // WARNING: This file was auto-generated with tsoa. Please do not modify it. Re-run tsoa to re-generate this file: https://github.com/lukeautry/tsoa
        app.post('/v1/user/query',
            authenticateMiddleware([{"api_key":[]}]),
            ...(fetchMiddlewares<RequestHandler>(UserController)),
            ...(fetchMiddlewares<RequestHandler>(UserController.prototype.getUsers)),

            async function UserController_getUsers(request: ExRequest, response: ExResponse, next: any) {
            const args: Record<string, TsoaRoute.ParameterSchema> = {
                    requestBody: {"in":"body","name":"requestBody","required":true,"ref":"UserQueryParams"},
                    request: {"in":"request","name":"request","required":true,"dataType":"object"},
            };

            // WARNING: This file was auto-generated with tsoa. Please do not modify it. Re-run tsoa to re-generate this file: https://github.com/lukeautry/tsoa

            let validatedArgs: any[] = [];
            try {
                validatedArgs = templateService.getValidatedArgs({ args, request, response });

                const controller = new UserController();

              await templateService.apiHandler({
                methodName: 'getUsers',
                controller,
                response,
                next,
                validatedArgs,
                successStatus: undefined,
              });
            } catch (err) {
                return next(err);
            }
        });
        // WARNING: This file was auto-generated with tsoa. Please do not modify it. Re-run tsoa to re-generate this file: https://github.com/lukeautry/tsoa
        app.post('/v1/trace/log',
            authenticateMiddleware([{"api_key":[]}]),
            ...(fetchMiddlewares<RequestHandler>(TraceController)),
            ...(fetchMiddlewares<RequestHandler>(TraceController.prototype.logTrace)),

            async function TraceController_logTrace(request: ExRequest, response: ExResponse, next: any) {
            const args: Record<string, TsoaRoute.ParameterSchema> = {
                    request: {"in":"request","name":"request","required":true,"dataType":"object"},
                    traceBody: {"in":"body","name":"traceBody","required":true,"ref":"OTELTrace"},
            };

            // WARNING: This file was auto-generated with tsoa. Please do not modify it. Re-run tsoa to re-generate this file: https://github.com/lukeautry/tsoa

            let validatedArgs: any[] = [];
            try {
                validatedArgs = templateService.getValidatedArgs({ args, request, response });

                const controller = new TraceController();

              await templateService.apiHandler({
                methodName: 'logTrace',
                controller,
                response,
                next,
                validatedArgs,
                successStatus: undefined,
              });
            } catch (err) {
                return next(err);
            }
        });
        // WARNING: This file was auto-generated with tsoa. Please do not modify it. Re-run tsoa to re-generate this file: https://github.com/lukeautry/tsoa
        app.post('/v1/trace/log-python',
            authenticateMiddleware([{"api_key":[]}]),
            ...(fetchMiddlewares<RequestHandler>(TraceController)),
            ...(fetchMiddlewares<RequestHandler>(TraceController.prototype.logPythonTrace)),

            async function TraceController_logPythonTrace(request: ExRequest, response: ExResponse, next: any) {
            const args: Record<string, TsoaRoute.ParameterSchema> = {
                    request: {"in":"request","name":"request","required":true,"dataType":"object"},
                    traceBody: {"in":"body","name":"traceBody","required":true,"dataType":"any"},
            };

            // WARNING: This file was auto-generated with tsoa. Please do not modify it. Re-run tsoa to re-generate this file: https://github.com/lukeautry/tsoa

            let validatedArgs: any[] = [];
            try {
                validatedArgs = templateService.getValidatedArgs({ args, request, response });

                const controller = new TraceController();

              await templateService.apiHandler({
                methodName: 'logPythonTrace',
                controller,
                response,
                next,
                validatedArgs,
                successStatus: undefined,
              });
            } catch (err) {
                return next(err);
            }
        });
        // WARNING: This file was auto-generated with tsoa. Please do not modify it. Re-run tsoa to re-generate this file: https://github.com/lukeautry/tsoa
        app.post('/v1/prompt/query',
            authenticateMiddleware([{"api_key":[]}]),
            ...(fetchMiddlewares<RequestHandler>(PromptController)),
            ...(fetchMiddlewares<RequestHandler>(PromptController.prototype.getPrompts)),

            async function PromptController_getPrompts(request: ExRequest, response: ExResponse, next: any) {
            const args: Record<string, TsoaRoute.ParameterSchema> = {
                    requestBody: {"in":"body","name":"requestBody","required":true,"ref":"PromptsQueryParams"},
                    request: {"in":"request","name":"request","required":true,"dataType":"object"},
            };

            // WARNING: This file was auto-generated with tsoa. Please do not modify it. Re-run tsoa to re-generate this file: https://github.com/lukeautry/tsoa

            let validatedArgs: any[] = [];
            try {
                validatedArgs = templateService.getValidatedArgs({ args, request, response });

                const controller = new PromptController();

              await templateService.apiHandler({
                methodName: 'getPrompts',
                controller,
                response,
                next,
                validatedArgs,
                successStatus: undefined,
              });
            } catch (err) {
                return next(err);
            }
        });
        // WARNING: This file was auto-generated with tsoa. Please do not modify it. Re-run tsoa to re-generate this file: https://github.com/lukeautry/tsoa
        app.post('/v1/prompt/:promptId/query',
            authenticateMiddleware([{"api_key":[]}]),
            ...(fetchMiddlewares<RequestHandler>(PromptController)),
            ...(fetchMiddlewares<RequestHandler>(PromptController.prototype.getPrompt)),

            async function PromptController_getPrompt(request: ExRequest, response: ExResponse, next: any) {
            const args: Record<string, TsoaRoute.ParameterSchema> = {
                    requestBody: {"in":"body","name":"requestBody","required":true,"ref":"PromptQueryParams"},
                    request: {"in":"request","name":"request","required":true,"dataType":"object"},
                    promptId: {"in":"path","name":"promptId","required":true,"dataType":"string"},
            };

            // WARNING: This file was auto-generated with tsoa. Please do not modify it. Re-run tsoa to re-generate this file: https://github.com/lukeautry/tsoa

            let validatedArgs: any[] = [];
            try {
                validatedArgs = templateService.getValidatedArgs({ args, request, response });

                const controller = new PromptController();

              await templateService.apiHandler({
                methodName: 'getPrompt',
                controller,
                response,
                next,
                validatedArgs,
                successStatus: undefined,
              });
            } catch (err) {
                return next(err);
            }
        });
        // WARNING: This file was auto-generated with tsoa. Please do not modify it. Re-run tsoa to re-generate this file: https://github.com/lukeautry/tsoa
        app.delete('/v1/prompt/:promptId',
            authenticateMiddleware([{"api_key":[]}]),
            ...(fetchMiddlewares<RequestHandler>(PromptController)),
            ...(fetchMiddlewares<RequestHandler>(PromptController.prototype.deletePrompt)),

            async function PromptController_deletePrompt(request: ExRequest, response: ExResponse, next: any) {
            const args: Record<string, TsoaRoute.ParameterSchema> = {
                    request: {"in":"request","name":"request","required":true,"dataType":"object"},
                    promptId: {"in":"path","name":"promptId","required":true,"dataType":"string"},
            };

            // WARNING: This file was auto-generated with tsoa. Please do not modify it. Re-run tsoa to re-generate this file: https://github.com/lukeautry/tsoa

            let validatedArgs: any[] = [];
            try {
                validatedArgs = templateService.getValidatedArgs({ args, request, response });

                const controller = new PromptController();

              await templateService.apiHandler({
                methodName: 'deletePrompt',
                controller,
                response,
                next,
                validatedArgs,
                successStatus: undefined,
              });
            } catch (err) {
                return next(err);
            }
        });
        // WARNING: This file was auto-generated with tsoa. Please do not modify it. Re-run tsoa to re-generate this file: https://github.com/lukeautry/tsoa
        app.post('/v1/prompt/create',
            authenticateMiddleware([{"api_key":[]}]),
            ...(fetchMiddlewares<RequestHandler>(PromptController)),
            ...(fetchMiddlewares<RequestHandler>(PromptController.prototype.createPrompt)),

            async function PromptController_createPrompt(request: ExRequest, response: ExResponse, next: any) {
            const args: Record<string, TsoaRoute.ParameterSchema> = {
                    requestBody: {"in":"body","name":"requestBody","required":true,"dataType":"nestedObjectLiteral","nestedProperties":{"metadata":{"ref":"Record_string.any_","required":true},"prompt":{"dataType":"nestedObjectLiteral","nestedProperties":{"messages":{"dataType":"array","array":{"dataType":"any"},"required":true},"model":{"dataType":"string","required":true}},"required":true},"userDefinedId":{"dataType":"string","required":true}}},
                    request: {"in":"request","name":"request","required":true,"dataType":"object"},
            };

            // WARNING: This file was auto-generated with tsoa. Please do not modify it. Re-run tsoa to re-generate this file: https://github.com/lukeautry/tsoa

            let validatedArgs: any[] = [];
            try {
                validatedArgs = templateService.getValidatedArgs({ args, request, response });

                const controller = new PromptController();

              await templateService.apiHandler({
                methodName: 'createPrompt',
                controller,
                response,
                next,
                validatedArgs,
                successStatus: undefined,
              });
            } catch (err) {
                return next(err);
            }
        });
        // WARNING: This file was auto-generated with tsoa. Please do not modify it. Re-run tsoa to re-generate this file: https://github.com/lukeautry/tsoa
        app.post('/v1/prompt/version/:promptVersionId/subversion',
            authenticateMiddleware([{"api_key":[]}]),
            ...(fetchMiddlewares<RequestHandler>(PromptController)),
            ...(fetchMiddlewares<RequestHandler>(PromptController.prototype.createSubversion)),

            async function PromptController_createSubversion(request: ExRequest, response: ExResponse, next: any) {
            const args: Record<string, TsoaRoute.ParameterSchema> = {
                    requestBody: {"in":"body","name":"requestBody","required":true,"ref":"PromptCreateSubversionParams"},
                    request: {"in":"request","name":"request","required":true,"dataType":"object"},
                    promptVersionId: {"in":"path","name":"promptVersionId","required":true,"dataType":"string"},
            };

            // WARNING: This file was auto-generated with tsoa. Please do not modify it. Re-run tsoa to re-generate this file: https://github.com/lukeautry/tsoa

            let validatedArgs: any[] = [];
            try {
                validatedArgs = templateService.getValidatedArgs({ args, request, response });

                const controller = new PromptController();

              await templateService.apiHandler({
                methodName: 'createSubversion',
                controller,
                response,
                next,
                validatedArgs,
                successStatus: undefined,
              });
            } catch (err) {
                return next(err);
            }
        });
        // WARNING: This file was auto-generated with tsoa. Please do not modify it. Re-run tsoa to re-generate this file: https://github.com/lukeautry/tsoa
        app.post('/v1/prompt/version/:promptVersionId/promote',
            authenticateMiddleware([{"api_key":[]}]),
            ...(fetchMiddlewares<RequestHandler>(PromptController)),
            ...(fetchMiddlewares<RequestHandler>(PromptController.prototype.promotePromptVersionToProduction)),

            async function PromptController_promotePromptVersionToProduction(request: ExRequest, response: ExResponse, next: any) {
            const args: Record<string, TsoaRoute.ParameterSchema> = {
                    request: {"in":"request","name":"request","required":true,"dataType":"object"},
                    promptVersionId: {"in":"path","name":"promptVersionId","required":true,"dataType":"string"},
                    requestBody: {"in":"body","name":"requestBody","required":true,"dataType":"nestedObjectLiteral","nestedProperties":{"previousProductionVersionId":{"dataType":"string","required":true}}},
            };

            // WARNING: This file was auto-generated with tsoa. Please do not modify it. Re-run tsoa to re-generate this file: https://github.com/lukeautry/tsoa

            let validatedArgs: any[] = [];
            try {
                validatedArgs = templateService.getValidatedArgs({ args, request, response });

                const controller = new PromptController();

              await templateService.apiHandler({
                methodName: 'promotePromptVersionToProduction',
                controller,
                response,
                next,
                validatedArgs,
                successStatus: undefined,
              });
            } catch (err) {
                return next(err);
            }
        });
        // WARNING: This file was auto-generated with tsoa. Please do not modify it. Re-run tsoa to re-generate this file: https://github.com/lukeautry/tsoa
        app.post('/v1/prompt/version/:promptVersionId/inputs/query',
            authenticateMiddleware([{"api_key":[]}]),
            ...(fetchMiddlewares<RequestHandler>(PromptController)),
            ...(fetchMiddlewares<RequestHandler>(PromptController.prototype.getInputs)),

            async function PromptController_getInputs(request: ExRequest, response: ExResponse, next: any) {
            const args: Record<string, TsoaRoute.ParameterSchema> = {
                    requestBody: {"in":"body","name":"requestBody","required":true,"dataType":"nestedObjectLiteral","nestedProperties":{"random":{"dataType":"boolean"},"limit":{"dataType":"double","required":true}}},
                    request: {"in":"request","name":"request","required":true,"dataType":"object"},
                    promptVersionId: {"in":"path","name":"promptVersionId","required":true,"dataType":"string"},
            };

            // WARNING: This file was auto-generated with tsoa. Please do not modify it. Re-run tsoa to re-generate this file: https://github.com/lukeautry/tsoa

            let validatedArgs: any[] = [];
            try {
                validatedArgs = templateService.getValidatedArgs({ args, request, response });

                const controller = new PromptController();

              await templateService.apiHandler({
                methodName: 'getInputs',
                controller,
                response,
                next,
                validatedArgs,
                successStatus: undefined,
              });
            } catch (err) {
                return next(err);
            }
        });
        // WARNING: This file was auto-generated with tsoa. Please do not modify it. Re-run tsoa to re-generate this file: https://github.com/lukeautry/tsoa
        app.get('/v1/prompt/:promptId/experiments',
            authenticateMiddleware([{"api_key":[]}]),
            ...(fetchMiddlewares<RequestHandler>(PromptController)),
            ...(fetchMiddlewares<RequestHandler>(PromptController.prototype.getPromptExperiments)),

            async function PromptController_getPromptExperiments(request: ExRequest, response: ExResponse, next: any) {
            const args: Record<string, TsoaRoute.ParameterSchema> = {
                    request: {"in":"request","name":"request","required":true,"dataType":"object"},
                    promptId: {"in":"path","name":"promptId","required":true,"dataType":"string"},
            };

            // WARNING: This file was auto-generated with tsoa. Please do not modify it. Re-run tsoa to re-generate this file: https://github.com/lukeautry/tsoa

            let validatedArgs: any[] = [];
            try {
                validatedArgs = templateService.getValidatedArgs({ args, request, response });

                const controller = new PromptController();

              await templateService.apiHandler({
                methodName: 'getPromptExperiments',
                controller,
                response,
                next,
                validatedArgs,
                successStatus: undefined,
              });
            } catch (err) {
                return next(err);
            }
        });
        // WARNING: This file was auto-generated with tsoa. Please do not modify it. Re-run tsoa to re-generate this file: https://github.com/lukeautry/tsoa
        app.post('/v1/prompt/:promptId/versions/query',
            authenticateMiddleware([{"api_key":[]}]),
            ...(fetchMiddlewares<RequestHandler>(PromptController)),
            ...(fetchMiddlewares<RequestHandler>(PromptController.prototype.getPromptVersions)),

            async function PromptController_getPromptVersions(request: ExRequest, response: ExResponse, next: any) {
            const args: Record<string, TsoaRoute.ParameterSchema> = {
                    requestBody: {"in":"body","name":"requestBody","required":true,"ref":"PromptVersionsQueryParams"},
                    request: {"in":"request","name":"request","required":true,"dataType":"object"},
                    promptId: {"in":"path","name":"promptId","required":true,"dataType":"string"},
            };

            // WARNING: This file was auto-generated with tsoa. Please do not modify it. Re-run tsoa to re-generate this file: https://github.com/lukeautry/tsoa

            let validatedArgs: any[] = [];
            try {
                validatedArgs = templateService.getValidatedArgs({ args, request, response });

                const controller = new PromptController();

              await templateService.apiHandler({
                methodName: 'getPromptVersions',
                controller,
                response,
                next,
                validatedArgs,
                successStatus: undefined,
              });
            } catch (err) {
                return next(err);
            }
        });
        // WARNING: This file was auto-generated with tsoa. Please do not modify it. Re-run tsoa to re-generate this file: https://github.com/lukeautry/tsoa
        app.get('/v1/prompt/version/:promptVersionId',
            authenticateMiddleware([{"api_key":[]}]),
            ...(fetchMiddlewares<RequestHandler>(PromptController)),
            ...(fetchMiddlewares<RequestHandler>(PromptController.prototype.getPromptVersion)),

            async function PromptController_getPromptVersion(request: ExRequest, response: ExResponse, next: any) {
            const args: Record<string, TsoaRoute.ParameterSchema> = {
                    request: {"in":"request","name":"request","required":true,"dataType":"object"},
                    promptVersionId: {"in":"path","name":"promptVersionId","required":true,"dataType":"string"},
            };

            // WARNING: This file was auto-generated with tsoa. Please do not modify it. Re-run tsoa to re-generate this file: https://github.com/lukeautry/tsoa

            let validatedArgs: any[] = [];
            try {
                validatedArgs = templateService.getValidatedArgs({ args, request, response });

                const controller = new PromptController();

              await templateService.apiHandler({
                methodName: 'getPromptVersion',
                controller,
                response,
                next,
                validatedArgs,
                successStatus: undefined,
              });
            } catch (err) {
                return next(err);
            }
        });
        // WARNING: This file was auto-generated with tsoa. Please do not modify it. Re-run tsoa to re-generate this file: https://github.com/lukeautry/tsoa
        app.delete('/v1/prompt/version/:promptVersionId',
            authenticateMiddleware([{"api_key":[]}]),
            ...(fetchMiddlewares<RequestHandler>(PromptController)),
            ...(fetchMiddlewares<RequestHandler>(PromptController.prototype.deletePromptVersion)),

            async function PromptController_deletePromptVersion(request: ExRequest, response: ExResponse, next: any) {
            const args: Record<string, TsoaRoute.ParameterSchema> = {
                    request: {"in":"request","name":"request","required":true,"dataType":"object"},
                    promptVersionId: {"in":"path","name":"promptVersionId","required":true,"dataType":"string"},
            };

            // WARNING: This file was auto-generated with tsoa. Please do not modify it. Re-run tsoa to re-generate this file: https://github.com/lukeautry/tsoa

            let validatedArgs: any[] = [];
            try {
                validatedArgs = templateService.getValidatedArgs({ args, request, response });

                const controller = new PromptController();

              await templateService.apiHandler({
                methodName: 'deletePromptVersion',
                controller,
                response,
                next,
                validatedArgs,
                successStatus: undefined,
              });
            } catch (err) {
                return next(err);
            }
        });
        // WARNING: This file was auto-generated with tsoa. Please do not modify it. Re-run tsoa to re-generate this file: https://github.com/lukeautry/tsoa
        app.post('/v1/prompt/:user_defined_id/compile',
            authenticateMiddleware([{"api_key":[]}]),
            ...(fetchMiddlewares<RequestHandler>(PromptController)),
            ...(fetchMiddlewares<RequestHandler>(PromptController.prototype.getPromptVersionsCompiled)),

            async function PromptController_getPromptVersionsCompiled(request: ExRequest, response: ExResponse, next: any) {
            const args: Record<string, TsoaRoute.ParameterSchema> = {
                    requestBody: {"in":"body","name":"requestBody","required":true,"ref":"PromptVersiosQueryParamsCompiled"},
                    request: {"in":"request","name":"request","required":true,"dataType":"object"},
                    user_defined_id: {"in":"path","name":"user_defined_id","required":true,"dataType":"string"},
            };

            // WARNING: This file was auto-generated with tsoa. Please do not modify it. Re-run tsoa to re-generate this file: https://github.com/lukeautry/tsoa

            let validatedArgs: any[] = [];
            try {
                validatedArgs = templateService.getValidatedArgs({ args, request, response });

                const controller = new PromptController();

              await templateService.apiHandler({
                methodName: 'getPromptVersionsCompiled',
                controller,
                response,
                next,
                validatedArgs,
                successStatus: undefined,
              });
            } catch (err) {
                return next(err);
            }
        });
        // WARNING: This file was auto-generated with tsoa. Please do not modify it. Re-run tsoa to re-generate this file: https://github.com/lukeautry/tsoa
        app.post('/v1/prompt/:user_defined_id/template',
            authenticateMiddleware([{"api_key":[]}]),
            ...(fetchMiddlewares<RequestHandler>(PromptController)),
            ...(fetchMiddlewares<RequestHandler>(PromptController.prototype.getPromptVersionTemplates)),

            async function PromptController_getPromptVersionTemplates(request: ExRequest, response: ExResponse, next: any) {
            const args: Record<string, TsoaRoute.ParameterSchema> = {
                    requestBody: {"in":"body","name":"requestBody","required":true,"ref":"PromptVersiosQueryParamsCompiled"},
                    request: {"in":"request","name":"request","required":true,"dataType":"object"},
                    user_defined_id: {"in":"path","name":"user_defined_id","required":true,"dataType":"string"},
            };

            // WARNING: This file was auto-generated with tsoa. Please do not modify it. Re-run tsoa to re-generate this file: https://github.com/lukeautry/tsoa

            let validatedArgs: any[] = [];
            try {
                validatedArgs = templateService.getValidatedArgs({ args, request, response });

                const controller = new PromptController();

              await templateService.apiHandler({
                methodName: 'getPromptVersionTemplates',
                controller,
                response,
                next,
                validatedArgs,
                successStatus: undefined,
              });
            } catch (err) {
                return next(err);
            }
        });
        // WARNING: This file was auto-generated with tsoa. Please do not modify it. Re-run tsoa to re-generate this file: https://github.com/lukeautry/tsoa
        app.post('/v1/log/request',
            authenticateMiddleware([{"api_key":[]}]),
            ...(fetchMiddlewares<RequestHandler>(LogController)),
            ...(fetchMiddlewares<RequestHandler>(LogController.prototype.getRequests)),

            async function LogController_getRequests(request: ExRequest, response: ExResponse, next: any) {
            const args: Record<string, TsoaRoute.ParameterSchema> = {
                    logMessage: {"in":"body","name":"logMessage","required":true,"ref":"Message"},
                    request: {"in":"request","name":"request","required":true,"dataType":"object"},
            };

            // WARNING: This file was auto-generated with tsoa. Please do not modify it. Re-run tsoa to re-generate this file: https://github.com/lukeautry/tsoa

            let validatedArgs: any[] = [];
            try {
                validatedArgs = templateService.getValidatedArgs({ args, request, response });

                const controller = new LogController();

              await templateService.apiHandler({
                methodName: 'getRequests',
                controller,
                response,
                next,
                validatedArgs,
                successStatus: undefined,
              });
            } catch (err) {
                return next(err);
            }
        });
        // WARNING: This file was auto-generated with tsoa. Please do not modify it. Re-run tsoa to re-generate this file: https://github.com/lukeautry/tsoa
        app.post('/v1/key/generateHash',
            authenticateMiddleware([{"api_key":[]}]),
            ...(fetchMiddlewares<RequestHandler>(GenerateHashController)),
            ...(fetchMiddlewares<RequestHandler>(GenerateHashController.prototype.generateHash)),

            async function GenerateHashController_generateHash(request: ExRequest, response: ExResponse, next: any) {
            const args: Record<string, TsoaRoute.ParameterSchema> = {
                    requestBody: {"in":"body","name":"requestBody","required":true,"ref":"GenerateHashQueryParams"},
                    request: {"in":"request","name":"request","required":true,"dataType":"object"},
            };

            // WARNING: This file was auto-generated with tsoa. Please do not modify it. Re-run tsoa to re-generate this file: https://github.com/lukeautry/tsoa

            let validatedArgs: any[] = [];
            try {
                validatedArgs = templateService.getValidatedArgs({ args, request, response });

                const controller = new GenerateHashController();

              await templateService.apiHandler({
                methodName: 'generateHash',
                controller,
                response,
                next,
                validatedArgs,
                successStatus: undefined,
              });
            } catch (err) {
                return next(err);
            }
        });
        // WARNING: This file was auto-generated with tsoa. Please do not modify it. Re-run tsoa to re-generate this file: https://github.com/lukeautry/tsoa
        app.post('/v1/dataset/:datasetId/fine-tune',
            authenticateMiddleware([{"api_key":[]}]),
            ...(fetchMiddlewares<RequestHandler>(DatasetController)),
            ...(fetchMiddlewares<RequestHandler>(DatasetController.prototype.datasetFineTune)),

            async function DatasetController_datasetFineTune(request: ExRequest, response: ExResponse, next: any) {
            const args: Record<string, TsoaRoute.ParameterSchema> = {
                    datasetId: {"in":"path","name":"datasetId","required":true,"dataType":"string"},
                    body: {"in":"body","name":"body","required":true,"ref":"FineTuneBodyParams"},
                    request: {"in":"request","name":"request","required":true,"dataType":"object"},
            };

            // WARNING: This file was auto-generated with tsoa. Please do not modify it. Re-run tsoa to re-generate this file: https://github.com/lukeautry/tsoa

            let validatedArgs: any[] = [];
            try {
                validatedArgs = templateService.getValidatedArgs({ args, request, response });

                const controller = new DatasetController();

              await templateService.apiHandler({
                methodName: 'datasetFineTune',
                controller,
                response,
                next,
                validatedArgs,
                successStatus: undefined,
              });
            } catch (err) {
                return next(err);
            }
        });
        // WARNING: This file was auto-generated with tsoa. Please do not modify it. Re-run tsoa to re-generate this file: https://github.com/lukeautry/tsoa
        app.post('/v1/fine-tune',
            authenticateMiddleware([{"api_key":[]}]),
            ...(fetchMiddlewares<RequestHandler>(FineTuneMainController)),
            ...(fetchMiddlewares<RequestHandler>(FineTuneMainController.prototype.fineTune)),

            async function FineTuneMainController_fineTune(request: ExRequest, response: ExResponse, next: any) {
            const args: Record<string, TsoaRoute.ParameterSchema> = {
                    body: {"in":"body","name":"body","required":true,"ref":"FineTuneBody"},
                    request: {"in":"request","name":"request","required":true,"dataType":"object"},
            };

            // WARNING: This file was auto-generated with tsoa. Please do not modify it. Re-run tsoa to re-generate this file: https://github.com/lukeautry/tsoa

            let validatedArgs: any[] = [];
            try {
                validatedArgs = templateService.getValidatedArgs({ args, request, response });

                const controller = new FineTuneMainController();

              await templateService.apiHandler({
                methodName: 'fineTune',
                controller,
                response,
                next,
                validatedArgs,
                successStatus: undefined,
              });
            } catch (err) {
                return next(err);
            }
        });
        // WARNING: This file was auto-generated with tsoa. Please do not modify it. Re-run tsoa to re-generate this file: https://github.com/lukeautry/tsoa
        app.get('/v1/fine-tune/:jobId/stats',
            authenticateMiddleware([{"api_key":[]}]),
            ...(fetchMiddlewares<RequestHandler>(FineTuneMainController)),
            ...(fetchMiddlewares<RequestHandler>(FineTuneMainController.prototype.fineTuneJobStats)),

            async function FineTuneMainController_fineTuneJobStats(request: ExRequest, response: ExResponse, next: any) {
            const args: Record<string, TsoaRoute.ParameterSchema> = {
                    jobId: {"in":"path","name":"jobId","required":true,"dataType":"string"},
                    request: {"in":"request","name":"request","required":true,"dataType":"object"},
            };

            // WARNING: This file was auto-generated with tsoa. Please do not modify it. Re-run tsoa to re-generate this file: https://github.com/lukeautry/tsoa

            let validatedArgs: any[] = [];
            try {
                validatedArgs = templateService.getValidatedArgs({ args, request, response });

                const controller = new FineTuneMainController();

              await templateService.apiHandler({
                methodName: 'fineTuneJobStats',
                controller,
                response,
                next,
                validatedArgs,
                successStatus: undefined,
              });
            } catch (err) {
                return next(err);
            }
        });
        // WARNING: This file was auto-generated with tsoa. Please do not modify it. Re-run tsoa to re-generate this file: https://github.com/lukeautry/tsoa
        app.post('/v1/demo/completion',
            authenticateMiddleware([{"api_key":[]}]),
            ...(fetchMiddlewares<RequestHandler>(DemoController)),
            ...(fetchMiddlewares<RequestHandler>(DemoController.prototype.demoCompletion)),

            async function DemoController_demoCompletion(request: ExRequest, response: ExResponse, next: any) {
            const args: Record<string, TsoaRoute.ParameterSchema> = {
                    body: {"in":"body","name":"body","required":true,"dataType":"nestedObjectLiteral","nestedProperties":{"cache_enabled":{"dataType":"boolean"},"max_tokens":{"dataType":"double"},"tool_choice":{"ref":"ChatCompletionToolChoiceOption"},"tools":{"dataType":"array","array":{"dataType":"refObject","ref":"ChatCompletionTool"}},"sessionPath":{"dataType":"string"},"sessionName":{"dataType":"string"},"sessionId":{"dataType":"string"},"userEmail":{"dataType":"string"},"promptId":{"dataType":"string","required":true},"messages":{"dataType":"array","array":{"dataType":"refAlias","ref":"ChatCompletionMessageParam"},"required":true}}},
                    request: {"in":"request","name":"request","required":true,"dataType":"object"},
            };

            // WARNING: This file was auto-generated with tsoa. Please do not modify it. Re-run tsoa to re-generate this file: https://github.com/lukeautry/tsoa

            let validatedArgs: any[] = [];
            try {
                validatedArgs = templateService.getValidatedArgs({ args, request, response });

                const controller = new DemoController();

              await templateService.apiHandler({
                methodName: 'demoCompletion',
                controller,
                response,
                next,
                validatedArgs,
                successStatus: undefined,
              });
            } catch (err) {
                return next(err);
            }
        });
        // WARNING: This file was auto-generated with tsoa. Please do not modify it. Re-run tsoa to re-generate this file: https://github.com/lukeautry/tsoa
        app.get('/v1/alert/query',
            authenticateMiddleware([{"api_key":[]}]),
            ...(fetchMiddlewares<RequestHandler>(AlertController)),
            ...(fetchMiddlewares<RequestHandler>(AlertController.prototype.getAlerts)),

            async function AlertController_getAlerts(request: ExRequest, response: ExResponse, next: any) {
            const args: Record<string, TsoaRoute.ParameterSchema> = {
                    request: {"in":"request","name":"request","required":true,"dataType":"object"},
            };

            // WARNING: This file was auto-generated with tsoa. Please do not modify it. Re-run tsoa to re-generate this file: https://github.com/lukeautry/tsoa

            let validatedArgs: any[] = [];
            try {
                validatedArgs = templateService.getValidatedArgs({ args, request, response });

                const controller = new AlertController();

              await templateService.apiHandler({
                methodName: 'getAlerts',
                controller,
                response,
                next,
                validatedArgs,
                successStatus: undefined,
              });
            } catch (err) {
                return next(err);
            }
        });
        // WARNING: This file was auto-generated with tsoa. Please do not modify it. Re-run tsoa to re-generate this file: https://github.com/lukeautry/tsoa
        app.post('/v1/alert/create',
            authenticateMiddleware([{"api_key":[]}]),
            ...(fetchMiddlewares<RequestHandler>(AlertController)),
            ...(fetchMiddlewares<RequestHandler>(AlertController.prototype.createAlert)),

            async function AlertController_createAlert(request: ExRequest, response: ExResponse, next: any) {
            const args: Record<string, TsoaRoute.ParameterSchema> = {
                    alert: {"in":"body","name":"alert","required":true,"ref":"AlertRequest"},
                    request: {"in":"request","name":"request","required":true,"dataType":"object"},
            };

            // WARNING: This file was auto-generated with tsoa. Please do not modify it. Re-run tsoa to re-generate this file: https://github.com/lukeautry/tsoa

            let validatedArgs: any[] = [];
            try {
                validatedArgs = templateService.getValidatedArgs({ args, request, response });

                const controller = new AlertController();

              await templateService.apiHandler({
                methodName: 'createAlert',
                controller,
                response,
                next,
                validatedArgs,
                successStatus: undefined,
              });
            } catch (err) {
                return next(err);
            }
        });
        // WARNING: This file was auto-generated with tsoa. Please do not modify it. Re-run tsoa to re-generate this file: https://github.com/lukeautry/tsoa
        app.delete('/v1/alert/:alertId',
            authenticateMiddleware([{"api_key":[]}]),
            ...(fetchMiddlewares<RequestHandler>(AlertController)),
            ...(fetchMiddlewares<RequestHandler>(AlertController.prototype.deleteAlert)),

            async function AlertController_deleteAlert(request: ExRequest, response: ExResponse, next: any) {
            const args: Record<string, TsoaRoute.ParameterSchema> = {
                    alertId: {"in":"path","name":"alertId","required":true,"dataType":"string"},
                    request: {"in":"request","name":"request","required":true,"dataType":"object"},
            };

            // WARNING: This file was auto-generated with tsoa. Please do not modify it. Re-run tsoa to re-generate this file: https://github.com/lukeautry/tsoa

            let validatedArgs: any[] = [];
            try {
                validatedArgs = templateService.getValidatedArgs({ args, request, response });

                const controller = new AlertController();

              await templateService.apiHandler({
                methodName: 'deleteAlert',
                controller,
                response,
                next,
                validatedArgs,
                successStatus: undefined,
              });
            } catch (err) {
                return next(err);
            }
        });
        // WARNING: This file was auto-generated with tsoa. Please do not modify it. Re-run tsoa to re-generate this file: https://github.com/lukeautry/tsoa
        app.post('/v1/property/query',
            authenticateMiddleware([{"api_key":[]}]),
            ...(fetchMiddlewares<RequestHandler>(PropertyController)),
            ...(fetchMiddlewares<RequestHandler>(PropertyController.prototype.getProperties)),

            async function PropertyController_getProperties(request: ExRequest, response: ExResponse, next: any) {
            const args: Record<string, TsoaRoute.ParameterSchema> = {
                    requestBody: {"in":"body","name":"requestBody","required":true,"dataType":"nestedObjectLiteral","nestedProperties":{}},
                    request: {"in":"request","name":"request","required":true,"dataType":"object"},
            };

            // WARNING: This file was auto-generated with tsoa. Please do not modify it. Re-run tsoa to re-generate this file: https://github.com/lukeautry/tsoa

            let validatedArgs: any[] = [];
            try {
                validatedArgs = templateService.getValidatedArgs({ args, request, response });

                const controller = new PropertyController();

              await templateService.apiHandler({
                methodName: 'getProperties',
                controller,
                response,
                next,
                validatedArgs,
                successStatus: undefined,
              });
            } catch (err) {
                return next(err);
            }
        });
        // WARNING: This file was auto-generated with tsoa. Please do not modify it. Re-run tsoa to re-generate this file: https://github.com/lukeautry/tsoa
        app.post('/v1/integration',
            authenticateMiddleware([{"api_key":[]}]),
            ...(fetchMiddlewares<RequestHandler>(IntegrationController)),
            ...(fetchMiddlewares<RequestHandler>(IntegrationController.prototype.createIntegration)),

            async function IntegrationController_createIntegration(request: ExRequest, response: ExResponse, next: any) {
            const args: Record<string, TsoaRoute.ParameterSchema> = {
                    params: {"in":"body","name":"params","required":true,"ref":"IntegrationCreateParams"},
                    request: {"in":"request","name":"request","required":true,"dataType":"object"},
            };

            // WARNING: This file was auto-generated with tsoa. Please do not modify it. Re-run tsoa to re-generate this file: https://github.com/lukeautry/tsoa

            let validatedArgs: any[] = [];
            try {
                validatedArgs = templateService.getValidatedArgs({ args, request, response });

                const controller = new IntegrationController();

              await templateService.apiHandler({
                methodName: 'createIntegration',
                controller,
                response,
                next,
                validatedArgs,
                successStatus: undefined,
              });
            } catch (err) {
                return next(err);
            }
        });
        // WARNING: This file was auto-generated with tsoa. Please do not modify it. Re-run tsoa to re-generate this file: https://github.com/lukeautry/tsoa
        app.get('/v1/integration',
            authenticateMiddleware([{"api_key":[]}]),
            ...(fetchMiddlewares<RequestHandler>(IntegrationController)),
            ...(fetchMiddlewares<RequestHandler>(IntegrationController.prototype.getIntegrations)),

            async function IntegrationController_getIntegrations(request: ExRequest, response: ExResponse, next: any) {
            const args: Record<string, TsoaRoute.ParameterSchema> = {
                    request: {"in":"request","name":"request","required":true,"dataType":"object"},
            };

            // WARNING: This file was auto-generated with tsoa. Please do not modify it. Re-run tsoa to re-generate this file: https://github.com/lukeautry/tsoa

            let validatedArgs: any[] = [];
            try {
                validatedArgs = templateService.getValidatedArgs({ args, request, response });

                const controller = new IntegrationController();

              await templateService.apiHandler({
                methodName: 'getIntegrations',
                controller,
                response,
                next,
                validatedArgs,
                successStatus: undefined,
              });
            } catch (err) {
                return next(err);
            }
        });
        // WARNING: This file was auto-generated with tsoa. Please do not modify it. Re-run tsoa to re-generate this file: https://github.com/lukeautry/tsoa
        app.post('/v1/integration/:integrationId',
            authenticateMiddleware([{"api_key":[]}]),
            ...(fetchMiddlewares<RequestHandler>(IntegrationController)),
            ...(fetchMiddlewares<RequestHandler>(IntegrationController.prototype.updateIntegration)),

            async function IntegrationController_updateIntegration(request: ExRequest, response: ExResponse, next: any) {
            const args: Record<string, TsoaRoute.ParameterSchema> = {
                    integrationId: {"in":"path","name":"integrationId","required":true,"dataType":"string"},
                    params: {"in":"body","name":"params","required":true,"ref":"IntegrationUpdateParams"},
                    request: {"in":"request","name":"request","required":true,"dataType":"object"},
            };

            // WARNING: This file was auto-generated with tsoa. Please do not modify it. Re-run tsoa to re-generate this file: https://github.com/lukeautry/tsoa

            let validatedArgs: any[] = [];
            try {
                validatedArgs = templateService.getValidatedArgs({ args, request, response });

                const controller = new IntegrationController();

              await templateService.apiHandler({
                methodName: 'updateIntegration',
                controller,
                response,
                next,
                validatedArgs,
                successStatus: undefined,
              });
            } catch (err) {
                return next(err);
            }
        });
        // WARNING: This file was auto-generated with tsoa. Please do not modify it. Re-run tsoa to re-generate this file: https://github.com/lukeautry/tsoa
        app.get('/v1/integration/:integrationId',
            authenticateMiddleware([{"api_key":[]}]),
            ...(fetchMiddlewares<RequestHandler>(IntegrationController)),
            ...(fetchMiddlewares<RequestHandler>(IntegrationController.prototype.getIntegration)),

            async function IntegrationController_getIntegration(request: ExRequest, response: ExResponse, next: any) {
            const args: Record<string, TsoaRoute.ParameterSchema> = {
                    integrationId: {"in":"path","name":"integrationId","required":true,"dataType":"string"},
                    request: {"in":"request","name":"request","required":true,"dataType":"object"},
            };

            // WARNING: This file was auto-generated with tsoa. Please do not modify it. Re-run tsoa to re-generate this file: https://github.com/lukeautry/tsoa

            let validatedArgs: any[] = [];
            try {
                validatedArgs = templateService.getValidatedArgs({ args, request, response });

                const controller = new IntegrationController();

              await templateService.apiHandler({
                methodName: 'getIntegration',
                controller,
                response,
                next,
                validatedArgs,
                successStatus: undefined,
              });
            } catch (err) {
                return next(err);
            }
        });
        // WARNING: This file was auto-generated with tsoa. Please do not modify it. Re-run tsoa to re-generate this file: https://github.com/lukeautry/tsoa
        app.get('/v1/integration/type/:type',
            authenticateMiddleware([{"api_key":[]}]),
            ...(fetchMiddlewares<RequestHandler>(IntegrationController)),
            ...(fetchMiddlewares<RequestHandler>(IntegrationController.prototype.getIntegrationByType)),

            async function IntegrationController_getIntegrationByType(request: ExRequest, response: ExResponse, next: any) {
            const args: Record<string, TsoaRoute.ParameterSchema> = {
                    type: {"in":"path","name":"type","required":true,"dataType":"string"},
                    request: {"in":"request","name":"request","required":true,"dataType":"object"},
            };

            // WARNING: This file was auto-generated with tsoa. Please do not modify it. Re-run tsoa to re-generate this file: https://github.com/lukeautry/tsoa

            let validatedArgs: any[] = [];
            try {
                validatedArgs = templateService.getValidatedArgs({ args, request, response });

                const controller = new IntegrationController();

              await templateService.apiHandler({
                methodName: 'getIntegrationByType',
                controller,
                response,
                next,
                validatedArgs,
                successStatus: undefined,
              });
            } catch (err) {
                return next(err);
            }
        });
        // WARNING: This file was auto-generated with tsoa. Please do not modify it. Re-run tsoa to re-generate this file: https://github.com/lukeautry/tsoa
        app.get('/v1/integration/slack/settings',
            authenticateMiddleware([{"api_key":[]}]),
            ...(fetchMiddlewares<RequestHandler>(IntegrationController)),
            ...(fetchMiddlewares<RequestHandler>(IntegrationController.prototype.getSlackSettings)),

            async function IntegrationController_getSlackSettings(request: ExRequest, response: ExResponse, next: any) {
            const args: Record<string, TsoaRoute.ParameterSchema> = {
                    request: {"in":"request","name":"request","required":true,"dataType":"object"},
            };

            // WARNING: This file was auto-generated with tsoa. Please do not modify it. Re-run tsoa to re-generate this file: https://github.com/lukeautry/tsoa

            let validatedArgs: any[] = [];
            try {
                validatedArgs = templateService.getValidatedArgs({ args, request, response });

                const controller = new IntegrationController();

              await templateService.apiHandler({
                methodName: 'getSlackSettings',
                controller,
                response,
                next,
                validatedArgs,
                successStatus: undefined,
              });
            } catch (err) {
                return next(err);
            }
        });
        // WARNING: This file was auto-generated with tsoa. Please do not modify it. Re-run tsoa to re-generate this file: https://github.com/lukeautry/tsoa
        app.get('/v1/integration/slack/channels',
            authenticateMiddleware([{"api_key":[]}]),
            ...(fetchMiddlewares<RequestHandler>(IntegrationController)),
            ...(fetchMiddlewares<RequestHandler>(IntegrationController.prototype.getSlackChannels)),

            async function IntegrationController_getSlackChannels(request: ExRequest, response: ExResponse, next: any) {
            const args: Record<string, TsoaRoute.ParameterSchema> = {
                    request: {"in":"request","name":"request","required":true,"dataType":"object"},
            };

            // WARNING: This file was auto-generated with tsoa. Please do not modify it. Re-run tsoa to re-generate this file: https://github.com/lukeautry/tsoa

            let validatedArgs: any[] = [];
            try {
                validatedArgs = templateService.getValidatedArgs({ args, request, response });

                const controller = new IntegrationController();

              await templateService.apiHandler({
                methodName: 'getSlackChannels',
                controller,
                response,
                next,
                validatedArgs,
                successStatus: undefined,
              });
            } catch (err) {
                return next(err);
            }
        });
        // WARNING: This file was auto-generated with tsoa. Please do not modify it. Re-run tsoa to re-generate this file: https://github.com/lukeautry/tsoa
        app.post('/v1/experiment/dataset',
            authenticateMiddleware([{"api_key":[]}]),
            ...(fetchMiddlewares<RequestHandler>(ExperimentDatasetController)),
            ...(fetchMiddlewares<RequestHandler>(ExperimentDatasetController.prototype.addDataset)),

            async function ExperimentDatasetController_addDataset(request: ExRequest, response: ExResponse, next: any) {
            const args: Record<string, TsoaRoute.ParameterSchema> = {
                    requestBody: {"in":"body","name":"requestBody","required":true,"ref":"NewDatasetParams"},
                    request: {"in":"request","name":"request","required":true,"dataType":"object"},
            };

            // WARNING: This file was auto-generated with tsoa. Please do not modify it. Re-run tsoa to re-generate this file: https://github.com/lukeautry/tsoa

            let validatedArgs: any[] = [];
            try {
                validatedArgs = templateService.getValidatedArgs({ args, request, response });

                const controller = new ExperimentDatasetController();

              await templateService.apiHandler({
                methodName: 'addDataset',
                controller,
                response,
                next,
                validatedArgs,
                successStatus: undefined,
              });
            } catch (err) {
                return next(err);
            }
        });
        // WARNING: This file was auto-generated with tsoa. Please do not modify it. Re-run tsoa to re-generate this file: https://github.com/lukeautry/tsoa
        app.post('/v1/experiment/dataset/random',
            authenticateMiddleware([{"api_key":[]}]),
            ...(fetchMiddlewares<RequestHandler>(ExperimentDatasetController)),
            ...(fetchMiddlewares<RequestHandler>(ExperimentDatasetController.prototype.addRandomDataset)),

            async function ExperimentDatasetController_addRandomDataset(request: ExRequest, response: ExResponse, next: any) {
            const args: Record<string, TsoaRoute.ParameterSchema> = {
                    requestBody: {"in":"body","name":"requestBody","required":true,"ref":"RandomDatasetParams"},
                    request: {"in":"request","name":"request","required":true,"dataType":"object"},
            };

            // WARNING: This file was auto-generated with tsoa. Please do not modify it. Re-run tsoa to re-generate this file: https://github.com/lukeautry/tsoa

            let validatedArgs: any[] = [];
            try {
                validatedArgs = templateService.getValidatedArgs({ args, request, response });

                const controller = new ExperimentDatasetController();

              await templateService.apiHandler({
                methodName: 'addRandomDataset',
                controller,
                response,
                next,
                validatedArgs,
                successStatus: undefined,
              });
            } catch (err) {
                return next(err);
            }
        });
        // WARNING: This file was auto-generated with tsoa. Please do not modify it. Re-run tsoa to re-generate this file: https://github.com/lukeautry/tsoa
        app.post('/v1/experiment/dataset/query',
            authenticateMiddleware([{"api_key":[]}]),
            ...(fetchMiddlewares<RequestHandler>(ExperimentDatasetController)),
            ...(fetchMiddlewares<RequestHandler>(ExperimentDatasetController.prototype.getDatasets)),

            async function ExperimentDatasetController_getDatasets(request: ExRequest, response: ExResponse, next: any) {
            const args: Record<string, TsoaRoute.ParameterSchema> = {
                    requestBody: {"in":"body","name":"requestBody","required":true,"dataType":"nestedObjectLiteral","nestedProperties":{"promptVersionId":{"dataType":"string"}}},
                    request: {"in":"request","name":"request","required":true,"dataType":"object"},
            };

            // WARNING: This file was auto-generated with tsoa. Please do not modify it. Re-run tsoa to re-generate this file: https://github.com/lukeautry/tsoa

            let validatedArgs: any[] = [];
            try {
                validatedArgs = templateService.getValidatedArgs({ args, request, response });

                const controller = new ExperimentDatasetController();

              await templateService.apiHandler({
                methodName: 'getDatasets',
                controller,
                response,
                next,
                validatedArgs,
                successStatus: undefined,
              });
            } catch (err) {
                return next(err);
            }
        });
        // WARNING: This file was auto-generated with tsoa. Please do not modify it. Re-run tsoa to re-generate this file: https://github.com/lukeautry/tsoa
        app.post('/v1/experiment/dataset/:datasetId/row/insert',
            authenticateMiddleware([{"api_key":[]}]),
            ...(fetchMiddlewares<RequestHandler>(ExperimentDatasetController)),
            ...(fetchMiddlewares<RequestHandler>(ExperimentDatasetController.prototype.insertDatasetRow)),

            async function ExperimentDatasetController_insertDatasetRow(request: ExRequest, response: ExResponse, next: any) {
            const args: Record<string, TsoaRoute.ParameterSchema> = {
                    requestBody: {"in":"body","name":"requestBody","required":true,"dataType":"nestedObjectLiteral","nestedProperties":{"originalColumnId":{"dataType":"string"},"inputs":{"ref":"Record_string.string_","required":true},"inputRecordId":{"dataType":"string","required":true}}},
                    request: {"in":"request","name":"request","required":true,"dataType":"object"},
                    datasetId: {"in":"path","name":"datasetId","required":true,"dataType":"string"},
            };

            // WARNING: This file was auto-generated with tsoa. Please do not modify it. Re-run tsoa to re-generate this file: https://github.com/lukeautry/tsoa

            let validatedArgs: any[] = [];
            try {
                validatedArgs = templateService.getValidatedArgs({ args, request, response });

                const controller = new ExperimentDatasetController();

              await templateService.apiHandler({
                methodName: 'insertDatasetRow',
                controller,
                response,
                next,
                validatedArgs,
                successStatus: undefined,
              });
            } catch (err) {
                return next(err);
            }
        });
        // WARNING: This file was auto-generated with tsoa. Please do not modify it. Re-run tsoa to re-generate this file: https://github.com/lukeautry/tsoa
        app.post('/v1/experiment/dataset/:datasetId/version/:promptVersionId/row/new',
            authenticateMiddleware([{"api_key":[]}]),
            ...(fetchMiddlewares<RequestHandler>(ExperimentDatasetController)),
            ...(fetchMiddlewares<RequestHandler>(ExperimentDatasetController.prototype.createDatasetRow)),

            async function ExperimentDatasetController_createDatasetRow(request: ExRequest, response: ExResponse, next: any) {
            const args: Record<string, TsoaRoute.ParameterSchema> = {
                    requestBody: {"in":"body","name":"requestBody","required":true,"dataType":"nestedObjectLiteral","nestedProperties":{"sourceRequest":{"dataType":"string"},"inputs":{"ref":"Record_string.string_","required":true}}},
                    request: {"in":"request","name":"request","required":true,"dataType":"object"},
                    datasetId: {"in":"path","name":"datasetId","required":true,"dataType":"string"},
                    promptVersionId: {"in":"path","name":"promptVersionId","required":true,"dataType":"string"},
            };

            // WARNING: This file was auto-generated with tsoa. Please do not modify it. Re-run tsoa to re-generate this file: https://github.com/lukeautry/tsoa

            let validatedArgs: any[] = [];
            try {
                validatedArgs = templateService.getValidatedArgs({ args, request, response });

                const controller = new ExperimentDatasetController();

              await templateService.apiHandler({
                methodName: 'createDatasetRow',
                controller,
                response,
                next,
                validatedArgs,
                successStatus: undefined,
              });
            } catch (err) {
                return next(err);
            }
        });
        // WARNING: This file was auto-generated with tsoa. Please do not modify it. Re-run tsoa to re-generate this file: https://github.com/lukeautry/tsoa
        app.post('/v1/experiment/dataset/:datasetId/inputs/query',
            authenticateMiddleware([{"api_key":[]}]),
            ...(fetchMiddlewares<RequestHandler>(ExperimentDatasetController)),
            ...(fetchMiddlewares<RequestHandler>(ExperimentDatasetController.prototype.getDataset)),

            async function ExperimentDatasetController_getDataset(request: ExRequest, response: ExResponse, next: any) {
            const args: Record<string, TsoaRoute.ParameterSchema> = {
                    request: {"in":"request","name":"request","required":true,"dataType":"object"},
                    datasetId: {"in":"path","name":"datasetId","required":true,"dataType":"string"},
            };

            // WARNING: This file was auto-generated with tsoa. Please do not modify it. Re-run tsoa to re-generate this file: https://github.com/lukeautry/tsoa

            let validatedArgs: any[] = [];
            try {
                validatedArgs = templateService.getValidatedArgs({ args, request, response });

                const controller = new ExperimentDatasetController();

              await templateService.apiHandler({
                methodName: 'getDataset',
                controller,
                response,
                next,
                validatedArgs,
                successStatus: undefined,
              });
            } catch (err) {
                return next(err);
            }
        });
        // WARNING: This file was auto-generated with tsoa. Please do not modify it. Re-run tsoa to re-generate this file: https://github.com/lukeautry/tsoa
        app.post('/v1/experiment/dataset/:datasetId/mutate',
            authenticateMiddleware([{"api_key":[]}]),
            ...(fetchMiddlewares<RequestHandler>(ExperimentDatasetController)),
            ...(fetchMiddlewares<RequestHandler>(ExperimentDatasetController.prototype.mutateDataset)),

            async function ExperimentDatasetController_mutateDataset(request: ExRequest, response: ExResponse, next: any) {
            const args: Record<string, TsoaRoute.ParameterSchema> = {
                    requestBody: {"in":"body","name":"requestBody","required":true,"dataType":"nestedObjectLiteral","nestedProperties":{"removeRequests":{"dataType":"array","array":{"dataType":"string"},"required":true},"addRequests":{"dataType":"array","array":{"dataType":"string"},"required":true}}},
                    request: {"in":"request","name":"request","required":true,"dataType":"object"},
            };

            // WARNING: This file was auto-generated with tsoa. Please do not modify it. Re-run tsoa to re-generate this file: https://github.com/lukeautry/tsoa

            let validatedArgs: any[] = [];
            try {
                validatedArgs = templateService.getValidatedArgs({ args, request, response });

                const controller = new ExperimentDatasetController();

              await templateService.apiHandler({
                methodName: 'mutateDataset',
                controller,
                response,
                next,
                validatedArgs,
                successStatus: undefined,
              });
            } catch (err) {
                return next(err);
            }
        });
        // WARNING: This file was auto-generated with tsoa. Please do not modify it. Re-run tsoa to re-generate this file: https://github.com/lukeautry/tsoa
        app.post('/v1/experiment/new-empty',
            authenticateMiddleware([{"api_key":[]}]),
            ...(fetchMiddlewares<RequestHandler>(ExperimentController)),
            ...(fetchMiddlewares<RequestHandler>(ExperimentController.prototype.createNewEmptyExperiment)),

            async function ExperimentController_createNewEmptyExperiment(request: ExRequest, response: ExResponse, next: any) {
            const args: Record<string, TsoaRoute.ParameterSchema> = {
                    requestBody: {"in":"body","name":"requestBody","required":true,"dataType":"nestedObjectLiteral","nestedProperties":{"datasetId":{"dataType":"string","required":true},"metadata":{"ref":"Record_string.string_","required":true}}},
                    request: {"in":"request","name":"request","required":true,"dataType":"object"},
            };

            // WARNING: This file was auto-generated with tsoa. Please do not modify it. Re-run tsoa to re-generate this file: https://github.com/lukeautry/tsoa

            let validatedArgs: any[] = [];
            try {
                validatedArgs = templateService.getValidatedArgs({ args, request, response });

                const controller = new ExperimentController();

              await templateService.apiHandler({
                methodName: 'createNewEmptyExperiment',
                controller,
                response,
                next,
                validatedArgs,
                successStatus: undefined,
              });
            } catch (err) {
                return next(err);
            }
        });
        // WARNING: This file was auto-generated with tsoa. Please do not modify it. Re-run tsoa to re-generate this file: https://github.com/lukeautry/tsoa
        app.post('/v1/experiment/table/new',
            authenticateMiddleware([{"api_key":[]}]),
            ...(fetchMiddlewares<RequestHandler>(ExperimentController)),
            ...(fetchMiddlewares<RequestHandler>(ExperimentController.prototype.createNewExperimentTable)),

            async function ExperimentController_createNewExperimentTable(request: ExRequest, response: ExResponse, next: any) {
            const args: Record<string, TsoaRoute.ParameterSchema> = {
                    requestBody: {"in":"body","name":"requestBody","required":true,"ref":"CreateExperimentTableParams"},
                    request: {"in":"request","name":"request","required":true,"dataType":"object"},
            };

            // WARNING: This file was auto-generated with tsoa. Please do not modify it. Re-run tsoa to re-generate this file: https://github.com/lukeautry/tsoa

            let validatedArgs: any[] = [];
            try {
                validatedArgs = templateService.getValidatedArgs({ args, request, response });

                const controller = new ExperimentController();

              await templateService.apiHandler({
                methodName: 'createNewExperimentTable',
                controller,
                response,
                next,
                validatedArgs,
                successStatus: undefined,
              });
            } catch (err) {
                return next(err);
            }
        });
        // WARNING: This file was auto-generated with tsoa. Please do not modify it. Re-run tsoa to re-generate this file: https://github.com/lukeautry/tsoa
        app.post('/v1/experiment/table/:experimentTableId/query',
            authenticateMiddleware([{"api_key":[]}]),
            ...(fetchMiddlewares<RequestHandler>(ExperimentController)),
            ...(fetchMiddlewares<RequestHandler>(ExperimentController.prototype.getExperimentTableById)),

            async function ExperimentController_getExperimentTableById(request: ExRequest, response: ExResponse, next: any) {
            const args: Record<string, TsoaRoute.ParameterSchema> = {
                    experimentTableId: {"in":"path","name":"experimentTableId","required":true,"dataType":"string"},
                    request: {"in":"request","name":"request","required":true,"dataType":"object"},
            };

            // WARNING: This file was auto-generated with tsoa. Please do not modify it. Re-run tsoa to re-generate this file: https://github.com/lukeautry/tsoa

            let validatedArgs: any[] = [];
            try {
                validatedArgs = templateService.getValidatedArgs({ args, request, response });

                const controller = new ExperimentController();

              await templateService.apiHandler({
                methodName: 'getExperimentTableById',
                controller,
                response,
                next,
                validatedArgs,
                successStatus: undefined,
              });
            } catch (err) {
                return next(err);
            }
        });
        // WARNING: This file was auto-generated with tsoa. Please do not modify it. Re-run tsoa to re-generate this file: https://github.com/lukeautry/tsoa
        app.post('/v1/experiment/table/:experimentTableId/metadata/query',
            authenticateMiddleware([{"api_key":[]}]),
            ...(fetchMiddlewares<RequestHandler>(ExperimentController)),
            ...(fetchMiddlewares<RequestHandler>(ExperimentController.prototype.getExperimentTableMetadata)),

            async function ExperimentController_getExperimentTableMetadata(request: ExRequest, response: ExResponse, next: any) {
            const args: Record<string, TsoaRoute.ParameterSchema> = {
                    experimentTableId: {"in":"path","name":"experimentTableId","required":true,"dataType":"string"},
                    request: {"in":"request","name":"request","required":true,"dataType":"object"},
            };

            // WARNING: This file was auto-generated with tsoa. Please do not modify it. Re-run tsoa to re-generate this file: https://github.com/lukeautry/tsoa

            let validatedArgs: any[] = [];
            try {
                validatedArgs = templateService.getValidatedArgs({ args, request, response });

                const controller = new ExperimentController();

              await templateService.apiHandler({
                methodName: 'getExperimentTableMetadata',
                controller,
                response,
                next,
                validatedArgs,
                successStatus: undefined,
              });
            } catch (err) {
                return next(err);
            }
        });
        // WARNING: This file was auto-generated with tsoa. Please do not modify it. Re-run tsoa to re-generate this file: https://github.com/lukeautry/tsoa
        app.post('/v1/experiment/tables/query',
            authenticateMiddleware([{"api_key":[]}]),
            ...(fetchMiddlewares<RequestHandler>(ExperimentController)),
            ...(fetchMiddlewares<RequestHandler>(ExperimentController.prototype.getExperimentTables)),

            async function ExperimentController_getExperimentTables(request: ExRequest, response: ExResponse, next: any) {
            const args: Record<string, TsoaRoute.ParameterSchema> = {
                    request: {"in":"request","name":"request","required":true,"dataType":"object"},
            };

            // WARNING: This file was auto-generated with tsoa. Please do not modify it. Re-run tsoa to re-generate this file: https://github.com/lukeautry/tsoa

            let validatedArgs: any[] = [];
            try {
                validatedArgs = templateService.getValidatedArgs({ args, request, response });

                const controller = new ExperimentController();

              await templateService.apiHandler({
                methodName: 'getExperimentTables',
                controller,
                response,
                next,
                validatedArgs,
                successStatus: undefined,
              });
            } catch (err) {
                return next(err);
            }
        });
        // WARNING: This file was auto-generated with tsoa. Please do not modify it. Re-run tsoa to re-generate this file: https://github.com/lukeautry/tsoa
        app.post('/v1/experiment/table/:experimentTableId/cell',
            authenticateMiddleware([{"api_key":[]}]),
            ...(fetchMiddlewares<RequestHandler>(ExperimentController)),
            ...(fetchMiddlewares<RequestHandler>(ExperimentController.prototype.createExperimentCell)),

            async function ExperimentController_createExperimentCell(request: ExRequest, response: ExResponse, next: any) {
            const args: Record<string, TsoaRoute.ParameterSchema> = {
                    experimentTableId: {"in":"path","name":"experimentTableId","required":true,"dataType":"string"},
                    requestBody: {"in":"body","name":"requestBody","required":true,"dataType":"nestedObjectLiteral","nestedProperties":{"value":{"dataType":"union","subSchemas":[{"dataType":"string"},{"dataType":"enum","enums":[null]}],"required":true},"rowIndex":{"dataType":"double","required":true},"columnId":{"dataType":"string","required":true}}},
                    request: {"in":"request","name":"request","required":true,"dataType":"object"},
            };

            // WARNING: This file was auto-generated with tsoa. Please do not modify it. Re-run tsoa to re-generate this file: https://github.com/lukeautry/tsoa

            let validatedArgs: any[] = [];
            try {
                validatedArgs = templateService.getValidatedArgs({ args, request, response });

                const controller = new ExperimentController();

              await templateService.apiHandler({
                methodName: 'createExperimentCell',
                controller,
                response,
                next,
                validatedArgs,
                successStatus: undefined,
              });
            } catch (err) {
                return next(err);
            }
        });
        // WARNING: This file was auto-generated with tsoa. Please do not modify it. Re-run tsoa to re-generate this file: https://github.com/lukeautry/tsoa
        app.patch('/v1/experiment/table/:experimentTableId/cell',
            authenticateMiddleware([{"api_key":[]}]),
            ...(fetchMiddlewares<RequestHandler>(ExperimentController)),
            ...(fetchMiddlewares<RequestHandler>(ExperimentController.prototype.updateExperimentCell)),

            async function ExperimentController_updateExperimentCell(request: ExRequest, response: ExResponse, next: any) {
            const args: Record<string, TsoaRoute.ParameterSchema> = {
                    experimentTableId: {"in":"path","name":"experimentTableId","required":true,"dataType":"string"},
                    requestBody: {"in":"body","name":"requestBody","required":true,"dataType":"nestedObjectLiteral","nestedProperties":{"updateInputs":{"dataType":"boolean"},"metadata":{"dataType":"string"},"value":{"dataType":"string"},"status":{"dataType":"string"},"cellId":{"dataType":"string","required":true}}},
                    request: {"in":"request","name":"request","required":true,"dataType":"object"},
            };

            // WARNING: This file was auto-generated with tsoa. Please do not modify it. Re-run tsoa to re-generate this file: https://github.com/lukeautry/tsoa

            let validatedArgs: any[] = [];
            try {
                validatedArgs = templateService.getValidatedArgs({ args, request, response });

                const controller = new ExperimentController();

              await templateService.apiHandler({
                methodName: 'updateExperimentCell',
                controller,
                response,
                next,
                validatedArgs,
                successStatus: undefined,
              });
            } catch (err) {
                return next(err);
            }
        });
        // WARNING: This file was auto-generated with tsoa. Please do not modify it. Re-run tsoa to re-generate this file: https://github.com/lukeautry/tsoa
        app.post('/v1/experiment/table/:experimentTableId/column',
            authenticateMiddleware([{"api_key":[]}]),
            ...(fetchMiddlewares<RequestHandler>(ExperimentController)),
            ...(fetchMiddlewares<RequestHandler>(ExperimentController.prototype.createExperimentColumn)),

            async function ExperimentController_createExperimentColumn(request: ExRequest, response: ExResponse, next: any) {
            const args: Record<string, TsoaRoute.ParameterSchema> = {
                    experimentTableId: {"in":"path","name":"experimentTableId","required":true,"dataType":"string"},
                    requestBody: {"in":"body","name":"requestBody","required":true,"dataType":"nestedObjectLiteral","nestedProperties":{"inputKeys":{"dataType":"array","array":{"dataType":"string"}},"promptVersionId":{"dataType":"string"},"hypothesisId":{"dataType":"string"},"columnType":{"dataType":"string","required":true},"columnName":{"dataType":"string","required":true}}},
                    request: {"in":"request","name":"request","required":true,"dataType":"object"},
            };

            // WARNING: This file was auto-generated with tsoa. Please do not modify it. Re-run tsoa to re-generate this file: https://github.com/lukeautry/tsoa

            let validatedArgs: any[] = [];
            try {
                validatedArgs = templateService.getValidatedArgs({ args, request, response });

                const controller = new ExperimentController();

              await templateService.apiHandler({
                methodName: 'createExperimentColumn',
                controller,
                response,
                next,
                validatedArgs,
                successStatus: undefined,
              });
            } catch (err) {
                return next(err);
            }
        });
        // WARNING: This file was auto-generated with tsoa. Please do not modify it. Re-run tsoa to re-generate this file: https://github.com/lukeautry/tsoa
        app.post('/v1/experiment/table/:experimentTableId/row/new',
            authenticateMiddleware([{"api_key":[]}]),
            ...(fetchMiddlewares<RequestHandler>(ExperimentController)),
            ...(fetchMiddlewares<RequestHandler>(ExperimentController.prototype.createExperimentTableRow)),

            async function ExperimentController_createExperimentTableRow(request: ExRequest, response: ExResponse, next: any) {
            const args: Record<string, TsoaRoute.ParameterSchema> = {
                    experimentTableId: {"in":"path","name":"experimentTableId","required":true,"dataType":"string"},
                    requestBody: {"in":"body","name":"requestBody","required":true,"dataType":"nestedObjectLiteral","nestedProperties":{"inputs":{"ref":"Record_string.string_"},"sourceRequest":{"dataType":"string"},"promptVersionId":{"dataType":"string","required":true}}},
                    request: {"in":"request","name":"request","required":true,"dataType":"object"},
            };

            // WARNING: This file was auto-generated with tsoa. Please do not modify it. Re-run tsoa to re-generate this file: https://github.com/lukeautry/tsoa

            let validatedArgs: any[] = [];
            try {
                validatedArgs = templateService.getValidatedArgs({ args, request, response });

                const controller = new ExperimentController();

              await templateService.apiHandler({
                methodName: 'createExperimentTableRow',
                controller,
                response,
                next,
                validatedArgs,
                successStatus: undefined,
              });
            } catch (err) {
                return next(err);
            }
        });
        // WARNING: This file was auto-generated with tsoa. Please do not modify it. Re-run tsoa to re-generate this file: https://github.com/lukeautry/tsoa
        app.delete('/v1/experiment/table/:experimentTableId/row/:rowIndex',
            authenticateMiddleware([{"api_key":[]}]),
            ...(fetchMiddlewares<RequestHandler>(ExperimentController)),
            ...(fetchMiddlewares<RequestHandler>(ExperimentController.prototype.deleteExperimentTableRow)),

            async function ExperimentController_deleteExperimentTableRow(request: ExRequest, response: ExResponse, next: any) {
            const args: Record<string, TsoaRoute.ParameterSchema> = {
                    experimentTableId: {"in":"path","name":"experimentTableId","required":true,"dataType":"string"},
                    rowIndex: {"in":"path","name":"rowIndex","required":true,"dataType":"double"},
                    request: {"in":"request","name":"request","required":true,"dataType":"object"},
            };

            // WARNING: This file was auto-generated with tsoa. Please do not modify it. Re-run tsoa to re-generate this file: https://github.com/lukeautry/tsoa

            let validatedArgs: any[] = [];
            try {
                validatedArgs = templateService.getValidatedArgs({ args, request, response });

                const controller = new ExperimentController();

              await templateService.apiHandler({
                methodName: 'deleteExperimentTableRow',
                controller,
                response,
                next,
                validatedArgs,
                successStatus: undefined,
              });
            } catch (err) {
                return next(err);
            }
        });
        // WARNING: This file was auto-generated with tsoa. Please do not modify it. Re-run tsoa to re-generate this file: https://github.com/lukeautry/tsoa
        app.post('/v1/experiment/table/:experimentTableId/row/insert/batch',
            authenticateMiddleware([{"api_key":[]}]),
            ...(fetchMiddlewares<RequestHandler>(ExperimentController)),
            ...(fetchMiddlewares<RequestHandler>(ExperimentController.prototype.createExperimentTableRowWithCellsBatch)),

            async function ExperimentController_createExperimentTableRowWithCellsBatch(request: ExRequest, response: ExResponse, next: any) {
            const args: Record<string, TsoaRoute.ParameterSchema> = {
                    experimentTableId: {"in":"path","name":"experimentTableId","required":true,"dataType":"string"},
                    requestBody: {"in":"body","name":"requestBody","required":true,"dataType":"nestedObjectLiteral","nestedProperties":{"rows":{"dataType":"array","array":{"dataType":"nestedObjectLiteral","nestedProperties":{"sourceRequest":{"dataType":"string"},"cells":{"dataType":"array","array":{"dataType":"nestedObjectLiteral","nestedProperties":{"metadata":{"dataType":"any"},"value":{"dataType":"union","subSchemas":[{"dataType":"string"},{"dataType":"enum","enums":[null]}],"required":true},"columnId":{"dataType":"string","required":true}}},"required":true},"datasetId":{"dataType":"string","required":true},"inputs":{"ref":"Record_string.string_","required":true},"inputRecordId":{"dataType":"string","required":true}}},"required":true}}},
                    request: {"in":"request","name":"request","required":true,"dataType":"object"},
            };

            // WARNING: This file was auto-generated with tsoa. Please do not modify it. Re-run tsoa to re-generate this file: https://github.com/lukeautry/tsoa

            let validatedArgs: any[] = [];
            try {
                validatedArgs = templateService.getValidatedArgs({ args, request, response });

                const controller = new ExperimentController();

              await templateService.apiHandler({
                methodName: 'createExperimentTableRowWithCellsBatch',
                controller,
                response,
                next,
                validatedArgs,
                successStatus: undefined,
              });
            } catch (err) {
                return next(err);
            }
        });
        // WARNING: This file was auto-generated with tsoa. Please do not modify it. Re-run tsoa to re-generate this file: https://github.com/lukeautry/tsoa
        app.post('/v1/experiment/update-meta',
            authenticateMiddleware([{"api_key":[]}]),
            ...(fetchMiddlewares<RequestHandler>(ExperimentController)),
            ...(fetchMiddlewares<RequestHandler>(ExperimentController.prototype.updateExperimentMeta)),

            async function ExperimentController_updateExperimentMeta(request: ExRequest, response: ExResponse, next: any) {
            const args: Record<string, TsoaRoute.ParameterSchema> = {
                    requestBody: {"in":"body","name":"requestBody","required":true,"dataType":"nestedObjectLiteral","nestedProperties":{"meta":{"ref":"Record_string.string_","required":true},"experimentId":{"dataType":"string","required":true}}},
                    request: {"in":"request","name":"request","required":true,"dataType":"object"},
            };

            // WARNING: This file was auto-generated with tsoa. Please do not modify it. Re-run tsoa to re-generate this file: https://github.com/lukeautry/tsoa

            let validatedArgs: any[] = [];
            try {
                validatedArgs = templateService.getValidatedArgs({ args, request, response });

                const controller = new ExperimentController();

              await templateService.apiHandler({
                methodName: 'updateExperimentMeta',
                controller,
                response,
                next,
                validatedArgs,
                successStatus: undefined,
              });
            } catch (err) {
                return next(err);
            }
        });
        // WARNING: This file was auto-generated with tsoa. Please do not modify it. Re-run tsoa to re-generate this file: https://github.com/lukeautry/tsoa
        app.post('/v1/experiment',
            authenticateMiddleware([{"api_key":[]}]),
            ...(fetchMiddlewares<RequestHandler>(ExperimentController)),
            ...(fetchMiddlewares<RequestHandler>(ExperimentController.prototype.createNewExperiment)),

            async function ExperimentController_createNewExperiment(request: ExRequest, response: ExResponse, next: any) {
            const args: Record<string, TsoaRoute.ParameterSchema> = {
                    requestBody: {"in":"body","name":"requestBody","required":true,"ref":"NewExperimentParams"},
                    request: {"in":"request","name":"request","required":true,"dataType":"object"},
            };

            // WARNING: This file was auto-generated with tsoa. Please do not modify it. Re-run tsoa to re-generate this file: https://github.com/lukeautry/tsoa

            let validatedArgs: any[] = [];
            try {
                validatedArgs = templateService.getValidatedArgs({ args, request, response });

                const controller = new ExperimentController();

              await templateService.apiHandler({
                methodName: 'createNewExperiment',
                controller,
                response,
                next,
                validatedArgs,
                successStatus: undefined,
              });
            } catch (err) {
                return next(err);
            }
        });
        // WARNING: This file was auto-generated with tsoa. Please do not modify it. Re-run tsoa to re-generate this file: https://github.com/lukeautry/tsoa
        app.post('/v1/experiment/hypothesis',
            authenticateMiddleware([{"api_key":[]}]),
            ...(fetchMiddlewares<RequestHandler>(ExperimentController)),
            ...(fetchMiddlewares<RequestHandler>(ExperimentController.prototype.createNewExperimentHypothesis)),

            async function ExperimentController_createNewExperimentHypothesis(request: ExRequest, response: ExResponse, next: any) {
            const args: Record<string, TsoaRoute.ParameterSchema> = {
                    requestBody: {"in":"body","name":"requestBody","required":true,"dataType":"nestedObjectLiteral","nestedProperties":{"status":{"dataType":"union","subSchemas":[{"dataType":"enum","enums":["PENDING"]},{"dataType":"enum","enums":["RUNNING"]},{"dataType":"enum","enums":["COMPLETED"]},{"dataType":"enum","enums":["FAILED"]}],"required":true},"providerKeyId":{"dataType":"string","required":true},"promptVersion":{"dataType":"string","required":true},"model":{"dataType":"string","required":true},"experimentId":{"dataType":"string","required":true}}},
                    request: {"in":"request","name":"request","required":true,"dataType":"object"},
            };

            // WARNING: This file was auto-generated with tsoa. Please do not modify it. Re-run tsoa to re-generate this file: https://github.com/lukeautry/tsoa

            let validatedArgs: any[] = [];
            try {
                validatedArgs = templateService.getValidatedArgs({ args, request, response });

                const controller = new ExperimentController();

              await templateService.apiHandler({
                methodName: 'createNewExperimentHypothesis',
                controller,
                response,
                next,
                validatedArgs,
                successStatus: undefined,
              });
            } catch (err) {
                return next(err);
            }
        });
        // WARNING: This file was auto-generated with tsoa. Please do not modify it. Re-run tsoa to re-generate this file: https://github.com/lukeautry/tsoa
        app.post('/v1/experiment/hypothesis/:hypothesisId/scores/query',
            authenticateMiddleware([{"api_key":[]}]),
            ...(fetchMiddlewares<RequestHandler>(ExperimentController)),
            ...(fetchMiddlewares<RequestHandler>(ExperimentController.prototype.getExperimentHypothesisScores)),

            async function ExperimentController_getExperimentHypothesisScores(request: ExRequest, response: ExResponse, next: any) {
            const args: Record<string, TsoaRoute.ParameterSchema> = {
                    hypothesisId: {"in":"path","name":"hypothesisId","required":true,"dataType":"string"},
                    request: {"in":"request","name":"request","required":true,"dataType":"object"},
            };

            // WARNING: This file was auto-generated with tsoa. Please do not modify it. Re-run tsoa to re-generate this file: https://github.com/lukeautry/tsoa

            let validatedArgs: any[] = [];
            try {
                validatedArgs = templateService.getValidatedArgs({ args, request, response });

                const controller = new ExperimentController();

              await templateService.apiHandler({
                methodName: 'getExperimentHypothesisScores',
                controller,
                response,
                next,
                validatedArgs,
                successStatus: undefined,
              });
            } catch (err) {
                return next(err);
            }
        });
        // WARNING: This file was auto-generated with tsoa. Please do not modify it. Re-run tsoa to re-generate this file: https://github.com/lukeautry/tsoa
        app.get('/v1/experiment/:experimentId/evaluators',
            authenticateMiddleware([{"api_key":[]}]),
            ...(fetchMiddlewares<RequestHandler>(ExperimentController)),
            ...(fetchMiddlewares<RequestHandler>(ExperimentController.prototype.getExperimentEvaluators)),

            async function ExperimentController_getExperimentEvaluators(request: ExRequest, response: ExResponse, next: any) {
            const args: Record<string, TsoaRoute.ParameterSchema> = {
                    experimentId: {"in":"path","name":"experimentId","required":true,"dataType":"string"},
                    request: {"in":"request","name":"request","required":true,"dataType":"object"},
            };

            // WARNING: This file was auto-generated with tsoa. Please do not modify it. Re-run tsoa to re-generate this file: https://github.com/lukeautry/tsoa

            let validatedArgs: any[] = [];
            try {
                validatedArgs = templateService.getValidatedArgs({ args, request, response });

                const controller = new ExperimentController();

              await templateService.apiHandler({
                methodName: 'getExperimentEvaluators',
                controller,
                response,
                next,
                validatedArgs,
                successStatus: undefined,
              });
            } catch (err) {
                return next(err);
            }
        });
        // WARNING: This file was auto-generated with tsoa. Please do not modify it. Re-run tsoa to re-generate this file: https://github.com/lukeautry/tsoa
        app.post('/v1/experiment/:experimentId/evaluators/run',
            authenticateMiddleware([{"api_key":[]}]),
            ...(fetchMiddlewares<RequestHandler>(ExperimentController)),
            ...(fetchMiddlewares<RequestHandler>(ExperimentController.prototype.runExperimentEvaluators)),

            async function ExperimentController_runExperimentEvaluators(request: ExRequest, response: ExResponse, next: any) {
            const args: Record<string, TsoaRoute.ParameterSchema> = {
                    experimentId: {"in":"path","name":"experimentId","required":true,"dataType":"string"},
                    request: {"in":"request","name":"request","required":true,"dataType":"object"},
            };

            // WARNING: This file was auto-generated with tsoa. Please do not modify it. Re-run tsoa to re-generate this file: https://github.com/lukeautry/tsoa

            let validatedArgs: any[] = [];
            try {
                validatedArgs = templateService.getValidatedArgs({ args, request, response });

                const controller = new ExperimentController();

              await templateService.apiHandler({
                methodName: 'runExperimentEvaluators',
                controller,
                response,
                next,
                validatedArgs,
                successStatus: undefined,
              });
            } catch (err) {
                return next(err);
            }
        });
        // WARNING: This file was auto-generated with tsoa. Please do not modify it. Re-run tsoa to re-generate this file: https://github.com/lukeautry/tsoa
        app.post('/v1/experiment/:experimentId/evaluators',
            authenticateMiddleware([{"api_key":[]}]),
            ...(fetchMiddlewares<RequestHandler>(ExperimentController)),
            ...(fetchMiddlewares<RequestHandler>(ExperimentController.prototype.createExperimentEvaluator)),

            async function ExperimentController_createExperimentEvaluator(request: ExRequest, response: ExResponse, next: any) {
            const args: Record<string, TsoaRoute.ParameterSchema> = {
                    experimentId: {"in":"path","name":"experimentId","required":true,"dataType":"string"},
                    requestBody: {"in":"body","name":"requestBody","required":true,"dataType":"nestedObjectLiteral","nestedProperties":{"evaluatorId":{"dataType":"string","required":true}}},
                    request: {"in":"request","name":"request","required":true,"dataType":"object"},
            };

            // WARNING: This file was auto-generated with tsoa. Please do not modify it. Re-run tsoa to re-generate this file: https://github.com/lukeautry/tsoa

            let validatedArgs: any[] = [];
            try {
                validatedArgs = templateService.getValidatedArgs({ args, request, response });

                const controller = new ExperimentController();

              await templateService.apiHandler({
                methodName: 'createExperimentEvaluator',
                controller,
                response,
                next,
                validatedArgs,
                successStatus: undefined,
              });
            } catch (err) {
                return next(err);
            }
        });
        // WARNING: This file was auto-generated with tsoa. Please do not modify it. Re-run tsoa to re-generate this file: https://github.com/lukeautry/tsoa
        app.delete('/v1/experiment/:experimentId/evaluators/:evaluatorId',
            authenticateMiddleware([{"api_key":[]}]),
            ...(fetchMiddlewares<RequestHandler>(ExperimentController)),
            ...(fetchMiddlewares<RequestHandler>(ExperimentController.prototype.deleteExperimentEvaluator)),

            async function ExperimentController_deleteExperimentEvaluator(request: ExRequest, response: ExResponse, next: any) {
            const args: Record<string, TsoaRoute.ParameterSchema> = {
                    experimentId: {"in":"path","name":"experimentId","required":true,"dataType":"string"},
                    evaluatorId: {"in":"path","name":"evaluatorId","required":true,"dataType":"string"},
                    request: {"in":"request","name":"request","required":true,"dataType":"object"},
            };

            // WARNING: This file was auto-generated with tsoa. Please do not modify it. Re-run tsoa to re-generate this file: https://github.com/lukeautry/tsoa

            let validatedArgs: any[] = [];
            try {
                validatedArgs = templateService.getValidatedArgs({ args, request, response });

                const controller = new ExperimentController();

              await templateService.apiHandler({
                methodName: 'deleteExperimentEvaluator',
                controller,
                response,
                next,
                validatedArgs,
                successStatus: undefined,
              });
            } catch (err) {
                return next(err);
            }
        });
        // WARNING: This file was auto-generated with tsoa. Please do not modify it. Re-run tsoa to re-generate this file: https://github.com/lukeautry/tsoa
        app.post('/v1/experiment/query',
            authenticateMiddleware([{"api_key":[]}]),
            ...(fetchMiddlewares<RequestHandler>(ExperimentController)),
            ...(fetchMiddlewares<RequestHandler>(ExperimentController.prototype.getExperiments)),

            async function ExperimentController_getExperiments(request: ExRequest, response: ExResponse, next: any) {
            const args: Record<string, TsoaRoute.ParameterSchema> = {
                    requestBody: {"in":"body","name":"requestBody","required":true,"dataType":"nestedObjectLiteral","nestedProperties":{"include":{"ref":"IncludeExperimentKeys"},"filter":{"ref":"ExperimentFilterNode","required":true}}},
                    request: {"in":"request","name":"request","required":true,"dataType":"object"},
            };

            // WARNING: This file was auto-generated with tsoa. Please do not modify it. Re-run tsoa to re-generate this file: https://github.com/lukeautry/tsoa

            let validatedArgs: any[] = [];
            try {
                validatedArgs = templateService.getValidatedArgs({ args, request, response });

                const controller = new ExperimentController();

              await templateService.apiHandler({
                methodName: 'getExperiments',
                controller,
                response,
                next,
                validatedArgs,
                successStatus: undefined,
              });
            } catch (err) {
                return next(err);
            }
        });
        // WARNING: This file was auto-generated with tsoa. Please do not modify it. Re-run tsoa to re-generate this file: https://github.com/lukeautry/tsoa
        app.post('/v1/experiment/run',
            authenticateMiddleware([{"api_key":[]}]),
            ...(fetchMiddlewares<RequestHandler>(ExperimentController)),
            ...(fetchMiddlewares<RequestHandler>(ExperimentController.prototype.runExperiment)),

            async function ExperimentController_runExperiment(request: ExRequest, response: ExResponse, next: any) {
            const args: Record<string, TsoaRoute.ParameterSchema> = {
                    requestBody: {"in":"body","name":"requestBody","required":true,"dataType":"nestedObjectLiteral","nestedProperties":{"cells":{"dataType":"array","array":{"dataType":"nestedObjectLiteral","nestedProperties":{"cellId":{"dataType":"string","required":true}}},"required":true},"hypothesisId":{"dataType":"string","required":true},"experimentTableId":{"dataType":"string","required":true}}},
                    request: {"in":"request","name":"request","required":true,"dataType":"object"},
            };

            // WARNING: This file was auto-generated with tsoa. Please do not modify it. Re-run tsoa to re-generate this file: https://github.com/lukeautry/tsoa

            let validatedArgs: any[] = [];
            try {
                validatedArgs = templateService.getValidatedArgs({ args, request, response });

                const controller = new ExperimentController();

              await templateService.apiHandler({
                methodName: 'runExperiment',
                controller,
                response,
                next,
                validatedArgs,
                successStatus: undefined,
              });
            } catch (err) {
                return next(err);
            }
        });
        // WARNING: This file was auto-generated with tsoa. Please do not modify it. Re-run tsoa to re-generate this file: https://github.com/lukeautry/tsoa
        app.post('/v1/evaluator',
            authenticateMiddleware([{"api_key":[]}]),
            ...(fetchMiddlewares<RequestHandler>(EvaluatorController)),
            ...(fetchMiddlewares<RequestHandler>(EvaluatorController.prototype.createEvaluator)),

            async function EvaluatorController_createEvaluator(request: ExRequest, response: ExResponse, next: any) {
            const args: Record<string, TsoaRoute.ParameterSchema> = {
                    requestBody: {"in":"body","name":"requestBody","required":true,"ref":"CreateEvaluatorParams"},
                    request: {"in":"request","name":"request","required":true,"dataType":"object"},
            };

            // WARNING: This file was auto-generated with tsoa. Please do not modify it. Re-run tsoa to re-generate this file: https://github.com/lukeautry/tsoa

            let validatedArgs: any[] = [];
            try {
                validatedArgs = templateService.getValidatedArgs({ args, request, response });

                const controller = new EvaluatorController();

              await templateService.apiHandler({
                methodName: 'createEvaluator',
                controller,
                response,
                next,
                validatedArgs,
                successStatus: undefined,
              });
            } catch (err) {
                return next(err);
            }
        });
        // WARNING: This file was auto-generated with tsoa. Please do not modify it. Re-run tsoa to re-generate this file: https://github.com/lukeautry/tsoa
        app.get('/v1/evaluator/:evaluatorId',
            authenticateMiddleware([{"api_key":[]}]),
            ...(fetchMiddlewares<RequestHandler>(EvaluatorController)),
            ...(fetchMiddlewares<RequestHandler>(EvaluatorController.prototype.getEvaluator)),

            async function EvaluatorController_getEvaluator(request: ExRequest, response: ExResponse, next: any) {
            const args: Record<string, TsoaRoute.ParameterSchema> = {
                    request: {"in":"request","name":"request","required":true,"dataType":"object"},
                    evaluatorId: {"in":"path","name":"evaluatorId","required":true,"dataType":"string"},
            };

            // WARNING: This file was auto-generated with tsoa. Please do not modify it. Re-run tsoa to re-generate this file: https://github.com/lukeautry/tsoa

            let validatedArgs: any[] = [];
            try {
                validatedArgs = templateService.getValidatedArgs({ args, request, response });

                const controller = new EvaluatorController();

              await templateService.apiHandler({
                methodName: 'getEvaluator',
                controller,
                response,
                next,
                validatedArgs,
                successStatus: undefined,
              });
            } catch (err) {
                return next(err);
            }
        });
        // WARNING: This file was auto-generated with tsoa. Please do not modify it. Re-run tsoa to re-generate this file: https://github.com/lukeautry/tsoa
        app.post('/v1/evaluator/query',
            authenticateMiddleware([{"api_key":[]}]),
            ...(fetchMiddlewares<RequestHandler>(EvaluatorController)),
            ...(fetchMiddlewares<RequestHandler>(EvaluatorController.prototype.queryEvaluators)),

            async function EvaluatorController_queryEvaluators(request: ExRequest, response: ExResponse, next: any) {
            const args: Record<string, TsoaRoute.ParameterSchema> = {
                    requestBody: {"in":"body","name":"requestBody","required":true,"dataType":"nestedObjectLiteral","nestedProperties":{}},
                    request: {"in":"request","name":"request","required":true,"dataType":"object"},
            };

            // WARNING: This file was auto-generated with tsoa. Please do not modify it. Re-run tsoa to re-generate this file: https://github.com/lukeautry/tsoa

            let validatedArgs: any[] = [];
            try {
                validatedArgs = templateService.getValidatedArgs({ args, request, response });

                const controller = new EvaluatorController();

              await templateService.apiHandler({
                methodName: 'queryEvaluators',
                controller,
                response,
                next,
                validatedArgs,
                successStatus: undefined,
              });
            } catch (err) {
                return next(err);
            }
        });
        // WARNING: This file was auto-generated with tsoa. Please do not modify it. Re-run tsoa to re-generate this file: https://github.com/lukeautry/tsoa
        app.put('/v1/evaluator/:evaluatorId',
            authenticateMiddleware([{"api_key":[]}]),
            ...(fetchMiddlewares<RequestHandler>(EvaluatorController)),
            ...(fetchMiddlewares<RequestHandler>(EvaluatorController.prototype.updateEvaluator)),

            async function EvaluatorController_updateEvaluator(request: ExRequest, response: ExResponse, next: any) {
            const args: Record<string, TsoaRoute.ParameterSchema> = {
                    evaluatorId: {"in":"path","name":"evaluatorId","required":true,"dataType":"string"},
                    requestBody: {"in":"body","name":"requestBody","required":true,"ref":"UpdateEvaluatorParams"},
                    request: {"in":"request","name":"request","required":true,"dataType":"object"},
            };

            // WARNING: This file was auto-generated with tsoa. Please do not modify it. Re-run tsoa to re-generate this file: https://github.com/lukeautry/tsoa

            let validatedArgs: any[] = [];
            try {
                validatedArgs = templateService.getValidatedArgs({ args, request, response });

                const controller = new EvaluatorController();

              await templateService.apiHandler({
                methodName: 'updateEvaluator',
                controller,
                response,
                next,
                validatedArgs,
                successStatus: undefined,
              });
            } catch (err) {
                return next(err);
            }
        });
        // WARNING: This file was auto-generated with tsoa. Please do not modify it. Re-run tsoa to re-generate this file: https://github.com/lukeautry/tsoa
        app.delete('/v1/evaluator/:evaluatorId',
            authenticateMiddleware([{"api_key":[]}]),
            ...(fetchMiddlewares<RequestHandler>(EvaluatorController)),
            ...(fetchMiddlewares<RequestHandler>(EvaluatorController.prototype.deleteEvaluator)),

            async function EvaluatorController_deleteEvaluator(request: ExRequest, response: ExResponse, next: any) {
            const args: Record<string, TsoaRoute.ParameterSchema> = {
                    request: {"in":"request","name":"request","required":true,"dataType":"object"},
                    evaluatorId: {"in":"path","name":"evaluatorId","required":true,"dataType":"string"},
            };

            // WARNING: This file was auto-generated with tsoa. Please do not modify it. Re-run tsoa to re-generate this file: https://github.com/lukeautry/tsoa

            let validatedArgs: any[] = [];
            try {
                validatedArgs = templateService.getValidatedArgs({ args, request, response });

                const controller = new EvaluatorController();

              await templateService.apiHandler({
                methodName: 'deleteEvaluator',
                controller,
                response,
                next,
                validatedArgs,
                successStatus: undefined,
              });
            } catch (err) {
                return next(err);
            }
        });
        // WARNING: This file was auto-generated with tsoa. Please do not modify it. Re-run tsoa to re-generate this file: https://github.com/lukeautry/tsoa
        app.get('/v1/evaluator/:evaluatorId/experiments',
            authenticateMiddleware([{"api_key":[]}]),
            ...(fetchMiddlewares<RequestHandler>(EvaluatorController)),
            ...(fetchMiddlewares<RequestHandler>(EvaluatorController.prototype.getExperimentsForEvaluator)),

            async function EvaluatorController_getExperimentsForEvaluator(request: ExRequest, response: ExResponse, next: any) {
            const args: Record<string, TsoaRoute.ParameterSchema> = {
                    request: {"in":"request","name":"request","required":true,"dataType":"object"},
                    evaluatorId: {"in":"path","name":"evaluatorId","required":true,"dataType":"string"},
            };

            // WARNING: This file was auto-generated with tsoa. Please do not modify it. Re-run tsoa to re-generate this file: https://github.com/lukeautry/tsoa

            let validatedArgs: any[] = [];
            try {
                validatedArgs = templateService.getValidatedArgs({ args, request, response });

                const controller = new EvaluatorController();

              await templateService.apiHandler({
                methodName: 'getExperimentsForEvaluator',
                controller,
                response,
                next,
                validatedArgs,
                successStatus: undefined,
              });
            } catch (err) {
                return next(err);
            }
        });
        // WARNING: This file was auto-generated with tsoa. Please do not modify it. Re-run tsoa to re-generate this file: https://github.com/lukeautry/tsoa
        app.post('/v1/helicone-dataset',
            authenticateMiddleware([{"api_key":[]}]),
            ...(fetchMiddlewares<RequestHandler>(HeliconeDatasetController)),
            ...(fetchMiddlewares<RequestHandler>(HeliconeDatasetController.prototype.addHeliconeDataset)),

            async function HeliconeDatasetController_addHeliconeDataset(request: ExRequest, response: ExResponse, next: any) {
            const args: Record<string, TsoaRoute.ParameterSchema> = {
                    requestBody: {"in":"body","name":"requestBody","required":true,"ref":"NewHeliconeDatasetParams"},
                    request: {"in":"request","name":"request","required":true,"dataType":"object"},
            };

            // WARNING: This file was auto-generated with tsoa. Please do not modify it. Re-run tsoa to re-generate this file: https://github.com/lukeautry/tsoa

            let validatedArgs: any[] = [];
            try {
                validatedArgs = templateService.getValidatedArgs({ args, request, response });

                const controller = new HeliconeDatasetController();

              await templateService.apiHandler({
                methodName: 'addHeliconeDataset',
                controller,
                response,
                next,
                validatedArgs,
                successStatus: undefined,
              });
            } catch (err) {
                return next(err);
            }
        });
        // WARNING: This file was auto-generated with tsoa. Please do not modify it. Re-run tsoa to re-generate this file: https://github.com/lukeautry/tsoa
        app.post('/v1/helicone-dataset/:datasetId/mutate',
            authenticateMiddleware([{"api_key":[]}]),
            ...(fetchMiddlewares<RequestHandler>(HeliconeDatasetController)),
            ...(fetchMiddlewares<RequestHandler>(HeliconeDatasetController.prototype.mutateHeliconeDataset)),

            async function HeliconeDatasetController_mutateHeliconeDataset(request: ExRequest, response: ExResponse, next: any) {
            const args: Record<string, TsoaRoute.ParameterSchema> = {
                    datasetId: {"in":"path","name":"datasetId","required":true,"dataType":"string"},
                    requestBody: {"in":"body","name":"requestBody","required":true,"ref":"MutateParams"},
                    request: {"in":"request","name":"request","required":true,"dataType":"object"},
            };

            // WARNING: This file was auto-generated with tsoa. Please do not modify it. Re-run tsoa to re-generate this file: https://github.com/lukeautry/tsoa

            let validatedArgs: any[] = [];
            try {
                validatedArgs = templateService.getValidatedArgs({ args, request, response });

                const controller = new HeliconeDatasetController();

              await templateService.apiHandler({
                methodName: 'mutateHeliconeDataset',
                controller,
                response,
                next,
                validatedArgs,
                successStatus: undefined,
              });
            } catch (err) {
                return next(err);
            }
        });
        // WARNING: This file was auto-generated with tsoa. Please do not modify it. Re-run tsoa to re-generate this file: https://github.com/lukeautry/tsoa
        app.post('/v1/helicone-dataset/:datasetId/query',
            authenticateMiddleware([{"api_key":[]}]),
            ...(fetchMiddlewares<RequestHandler>(HeliconeDatasetController)),
            ...(fetchMiddlewares<RequestHandler>(HeliconeDatasetController.prototype.queryHeliconeDatasetRows)),

            async function HeliconeDatasetController_queryHeliconeDatasetRows(request: ExRequest, response: ExResponse, next: any) {
            const args: Record<string, TsoaRoute.ParameterSchema> = {
                    datasetId: {"in":"path","name":"datasetId","required":true,"dataType":"string"},
                    requestBody: {"in":"body","name":"requestBody","required":true,"dataType":"nestedObjectLiteral","nestedProperties":{"limit":{"dataType":"double","required":true},"offset":{"dataType":"double","required":true}}},
                    request: {"in":"request","name":"request","required":true,"dataType":"object"},
            };

            // WARNING: This file was auto-generated with tsoa. Please do not modify it. Re-run tsoa to re-generate this file: https://github.com/lukeautry/tsoa

            let validatedArgs: any[] = [];
            try {
                validatedArgs = templateService.getValidatedArgs({ args, request, response });

                const controller = new HeliconeDatasetController();

              await templateService.apiHandler({
                methodName: 'queryHeliconeDatasetRows',
                controller,
                response,
                next,
                validatedArgs,
                successStatus: undefined,
              });
            } catch (err) {
                return next(err);
            }
        });
        // WARNING: This file was auto-generated with tsoa. Please do not modify it. Re-run tsoa to re-generate this file: https://github.com/lukeautry/tsoa
        app.post('/v1/helicone-dataset/:datasetId/count',
            authenticateMiddleware([{"api_key":[]}]),
            ...(fetchMiddlewares<RequestHandler>(HeliconeDatasetController)),
            ...(fetchMiddlewares<RequestHandler>(HeliconeDatasetController.prototype.countHeliconeDatasetRows)),

            async function HeliconeDatasetController_countHeliconeDatasetRows(request: ExRequest, response: ExResponse, next: any) {
            const args: Record<string, TsoaRoute.ParameterSchema> = {
                    datasetId: {"in":"path","name":"datasetId","required":true,"dataType":"string"},
                    request: {"in":"request","name":"request","required":true,"dataType":"object"},
            };

            // WARNING: This file was auto-generated with tsoa. Please do not modify it. Re-run tsoa to re-generate this file: https://github.com/lukeautry/tsoa

            let validatedArgs: any[] = [];
            try {
                validatedArgs = templateService.getValidatedArgs({ args, request, response });

                const controller = new HeliconeDatasetController();

              await templateService.apiHandler({
                methodName: 'countHeliconeDatasetRows',
                controller,
                response,
                next,
                validatedArgs,
                successStatus: undefined,
              });
            } catch (err) {
                return next(err);
            }
        });
        // WARNING: This file was auto-generated with tsoa. Please do not modify it. Re-run tsoa to re-generate this file: https://github.com/lukeautry/tsoa
        app.post('/v1/helicone-dataset/query',
            authenticateMiddleware([{"api_key":[]}]),
            ...(fetchMiddlewares<RequestHandler>(HeliconeDatasetController)),
            ...(fetchMiddlewares<RequestHandler>(HeliconeDatasetController.prototype.queryHeliconeDataset)),

            async function HeliconeDatasetController_queryHeliconeDataset(request: ExRequest, response: ExResponse, next: any) {
            const args: Record<string, TsoaRoute.ParameterSchema> = {
                    requestBody: {"in":"body","name":"requestBody","required":true,"dataType":"nestedObjectLiteral","nestedProperties":{"datasetIds":{"dataType":"array","array":{"dataType":"string"}}}},
                    request: {"in":"request","name":"request","required":true,"dataType":"object"},
            };

            // WARNING: This file was auto-generated with tsoa. Please do not modify it. Re-run tsoa to re-generate this file: https://github.com/lukeautry/tsoa

            let validatedArgs: any[] = [];
            try {
                validatedArgs = templateService.getValidatedArgs({ args, request, response });

                const controller = new HeliconeDatasetController();

              await templateService.apiHandler({
                methodName: 'queryHeliconeDataset',
                controller,
                response,
                next,
                validatedArgs,
                successStatus: undefined,
              });
            } catch (err) {
                return next(err);
            }
        });
        // WARNING: This file was auto-generated with tsoa. Please do not modify it. Re-run tsoa to re-generate this file: https://github.com/lukeautry/tsoa
        app.post('/v1/helicone-dataset/:datasetId/request/:requestId',
            authenticateMiddleware([{"api_key":[]}]),
            ...(fetchMiddlewares<RequestHandler>(HeliconeDatasetController)),
            ...(fetchMiddlewares<RequestHandler>(HeliconeDatasetController.prototype.updateHeliconeDatasetRequest)),

            async function HeliconeDatasetController_updateHeliconeDatasetRequest(request: ExRequest, response: ExResponse, next: any) {
            const args: Record<string, TsoaRoute.ParameterSchema> = {
                    datasetId: {"in":"path","name":"datasetId","required":true,"dataType":"string"},
                    requestId: {"in":"path","name":"requestId","required":true,"dataType":"string"},
                    requestBody: {"in":"body","name":"requestBody","required":true,"dataType":"nestedObjectLiteral","nestedProperties":{"responseBody":{"ref":"Json","required":true},"requestBody":{"ref":"Json","required":true}}},
                    request: {"in":"request","name":"request","required":true,"dataType":"object"},
            };

            // WARNING: This file was auto-generated with tsoa. Please do not modify it. Re-run tsoa to re-generate this file: https://github.com/lukeautry/tsoa

            let validatedArgs: any[] = [];
            try {
                validatedArgs = templateService.getValidatedArgs({ args, request, response });

                const controller = new HeliconeDatasetController();

              await templateService.apiHandler({
                methodName: 'updateHeliconeDatasetRequest',
                controller,
                response,
                next,
                validatedArgs,
                successStatus: undefined,
              });
            } catch (err) {
                return next(err);
            }
        });
        // WARNING: This file was auto-generated with tsoa. Please do not modify it. Re-run tsoa to re-generate this file: https://github.com/lukeautry/tsoa
        app.post('/v1/public/dataisbeautiful/total-values',
            authenticateMiddleware([{"api_key":[]}]),
            ...(fetchMiddlewares<RequestHandler>(DataIsBeautifulRouter)),
            ...(fetchMiddlewares<RequestHandler>(DataIsBeautifulRouter.prototype.getTotalValues)),

            async function DataIsBeautifulRouter_getTotalValues(request: ExRequest, response: ExResponse, next: any) {
            const args: Record<string, TsoaRoute.ParameterSchema> = {
                    request: {"in":"request","name":"request","required":true,"dataType":"object"},
            };

            // WARNING: This file was auto-generated with tsoa. Please do not modify it. Re-run tsoa to re-generate this file: https://github.com/lukeautry/tsoa

            let validatedArgs: any[] = [];
            try {
                validatedArgs = templateService.getValidatedArgs({ args, request, response });

                const controller = new DataIsBeautifulRouter();

              await templateService.apiHandler({
                methodName: 'getTotalValues',
                controller,
                response,
                next,
                validatedArgs,
                successStatus: undefined,
              });
            } catch (err) {
                return next(err);
            }
        });
        // WARNING: This file was auto-generated with tsoa. Please do not modify it. Re-run tsoa to re-generate this file: https://github.com/lukeautry/tsoa
        app.post('/v1/public/dataisbeautiful/model/usage/overtime',
            authenticateMiddleware([{"api_key":[]}]),
            ...(fetchMiddlewares<RequestHandler>(DataIsBeautifulRouter)),
            ...(fetchMiddlewares<RequestHandler>(DataIsBeautifulRouter.prototype.getModelUsageOverTime)),

            async function DataIsBeautifulRouter_getModelUsageOverTime(request: ExRequest, response: ExResponse, next: any) {
            const args: Record<string, TsoaRoute.ParameterSchema> = {
                    request: {"in":"request","name":"request","required":true,"dataType":"object"},
            };

            // WARNING: This file was auto-generated with tsoa. Please do not modify it. Re-run tsoa to re-generate this file: https://github.com/lukeautry/tsoa

            let validatedArgs: any[] = [];
            try {
                validatedArgs = templateService.getValidatedArgs({ args, request, response });

                const controller = new DataIsBeautifulRouter();

              await templateService.apiHandler({
                methodName: 'getModelUsageOverTime',
                controller,
                response,
                next,
                validatedArgs,
                successStatus: undefined,
              });
            } catch (err) {
                return next(err);
            }
        });
        // WARNING: This file was auto-generated with tsoa. Please do not modify it. Re-run tsoa to re-generate this file: https://github.com/lukeautry/tsoa
        app.post('/v1/public/dataisbeautiful/provider/usage/overtime',
            authenticateMiddleware([{"api_key":[]}]),
            ...(fetchMiddlewares<RequestHandler>(DataIsBeautifulRouter)),
            ...(fetchMiddlewares<RequestHandler>(DataIsBeautifulRouter.prototype.getProviderUsageOverTime)),

            async function DataIsBeautifulRouter_getProviderUsageOverTime(request: ExRequest, response: ExResponse, next: any) {
            const args: Record<string, TsoaRoute.ParameterSchema> = {
                    request: {"in":"request","name":"request","required":true,"dataType":"object"},
            };

            // WARNING: This file was auto-generated with tsoa. Please do not modify it. Re-run tsoa to re-generate this file: https://github.com/lukeautry/tsoa

            let validatedArgs: any[] = [];
            try {
                validatedArgs = templateService.getValidatedArgs({ args, request, response });

                const controller = new DataIsBeautifulRouter();

              await templateService.apiHandler({
                methodName: 'getProviderUsageOverTime',
                controller,
                response,
                next,
                validatedArgs,
                successStatus: undefined,
              });
            } catch (err) {
                return next(err);
            }
        });
        // WARNING: This file was auto-generated with tsoa. Please do not modify it. Re-run tsoa to re-generate this file: https://github.com/lukeautry/tsoa
        app.post('/v1/public/dataisbeautiful/total-requests',
            authenticateMiddleware([{"api_key":[]}]),
            ...(fetchMiddlewares<RequestHandler>(DataIsBeautifulRouter)),
            ...(fetchMiddlewares<RequestHandler>(DataIsBeautifulRouter.prototype.getTotalRequests)),

            async function DataIsBeautifulRouter_getTotalRequests(request: ExRequest, response: ExResponse, next: any) {
            const args: Record<string, TsoaRoute.ParameterSchema> = {
                    requestBody: {"in":"body","name":"requestBody","required":true,"ref":"DataIsBeautifulRequestBody"},
                    request: {"in":"request","name":"request","required":true,"dataType":"object"},
            };

            // WARNING: This file was auto-generated with tsoa. Please do not modify it. Re-run tsoa to re-generate this file: https://github.com/lukeautry/tsoa

            let validatedArgs: any[] = [];
            try {
                validatedArgs = templateService.getValidatedArgs({ args, request, response });

                const controller = new DataIsBeautifulRouter();

              await templateService.apiHandler({
                methodName: 'getTotalRequests',
                controller,
                response,
                next,
                validatedArgs,
                successStatus: undefined,
              });
            } catch (err) {
                return next(err);
            }
        });
        // WARNING: This file was auto-generated with tsoa. Please do not modify it. Re-run tsoa to re-generate this file: https://github.com/lukeautry/tsoa
        app.post('/v1/public/dataisbeautiful/ttft-vs-prompt-length',
            authenticateMiddleware([{"api_key":[]}]),
            ...(fetchMiddlewares<RequestHandler>(DataIsBeautifulRouter)),
            ...(fetchMiddlewares<RequestHandler>(DataIsBeautifulRouter.prototype.getTTFTvsPromptInputLength)),

            async function DataIsBeautifulRouter_getTTFTvsPromptInputLength(request: ExRequest, response: ExResponse, next: any) {
            const args: Record<string, TsoaRoute.ParameterSchema> = {
                    requestBody: {"in":"body","name":"requestBody","required":true,"ref":"DataIsBeautifulRequestBody"},
                    request: {"in":"request","name":"request","required":true,"dataType":"object"},
            };

            // WARNING: This file was auto-generated with tsoa. Please do not modify it. Re-run tsoa to re-generate this file: https://github.com/lukeautry/tsoa

            let validatedArgs: any[] = [];
            try {
                validatedArgs = templateService.getValidatedArgs({ args, request, response });

                const controller = new DataIsBeautifulRouter();

              await templateService.apiHandler({
                methodName: 'getTTFTvsPromptInputLength',
                controller,
                response,
                next,
                validatedArgs,
                successStatus: undefined,
              });
            } catch (err) {
                return next(err);
            }
        });
        // WARNING: This file was auto-generated with tsoa. Please do not modify it. Re-run tsoa to re-generate this file: https://github.com/lukeautry/tsoa
        app.post('/v1/public/dataisbeautiful/model/percentage',
            authenticateMiddleware([{"api_key":[]}]),
            ...(fetchMiddlewares<RequestHandler>(DataIsBeautifulRouter)),
            ...(fetchMiddlewares<RequestHandler>(DataIsBeautifulRouter.prototype.getModelPercentage)),

            async function DataIsBeautifulRouter_getModelPercentage(request: ExRequest, response: ExResponse, next: any) {
            const args: Record<string, TsoaRoute.ParameterSchema> = {
                    requestBody: {"in":"body","name":"requestBody","required":true,"ref":"DataIsBeautifulRequestBody"},
                    request: {"in":"request","name":"request","required":true,"dataType":"object"},
            };

            // WARNING: This file was auto-generated with tsoa. Please do not modify it. Re-run tsoa to re-generate this file: https://github.com/lukeautry/tsoa

            let validatedArgs: any[] = [];
            try {
                validatedArgs = templateService.getValidatedArgs({ args, request, response });

                const controller = new DataIsBeautifulRouter();

              await templateService.apiHandler({
                methodName: 'getModelPercentage',
                controller,
                response,
                next,
                validatedArgs,
                successStatus: undefined,
              });
            } catch (err) {
                return next(err);
            }
        });
        // WARNING: This file was auto-generated with tsoa. Please do not modify it. Re-run tsoa to re-generate this file: https://github.com/lukeautry/tsoa
        app.post('/v1/public/dataisbeautiful/model/cost',
            authenticateMiddleware([{"api_key":[]}]),
            ...(fetchMiddlewares<RequestHandler>(DataIsBeautifulRouter)),
            ...(fetchMiddlewares<RequestHandler>(DataIsBeautifulRouter.prototype.getModelCost)),

            async function DataIsBeautifulRouter_getModelCost(request: ExRequest, response: ExResponse, next: any) {
            const args: Record<string, TsoaRoute.ParameterSchema> = {
                    requestBody: {"in":"body","name":"requestBody","required":true,"ref":"DataIsBeautifulRequestBody"},
                    request: {"in":"request","name":"request","required":true,"dataType":"object"},
            };

            // WARNING: This file was auto-generated with tsoa. Please do not modify it. Re-run tsoa to re-generate this file: https://github.com/lukeautry/tsoa

            let validatedArgs: any[] = [];
            try {
                validatedArgs = templateService.getValidatedArgs({ args, request, response });

                const controller = new DataIsBeautifulRouter();

              await templateService.apiHandler({
                methodName: 'getModelCost',
                controller,
                response,
                next,
                validatedArgs,
                successStatus: undefined,
              });
            } catch (err) {
                return next(err);
            }
        });
        // WARNING: This file was auto-generated with tsoa. Please do not modify it. Re-run tsoa to re-generate this file: https://github.com/lukeautry/tsoa
        app.post('/v1/public/dataisbeautiful/provider/percentage',
            authenticateMiddleware([{"api_key":[]}]),
            ...(fetchMiddlewares<RequestHandler>(DataIsBeautifulRouter)),
            ...(fetchMiddlewares<RequestHandler>(DataIsBeautifulRouter.prototype.getProviderPercentage)),

            async function DataIsBeautifulRouter_getProviderPercentage(request: ExRequest, response: ExResponse, next: any) {
            const args: Record<string, TsoaRoute.ParameterSchema> = {
                    requestBody: {"in":"body","name":"requestBody","required":true,"ref":"DataIsBeautifulRequestBody"},
                    request: {"in":"request","name":"request","required":true,"dataType":"object"},
            };

            // WARNING: This file was auto-generated with tsoa. Please do not modify it. Re-run tsoa to re-generate this file: https://github.com/lukeautry/tsoa

            let validatedArgs: any[] = [];
            try {
                validatedArgs = templateService.getValidatedArgs({ args, request, response });

                const controller = new DataIsBeautifulRouter();

              await templateService.apiHandler({
                methodName: 'getProviderPercentage',
                controller,
                response,
                next,
                validatedArgs,
                successStatus: undefined,
              });
            } catch (err) {
                return next(err);
            }
        });
        // WARNING: This file was auto-generated with tsoa. Please do not modify it. Re-run tsoa to re-generate this file: https://github.com/lukeautry/tsoa
        app.post('/v1/public/dataisbeautiful/model/percentage/overtime',
            authenticateMiddleware([{"api_key":[]}]),
            ...(fetchMiddlewares<RequestHandler>(DataIsBeautifulRouter)),
            ...(fetchMiddlewares<RequestHandler>(DataIsBeautifulRouter.prototype.getModelPercentageOverTime)),

            async function DataIsBeautifulRouter_getModelPercentageOverTime(request: ExRequest, response: ExResponse, next: any) {
            const args: Record<string, TsoaRoute.ParameterSchema> = {
                    requestBody: {"in":"body","name":"requestBody","required":true,"ref":"DataIsBeautifulRequestBody"},
                    request: {"in":"request","name":"request","required":true,"dataType":"object"},
            };

            // WARNING: This file was auto-generated with tsoa. Please do not modify it. Re-run tsoa to re-generate this file: https://github.com/lukeautry/tsoa

            let validatedArgs: any[] = [];
            try {
                validatedArgs = templateService.getValidatedArgs({ args, request, response });

                const controller = new DataIsBeautifulRouter();

              await templateService.apiHandler({
                methodName: 'getModelPercentageOverTime',
                controller,
                response,
                next,
                validatedArgs,
                successStatus: undefined,
              });
            } catch (err) {
                return next(err);
            }
        });
        // WARNING: This file was auto-generated with tsoa. Please do not modify it. Re-run tsoa to re-generate this file: https://github.com/lukeautry/tsoa
        app.post('/v1/customer/:customerId/usage/query',
            authenticateMiddleware([{"api_key":[]}]),
            ...(fetchMiddlewares<RequestHandler>(CustomerController)),
            ...(fetchMiddlewares<RequestHandler>(CustomerController.prototype.getCustomerUsage)),

            async function CustomerController_getCustomerUsage(request: ExRequest, response: ExResponse, next: any) {
            const args: Record<string, TsoaRoute.ParameterSchema> = {
                    requestBody: {"in":"body","name":"requestBody","required":true,"dataType":"nestedObjectLiteral","nestedProperties":{}},
                    request: {"in":"request","name":"request","required":true,"dataType":"object"},
                    customerId: {"in":"path","name":"customerId","required":true,"dataType":"string"},
            };

            // WARNING: This file was auto-generated with tsoa. Please do not modify it. Re-run tsoa to re-generate this file: https://github.com/lukeautry/tsoa

            let validatedArgs: any[] = [];
            try {
                validatedArgs = templateService.getValidatedArgs({ args, request, response });

                const controller = new CustomerController();

              await templateService.apiHandler({
                methodName: 'getCustomerUsage',
                controller,
                response,
                next,
                validatedArgs,
                successStatus: undefined,
              });
            } catch (err) {
                return next(err);
            }
        });
        // WARNING: This file was auto-generated with tsoa. Please do not modify it. Re-run tsoa to re-generate this file: https://github.com/lukeautry/tsoa
        app.post('/v1/customer/query',
            authenticateMiddleware([{"api_key":[]}]),
            ...(fetchMiddlewares<RequestHandler>(CustomerController)),
            ...(fetchMiddlewares<RequestHandler>(CustomerController.prototype.getCustomers)),

            async function CustomerController_getCustomers(request: ExRequest, response: ExResponse, next: any) {
            const args: Record<string, TsoaRoute.ParameterSchema> = {
                    requestBody: {"in":"body","name":"requestBody","required":true,"dataType":"nestedObjectLiteral","nestedProperties":{}},
                    request: {"in":"request","name":"request","required":true,"dataType":"object"},
            };

            // WARNING: This file was auto-generated with tsoa. Please do not modify it. Re-run tsoa to re-generate this file: https://github.com/lukeautry/tsoa

            let validatedArgs: any[] = [];
            try {
                validatedArgs = templateService.getValidatedArgs({ args, request, response });

                const controller = new CustomerController();

              await templateService.apiHandler({
                methodName: 'getCustomers',
                controller,
                response,
                next,
                validatedArgs,
                successStatus: undefined,
              });
            } catch (err) {
                return next(err);
            }
        });
        // WARNING: This file was auto-generated with tsoa. Please do not modify it. Re-run tsoa to re-generate this file: https://github.com/lukeautry/tsoa
        app.get('/v1/stripe/subscription/free/usage',
            authenticateMiddleware([{"api_key":[]}]),
            ...(fetchMiddlewares<RequestHandler>(StripeController)),
            ...(fetchMiddlewares<RequestHandler>(StripeController.prototype.getFreeUsage)),

            async function StripeController_getFreeUsage(request: ExRequest, response: ExResponse, next: any) {
            const args: Record<string, TsoaRoute.ParameterSchema> = {
                    request: {"in":"request","name":"request","required":true,"dataType":"object"},
            };

            // WARNING: This file was auto-generated with tsoa. Please do not modify it. Re-run tsoa to re-generate this file: https://github.com/lukeautry/tsoa

            let validatedArgs: any[] = [];
            try {
                validatedArgs = templateService.getValidatedArgs({ args, request, response });

                const controller = new StripeController();

              await templateService.apiHandler({
                methodName: 'getFreeUsage',
                controller,
                response,
                next,
                validatedArgs,
                successStatus: undefined,
              });
            } catch (err) {
                return next(err);
            }
        });
        // WARNING: This file was auto-generated with tsoa. Please do not modify it. Re-run tsoa to re-generate this file: https://github.com/lukeautry/tsoa
        app.post('/v1/stripe/subscription/new-customer/upgrade-to-pro',
            authenticateMiddleware([{"api_key":[]}]),
            ...(fetchMiddlewares<RequestHandler>(StripeController)),
            ...(fetchMiddlewares<RequestHandler>(StripeController.prototype.upgradeToPro)),

            async function StripeController_upgradeToPro(request: ExRequest, response: ExResponse, next: any) {
            const args: Record<string, TsoaRoute.ParameterSchema> = {
                    request: {"in":"request","name":"request","required":true,"dataType":"object"},
                    body: {"in":"body","name":"body","required":true,"ref":"UpgradeToProRequest"},
            };

            // WARNING: This file was auto-generated with tsoa. Please do not modify it. Re-run tsoa to re-generate this file: https://github.com/lukeautry/tsoa

            let validatedArgs: any[] = [];
            try {
                validatedArgs = templateService.getValidatedArgs({ args, request, response });

                const controller = new StripeController();

              await templateService.apiHandler({
                methodName: 'upgradeToPro',
                controller,
                response,
                next,
                validatedArgs,
                successStatus: undefined,
              });
            } catch (err) {
                return next(err);
            }
        });
        // WARNING: This file was auto-generated with tsoa. Please do not modify it. Re-run tsoa to re-generate this file: https://github.com/lukeautry/tsoa
        app.post('/v1/stripe/subscription/existing-customer/upgrade-to-pro',
            authenticateMiddleware([{"api_key":[]}]),
            ...(fetchMiddlewares<RequestHandler>(StripeController)),
            ...(fetchMiddlewares<RequestHandler>(StripeController.prototype.upgradeExistingCustomer)),

            async function StripeController_upgradeExistingCustomer(request: ExRequest, response: ExResponse, next: any) {
            const args: Record<string, TsoaRoute.ParameterSchema> = {
                    request: {"in":"request","name":"request","required":true,"dataType":"object"},
                    body: {"in":"body","name":"body","required":true,"ref":"UpgradeToProRequest"},
            };

            // WARNING: This file was auto-generated with tsoa. Please do not modify it. Re-run tsoa to re-generate this file: https://github.com/lukeautry/tsoa

            let validatedArgs: any[] = [];
            try {
                validatedArgs = templateService.getValidatedArgs({ args, request, response });

                const controller = new StripeController();

              await templateService.apiHandler({
                methodName: 'upgradeExistingCustomer',
                controller,
                response,
                next,
                validatedArgs,
                successStatus: undefined,
              });
            } catch (err) {
                return next(err);
            }
        });
        // WARNING: This file was auto-generated with tsoa. Please do not modify it. Re-run tsoa to re-generate this file: https://github.com/lukeautry/tsoa
        app.post('/v1/stripe/subscription/manage-subscription',
            authenticateMiddleware([{"api_key":[]}]),
            ...(fetchMiddlewares<RequestHandler>(StripeController)),
            ...(fetchMiddlewares<RequestHandler>(StripeController.prototype.manageSubscription)),

            async function StripeController_manageSubscription(request: ExRequest, response: ExResponse, next: any) {
            const args: Record<string, TsoaRoute.ParameterSchema> = {
                    request: {"in":"request","name":"request","required":true,"dataType":"object"},
            };

            // WARNING: This file was auto-generated with tsoa. Please do not modify it. Re-run tsoa to re-generate this file: https://github.com/lukeautry/tsoa

            let validatedArgs: any[] = [];
            try {
                validatedArgs = templateService.getValidatedArgs({ args, request, response });

                const controller = new StripeController();

              await templateService.apiHandler({
                methodName: 'manageSubscription',
                controller,
                response,
                next,
                validatedArgs,
                successStatus: undefined,
              });
            } catch (err) {
                return next(err);
            }
        });
        // WARNING: This file was auto-generated with tsoa. Please do not modify it. Re-run tsoa to re-generate this file: https://github.com/lukeautry/tsoa
        app.post('/v1/stripe/subscription/undo-cancel-subscription',
            authenticateMiddleware([{"api_key":[]}]),
            ...(fetchMiddlewares<RequestHandler>(StripeController)),
            ...(fetchMiddlewares<RequestHandler>(StripeController.prototype.undoCancelSubscription)),

            async function StripeController_undoCancelSubscription(request: ExRequest, response: ExResponse, next: any) {
            const args: Record<string, TsoaRoute.ParameterSchema> = {
                    request: {"in":"request","name":"request","required":true,"dataType":"object"},
            };

            // WARNING: This file was auto-generated with tsoa. Please do not modify it. Re-run tsoa to re-generate this file: https://github.com/lukeautry/tsoa

            let validatedArgs: any[] = [];
            try {
                validatedArgs = templateService.getValidatedArgs({ args, request, response });

                const controller = new StripeController();

              await templateService.apiHandler({
                methodName: 'undoCancelSubscription',
                controller,
                response,
                next,
                validatedArgs,
                successStatus: undefined,
              });
            } catch (err) {
                return next(err);
            }
        });
        // WARNING: This file was auto-generated with tsoa. Please do not modify it. Re-run tsoa to re-generate this file: https://github.com/lukeautry/tsoa
        app.post('/v1/stripe/subscription/add-ons/:productType',
            authenticateMiddleware([{"api_key":[]}]),
            ...(fetchMiddlewares<RequestHandler>(StripeController)),
            ...(fetchMiddlewares<RequestHandler>(StripeController.prototype.addOns)),

            async function StripeController_addOns(request: ExRequest, response: ExResponse, next: any) {
            const args: Record<string, TsoaRoute.ParameterSchema> = {
                    request: {"in":"request","name":"request","required":true,"dataType":"object"},
                    productType: {"in":"path","name":"productType","required":true,"dataType":"union","subSchemas":[{"dataType":"enum","enums":["alerts"]},{"dataType":"enum","enums":["prompts"]}]},
            };

            // WARNING: This file was auto-generated with tsoa. Please do not modify it. Re-run tsoa to re-generate this file: https://github.com/lukeautry/tsoa

            let validatedArgs: any[] = [];
            try {
                validatedArgs = templateService.getValidatedArgs({ args, request, response });

                const controller = new StripeController();

              await templateService.apiHandler({
                methodName: 'addOns',
                controller,
                response,
                next,
                validatedArgs,
                successStatus: undefined,
              });
            } catch (err) {
                return next(err);
            }
        });
        // WARNING: This file was auto-generated with tsoa. Please do not modify it. Re-run tsoa to re-generate this file: https://github.com/lukeautry/tsoa
        app.delete('/v1/stripe/subscription/add-ons/:productType',
            authenticateMiddleware([{"api_key":[]}]),
            ...(fetchMiddlewares<RequestHandler>(StripeController)),
            ...(fetchMiddlewares<RequestHandler>(StripeController.prototype.deleteAddOns)),

            async function StripeController_deleteAddOns(request: ExRequest, response: ExResponse, next: any) {
            const args: Record<string, TsoaRoute.ParameterSchema> = {
                    request: {"in":"request","name":"request","required":true,"dataType":"object"},
                    productType: {"in":"path","name":"productType","required":true,"dataType":"union","subSchemas":[{"dataType":"enum","enums":["alerts"]},{"dataType":"enum","enums":["prompts"]}]},
            };

            // WARNING: This file was auto-generated with tsoa. Please do not modify it. Re-run tsoa to re-generate this file: https://github.com/lukeautry/tsoa

            let validatedArgs: any[] = [];
            try {
                validatedArgs = templateService.getValidatedArgs({ args, request, response });

                const controller = new StripeController();

              await templateService.apiHandler({
                methodName: 'deleteAddOns',
                controller,
                response,
                next,
                validatedArgs,
                successStatus: undefined,
              });
            } catch (err) {
                return next(err);
            }
        });
        // WARNING: This file was auto-generated with tsoa. Please do not modify it. Re-run tsoa to re-generate this file: https://github.com/lukeautry/tsoa
        app.get('/v1/stripe/subscription/preview-invoice',
            authenticateMiddleware([{"api_key":[]}]),
            ...(fetchMiddlewares<RequestHandler>(StripeController)),
            ...(fetchMiddlewares<RequestHandler>(StripeController.prototype.previewInvoice)),

            async function StripeController_previewInvoice(request: ExRequest, response: ExResponse, next: any) {
            const args: Record<string, TsoaRoute.ParameterSchema> = {
                    request: {"in":"request","name":"request","required":true,"dataType":"object"},
            };

            // WARNING: This file was auto-generated with tsoa. Please do not modify it. Re-run tsoa to re-generate this file: https://github.com/lukeautry/tsoa

            let validatedArgs: any[] = [];
            try {
                validatedArgs = templateService.getValidatedArgs({ args, request, response });

                const controller = new StripeController();

              await templateService.apiHandler({
                methodName: 'previewInvoice',
                controller,
                response,
                next,
                validatedArgs,
                successStatus: undefined,
              });
            } catch (err) {
                return next(err);
            }
        });
        // WARNING: This file was auto-generated with tsoa. Please do not modify it. Re-run tsoa to re-generate this file: https://github.com/lukeautry/tsoa
        app.post('/v1/stripe/subscription/cancel-subscription',
            authenticateMiddleware([{"api_key":[]}]),
            ...(fetchMiddlewares<RequestHandler>(StripeController)),
            ...(fetchMiddlewares<RequestHandler>(StripeController.prototype.cancelSubscription)),

            async function StripeController_cancelSubscription(request: ExRequest, response: ExResponse, next: any) {
            const args: Record<string, TsoaRoute.ParameterSchema> = {
                    request: {"in":"request","name":"request","required":true,"dataType":"object"},
            };

            // WARNING: This file was auto-generated with tsoa. Please do not modify it. Re-run tsoa to re-generate this file: https://github.com/lukeautry/tsoa

            let validatedArgs: any[] = [];
            try {
                validatedArgs = templateService.getValidatedArgs({ args, request, response });

                const controller = new StripeController();

              await templateService.apiHandler({
                methodName: 'cancelSubscription',
                controller,
                response,
                next,
                validatedArgs,
                successStatus: undefined,
              });
            } catch (err) {
                return next(err);
            }
        });
        // WARNING: This file was auto-generated with tsoa. Please do not modify it. Re-run tsoa to re-generate this file: https://github.com/lukeautry/tsoa
        app.post('/v1/stripe/subscription/migrate-to-pro',
            authenticateMiddleware([{"api_key":[]}]),
            ...(fetchMiddlewares<RequestHandler>(StripeController)),
            ...(fetchMiddlewares<RequestHandler>(StripeController.prototype.migrateToPro)),

            async function StripeController_migrateToPro(request: ExRequest, response: ExResponse, next: any) {
            const args: Record<string, TsoaRoute.ParameterSchema> = {
                    request: {"in":"request","name":"request","required":true,"dataType":"object"},
            };

            // WARNING: This file was auto-generated with tsoa. Please do not modify it. Re-run tsoa to re-generate this file: https://github.com/lukeautry/tsoa

            let validatedArgs: any[] = [];
            try {
                validatedArgs = templateService.getValidatedArgs({ args, request, response });

                const controller = new StripeController();

              await templateService.apiHandler({
                methodName: 'migrateToPro',
                controller,
                response,
                next,
                validatedArgs,
                successStatus: undefined,
              });
            } catch (err) {
                return next(err);
            }
        });
        // WARNING: This file was auto-generated with tsoa. Please do not modify it. Re-run tsoa to re-generate this file: https://github.com/lukeautry/tsoa
        app.get('/v1/stripe/subscription',
            authenticateMiddleware([{"api_key":[]}]),
            ...(fetchMiddlewares<RequestHandler>(StripeController)),
            ...(fetchMiddlewares<RequestHandler>(StripeController.prototype.getSubscription)),

            async function StripeController_getSubscription(request: ExRequest, response: ExResponse, next: any) {
            const args: Record<string, TsoaRoute.ParameterSchema> = {
                    request: {"in":"request","name":"request","required":true,"dataType":"object"},
            };

            // WARNING: This file was auto-generated with tsoa. Please do not modify it. Re-run tsoa to re-generate this file: https://github.com/lukeautry/tsoa

            let validatedArgs: any[] = [];
            try {
                validatedArgs = templateService.getValidatedArgs({ args, request, response });

                const controller = new StripeController();

              await templateService.apiHandler({
                methodName: 'getSubscription',
                controller,
                response,
                next,
                validatedArgs,
                successStatus: undefined,
              });
            } catch (err) {
                return next(err);
            }
        });
        // WARNING: This file was auto-generated with tsoa. Please do not modify it. Re-run tsoa to re-generate this file: https://github.com/lukeautry/tsoa
        app.post('/v1/stripe/webhook',
            authenticateMiddleware([{"api_key":[]}]),
            ...(fetchMiddlewares<RequestHandler>(StripeController)),
            ...(fetchMiddlewares<RequestHandler>(StripeController.prototype.handleStripeWebhook)),

            async function StripeController_handleStripeWebhook(request: ExRequest, response: ExResponse, next: any) {
            const args: Record<string, TsoaRoute.ParameterSchema> = {
                    body: {"in":"body","name":"body","required":true,"dataType":"any"},
                    request: {"in":"request","name":"request","required":true,"dataType":"object"},
            };

            // WARNING: This file was auto-generated with tsoa. Please do not modify it. Re-run tsoa to re-generate this file: https://github.com/lukeautry/tsoa

            let validatedArgs: any[] = [];
            try {
                validatedArgs = templateService.getValidatedArgs({ args, request, response });

                const controller = new StripeController();

              await templateService.apiHandler({
                methodName: 'handleStripeWebhook',
                controller,
                response,
                next,
                validatedArgs,
                successStatus: undefined,
              });
            } catch (err) {
                return next(err);
            }
        });
        // WARNING: This file was auto-generated with tsoa. Please do not modify it. Re-run tsoa to re-generate this file: https://github.com/lukeautry/tsoa
        app.post('/v1/organization/user/accept_terms',
            authenticateMiddleware([{"api_key":[]}]),
            ...(fetchMiddlewares<RequestHandler>(OrganizationController)),
            ...(fetchMiddlewares<RequestHandler>(OrganizationController.prototype.acceptTerms)),

            async function OrganizationController_acceptTerms(request: ExRequest, response: ExResponse, next: any) {
            const args: Record<string, TsoaRoute.ParameterSchema> = {
                    request: {"in":"request","name":"request","required":true,"dataType":"object"},
            };

            // WARNING: This file was auto-generated with tsoa. Please do not modify it. Re-run tsoa to re-generate this file: https://github.com/lukeautry/tsoa

            let validatedArgs: any[] = [];
            try {
                validatedArgs = templateService.getValidatedArgs({ args, request, response });

                const controller = new OrganizationController();

              await templateService.apiHandler({
                methodName: 'acceptTerms',
                controller,
                response,
                next,
                validatedArgs,
                successStatus: undefined,
              });
            } catch (err) {
                return next(err);
            }
        });
        // WARNING: This file was auto-generated with tsoa. Please do not modify it. Re-run tsoa to re-generate this file: https://github.com/lukeautry/tsoa
        app.post('/v1/organization/create',
            authenticateMiddleware([{"api_key":[]}]),
            ...(fetchMiddlewares<RequestHandler>(OrganizationController)),
            ...(fetchMiddlewares<RequestHandler>(OrganizationController.prototype.createNewOrganization)),

            async function OrganizationController_createNewOrganization(request: ExRequest, response: ExResponse, next: any) {
            const args: Record<string, TsoaRoute.ParameterSchema> = {
                    requestBody: {"in":"body","name":"requestBody","required":true,"ref":"NewOrganizationParams"},
                    request: {"in":"request","name":"request","required":true,"dataType":"object"},
            };

            // WARNING: This file was auto-generated with tsoa. Please do not modify it. Re-run tsoa to re-generate this file: https://github.com/lukeautry/tsoa

            let validatedArgs: any[] = [];
            try {
                validatedArgs = templateService.getValidatedArgs({ args, request, response });

                const controller = new OrganizationController();

              await templateService.apiHandler({
                methodName: 'createNewOrganization',
                controller,
                response,
                next,
                validatedArgs,
                successStatus: undefined,
              });
            } catch (err) {
                return next(err);
            }
        });
        // WARNING: This file was auto-generated with tsoa. Please do not modify it. Re-run tsoa to re-generate this file: https://github.com/lukeautry/tsoa
        app.post('/v1/organization/:organizationId/update',
            authenticateMiddleware([{"api_key":[]}]),
            ...(fetchMiddlewares<RequestHandler>(OrganizationController)),
            ...(fetchMiddlewares<RequestHandler>(OrganizationController.prototype.updateOrganization)),

            async function OrganizationController_updateOrganization(request: ExRequest, response: ExResponse, next: any) {
            const args: Record<string, TsoaRoute.ParameterSchema> = {
                    requestBody: {"in":"body","name":"requestBody","required":true,"ref":"UpdateOrganizationParams"},
                    organizationId: {"in":"path","name":"organizationId","required":true,"dataType":"string"},
                    request: {"in":"request","name":"request","required":true,"dataType":"object"},
            };

            // WARNING: This file was auto-generated with tsoa. Please do not modify it. Re-run tsoa to re-generate this file: https://github.com/lukeautry/tsoa

            let validatedArgs: any[] = [];
            try {
                validatedArgs = templateService.getValidatedArgs({ args, request, response });

                const controller = new OrganizationController();

              await templateService.apiHandler({
                methodName: 'updateOrganization',
                controller,
                response,
                next,
                validatedArgs,
                successStatus: undefined,
              });
            } catch (err) {
                return next(err);
            }
        });
        // WARNING: This file was auto-generated with tsoa. Please do not modify it. Re-run tsoa to re-generate this file: https://github.com/lukeautry/tsoa
        app.post('/v1/organization/onboard',
            authenticateMiddleware([{"api_key":[]}]),
            ...(fetchMiddlewares<RequestHandler>(OrganizationController)),
            ...(fetchMiddlewares<RequestHandler>(OrganizationController.prototype.onboardOrganization)),

            async function OrganizationController_onboardOrganization(request: ExRequest, response: ExResponse, next: any) {
            const args: Record<string, TsoaRoute.ParameterSchema> = {
                    requestBody: {"in":"body","name":"requestBody","required":true,"dataType":"nestedObjectLiteral","nestedProperties":{}},
                    request: {"in":"request","name":"request","required":true,"dataType":"object"},
            };

            // WARNING: This file was auto-generated with tsoa. Please do not modify it. Re-run tsoa to re-generate this file: https://github.com/lukeautry/tsoa

            let validatedArgs: any[] = [];
            try {
                validatedArgs = templateService.getValidatedArgs({ args, request, response });

                const controller = new OrganizationController();

              await templateService.apiHandler({
                methodName: 'onboardOrganization',
                controller,
                response,
                next,
                validatedArgs,
                successStatus: undefined,
              });
            } catch (err) {
                return next(err);
            }
        });
        // WARNING: This file was auto-generated with tsoa. Please do not modify it. Re-run tsoa to re-generate this file: https://github.com/lukeautry/tsoa
        app.post('/v1/organization/:organizationId/add_member',
            authenticateMiddleware([{"api_key":[]}]),
            ...(fetchMiddlewares<RequestHandler>(OrganizationController)),
            ...(fetchMiddlewares<RequestHandler>(OrganizationController.prototype.addMemberToOrganization)),

            async function OrganizationController_addMemberToOrganization(request: ExRequest, response: ExResponse, next: any) {
            const args: Record<string, TsoaRoute.ParameterSchema> = {
                    requestBody: {"in":"body","name":"requestBody","required":true,"dataType":"nestedObjectLiteral","nestedProperties":{"email":{"dataType":"string","required":true}}},
                    organizationId: {"in":"path","name":"organizationId","required":true,"dataType":"string"},
                    request: {"in":"request","name":"request","required":true,"dataType":"object"},
            };

            // WARNING: This file was auto-generated with tsoa. Please do not modify it. Re-run tsoa to re-generate this file: https://github.com/lukeautry/tsoa

            let validatedArgs: any[] = [];
            try {
                validatedArgs = templateService.getValidatedArgs({ args, request, response });

                const controller = new OrganizationController();

              await templateService.apiHandler({
                methodName: 'addMemberToOrganization',
                controller,
                response,
                next,
                validatedArgs,
                successStatus: undefined,
              });
            } catch (err) {
                return next(err);
            }
        });
        // WARNING: This file was auto-generated with tsoa. Please do not modify it. Re-run tsoa to re-generate this file: https://github.com/lukeautry/tsoa
        app.post('/v1/organization/:organizationId/create_filter',
            authenticateMiddleware([{"api_key":[]}]),
            ...(fetchMiddlewares<RequestHandler>(OrganizationController)),
            ...(fetchMiddlewares<RequestHandler>(OrganizationController.prototype.createOrganizationFilter)),

            async function OrganizationController_createOrganizationFilter(request: ExRequest, response: ExResponse, next: any) {
            const args: Record<string, TsoaRoute.ParameterSchema> = {
                    requestBody: {"in":"body","name":"requestBody","required":true,"dataType":"nestedObjectLiteral","nestedProperties":{"filterType":{"dataType":"union","subSchemas":[{"dataType":"enum","enums":["dashboard"]},{"dataType":"enum","enums":["requests"]}],"required":true},"filters":{"dataType":"array","array":{"dataType":"refAlias","ref":"OrganizationFilter"},"required":true}}},
                    organizationId: {"in":"path","name":"organizationId","required":true,"dataType":"string"},
                    request: {"in":"request","name":"request","required":true,"dataType":"object"},
            };

            // WARNING: This file was auto-generated with tsoa. Please do not modify it. Re-run tsoa to re-generate this file: https://github.com/lukeautry/tsoa

            let validatedArgs: any[] = [];
            try {
                validatedArgs = templateService.getValidatedArgs({ args, request, response });

                const controller = new OrganizationController();

              await templateService.apiHandler({
                methodName: 'createOrganizationFilter',
                controller,
                response,
                next,
                validatedArgs,
                successStatus: undefined,
              });
            } catch (err) {
                return next(err);
            }
        });
        // WARNING: This file was auto-generated with tsoa. Please do not modify it. Re-run tsoa to re-generate this file: https://github.com/lukeautry/tsoa
        app.post('/v1/organization/:organizationId/update_filter',
            authenticateMiddleware([{"api_key":[]}]),
            ...(fetchMiddlewares<RequestHandler>(OrganizationController)),
            ...(fetchMiddlewares<RequestHandler>(OrganizationController.prototype.updateOrganizationFilter)),

            async function OrganizationController_updateOrganizationFilter(request: ExRequest, response: ExResponse, next: any) {
            const args: Record<string, TsoaRoute.ParameterSchema> = {
                    requestBody: {"in":"body","name":"requestBody","required":true,"dataType":"nestedObjectLiteral","nestedProperties":{"filterType":{"dataType":"union","subSchemas":[{"dataType":"enum","enums":["dashboard"]},{"dataType":"enum","enums":["requests"]}],"required":true},"filters":{"dataType":"array","array":{"dataType":"refAlias","ref":"OrganizationFilter"},"required":true}}},
                    organizationId: {"in":"path","name":"organizationId","required":true,"dataType":"string"},
                    request: {"in":"request","name":"request","required":true,"dataType":"object"},
            };

            // WARNING: This file was auto-generated with tsoa. Please do not modify it. Re-run tsoa to re-generate this file: https://github.com/lukeautry/tsoa

            let validatedArgs: any[] = [];
            try {
                validatedArgs = templateService.getValidatedArgs({ args, request, response });

                const controller = new OrganizationController();

              await templateService.apiHandler({
                methodName: 'updateOrganizationFilter',
                controller,
                response,
                next,
                validatedArgs,
                successStatus: undefined,
              });
            } catch (err) {
                return next(err);
            }
        });
        // WARNING: This file was auto-generated with tsoa. Please do not modify it. Re-run tsoa to re-generate this file: https://github.com/lukeautry/tsoa
        app.delete('/v1/organization/delete',
            authenticateMiddleware([{"api_key":[]}]),
            ...(fetchMiddlewares<RequestHandler>(OrganizationController)),
            ...(fetchMiddlewares<RequestHandler>(OrganizationController.prototype.deleteOrganization)),

            async function OrganizationController_deleteOrganization(request: ExRequest, response: ExResponse, next: any) {
            const args: Record<string, TsoaRoute.ParameterSchema> = {
                    request: {"in":"request","name":"request","required":true,"dataType":"object"},
            };

            // WARNING: This file was auto-generated with tsoa. Please do not modify it. Re-run tsoa to re-generate this file: https://github.com/lukeautry/tsoa

            let validatedArgs: any[] = [];
            try {
                validatedArgs = templateService.getValidatedArgs({ args, request, response });

                const controller = new OrganizationController();

              await templateService.apiHandler({
                methodName: 'deleteOrganization',
                controller,
                response,
                next,
                validatedArgs,
                successStatus: undefined,
              });
            } catch (err) {
                return next(err);
            }
        });
        // WARNING: This file was auto-generated with tsoa. Please do not modify it. Re-run tsoa to re-generate this file: https://github.com/lukeautry/tsoa
        app.get('/v1/organization/:organizationId/layout',
            authenticateMiddleware([{"api_key":[]}]),
            ...(fetchMiddlewares<RequestHandler>(OrganizationController)),
            ...(fetchMiddlewares<RequestHandler>(OrganizationController.prototype.getOrganizationLayout)),

            async function OrganizationController_getOrganizationLayout(request: ExRequest, response: ExResponse, next: any) {
            const args: Record<string, TsoaRoute.ParameterSchema> = {
                    organizationId: {"in":"path","name":"organizationId","required":true,"dataType":"string"},
                    filterType: {"in":"query","name":"filterType","required":true,"dataType":"string"},
                    request: {"in":"request","name":"request","required":true,"dataType":"object"},
            };

            // WARNING: This file was auto-generated with tsoa. Please do not modify it. Re-run tsoa to re-generate this file: https://github.com/lukeautry/tsoa

            let validatedArgs: any[] = [];
            try {
                validatedArgs = templateService.getValidatedArgs({ args, request, response });

                const controller = new OrganizationController();

              await templateService.apiHandler({
                methodName: 'getOrganizationLayout',
                controller,
                response,
                next,
                validatedArgs,
                successStatus: undefined,
              });
            } catch (err) {
                return next(err);
            }
        });
        // WARNING: This file was auto-generated with tsoa. Please do not modify it. Re-run tsoa to re-generate this file: https://github.com/lukeautry/tsoa
        app.get('/v1/organization/:organizationId/members',
            authenticateMiddleware([{"api_key":[]}]),
            ...(fetchMiddlewares<RequestHandler>(OrganizationController)),
            ...(fetchMiddlewares<RequestHandler>(OrganizationController.prototype.getOrganizationMembers)),

            async function OrganizationController_getOrganizationMembers(request: ExRequest, response: ExResponse, next: any) {
            const args: Record<string, TsoaRoute.ParameterSchema> = {
                    organizationId: {"in":"path","name":"organizationId","required":true,"dataType":"string"},
                    request: {"in":"request","name":"request","required":true,"dataType":"object"},
            };

            // WARNING: This file was auto-generated with tsoa. Please do not modify it. Re-run tsoa to re-generate this file: https://github.com/lukeautry/tsoa

            let validatedArgs: any[] = [];
            try {
                validatedArgs = templateService.getValidatedArgs({ args, request, response });

                const controller = new OrganizationController();

              await templateService.apiHandler({
                methodName: 'getOrganizationMembers',
                controller,
                response,
                next,
                validatedArgs,
                successStatus: undefined,
              });
            } catch (err) {
                return next(err);
            }
        });
        // WARNING: This file was auto-generated with tsoa. Please do not modify it. Re-run tsoa to re-generate this file: https://github.com/lukeautry/tsoa
        app.post('/v1/organization/:organizationId/update_member',
            authenticateMiddleware([{"api_key":[]}]),
            ...(fetchMiddlewares<RequestHandler>(OrganizationController)),
            ...(fetchMiddlewares<RequestHandler>(OrganizationController.prototype.updateOrganizationMember)),

            async function OrganizationController_updateOrganizationMember(request: ExRequest, response: ExResponse, next: any) {
            const args: Record<string, TsoaRoute.ParameterSchema> = {
                    requestBody: {"in":"body","name":"requestBody","required":true,"dataType":"nestedObjectLiteral","nestedProperties":{"memberId":{"dataType":"string","required":true},"role":{"dataType":"string","required":true}}},
                    organizationId: {"in":"path","name":"organizationId","required":true,"dataType":"string"},
                    request: {"in":"request","name":"request","required":true,"dataType":"object"},
            };

            // WARNING: This file was auto-generated with tsoa. Please do not modify it. Re-run tsoa to re-generate this file: https://github.com/lukeautry/tsoa

            let validatedArgs: any[] = [];
            try {
                validatedArgs = templateService.getValidatedArgs({ args, request, response });

                const controller = new OrganizationController();

              await templateService.apiHandler({
                methodName: 'updateOrganizationMember',
                controller,
                response,
                next,
                validatedArgs,
                successStatus: undefined,
              });
            } catch (err) {
                return next(err);
            }
        });
        // WARNING: This file was auto-generated with tsoa. Please do not modify it. Re-run tsoa to re-generate this file: https://github.com/lukeautry/tsoa
        app.get('/v1/organization/:organizationId/owner',
            authenticateMiddleware([{"api_key":[]}]),
            ...(fetchMiddlewares<RequestHandler>(OrganizationController)),
            ...(fetchMiddlewares<RequestHandler>(OrganizationController.prototype.getOrganizationOwner)),

            async function OrganizationController_getOrganizationOwner(request: ExRequest, response: ExResponse, next: any) {
            const args: Record<string, TsoaRoute.ParameterSchema> = {
                    organizationId: {"in":"path","name":"organizationId","required":true,"dataType":"string"},
                    request: {"in":"request","name":"request","required":true,"dataType":"object"},
            };

            // WARNING: This file was auto-generated with tsoa. Please do not modify it. Re-run tsoa to re-generate this file: https://github.com/lukeautry/tsoa

            let validatedArgs: any[] = [];
            try {
                validatedArgs = templateService.getValidatedArgs({ args, request, response });

                const controller = new OrganizationController();

              await templateService.apiHandler({
                methodName: 'getOrganizationOwner',
                controller,
                response,
                next,
                validatedArgs,
                successStatus: undefined,
              });
            } catch (err) {
                return next(err);
            }
        });
        // WARNING: This file was auto-generated with tsoa. Please do not modify it. Re-run tsoa to re-generate this file: https://github.com/lukeautry/tsoa
        app.delete('/v1/organization/:organizationId/remove_member',
            authenticateMiddleware([{"api_key":[]}]),
            ...(fetchMiddlewares<RequestHandler>(OrganizationController)),
            ...(fetchMiddlewares<RequestHandler>(OrganizationController.prototype.removeMemberFromOrganization)),

            async function OrganizationController_removeMemberFromOrganization(request: ExRequest, response: ExResponse, next: any) {
            const args: Record<string, TsoaRoute.ParameterSchema> = {
                    organizationId: {"in":"path","name":"organizationId","required":true,"dataType":"string"},
                    memberId: {"in":"query","name":"memberId","required":true,"dataType":"string"},
                    request: {"in":"request","name":"request","required":true,"dataType":"object"},
            };

            // WARNING: This file was auto-generated with tsoa. Please do not modify it. Re-run tsoa to re-generate this file: https://github.com/lukeautry/tsoa

            let validatedArgs: any[] = [];
            try {
                validatedArgs = templateService.getValidatedArgs({ args, request, response });

                const controller = new OrganizationController();

              await templateService.apiHandler({
                methodName: 'removeMemberFromOrganization',
                controller,
                response,
                next,
                validatedArgs,
                successStatus: undefined,
              });
            } catch (err) {
                return next(err);
            }
        });
        // WARNING: This file was auto-generated with tsoa. Please do not modify it. Re-run tsoa to re-generate this file: https://github.com/lukeautry/tsoa
        app.post('/v1/dashboard/scores/query',
            authenticateMiddleware([{"api_key":[]}]),
            ...(fetchMiddlewares<RequestHandler>(DashboardController)),
            ...(fetchMiddlewares<RequestHandler>(DashboardController.prototype.getScoresOverTime)),

            async function DashboardController_getScoresOverTime(request: ExRequest, response: ExResponse, next: any) {
            const args: Record<string, TsoaRoute.ParameterSchema> = {
                    requestBody: {"in":"body","name":"requestBody","required":true,"ref":"DataOverTimeRequest"},
                    request: {"in":"request","name":"request","required":true,"dataType":"object"},
            };

            // WARNING: This file was auto-generated with tsoa. Please do not modify it. Re-run tsoa to re-generate this file: https://github.com/lukeautry/tsoa

            let validatedArgs: any[] = [];
            try {
                validatedArgs = templateService.getValidatedArgs({ args, request, response });

                const controller = new DashboardController();

              await templateService.apiHandler({
                methodName: 'getScoresOverTime',
                controller,
                response,
                next,
                validatedArgs,
                successStatus: undefined,
              });
            } catch (err) {
                return next(err);
            }
        });
        // WARNING: This file was auto-generated with tsoa. Please do not modify it. Re-run tsoa to re-generate this file: https://github.com/lukeautry/tsoa
        app.get('/v1/public/status/provider',
            authenticateMiddleware([{"api_key":[]}]),
            ...(fetchMiddlewares<RequestHandler>(StatusController)),
            ...(fetchMiddlewares<RequestHandler>(StatusController.prototype.getAllProviderStatus)),

            async function StatusController_getAllProviderStatus(request: ExRequest, response: ExResponse, next: any) {
            const args: Record<string, TsoaRoute.ParameterSchema> = {
                    request: {"in":"request","name":"request","required":true,"dataType":"object"},
            };

            // WARNING: This file was auto-generated with tsoa. Please do not modify it. Re-run tsoa to re-generate this file: https://github.com/lukeautry/tsoa

            let validatedArgs: any[] = [];
            try {
                validatedArgs = templateService.getValidatedArgs({ args, request, response });

                const controller = new StatusController();

              await templateService.apiHandler({
                methodName: 'getAllProviderStatus',
                controller,
                response,
                next,
                validatedArgs,
                successStatus: undefined,
              });
            } catch (err) {
                return next(err);
            }
        });
        // WARNING: This file was auto-generated with tsoa. Please do not modify it. Re-run tsoa to re-generate this file: https://github.com/lukeautry/tsoa
        app.get('/v1/public/status/provider/:provider',
            authenticateMiddleware([{"api_key":[]}]),
            ...(fetchMiddlewares<RequestHandler>(StatusController)),
            ...(fetchMiddlewares<RequestHandler>(StatusController.prototype.getProviderStatus)),

            async function StatusController_getProviderStatus(request: ExRequest, response: ExResponse, next: any) {
            const args: Record<string, TsoaRoute.ParameterSchema> = {
                    request: {"in":"request","name":"request","required":true,"dataType":"object"},
                    provider: {"in":"path","name":"provider","required":true,"dataType":"string"},
                    timeFrame: {"in":"query","name":"timeFrame","required":true,"ref":"TimeFrame"},
            };

            // WARNING: This file was auto-generated with tsoa. Please do not modify it. Re-run tsoa to re-generate this file: https://github.com/lukeautry/tsoa

            let validatedArgs: any[] = [];
            try {
                validatedArgs = templateService.getValidatedArgs({ args, request, response });

                const controller = new StatusController();

              await templateService.apiHandler({
                methodName: 'getProviderStatus',
                controller,
                response,
                next,
                validatedArgs,
                successStatus: undefined,
              });
            } catch (err) {
                return next(err);
            }
        });
        // WARNING: This file was auto-generated with tsoa. Please do not modify it. Re-run tsoa to re-generate this file: https://github.com/lukeautry/tsoa
        app.post('/v2/experiment/new',
            authenticateMiddleware([{"api_key":[]}]),
            ...(fetchMiddlewares<RequestHandler>(ExperimentV2Controller)),
            ...(fetchMiddlewares<RequestHandler>(ExperimentV2Controller.prototype.createNewExperiment)),

            async function ExperimentV2Controller_createNewExperiment(request: ExRequest, response: ExResponse, next: any) {
            const args: Record<string, TsoaRoute.ParameterSchema> = {
                    requestBody: {"in":"body","name":"requestBody","required":true,"dataType":"nestedObjectLiteral","nestedProperties":{"originalPromptVersion":{"dataType":"string","required":true},"name":{"dataType":"string","required":true}}},
                    request: {"in":"request","name":"request","required":true,"dataType":"object"},
            };

            // WARNING: This file was auto-generated with tsoa. Please do not modify it. Re-run tsoa to re-generate this file: https://github.com/lukeautry/tsoa

            let validatedArgs: any[] = [];
            try {
                validatedArgs = templateService.getValidatedArgs({ args, request, response });

                const controller = new ExperimentV2Controller();

              await templateService.apiHandler({
                methodName: 'createNewExperiment',
                controller,
                response,
                next,
                validatedArgs,
                successStatus: undefined,
              });
            } catch (err) {
                return next(err);
            }
        });
        // WARNING: This file was auto-generated with tsoa. Please do not modify it. Re-run tsoa to re-generate this file: https://github.com/lukeautry/tsoa
        app.get('/v2/experiment',
            authenticateMiddleware([{"api_key":[]}]),
            ...(fetchMiddlewares<RequestHandler>(ExperimentV2Controller)),
            ...(fetchMiddlewares<RequestHandler>(ExperimentV2Controller.prototype.getExperiments)),

            async function ExperimentV2Controller_getExperiments(request: ExRequest, response: ExResponse, next: any) {
            const args: Record<string, TsoaRoute.ParameterSchema> = {
                    request: {"in":"request","name":"request","required":true,"dataType":"object"},
            };

            // WARNING: This file was auto-generated with tsoa. Please do not modify it. Re-run tsoa to re-generate this file: https://github.com/lukeautry/tsoa

            let validatedArgs: any[] = [];
            try {
                validatedArgs = templateService.getValidatedArgs({ args, request, response });

                const controller = new ExperimentV2Controller();

              await templateService.apiHandler({
                methodName: 'getExperiments',
                controller,
                response,
                next,
                validatedArgs,
                successStatus: undefined,
              });
            } catch (err) {
                return next(err);
            }
        });
        // WARNING: This file was auto-generated with tsoa. Please do not modify it. Re-run tsoa to re-generate this file: https://github.com/lukeautry/tsoa
        app.get('/v2/experiment/:experimentId',
            authenticateMiddleware([{"api_key":[]}]),
            ...(fetchMiddlewares<RequestHandler>(ExperimentV2Controller)),
            ...(fetchMiddlewares<RequestHandler>(ExperimentV2Controller.prototype.getExperimentById)),

            async function ExperimentV2Controller_getExperimentById(request: ExRequest, response: ExResponse, next: any) {
            const args: Record<string, TsoaRoute.ParameterSchema> = {
                    experimentId: {"in":"path","name":"experimentId","required":true,"dataType":"string"},
                    request: {"in":"request","name":"request","required":true,"dataType":"object"},
            };

            // WARNING: This file was auto-generated with tsoa. Please do not modify it. Re-run tsoa to re-generate this file: https://github.com/lukeautry/tsoa

            let validatedArgs: any[] = [];
            try {
                validatedArgs = templateService.getValidatedArgs({ args, request, response });

                const controller = new ExperimentV2Controller();

              await templateService.apiHandler({
                methodName: 'getExperimentById',
                controller,
                response,
                next,
                validatedArgs,
                successStatus: undefined,
              });
            } catch (err) {
                return next(err);
            }
        });
        // WARNING: This file was auto-generated with tsoa. Please do not modify it. Re-run tsoa to re-generate this file: https://github.com/lukeautry/tsoa
        app.post('/v2/experiment/:experimentId/prompt-version',
            authenticateMiddleware([{"api_key":[]}]),
            ...(fetchMiddlewares<RequestHandler>(ExperimentV2Controller)),
            ...(fetchMiddlewares<RequestHandler>(ExperimentV2Controller.prototype.createNewPromptVersionForExperiment)),

            async function ExperimentV2Controller_createNewPromptVersionForExperiment(request: ExRequest, response: ExResponse, next: any) {
            const args: Record<string, TsoaRoute.ParameterSchema> = {
                    experimentId: {"in":"path","name":"experimentId","required":true,"dataType":"string"},
                    requestBody: {"in":"body","name":"requestBody","required":true,"ref":"CreateNewPromptVersionForExperimentParams"},
                    request: {"in":"request","name":"request","required":true,"dataType":"object"},
            };

            // WARNING: This file was auto-generated with tsoa. Please do not modify it. Re-run tsoa to re-generate this file: https://github.com/lukeautry/tsoa

            let validatedArgs: any[] = [];
            try {
                validatedArgs = templateService.getValidatedArgs({ args, request, response });

                const controller = new ExperimentV2Controller();

              await templateService.apiHandler({
                methodName: 'createNewPromptVersionForExperiment',
                controller,
                response,
                next,
                validatedArgs,
                successStatus: undefined,
              });
            } catch (err) {
                return next(err);
            }
        });
        // WARNING: This file was auto-generated with tsoa. Please do not modify it. Re-run tsoa to re-generate this file: https://github.com/lukeautry/tsoa
        app.get('/v2/experiment/:experimentId/prompt-versions',
            authenticateMiddleware([{"api_key":[]}]),
            ...(fetchMiddlewares<RequestHandler>(ExperimentV2Controller)),
            ...(fetchMiddlewares<RequestHandler>(ExperimentV2Controller.prototype.getPromptVersionsForExperiment)),

            async function ExperimentV2Controller_getPromptVersionsForExperiment(request: ExRequest, response: ExResponse, next: any) {
            const args: Record<string, TsoaRoute.ParameterSchema> = {
                    experimentId: {"in":"path","name":"experimentId","required":true,"dataType":"string"},
                    request: {"in":"request","name":"request","required":true,"dataType":"object"},
            };

            // WARNING: This file was auto-generated with tsoa. Please do not modify it. Re-run tsoa to re-generate this file: https://github.com/lukeautry/tsoa

            let validatedArgs: any[] = [];
            try {
                validatedArgs = templateService.getValidatedArgs({ args, request, response });

                const controller = new ExperimentV2Controller();

              await templateService.apiHandler({
                methodName: 'getPromptVersionsForExperiment',
                controller,
                response,
                next,
                validatedArgs,
                successStatus: undefined,
              });
            } catch (err) {
                return next(err);
            }
        });
        // WARNING: This file was auto-generated with tsoa. Please do not modify it. Re-run tsoa to re-generate this file: https://github.com/lukeautry/tsoa
        app.get('/v2/experiment/:experimentId/input-keys',
            authenticateMiddleware([{"api_key":[]}]),
            ...(fetchMiddlewares<RequestHandler>(ExperimentV2Controller)),
            ...(fetchMiddlewares<RequestHandler>(ExperimentV2Controller.prototype.getInputKeysForExperiment)),

            async function ExperimentV2Controller_getInputKeysForExperiment(request: ExRequest, response: ExResponse, next: any) {
            const args: Record<string, TsoaRoute.ParameterSchema> = {
                    experimentId: {"in":"path","name":"experimentId","required":true,"dataType":"string"},
                    request: {"in":"request","name":"request","required":true,"dataType":"object"},
            };

            // WARNING: This file was auto-generated with tsoa. Please do not modify it. Re-run tsoa to re-generate this file: https://github.com/lukeautry/tsoa

            let validatedArgs: any[] = [];
            try {
                validatedArgs = templateService.getValidatedArgs({ args, request, response });

                const controller = new ExperimentV2Controller();

              await templateService.apiHandler({
                methodName: 'getInputKeysForExperiment',
                controller,
                response,
                next,
                validatedArgs,
                successStatus: undefined,
              });
            } catch (err) {
                return next(err);
            }
        });
        // WARNING: This file was auto-generated with tsoa. Please do not modify it. Re-run tsoa to re-generate this file: https://github.com/lukeautry/tsoa
        app.post('/v2/experiment/:experimentId/add-manual-row',
            authenticateMiddleware([{"api_key":[]}]),
            ...(fetchMiddlewares<RequestHandler>(ExperimentV2Controller)),
            ...(fetchMiddlewares<RequestHandler>(ExperimentV2Controller.prototype.addManualRowToExperiment)),

            async function ExperimentV2Controller_addManualRowToExperiment(request: ExRequest, response: ExResponse, next: any) {
            const args: Record<string, TsoaRoute.ParameterSchema> = {
                    experimentId: {"in":"path","name":"experimentId","required":true,"dataType":"string"},
                    requestBody: {"in":"body","name":"requestBody","required":true,"dataType":"nestedObjectLiteral","nestedProperties":{"inputs":{"ref":"Record_string.string_","required":true}}},
                    request: {"in":"request","name":"request","required":true,"dataType":"object"},
            };

            // WARNING: This file was auto-generated with tsoa. Please do not modify it. Re-run tsoa to re-generate this file: https://github.com/lukeautry/tsoa

            let validatedArgs: any[] = [];
            try {
                validatedArgs = templateService.getValidatedArgs({ args, request, response });

                const controller = new ExperimentV2Controller();

              await templateService.apiHandler({
                methodName: 'addManualRowToExperiment',
                controller,
                response,
                next,
                validatedArgs,
                successStatus: undefined,
              });
            } catch (err) {
                return next(err);
            }
        });
        // WARNING: This file was auto-generated with tsoa. Please do not modify it. Re-run tsoa to re-generate this file: https://github.com/lukeautry/tsoa
        app.post('/v2/experiment/:experimentId/row/insert/batch',
            authenticateMiddleware([{"api_key":[]}]),
            ...(fetchMiddlewares<RequestHandler>(ExperimentV2Controller)),
            ...(fetchMiddlewares<RequestHandler>(ExperimentV2Controller.prototype.createExperimentTableRowBatch)),

            async function ExperimentV2Controller_createExperimentTableRowBatch(request: ExRequest, response: ExResponse, next: any) {
            const args: Record<string, TsoaRoute.ParameterSchema> = {
                    experimentId: {"in":"path","name":"experimentId","required":true,"dataType":"string"},
                    requestBody: {"in":"body","name":"requestBody","required":true,"dataType":"nestedObjectLiteral","nestedProperties":{"rows":{"dataType":"array","array":{"dataType":"nestedObjectLiteral","nestedProperties":{"inputs":{"ref":"Record_string.string_","required":true},"inputRecordId":{"dataType":"string","required":true}}},"required":true}}},
                    request: {"in":"request","name":"request","required":true,"dataType":"object"},
            };

            // WARNING: This file was auto-generated with tsoa. Please do not modify it. Re-run tsoa to re-generate this file: https://github.com/lukeautry/tsoa

            let validatedArgs: any[] = [];
            try {
                validatedArgs = templateService.getValidatedArgs({ args, request, response });

                const controller = new ExperimentV2Controller();

              await templateService.apiHandler({
                methodName: 'createExperimentTableRowBatch',
                controller,
                response,
                next,
                validatedArgs,
                successStatus: undefined,
              });
            } catch (err) {
                return next(err);
            }
        });
        // WARNING: This file was auto-generated with tsoa. Please do not modify it. Re-run tsoa to re-generate this file: https://github.com/lukeautry/tsoa
        app.post('/v2/experiment/:experimentId/row/update',
            authenticateMiddleware([{"api_key":[]}]),
            ...(fetchMiddlewares<RequestHandler>(ExperimentV2Controller)),
            ...(fetchMiddlewares<RequestHandler>(ExperimentV2Controller.prototype.updateExperimentTableRow)),

            async function ExperimentV2Controller_updateExperimentTableRow(request: ExRequest, response: ExResponse, next: any) {
            const args: Record<string, TsoaRoute.ParameterSchema> = {
                    experimentId: {"in":"path","name":"experimentId","required":true,"dataType":"string"},
                    requestBody: {"in":"body","name":"requestBody","required":true,"dataType":"nestedObjectLiteral","nestedProperties":{"inputs":{"ref":"Record_string.string_","required":true},"inputRecordId":{"dataType":"string","required":true}}},
                    request: {"in":"request","name":"request","required":true,"dataType":"object"},
            };

            // WARNING: This file was auto-generated with tsoa. Please do not modify it. Re-run tsoa to re-generate this file: https://github.com/lukeautry/tsoa

            let validatedArgs: any[] = [];
            try {
                validatedArgs = templateService.getValidatedArgs({ args, request, response });

                const controller = new ExperimentV2Controller();

              await templateService.apiHandler({
                methodName: 'updateExperimentTableRow',
                controller,
                response,
                next,
                validatedArgs,
                successStatus: undefined,
              });
            } catch (err) {
                return next(err);
            }
        });
        // WARNING: This file was auto-generated with tsoa. Please do not modify it. Re-run tsoa to re-generate this file: https://github.com/lukeautry/tsoa
        app.post('/v2/experiment/:experimentId/run-hypothesis',
            authenticateMiddleware([{"api_key":[]}]),
            ...(fetchMiddlewares<RequestHandler>(ExperimentV2Controller)),
            ...(fetchMiddlewares<RequestHandler>(ExperimentV2Controller.prototype.runHypothesis)),

            async function ExperimentV2Controller_runHypothesis(request: ExRequest, response: ExResponse, next: any) {
            const args: Record<string, TsoaRoute.ParameterSchema> = {
                    experimentId: {"in":"path","name":"experimentId","required":true,"dataType":"string"},
                    requestBody: {"in":"body","name":"requestBody","required":true,"dataType":"nestedObjectLiteral","nestedProperties":{"inputRecordId":{"dataType":"string","required":true},"promptVersionId":{"dataType":"string","required":true}}},
                    request: {"in":"request","name":"request","required":true,"dataType":"object"},
            };

            // WARNING: This file was auto-generated with tsoa. Please do not modify it. Re-run tsoa to re-generate this file: https://github.com/lukeautry/tsoa

            let validatedArgs: any[] = [];
            try {
                validatedArgs = templateService.getValidatedArgs({ args, request, response });

                const controller = new ExperimentV2Controller();

              await templateService.apiHandler({
                methodName: 'runHypothesis',
                controller,
                response,
                next,
                validatedArgs,
                successStatus: undefined,
              });
            } catch (err) {
                return next(err);
            }
        });
        // WARNING: This file was auto-generated with tsoa. Please do not modify it. Re-run tsoa to re-generate this file: https://github.com/lukeautry/tsoa
        app.get('/v1/settings/query',
            authenticateMiddleware([{"api_key":[]}]),
            ...(fetchMiddlewares<RequestHandler>(SettingController)),
            ...(fetchMiddlewares<RequestHandler>(SettingController.prototype.getSettings)),

            async function SettingController_getSettings(request: ExRequest, response: ExResponse, next: any) {
            const args: Record<string, TsoaRoute.ParameterSchema> = {
                    request: {"in":"request","name":"request","required":true,"dataType":"object"},
            };

            // WARNING: This file was auto-generated with tsoa. Please do not modify it. Re-run tsoa to re-generate this file: https://github.com/lukeautry/tsoa

            let validatedArgs: any[] = [];
            try {
                validatedArgs = templateService.getValidatedArgs({ args, request, response });

                const controller = new SettingController();

              await templateService.apiHandler({
                methodName: 'getSettings',
                controller,
                response,
                next,
                validatedArgs,
                successStatus: undefined,
              });
            } catch (err) {
                return next(err);
            }
        });
        // WARNING: This file was auto-generated with tsoa. Please do not modify it. Re-run tsoa to re-generate this file: https://github.com/lukeautry/tsoa

    // WARNING: This file was auto-generated with tsoa. Please do not modify it. Re-run tsoa to re-generate this file: https://github.com/lukeautry/tsoa


    // WARNING: This file was auto-generated with tsoa. Please do not modify it. Re-run tsoa to re-generate this file: https://github.com/lukeautry/tsoa

    function authenticateMiddleware(security: TsoaRoute.Security[] = []) {
        return async function runAuthenticationMiddleware(request: any, response: any, next: any) {

            // WARNING: This file was auto-generated with tsoa. Please do not modify it. Re-run tsoa to re-generate this file: https://github.com/lukeautry/tsoa

            // keep track of failed auth attempts so we can hand back the most
            // recent one.  This behavior was previously existing so preserving it
            // here
            const failedAttempts: any[] = [];
            const pushAndRethrow = (error: any) => {
                failedAttempts.push(error);
                throw error;
            };

            const secMethodOrPromises: Promise<any>[] = [];
            for (const secMethod of security) {
                if (Object.keys(secMethod).length > 1) {
                    const secMethodAndPromises: Promise<any>[] = [];

                    for (const name in secMethod) {
                        secMethodAndPromises.push(
                            expressAuthenticationRecasted(request, name, secMethod[name], response)
                                .catch(pushAndRethrow)
                        );
                    }

                    // WARNING: This file was auto-generated with tsoa. Please do not modify it. Re-run tsoa to re-generate this file: https://github.com/lukeautry/tsoa

                    secMethodOrPromises.push(Promise.all(secMethodAndPromises)
                        .then(users => { return users[0]; }));
                } else {
                    for (const name in secMethod) {
                        secMethodOrPromises.push(
                            expressAuthenticationRecasted(request, name, secMethod[name], response)
                                .catch(pushAndRethrow)
                        );
                    }
                }
            }

            // WARNING: This file was auto-generated with tsoa. Please do not modify it. Re-run tsoa to re-generate this file: https://github.com/lukeautry/tsoa

            try {
                request['user'] = await Promise.any(secMethodOrPromises);

                // Response was sent in middleware, abort
                if (response.writableEnded) {
                    return;
                }

                next();
            }
            catch(err) {
                // Show most recent error as response
                const error = failedAttempts.pop();
                error.status = error.status || 401;

                // Response was sent in middleware, abort
                if (response.writableEnded) {
                    return;
                }
                next(error);
            }

            // WARNING: This file was auto-generated with tsoa. Please do not modify it. Re-run tsoa to re-generate this file: https://github.com/lukeautry/tsoa
        }
    }

    // WARNING: This file was auto-generated with tsoa. Please do not modify it. Re-run tsoa to re-generate this file: https://github.com/lukeautry/tsoa
}

// WARNING: This file was auto-generated with tsoa. Please do not modify it. Re-run tsoa to re-generate this file: https://github.com/lukeautry/tsoa<|MERGE_RESOLUTION|>--- conflicted
+++ resolved
@@ -40,11 +40,11 @@
 // WARNING: This file was auto-generated with tsoa. Please do not modify it. Re-run tsoa to re-generate this file: https://github.com/lukeautry/tsoa
 import { IntegrationController } from './../../controllers/public/integrationController';
 // WARNING: This file was auto-generated with tsoa. Please do not modify it. Re-run tsoa to re-generate this file: https://github.com/lukeautry/tsoa
-import { ExperimentDatasetController } from './../../controllers/public/experimentDatasetController';
+import { EvaluatorController } from './../../controllers/public/evaluatorController';
 // WARNING: This file was auto-generated with tsoa. Please do not modify it. Re-run tsoa to re-generate this file: https://github.com/lukeautry/tsoa
 import { ExperimentController } from './../../controllers/public/experimentController';
 // WARNING: This file was auto-generated with tsoa. Please do not modify it. Re-run tsoa to re-generate this file: https://github.com/lukeautry/tsoa
-import { EvaluatorController } from './../../controllers/public/evaluatorController';
+import { ExperimentDatasetController } from './../../controllers/public/experimentDatasetController';
 // WARNING: This file was auto-generated with tsoa. Please do not modify it. Re-run tsoa to re-generate this file: https://github.com/lukeautry/tsoa
 import { HeliconeDatasetController } from './../../controllers/public/heliconeDatasetController';
 // WARNING: This file was auto-generated with tsoa. Please do not modify it. Re-run tsoa to re-generate this file: https://github.com/lukeautry/tsoa
@@ -1779,102 +1779,67 @@
         "type": {"dataType":"union","subSchemas":[{"ref":"ResultSuccess_Array__id-string--name-string___"},{"ref":"ResultError_string_"}],"validators":{}},
     },
     // WARNING: This file was auto-generated with tsoa. Please do not modify it. Re-run tsoa to re-generate this file: https://github.com/lukeautry/tsoa
-    "ResultSuccess__datasetId-string__": {
-        "dataType": "refObject",
-        "properties": {
-            "data": {"dataType":"nestedObjectLiteral","nestedProperties":{"datasetId":{"dataType":"string","required":true}},"required":true},
+    "EvaluatorResult": {
+        "dataType": "refObject",
+        "properties": {
+            "id": {"dataType":"string","required":true},
+            "created_at": {"dataType":"string","required":true},
+            "scoring_type": {"dataType":"string","required":true},
+            "llm_template": {"dataType":"any","required":true},
+            "organization_id": {"dataType":"string","required":true},
+            "updated_at": {"dataType":"string","required":true},
+            "name": {"dataType":"string","required":true},
+        },
+        "additionalProperties": false,
+    },
+    // WARNING: This file was auto-generated with tsoa. Please do not modify it. Re-run tsoa to re-generate this file: https://github.com/lukeautry/tsoa
+    "ResultSuccess_EvaluatorResult_": {
+        "dataType": "refObject",
+        "properties": {
+            "data": {"ref":"EvaluatorResult","required":true},
             "error": {"dataType":"enum","enums":[null],"required":true},
         },
         "additionalProperties": false,
     },
     // WARNING: This file was auto-generated with tsoa. Please do not modify it. Re-run tsoa to re-generate this file: https://github.com/lukeautry/tsoa
-    "Result__datasetId-string_.string_": {
-        "dataType": "refAlias",
-        "type": {"dataType":"union","subSchemas":[{"ref":"ResultSuccess__datasetId-string__"},{"ref":"ResultError_string_"}],"validators":{}},
-    },
-    // WARNING: This file was auto-generated with tsoa. Please do not modify it. Re-run tsoa to re-generate this file: https://github.com/lukeautry/tsoa
-    "DatasetMetadata": {
-        "dataType": "refObject",
-        "properties": {
-            "promptVersionId": {"dataType":"string"},
-            "inputRecordsIds": {"dataType":"array","array":{"dataType":"string"}},
-        },
-        "additionalProperties": false,
-    },
-    // WARNING: This file was auto-generated with tsoa. Please do not modify it. Re-run tsoa to re-generate this file: https://github.com/lukeautry/tsoa
-    "NewDatasetParams": {
-        "dataType": "refObject",
-        "properties": {
-            "datasetName": {"dataType":"string","required":true},
-            "requestIds": {"dataType":"array","array":{"dataType":"string"},"required":true},
-            "datasetType": {"dataType":"union","subSchemas":[{"dataType":"enum","enums":["experiment"]},{"dataType":"enum","enums":["helicone"]}],"required":true},
-            "meta": {"ref":"DatasetMetadata"},
-        },
-        "additionalProperties": false,
-    },
-    // WARNING: This file was auto-generated with tsoa. Please do not modify it. Re-run tsoa to re-generate this file: https://github.com/lukeautry/tsoa
-    "Pick_FilterLeaf.request-or-prompts_versions_": {
-        "dataType": "refAlias",
-        "type": {"dataType":"nestedObjectLiteral","nestedProperties":{"request":{"ref":"Partial_RequestTableToOperators_"},"prompts_versions":{"ref":"Partial_PromptVersionsToOperators_"}},"validators":{}},
-    },
-    // WARNING: This file was auto-generated with tsoa. Please do not modify it. Re-run tsoa to re-generate this file: https://github.com/lukeautry/tsoa
-    "FilterLeafSubset_request-or-prompts_versions_": {
-        "dataType": "refAlias",
-        "type": {"ref":"Pick_FilterLeaf.request-or-prompts_versions_","validators":{}},
-    },
-    // WARNING: This file was auto-generated with tsoa. Please do not modify it. Re-run tsoa to re-generate this file: https://github.com/lukeautry/tsoa
-    "DatasetFilterNode": {
-        "dataType": "refAlias",
-        "type": {"dataType":"union","subSchemas":[{"ref":"FilterLeafSubset_request-or-prompts_versions_"},{"ref":"DatasetFilterBranch"},{"dataType":"enum","enums":["all"]}],"validators":{}},
-    },
-    // WARNING: This file was auto-generated with tsoa. Please do not modify it. Re-run tsoa to re-generate this file: https://github.com/lukeautry/tsoa
-    "DatasetFilterBranch": {
-        "dataType": "refAlias",
-        "type": {"dataType":"nestedObjectLiteral","nestedProperties":{"right":{"ref":"DatasetFilterNode","required":true},"operator":{"dataType":"union","subSchemas":[{"dataType":"enum","enums":["or"]},{"dataType":"enum","enums":["and"]}],"required":true},"left":{"ref":"DatasetFilterNode","required":true}},"validators":{}},
-    },
-    // WARNING: This file was auto-generated with tsoa. Please do not modify it. Re-run tsoa to re-generate this file: https://github.com/lukeautry/tsoa
-    "RandomDatasetParams": {
-        "dataType": "refObject",
-        "properties": {
-            "datasetName": {"dataType":"string","required":true},
-            "filter": {"ref":"DatasetFilterNode","required":true},
-            "offset": {"dataType":"double"},
-            "limit": {"dataType":"double"},
-        },
-        "additionalProperties": false,
-    },
-    // WARNING: This file was auto-generated with tsoa. Please do not modify it. Re-run tsoa to re-generate this file: https://github.com/lukeautry/tsoa
-    "DatasetResult": {
-        "dataType": "refObject",
-        "properties": {
-            "id": {"dataType":"string","required":true},
+    "Result_EvaluatorResult.string_": {
+        "dataType": "refAlias",
+        "type": {"dataType":"union","subSchemas":[{"ref":"ResultSuccess_EvaluatorResult_"},{"ref":"ResultError_string_"}],"validators":{}},
+    },
+    // WARNING: This file was auto-generated with tsoa. Please do not modify it. Re-run tsoa to re-generate this file: https://github.com/lukeautry/tsoa
+    "CreateEvaluatorParams": {
+        "dataType": "refObject",
+        "properties": {
+            "scoring_type": {"dataType":"string","required":true},
+            "llm_template": {"dataType":"any","required":true},
             "name": {"dataType":"string","required":true},
-            "created_at": {"dataType":"string","required":true},
-            "meta": {"ref":"DatasetMetadata"},
-        },
-        "additionalProperties": false,
-    },
-    // WARNING: This file was auto-generated with tsoa. Please do not modify it. Re-run tsoa to re-generate this file: https://github.com/lukeautry/tsoa
-    "ResultSuccess_DatasetResult-Array_": {
-        "dataType": "refObject",
-        "properties": {
-            "data": {"dataType":"array","array":{"dataType":"refObject","ref":"DatasetResult"},"required":true},
+        },
+        "additionalProperties": false,
+    },
+    // WARNING: This file was auto-generated with tsoa. Please do not modify it. Re-run tsoa to re-generate this file: https://github.com/lukeautry/tsoa
+    "ResultSuccess_EvaluatorResult-Array_": {
+        "dataType": "refObject",
+        "properties": {
+            "data": {"dataType":"array","array":{"dataType":"refObject","ref":"EvaluatorResult"},"required":true},
             "error": {"dataType":"enum","enums":[null],"required":true},
         },
         "additionalProperties": false,
     },
     // WARNING: This file was auto-generated with tsoa. Please do not modify it. Re-run tsoa to re-generate this file: https://github.com/lukeautry/tsoa
-<<<<<<< HEAD
-    "Result_DatasetResult-Array.string_": {
-        "dataType": "refAlias",
-        "type": {"dataType":"union","subSchemas":[{"ref":"ResultSuccess_DatasetResult-Array_"},{"ref":"ResultError_string_"}],"validators":{}},
-    },
-    // WARNING: This file was auto-generated with tsoa. Please do not modify it. Re-run tsoa to re-generate this file: https://github.com/lukeautry/tsoa
-    "ResultSuccess___-Array_": {
-        "dataType": "refObject",
-        "properties": {
-            "data": {"dataType":"array","array":{"dataType":"nestedObjectLiteral","nestedProperties":{}},"required":true},
-=======
+    "Result_EvaluatorResult-Array.string_": {
+        "dataType": "refAlias",
+        "type": {"dataType":"union","subSchemas":[{"ref":"ResultSuccess_EvaluatorResult-Array_"},{"ref":"ResultError_string_"}],"validators":{}},
+    },
+    // WARNING: This file was auto-generated with tsoa. Please do not modify it. Re-run tsoa to re-generate this file: https://github.com/lukeautry/tsoa
+    "UpdateEvaluatorParams": {
+        "dataType": "refObject",
+        "properties": {
+            "scoring_type": {"dataType":"string"},
+            "llm_template": {"dataType":"any"},
+        },
+        "additionalProperties": false,
+    },
+    // WARNING: This file was auto-generated with tsoa. Please do not modify it. Re-run tsoa to re-generate this file: https://github.com/lukeautry/tsoa
     "EvaluatorExperiment": {
         "dataType": "refAlias",
         "type": {"dataType":"nestedObjectLiteral","nestedProperties":{"experiment_created_at":{"dataType":"string","required":true},"experiment_id":{"dataType":"string","required":true}},"validators":{}},
@@ -1884,21 +1849,14 @@
         "dataType": "refObject",
         "properties": {
             "data": {"dataType":"array","array":{"dataType":"refAlias","ref":"EvaluatorExperiment"},"required":true},
->>>>>>> f745171d
             "error": {"dataType":"enum","enums":[null],"required":true},
         },
         "additionalProperties": false,
     },
     // WARNING: This file was auto-generated with tsoa. Please do not modify it. Re-run tsoa to re-generate this file: https://github.com/lukeautry/tsoa
-<<<<<<< HEAD
-    "Result___-Array.string_": {
-        "dataType": "refAlias",
-        "type": {"dataType":"union","subSchemas":[{"ref":"ResultSuccess___-Array_"},{"ref":"ResultError_string_"}],"validators":{}},
-=======
     "Result_EvaluatorExperiment-Array.string_": {
         "dataType": "refAlias",
         "type": {"dataType":"union","subSchemas":[{"ref":"ResultSuccess_EvaluatorExperiment-Array_"},{"ref":"ResultError_string_"}],"validators":{}},
->>>>>>> f745171d
     },
     // WARNING: This file was auto-generated with tsoa. Please do not modify it. Re-run tsoa to re-generate this file: https://github.com/lukeautry/tsoa
     "ResultSuccess__experimentId-string__": {
@@ -2097,34 +2055,6 @@
     "Result__runsCount-number--scores-Record_string.Score__.string_": {
         "dataType": "refAlias",
         "type": {"dataType":"union","subSchemas":[{"ref":"ResultSuccess__runsCount-number--scores-Record_string.Score___"},{"ref":"ResultError_string_"}],"validators":{}},
-    },
-    // WARNING: This file was auto-generated with tsoa. Please do not modify it. Re-run tsoa to re-generate this file: https://github.com/lukeautry/tsoa
-    "EvaluatorResult": {
-        "dataType": "refObject",
-        "properties": {
-            "id": {"dataType":"string","required":true},
-            "created_at": {"dataType":"string","required":true},
-            "scoring_type": {"dataType":"string","required":true},
-            "llm_template": {"dataType":"any","required":true},
-            "organization_id": {"dataType":"string","required":true},
-            "updated_at": {"dataType":"string","required":true},
-            "name": {"dataType":"string","required":true},
-        },
-        "additionalProperties": false,
-    },
-    // WARNING: This file was auto-generated with tsoa. Please do not modify it. Re-run tsoa to re-generate this file: https://github.com/lukeautry/tsoa
-    "ResultSuccess_EvaluatorResult-Array_": {
-        "dataType": "refObject",
-        "properties": {
-            "data": {"dataType":"array","array":{"dataType":"refObject","ref":"EvaluatorResult"},"required":true},
-            "error": {"dataType":"enum","enums":[null],"required":true},
-        },
-        "additionalProperties": false,
-    },
-    // WARNING: This file was auto-generated with tsoa. Please do not modify it. Re-run tsoa to re-generate this file: https://github.com/lukeautry/tsoa
-    "Result_EvaluatorResult-Array.string_": {
-        "dataType": "refAlias",
-        "type": {"dataType":"union","subSchemas":[{"ref":"ResultSuccess_EvaluatorResult-Array_"},{"ref":"ResultError_string_"}],"validators":{}},
     },
     // WARNING: This file was auto-generated with tsoa. Please do not modify it. Re-run tsoa to re-generate this file: https://github.com/lukeautry/tsoa
     "ResponseObj": {
@@ -2256,51 +2186,108 @@
         "type": {"dataType":"union","subSchemas":[{"ref":"ResultSuccess_ExperimentRun_"},{"ref":"ResultError_string_"}],"validators":{}},
     },
     // WARNING: This file was auto-generated with tsoa. Please do not modify it. Re-run tsoa to re-generate this file: https://github.com/lukeautry/tsoa
-    "ResultSuccess_EvaluatorResult_": {
-        "dataType": "refObject",
-        "properties": {
-            "data": {"ref":"EvaluatorResult","required":true},
+    "ResultSuccess__datasetId-string__": {
+        "dataType": "refObject",
+        "properties": {
+            "data": {"dataType":"nestedObjectLiteral","nestedProperties":{"datasetId":{"dataType":"string","required":true}},"required":true},
             "error": {"dataType":"enum","enums":[null],"required":true},
         },
         "additionalProperties": false,
     },
     // WARNING: This file was auto-generated with tsoa. Please do not modify it. Re-run tsoa to re-generate this file: https://github.com/lukeautry/tsoa
-    "Result_EvaluatorResult.string_": {
-        "dataType": "refAlias",
-        "type": {"dataType":"union","subSchemas":[{"ref":"ResultSuccess_EvaluatorResult_"},{"ref":"ResultError_string_"}],"validators":{}},
-    },
-    // WARNING: This file was auto-generated with tsoa. Please do not modify it. Re-run tsoa to re-generate this file: https://github.com/lukeautry/tsoa
-    "CreateEvaluatorParams": {
-        "dataType": "refObject",
-        "properties": {
-            "scoring_type": {"dataType":"string","required":true},
-            "llm_template": {"dataType":"any","required":true},
+    "Result__datasetId-string_.string_": {
+        "dataType": "refAlias",
+        "type": {"dataType":"union","subSchemas":[{"ref":"ResultSuccess__datasetId-string__"},{"ref":"ResultError_string_"}],"validators":{}},
+    },
+    // WARNING: This file was auto-generated with tsoa. Please do not modify it. Re-run tsoa to re-generate this file: https://github.com/lukeautry/tsoa
+    "DatasetMetadata": {
+        "dataType": "refObject",
+        "properties": {
+            "promptVersionId": {"dataType":"string"},
+            "inputRecordsIds": {"dataType":"array","array":{"dataType":"string"}},
+        },
+        "additionalProperties": false,
+    },
+    // WARNING: This file was auto-generated with tsoa. Please do not modify it. Re-run tsoa to re-generate this file: https://github.com/lukeautry/tsoa
+    "NewDatasetParams": {
+        "dataType": "refObject",
+        "properties": {
+            "datasetName": {"dataType":"string","required":true},
+            "requestIds": {"dataType":"array","array":{"dataType":"string"},"required":true},
+            "datasetType": {"dataType":"union","subSchemas":[{"dataType":"enum","enums":["experiment"]},{"dataType":"enum","enums":["helicone"]}],"required":true},
+            "meta": {"ref":"DatasetMetadata"},
+        },
+        "additionalProperties": false,
+    },
+    // WARNING: This file was auto-generated with tsoa. Please do not modify it. Re-run tsoa to re-generate this file: https://github.com/lukeautry/tsoa
+    "Pick_FilterLeaf.request-or-prompts_versions_": {
+        "dataType": "refAlias",
+        "type": {"dataType":"nestedObjectLiteral","nestedProperties":{"request":{"ref":"Partial_RequestTableToOperators_"},"prompts_versions":{"ref":"Partial_PromptVersionsToOperators_"}},"validators":{}},
+    },
+    // WARNING: This file was auto-generated with tsoa. Please do not modify it. Re-run tsoa to re-generate this file: https://github.com/lukeautry/tsoa
+    "FilterLeafSubset_request-or-prompts_versions_": {
+        "dataType": "refAlias",
+        "type": {"ref":"Pick_FilterLeaf.request-or-prompts_versions_","validators":{}},
+    },
+    // WARNING: This file was auto-generated with tsoa. Please do not modify it. Re-run tsoa to re-generate this file: https://github.com/lukeautry/tsoa
+    "DatasetFilterNode": {
+        "dataType": "refAlias",
+        "type": {"dataType":"union","subSchemas":[{"ref":"FilterLeafSubset_request-or-prompts_versions_"},{"ref":"DatasetFilterBranch"},{"dataType":"enum","enums":["all"]}],"validators":{}},
+    },
+    // WARNING: This file was auto-generated with tsoa. Please do not modify it. Re-run tsoa to re-generate this file: https://github.com/lukeautry/tsoa
+    "DatasetFilterBranch": {
+        "dataType": "refAlias",
+        "type": {"dataType":"nestedObjectLiteral","nestedProperties":{"right":{"ref":"DatasetFilterNode","required":true},"operator":{"dataType":"union","subSchemas":[{"dataType":"enum","enums":["or"]},{"dataType":"enum","enums":["and"]}],"required":true},"left":{"ref":"DatasetFilterNode","required":true}},"validators":{}},
+    },
+    // WARNING: This file was auto-generated with tsoa. Please do not modify it. Re-run tsoa to re-generate this file: https://github.com/lukeautry/tsoa
+    "RandomDatasetParams": {
+        "dataType": "refObject",
+        "properties": {
+            "datasetName": {"dataType":"string","required":true},
+            "filter": {"ref":"DatasetFilterNode","required":true},
+            "offset": {"dataType":"double"},
+            "limit": {"dataType":"double"},
+        },
+        "additionalProperties": false,
+    },
+    // WARNING: This file was auto-generated with tsoa. Please do not modify it. Re-run tsoa to re-generate this file: https://github.com/lukeautry/tsoa
+    "DatasetResult": {
+        "dataType": "refObject",
+        "properties": {
+            "id": {"dataType":"string","required":true},
             "name": {"dataType":"string","required":true},
-        },
-        "additionalProperties": false,
-    },
-    // WARNING: This file was auto-generated with tsoa. Please do not modify it. Re-run tsoa to re-generate this file: https://github.com/lukeautry/tsoa
-    "UpdateEvaluatorParams": {
-        "dataType": "refObject",
-        "properties": {
-            "scoring_type": {"dataType":"string"},
-            "llm_template": {"dataType":"any"},
-        },
-        "additionalProperties": false,
-    },
-    // WARNING: This file was auto-generated with tsoa. Please do not modify it. Re-run tsoa to re-generate this file: https://github.com/lukeautry/tsoa
-    "ResultSuccess__experiment_id-string--experiment_created_at-string_-Array_": {
-        "dataType": "refObject",
-        "properties": {
-            "data": {"dataType":"array","array":{"dataType":"nestedObjectLiteral","nestedProperties":{"experiment_created_at":{"dataType":"string","required":true},"experiment_id":{"dataType":"string","required":true}}},"required":true},
+            "created_at": {"dataType":"string","required":true},
+            "meta": {"ref":"DatasetMetadata"},
+        },
+        "additionalProperties": false,
+    },
+    // WARNING: This file was auto-generated with tsoa. Please do not modify it. Re-run tsoa to re-generate this file: https://github.com/lukeautry/tsoa
+    "ResultSuccess_DatasetResult-Array_": {
+        "dataType": "refObject",
+        "properties": {
+            "data": {"dataType":"array","array":{"dataType":"refObject","ref":"DatasetResult"},"required":true},
             "error": {"dataType":"enum","enums":[null],"required":true},
         },
         "additionalProperties": false,
     },
     // WARNING: This file was auto-generated with tsoa. Please do not modify it. Re-run tsoa to re-generate this file: https://github.com/lukeautry/tsoa
-    "Result__experiment_id-string--experiment_created_at-string_-Array.string_": {
-        "dataType": "refAlias",
-        "type": {"dataType":"union","subSchemas":[{"ref":"ResultSuccess__experiment_id-string--experiment_created_at-string_-Array_"},{"ref":"ResultError_string_"}],"validators":{}},
+    "Result_DatasetResult-Array.string_": {
+        "dataType": "refAlias",
+        "type": {"dataType":"union","subSchemas":[{"ref":"ResultSuccess_DatasetResult-Array_"},{"ref":"ResultError_string_"}],"validators":{}},
+    },
+    // WARNING: This file was auto-generated with tsoa. Please do not modify it. Re-run tsoa to re-generate this file: https://github.com/lukeautry/tsoa
+    "ResultSuccess___-Array_": {
+        "dataType": "refObject",
+        "properties": {
+            "data": {"dataType":"array","array":{"dataType":"nestedObjectLiteral","nestedProperties":{}},"required":true},
+            "error": {"dataType":"enum","enums":[null],"required":true},
+        },
+        "additionalProperties": false,
+    },
+    // WARNING: This file was auto-generated with tsoa. Please do not modify it. Re-run tsoa to re-generate this file: https://github.com/lukeautry/tsoa
+    "Result___-Array.string_": {
+        "dataType": "refAlias",
+        "type": {"dataType":"union","subSchemas":[{"ref":"ResultSuccess___-Array_"},{"ref":"ResultError_string_"}],"validators":{}},
     },
     // WARNING: This file was auto-generated with tsoa. Please do not modify it. Re-run tsoa to re-generate this file: https://github.com/lukeautry/tsoa
     "HeliconeDatasetMetadata": {
@@ -5302,6 +5289,878 @@
             }
         });
         // WARNING: This file was auto-generated with tsoa. Please do not modify it. Re-run tsoa to re-generate this file: https://github.com/lukeautry/tsoa
+        app.post('/v1/evaluator',
+            authenticateMiddleware([{"api_key":[]}]),
+            ...(fetchMiddlewares<RequestHandler>(EvaluatorController)),
+            ...(fetchMiddlewares<RequestHandler>(EvaluatorController.prototype.createEvaluator)),
+
+            async function EvaluatorController_createEvaluator(request: ExRequest, response: ExResponse, next: any) {
+            const args: Record<string, TsoaRoute.ParameterSchema> = {
+                    requestBody: {"in":"body","name":"requestBody","required":true,"ref":"CreateEvaluatorParams"},
+                    request: {"in":"request","name":"request","required":true,"dataType":"object"},
+            };
+
+            // WARNING: This file was auto-generated with tsoa. Please do not modify it. Re-run tsoa to re-generate this file: https://github.com/lukeautry/tsoa
+
+            let validatedArgs: any[] = [];
+            try {
+                validatedArgs = templateService.getValidatedArgs({ args, request, response });
+
+                const controller = new EvaluatorController();
+
+              await templateService.apiHandler({
+                methodName: 'createEvaluator',
+                controller,
+                response,
+                next,
+                validatedArgs,
+                successStatus: undefined,
+              });
+            } catch (err) {
+                return next(err);
+            }
+        });
+        // WARNING: This file was auto-generated with tsoa. Please do not modify it. Re-run tsoa to re-generate this file: https://github.com/lukeautry/tsoa
+        app.get('/v1/evaluator/:evaluatorId',
+            authenticateMiddleware([{"api_key":[]}]),
+            ...(fetchMiddlewares<RequestHandler>(EvaluatorController)),
+            ...(fetchMiddlewares<RequestHandler>(EvaluatorController.prototype.getEvaluator)),
+
+            async function EvaluatorController_getEvaluator(request: ExRequest, response: ExResponse, next: any) {
+            const args: Record<string, TsoaRoute.ParameterSchema> = {
+                    request: {"in":"request","name":"request","required":true,"dataType":"object"},
+                    evaluatorId: {"in":"path","name":"evaluatorId","required":true,"dataType":"string"},
+            };
+
+            // WARNING: This file was auto-generated with tsoa. Please do not modify it. Re-run tsoa to re-generate this file: https://github.com/lukeautry/tsoa
+
+            let validatedArgs: any[] = [];
+            try {
+                validatedArgs = templateService.getValidatedArgs({ args, request, response });
+
+                const controller = new EvaluatorController();
+
+              await templateService.apiHandler({
+                methodName: 'getEvaluator',
+                controller,
+                response,
+                next,
+                validatedArgs,
+                successStatus: undefined,
+              });
+            } catch (err) {
+                return next(err);
+            }
+        });
+        // WARNING: This file was auto-generated with tsoa. Please do not modify it. Re-run tsoa to re-generate this file: https://github.com/lukeautry/tsoa
+        app.post('/v1/evaluator/query',
+            authenticateMiddleware([{"api_key":[]}]),
+            ...(fetchMiddlewares<RequestHandler>(EvaluatorController)),
+            ...(fetchMiddlewares<RequestHandler>(EvaluatorController.prototype.queryEvaluators)),
+
+            async function EvaluatorController_queryEvaluators(request: ExRequest, response: ExResponse, next: any) {
+            const args: Record<string, TsoaRoute.ParameterSchema> = {
+                    requestBody: {"in":"body","name":"requestBody","required":true,"dataType":"nestedObjectLiteral","nestedProperties":{}},
+                    request: {"in":"request","name":"request","required":true,"dataType":"object"},
+            };
+
+            // WARNING: This file was auto-generated with tsoa. Please do not modify it. Re-run tsoa to re-generate this file: https://github.com/lukeautry/tsoa
+
+            let validatedArgs: any[] = [];
+            try {
+                validatedArgs = templateService.getValidatedArgs({ args, request, response });
+
+                const controller = new EvaluatorController();
+
+              await templateService.apiHandler({
+                methodName: 'queryEvaluators',
+                controller,
+                response,
+                next,
+                validatedArgs,
+                successStatus: undefined,
+              });
+            } catch (err) {
+                return next(err);
+            }
+        });
+        // WARNING: This file was auto-generated with tsoa. Please do not modify it. Re-run tsoa to re-generate this file: https://github.com/lukeautry/tsoa
+        app.put('/v1/evaluator/:evaluatorId',
+            authenticateMiddleware([{"api_key":[]}]),
+            ...(fetchMiddlewares<RequestHandler>(EvaluatorController)),
+            ...(fetchMiddlewares<RequestHandler>(EvaluatorController.prototype.updateEvaluator)),
+
+            async function EvaluatorController_updateEvaluator(request: ExRequest, response: ExResponse, next: any) {
+            const args: Record<string, TsoaRoute.ParameterSchema> = {
+                    evaluatorId: {"in":"path","name":"evaluatorId","required":true,"dataType":"string"},
+                    requestBody: {"in":"body","name":"requestBody","required":true,"ref":"UpdateEvaluatorParams"},
+                    request: {"in":"request","name":"request","required":true,"dataType":"object"},
+            };
+
+            // WARNING: This file was auto-generated with tsoa. Please do not modify it. Re-run tsoa to re-generate this file: https://github.com/lukeautry/tsoa
+
+            let validatedArgs: any[] = [];
+            try {
+                validatedArgs = templateService.getValidatedArgs({ args, request, response });
+
+                const controller = new EvaluatorController();
+
+              await templateService.apiHandler({
+                methodName: 'updateEvaluator',
+                controller,
+                response,
+                next,
+                validatedArgs,
+                successStatus: undefined,
+              });
+            } catch (err) {
+                return next(err);
+            }
+        });
+        // WARNING: This file was auto-generated with tsoa. Please do not modify it. Re-run tsoa to re-generate this file: https://github.com/lukeautry/tsoa
+        app.delete('/v1/evaluator/:evaluatorId',
+            authenticateMiddleware([{"api_key":[]}]),
+            ...(fetchMiddlewares<RequestHandler>(EvaluatorController)),
+            ...(fetchMiddlewares<RequestHandler>(EvaluatorController.prototype.deleteEvaluator)),
+
+            async function EvaluatorController_deleteEvaluator(request: ExRequest, response: ExResponse, next: any) {
+            const args: Record<string, TsoaRoute.ParameterSchema> = {
+                    request: {"in":"request","name":"request","required":true,"dataType":"object"},
+                    evaluatorId: {"in":"path","name":"evaluatorId","required":true,"dataType":"string"},
+            };
+
+            // WARNING: This file was auto-generated with tsoa. Please do not modify it. Re-run tsoa to re-generate this file: https://github.com/lukeautry/tsoa
+
+            let validatedArgs: any[] = [];
+            try {
+                validatedArgs = templateService.getValidatedArgs({ args, request, response });
+
+                const controller = new EvaluatorController();
+
+              await templateService.apiHandler({
+                methodName: 'deleteEvaluator',
+                controller,
+                response,
+                next,
+                validatedArgs,
+                successStatus: undefined,
+              });
+            } catch (err) {
+                return next(err);
+            }
+        });
+        // WARNING: This file was auto-generated with tsoa. Please do not modify it. Re-run tsoa to re-generate this file: https://github.com/lukeautry/tsoa
+        app.get('/v1/evaluator/:evaluatorId/experiments',
+            authenticateMiddleware([{"api_key":[]}]),
+            ...(fetchMiddlewares<RequestHandler>(EvaluatorController)),
+            ...(fetchMiddlewares<RequestHandler>(EvaluatorController.prototype.getExperimentsForEvaluator)),
+
+            async function EvaluatorController_getExperimentsForEvaluator(request: ExRequest, response: ExResponse, next: any) {
+            const args: Record<string, TsoaRoute.ParameterSchema> = {
+                    request: {"in":"request","name":"request","required":true,"dataType":"object"},
+                    evaluatorId: {"in":"path","name":"evaluatorId","required":true,"dataType":"string"},
+            };
+
+            // WARNING: This file was auto-generated with tsoa. Please do not modify it. Re-run tsoa to re-generate this file: https://github.com/lukeautry/tsoa
+
+            let validatedArgs: any[] = [];
+            try {
+                validatedArgs = templateService.getValidatedArgs({ args, request, response });
+
+                const controller = new EvaluatorController();
+
+              await templateService.apiHandler({
+                methodName: 'getExperimentsForEvaluator',
+                controller,
+                response,
+                next,
+                validatedArgs,
+                successStatus: undefined,
+              });
+            } catch (err) {
+                return next(err);
+            }
+        });
+        // WARNING: This file was auto-generated with tsoa. Please do not modify it. Re-run tsoa to re-generate this file: https://github.com/lukeautry/tsoa
+        app.post('/v1/experiment/new-empty',
+            authenticateMiddleware([{"api_key":[]}]),
+            ...(fetchMiddlewares<RequestHandler>(ExperimentController)),
+            ...(fetchMiddlewares<RequestHandler>(ExperimentController.prototype.createNewEmptyExperiment)),
+
+            async function ExperimentController_createNewEmptyExperiment(request: ExRequest, response: ExResponse, next: any) {
+            const args: Record<string, TsoaRoute.ParameterSchema> = {
+                    requestBody: {"in":"body","name":"requestBody","required":true,"dataType":"nestedObjectLiteral","nestedProperties":{"datasetId":{"dataType":"string","required":true},"metadata":{"ref":"Record_string.string_","required":true}}},
+                    request: {"in":"request","name":"request","required":true,"dataType":"object"},
+            };
+
+            // WARNING: This file was auto-generated with tsoa. Please do not modify it. Re-run tsoa to re-generate this file: https://github.com/lukeautry/tsoa
+
+            let validatedArgs: any[] = [];
+            try {
+                validatedArgs = templateService.getValidatedArgs({ args, request, response });
+
+                const controller = new ExperimentController();
+
+              await templateService.apiHandler({
+                methodName: 'createNewEmptyExperiment',
+                controller,
+                response,
+                next,
+                validatedArgs,
+                successStatus: undefined,
+              });
+            } catch (err) {
+                return next(err);
+            }
+        });
+        // WARNING: This file was auto-generated with tsoa. Please do not modify it. Re-run tsoa to re-generate this file: https://github.com/lukeautry/tsoa
+        app.post('/v1/experiment/table/new',
+            authenticateMiddleware([{"api_key":[]}]),
+            ...(fetchMiddlewares<RequestHandler>(ExperimentController)),
+            ...(fetchMiddlewares<RequestHandler>(ExperimentController.prototype.createNewExperimentTable)),
+
+            async function ExperimentController_createNewExperimentTable(request: ExRequest, response: ExResponse, next: any) {
+            const args: Record<string, TsoaRoute.ParameterSchema> = {
+                    requestBody: {"in":"body","name":"requestBody","required":true,"ref":"CreateExperimentTableParams"},
+                    request: {"in":"request","name":"request","required":true,"dataType":"object"},
+            };
+
+            // WARNING: This file was auto-generated with tsoa. Please do not modify it. Re-run tsoa to re-generate this file: https://github.com/lukeautry/tsoa
+
+            let validatedArgs: any[] = [];
+            try {
+                validatedArgs = templateService.getValidatedArgs({ args, request, response });
+
+                const controller = new ExperimentController();
+
+              await templateService.apiHandler({
+                methodName: 'createNewExperimentTable',
+                controller,
+                response,
+                next,
+                validatedArgs,
+                successStatus: undefined,
+              });
+            } catch (err) {
+                return next(err);
+            }
+        });
+        // WARNING: This file was auto-generated with tsoa. Please do not modify it. Re-run tsoa to re-generate this file: https://github.com/lukeautry/tsoa
+        app.post('/v1/experiment/table/:experimentTableId/query',
+            authenticateMiddleware([{"api_key":[]}]),
+            ...(fetchMiddlewares<RequestHandler>(ExperimentController)),
+            ...(fetchMiddlewares<RequestHandler>(ExperimentController.prototype.getExperimentTableById)),
+
+            async function ExperimentController_getExperimentTableById(request: ExRequest, response: ExResponse, next: any) {
+            const args: Record<string, TsoaRoute.ParameterSchema> = {
+                    experimentTableId: {"in":"path","name":"experimentTableId","required":true,"dataType":"string"},
+                    request: {"in":"request","name":"request","required":true,"dataType":"object"},
+            };
+
+            // WARNING: This file was auto-generated with tsoa. Please do not modify it. Re-run tsoa to re-generate this file: https://github.com/lukeautry/tsoa
+
+            let validatedArgs: any[] = [];
+            try {
+                validatedArgs = templateService.getValidatedArgs({ args, request, response });
+
+                const controller = new ExperimentController();
+
+              await templateService.apiHandler({
+                methodName: 'getExperimentTableById',
+                controller,
+                response,
+                next,
+                validatedArgs,
+                successStatus: undefined,
+              });
+            } catch (err) {
+                return next(err);
+            }
+        });
+        // WARNING: This file was auto-generated with tsoa. Please do not modify it. Re-run tsoa to re-generate this file: https://github.com/lukeautry/tsoa
+        app.post('/v1/experiment/table/:experimentTableId/metadata/query',
+            authenticateMiddleware([{"api_key":[]}]),
+            ...(fetchMiddlewares<RequestHandler>(ExperimentController)),
+            ...(fetchMiddlewares<RequestHandler>(ExperimentController.prototype.getExperimentTableMetadata)),
+
+            async function ExperimentController_getExperimentTableMetadata(request: ExRequest, response: ExResponse, next: any) {
+            const args: Record<string, TsoaRoute.ParameterSchema> = {
+                    experimentTableId: {"in":"path","name":"experimentTableId","required":true,"dataType":"string"},
+                    request: {"in":"request","name":"request","required":true,"dataType":"object"},
+            };
+
+            // WARNING: This file was auto-generated with tsoa. Please do not modify it. Re-run tsoa to re-generate this file: https://github.com/lukeautry/tsoa
+
+            let validatedArgs: any[] = [];
+            try {
+                validatedArgs = templateService.getValidatedArgs({ args, request, response });
+
+                const controller = new ExperimentController();
+
+              await templateService.apiHandler({
+                methodName: 'getExperimentTableMetadata',
+                controller,
+                response,
+                next,
+                validatedArgs,
+                successStatus: undefined,
+              });
+            } catch (err) {
+                return next(err);
+            }
+        });
+        // WARNING: This file was auto-generated with tsoa. Please do not modify it. Re-run tsoa to re-generate this file: https://github.com/lukeautry/tsoa
+        app.post('/v1/experiment/tables/query',
+            authenticateMiddleware([{"api_key":[]}]),
+            ...(fetchMiddlewares<RequestHandler>(ExperimentController)),
+            ...(fetchMiddlewares<RequestHandler>(ExperimentController.prototype.getExperimentTables)),
+
+            async function ExperimentController_getExperimentTables(request: ExRequest, response: ExResponse, next: any) {
+            const args: Record<string, TsoaRoute.ParameterSchema> = {
+                    request: {"in":"request","name":"request","required":true,"dataType":"object"},
+            };
+
+            // WARNING: This file was auto-generated with tsoa. Please do not modify it. Re-run tsoa to re-generate this file: https://github.com/lukeautry/tsoa
+
+            let validatedArgs: any[] = [];
+            try {
+                validatedArgs = templateService.getValidatedArgs({ args, request, response });
+
+                const controller = new ExperimentController();
+
+              await templateService.apiHandler({
+                methodName: 'getExperimentTables',
+                controller,
+                response,
+                next,
+                validatedArgs,
+                successStatus: undefined,
+              });
+            } catch (err) {
+                return next(err);
+            }
+        });
+        // WARNING: This file was auto-generated with tsoa. Please do not modify it. Re-run tsoa to re-generate this file: https://github.com/lukeautry/tsoa
+        app.post('/v1/experiment/table/:experimentTableId/cell',
+            authenticateMiddleware([{"api_key":[]}]),
+            ...(fetchMiddlewares<RequestHandler>(ExperimentController)),
+            ...(fetchMiddlewares<RequestHandler>(ExperimentController.prototype.createExperimentCell)),
+
+            async function ExperimentController_createExperimentCell(request: ExRequest, response: ExResponse, next: any) {
+            const args: Record<string, TsoaRoute.ParameterSchema> = {
+                    experimentTableId: {"in":"path","name":"experimentTableId","required":true,"dataType":"string"},
+                    requestBody: {"in":"body","name":"requestBody","required":true,"dataType":"nestedObjectLiteral","nestedProperties":{"value":{"dataType":"union","subSchemas":[{"dataType":"string"},{"dataType":"enum","enums":[null]}],"required":true},"rowIndex":{"dataType":"double","required":true},"columnId":{"dataType":"string","required":true}}},
+                    request: {"in":"request","name":"request","required":true,"dataType":"object"},
+            };
+
+            // WARNING: This file was auto-generated with tsoa. Please do not modify it. Re-run tsoa to re-generate this file: https://github.com/lukeautry/tsoa
+
+            let validatedArgs: any[] = [];
+            try {
+                validatedArgs = templateService.getValidatedArgs({ args, request, response });
+
+                const controller = new ExperimentController();
+
+              await templateService.apiHandler({
+                methodName: 'createExperimentCell',
+                controller,
+                response,
+                next,
+                validatedArgs,
+                successStatus: undefined,
+              });
+            } catch (err) {
+                return next(err);
+            }
+        });
+        // WARNING: This file was auto-generated with tsoa. Please do not modify it. Re-run tsoa to re-generate this file: https://github.com/lukeautry/tsoa
+        app.patch('/v1/experiment/table/:experimentTableId/cell',
+            authenticateMiddleware([{"api_key":[]}]),
+            ...(fetchMiddlewares<RequestHandler>(ExperimentController)),
+            ...(fetchMiddlewares<RequestHandler>(ExperimentController.prototype.updateExperimentCell)),
+
+            async function ExperimentController_updateExperimentCell(request: ExRequest, response: ExResponse, next: any) {
+            const args: Record<string, TsoaRoute.ParameterSchema> = {
+                    experimentTableId: {"in":"path","name":"experimentTableId","required":true,"dataType":"string"},
+                    requestBody: {"in":"body","name":"requestBody","required":true,"dataType":"nestedObjectLiteral","nestedProperties":{"updateInputs":{"dataType":"boolean"},"metadata":{"dataType":"string"},"value":{"dataType":"string"},"status":{"dataType":"string"},"cellId":{"dataType":"string","required":true}}},
+                    request: {"in":"request","name":"request","required":true,"dataType":"object"},
+            };
+
+            // WARNING: This file was auto-generated with tsoa. Please do not modify it. Re-run tsoa to re-generate this file: https://github.com/lukeautry/tsoa
+
+            let validatedArgs: any[] = [];
+            try {
+                validatedArgs = templateService.getValidatedArgs({ args, request, response });
+
+                const controller = new ExperimentController();
+
+              await templateService.apiHandler({
+                methodName: 'updateExperimentCell',
+                controller,
+                response,
+                next,
+                validatedArgs,
+                successStatus: undefined,
+              });
+            } catch (err) {
+                return next(err);
+            }
+        });
+        // WARNING: This file was auto-generated with tsoa. Please do not modify it. Re-run tsoa to re-generate this file: https://github.com/lukeautry/tsoa
+        app.post('/v1/experiment/table/:experimentTableId/column',
+            authenticateMiddleware([{"api_key":[]}]),
+            ...(fetchMiddlewares<RequestHandler>(ExperimentController)),
+            ...(fetchMiddlewares<RequestHandler>(ExperimentController.prototype.createExperimentColumn)),
+
+            async function ExperimentController_createExperimentColumn(request: ExRequest, response: ExResponse, next: any) {
+            const args: Record<string, TsoaRoute.ParameterSchema> = {
+                    experimentTableId: {"in":"path","name":"experimentTableId","required":true,"dataType":"string"},
+                    requestBody: {"in":"body","name":"requestBody","required":true,"dataType":"nestedObjectLiteral","nestedProperties":{"inputKeys":{"dataType":"array","array":{"dataType":"string"}},"promptVersionId":{"dataType":"string"},"hypothesisId":{"dataType":"string"},"columnType":{"dataType":"string","required":true},"columnName":{"dataType":"string","required":true}}},
+                    request: {"in":"request","name":"request","required":true,"dataType":"object"},
+            };
+
+            // WARNING: This file was auto-generated with tsoa. Please do not modify it. Re-run tsoa to re-generate this file: https://github.com/lukeautry/tsoa
+
+            let validatedArgs: any[] = [];
+            try {
+                validatedArgs = templateService.getValidatedArgs({ args, request, response });
+
+                const controller = new ExperimentController();
+
+              await templateService.apiHandler({
+                methodName: 'createExperimentColumn',
+                controller,
+                response,
+                next,
+                validatedArgs,
+                successStatus: undefined,
+              });
+            } catch (err) {
+                return next(err);
+            }
+        });
+        // WARNING: This file was auto-generated with tsoa. Please do not modify it. Re-run tsoa to re-generate this file: https://github.com/lukeautry/tsoa
+        app.post('/v1/experiment/table/:experimentTableId/row/new',
+            authenticateMiddleware([{"api_key":[]}]),
+            ...(fetchMiddlewares<RequestHandler>(ExperimentController)),
+            ...(fetchMiddlewares<RequestHandler>(ExperimentController.prototype.createExperimentTableRow)),
+
+            async function ExperimentController_createExperimentTableRow(request: ExRequest, response: ExResponse, next: any) {
+            const args: Record<string, TsoaRoute.ParameterSchema> = {
+                    experimentTableId: {"in":"path","name":"experimentTableId","required":true,"dataType":"string"},
+                    requestBody: {"in":"body","name":"requestBody","required":true,"dataType":"nestedObjectLiteral","nestedProperties":{"inputs":{"ref":"Record_string.string_"},"sourceRequest":{"dataType":"string"},"promptVersionId":{"dataType":"string","required":true}}},
+                    request: {"in":"request","name":"request","required":true,"dataType":"object"},
+            };
+
+            // WARNING: This file was auto-generated with tsoa. Please do not modify it. Re-run tsoa to re-generate this file: https://github.com/lukeautry/tsoa
+
+            let validatedArgs: any[] = [];
+            try {
+                validatedArgs = templateService.getValidatedArgs({ args, request, response });
+
+                const controller = new ExperimentController();
+
+              await templateService.apiHandler({
+                methodName: 'createExperimentTableRow',
+                controller,
+                response,
+                next,
+                validatedArgs,
+                successStatus: undefined,
+              });
+            } catch (err) {
+                return next(err);
+            }
+        });
+        // WARNING: This file was auto-generated with tsoa. Please do not modify it. Re-run tsoa to re-generate this file: https://github.com/lukeautry/tsoa
+        app.delete('/v1/experiment/table/:experimentTableId/row/:rowIndex',
+            authenticateMiddleware([{"api_key":[]}]),
+            ...(fetchMiddlewares<RequestHandler>(ExperimentController)),
+            ...(fetchMiddlewares<RequestHandler>(ExperimentController.prototype.deleteExperimentTableRow)),
+
+            async function ExperimentController_deleteExperimentTableRow(request: ExRequest, response: ExResponse, next: any) {
+            const args: Record<string, TsoaRoute.ParameterSchema> = {
+                    experimentTableId: {"in":"path","name":"experimentTableId","required":true,"dataType":"string"},
+                    rowIndex: {"in":"path","name":"rowIndex","required":true,"dataType":"double"},
+                    request: {"in":"request","name":"request","required":true,"dataType":"object"},
+            };
+
+            // WARNING: This file was auto-generated with tsoa. Please do not modify it. Re-run tsoa to re-generate this file: https://github.com/lukeautry/tsoa
+
+            let validatedArgs: any[] = [];
+            try {
+                validatedArgs = templateService.getValidatedArgs({ args, request, response });
+
+                const controller = new ExperimentController();
+
+              await templateService.apiHandler({
+                methodName: 'deleteExperimentTableRow',
+                controller,
+                response,
+                next,
+                validatedArgs,
+                successStatus: undefined,
+              });
+            } catch (err) {
+                return next(err);
+            }
+        });
+        // WARNING: This file was auto-generated with tsoa. Please do not modify it. Re-run tsoa to re-generate this file: https://github.com/lukeautry/tsoa
+        app.post('/v1/experiment/table/:experimentTableId/row/insert/batch',
+            authenticateMiddleware([{"api_key":[]}]),
+            ...(fetchMiddlewares<RequestHandler>(ExperimentController)),
+            ...(fetchMiddlewares<RequestHandler>(ExperimentController.prototype.createExperimentTableRowWithCellsBatch)),
+
+            async function ExperimentController_createExperimentTableRowWithCellsBatch(request: ExRequest, response: ExResponse, next: any) {
+            const args: Record<string, TsoaRoute.ParameterSchema> = {
+                    experimentTableId: {"in":"path","name":"experimentTableId","required":true,"dataType":"string"},
+                    requestBody: {"in":"body","name":"requestBody","required":true,"dataType":"nestedObjectLiteral","nestedProperties":{"rows":{"dataType":"array","array":{"dataType":"nestedObjectLiteral","nestedProperties":{"sourceRequest":{"dataType":"string"},"cells":{"dataType":"array","array":{"dataType":"nestedObjectLiteral","nestedProperties":{"metadata":{"dataType":"any"},"value":{"dataType":"union","subSchemas":[{"dataType":"string"},{"dataType":"enum","enums":[null]}],"required":true},"columnId":{"dataType":"string","required":true}}},"required":true},"datasetId":{"dataType":"string","required":true},"inputs":{"ref":"Record_string.string_","required":true},"inputRecordId":{"dataType":"string","required":true}}},"required":true}}},
+                    request: {"in":"request","name":"request","required":true,"dataType":"object"},
+            };
+
+            // WARNING: This file was auto-generated with tsoa. Please do not modify it. Re-run tsoa to re-generate this file: https://github.com/lukeautry/tsoa
+
+            let validatedArgs: any[] = [];
+            try {
+                validatedArgs = templateService.getValidatedArgs({ args, request, response });
+
+                const controller = new ExperimentController();
+
+              await templateService.apiHandler({
+                methodName: 'createExperimentTableRowWithCellsBatch',
+                controller,
+                response,
+                next,
+                validatedArgs,
+                successStatus: undefined,
+              });
+            } catch (err) {
+                return next(err);
+            }
+        });
+        // WARNING: This file was auto-generated with tsoa. Please do not modify it. Re-run tsoa to re-generate this file: https://github.com/lukeautry/tsoa
+        app.post('/v1/experiment/update-meta',
+            authenticateMiddleware([{"api_key":[]}]),
+            ...(fetchMiddlewares<RequestHandler>(ExperimentController)),
+            ...(fetchMiddlewares<RequestHandler>(ExperimentController.prototype.updateExperimentMeta)),
+
+            async function ExperimentController_updateExperimentMeta(request: ExRequest, response: ExResponse, next: any) {
+            const args: Record<string, TsoaRoute.ParameterSchema> = {
+                    requestBody: {"in":"body","name":"requestBody","required":true,"dataType":"nestedObjectLiteral","nestedProperties":{"meta":{"ref":"Record_string.string_","required":true},"experimentId":{"dataType":"string","required":true}}},
+                    request: {"in":"request","name":"request","required":true,"dataType":"object"},
+            };
+
+            // WARNING: This file was auto-generated with tsoa. Please do not modify it. Re-run tsoa to re-generate this file: https://github.com/lukeautry/tsoa
+
+            let validatedArgs: any[] = [];
+            try {
+                validatedArgs = templateService.getValidatedArgs({ args, request, response });
+
+                const controller = new ExperimentController();
+
+              await templateService.apiHandler({
+                methodName: 'updateExperimentMeta',
+                controller,
+                response,
+                next,
+                validatedArgs,
+                successStatus: undefined,
+              });
+            } catch (err) {
+                return next(err);
+            }
+        });
+        // WARNING: This file was auto-generated with tsoa. Please do not modify it. Re-run tsoa to re-generate this file: https://github.com/lukeautry/tsoa
+        app.post('/v1/experiment',
+            authenticateMiddleware([{"api_key":[]}]),
+            ...(fetchMiddlewares<RequestHandler>(ExperimentController)),
+            ...(fetchMiddlewares<RequestHandler>(ExperimentController.prototype.createNewExperiment)),
+
+            async function ExperimentController_createNewExperiment(request: ExRequest, response: ExResponse, next: any) {
+            const args: Record<string, TsoaRoute.ParameterSchema> = {
+                    requestBody: {"in":"body","name":"requestBody","required":true,"ref":"NewExperimentParams"},
+                    request: {"in":"request","name":"request","required":true,"dataType":"object"},
+            };
+
+            // WARNING: This file was auto-generated with tsoa. Please do not modify it. Re-run tsoa to re-generate this file: https://github.com/lukeautry/tsoa
+
+            let validatedArgs: any[] = [];
+            try {
+                validatedArgs = templateService.getValidatedArgs({ args, request, response });
+
+                const controller = new ExperimentController();
+
+              await templateService.apiHandler({
+                methodName: 'createNewExperiment',
+                controller,
+                response,
+                next,
+                validatedArgs,
+                successStatus: undefined,
+              });
+            } catch (err) {
+                return next(err);
+            }
+        });
+        // WARNING: This file was auto-generated with tsoa. Please do not modify it. Re-run tsoa to re-generate this file: https://github.com/lukeautry/tsoa
+        app.post('/v1/experiment/hypothesis',
+            authenticateMiddleware([{"api_key":[]}]),
+            ...(fetchMiddlewares<RequestHandler>(ExperimentController)),
+            ...(fetchMiddlewares<RequestHandler>(ExperimentController.prototype.createNewExperimentHypothesis)),
+
+            async function ExperimentController_createNewExperimentHypothesis(request: ExRequest, response: ExResponse, next: any) {
+            const args: Record<string, TsoaRoute.ParameterSchema> = {
+                    requestBody: {"in":"body","name":"requestBody","required":true,"dataType":"nestedObjectLiteral","nestedProperties":{"status":{"dataType":"union","subSchemas":[{"dataType":"enum","enums":["PENDING"]},{"dataType":"enum","enums":["RUNNING"]},{"dataType":"enum","enums":["COMPLETED"]},{"dataType":"enum","enums":["FAILED"]}],"required":true},"providerKeyId":{"dataType":"string","required":true},"promptVersion":{"dataType":"string","required":true},"model":{"dataType":"string","required":true},"experimentId":{"dataType":"string","required":true}}},
+                    request: {"in":"request","name":"request","required":true,"dataType":"object"},
+            };
+
+            // WARNING: This file was auto-generated with tsoa. Please do not modify it. Re-run tsoa to re-generate this file: https://github.com/lukeautry/tsoa
+
+            let validatedArgs: any[] = [];
+            try {
+                validatedArgs = templateService.getValidatedArgs({ args, request, response });
+
+                const controller = new ExperimentController();
+
+              await templateService.apiHandler({
+                methodName: 'createNewExperimentHypothesis',
+                controller,
+                response,
+                next,
+                validatedArgs,
+                successStatus: undefined,
+              });
+            } catch (err) {
+                return next(err);
+            }
+        });
+        // WARNING: This file was auto-generated with tsoa. Please do not modify it. Re-run tsoa to re-generate this file: https://github.com/lukeautry/tsoa
+        app.post('/v1/experiment/hypothesis/:hypothesisId/scores/query',
+            authenticateMiddleware([{"api_key":[]}]),
+            ...(fetchMiddlewares<RequestHandler>(ExperimentController)),
+            ...(fetchMiddlewares<RequestHandler>(ExperimentController.prototype.getExperimentHypothesisScores)),
+
+            async function ExperimentController_getExperimentHypothesisScores(request: ExRequest, response: ExResponse, next: any) {
+            const args: Record<string, TsoaRoute.ParameterSchema> = {
+                    hypothesisId: {"in":"path","name":"hypothesisId","required":true,"dataType":"string"},
+                    request: {"in":"request","name":"request","required":true,"dataType":"object"},
+            };
+
+            // WARNING: This file was auto-generated with tsoa. Please do not modify it. Re-run tsoa to re-generate this file: https://github.com/lukeautry/tsoa
+
+            let validatedArgs: any[] = [];
+            try {
+                validatedArgs = templateService.getValidatedArgs({ args, request, response });
+
+                const controller = new ExperimentController();
+
+              await templateService.apiHandler({
+                methodName: 'getExperimentHypothesisScores',
+                controller,
+                response,
+                next,
+                validatedArgs,
+                successStatus: undefined,
+              });
+            } catch (err) {
+                return next(err);
+            }
+        });
+        // WARNING: This file was auto-generated with tsoa. Please do not modify it. Re-run tsoa to re-generate this file: https://github.com/lukeautry/tsoa
+        app.get('/v1/experiment/:experimentId/evaluators',
+            authenticateMiddleware([{"api_key":[]}]),
+            ...(fetchMiddlewares<RequestHandler>(ExperimentController)),
+            ...(fetchMiddlewares<RequestHandler>(ExperimentController.prototype.getExperimentEvaluators)),
+
+            async function ExperimentController_getExperimentEvaluators(request: ExRequest, response: ExResponse, next: any) {
+            const args: Record<string, TsoaRoute.ParameterSchema> = {
+                    experimentId: {"in":"path","name":"experimentId","required":true,"dataType":"string"},
+                    request: {"in":"request","name":"request","required":true,"dataType":"object"},
+            };
+
+            // WARNING: This file was auto-generated with tsoa. Please do not modify it. Re-run tsoa to re-generate this file: https://github.com/lukeautry/tsoa
+
+            let validatedArgs: any[] = [];
+            try {
+                validatedArgs = templateService.getValidatedArgs({ args, request, response });
+
+                const controller = new ExperimentController();
+
+              await templateService.apiHandler({
+                methodName: 'getExperimentEvaluators',
+                controller,
+                response,
+                next,
+                validatedArgs,
+                successStatus: undefined,
+              });
+            } catch (err) {
+                return next(err);
+            }
+        });
+        // WARNING: This file was auto-generated with tsoa. Please do not modify it. Re-run tsoa to re-generate this file: https://github.com/lukeautry/tsoa
+        app.post('/v1/experiment/:experimentId/evaluators/run',
+            authenticateMiddleware([{"api_key":[]}]),
+            ...(fetchMiddlewares<RequestHandler>(ExperimentController)),
+            ...(fetchMiddlewares<RequestHandler>(ExperimentController.prototype.runExperimentEvaluators)),
+
+            async function ExperimentController_runExperimentEvaluators(request: ExRequest, response: ExResponse, next: any) {
+            const args: Record<string, TsoaRoute.ParameterSchema> = {
+                    experimentId: {"in":"path","name":"experimentId","required":true,"dataType":"string"},
+                    request: {"in":"request","name":"request","required":true,"dataType":"object"},
+            };
+
+            // WARNING: This file was auto-generated with tsoa. Please do not modify it. Re-run tsoa to re-generate this file: https://github.com/lukeautry/tsoa
+
+            let validatedArgs: any[] = [];
+            try {
+                validatedArgs = templateService.getValidatedArgs({ args, request, response });
+
+                const controller = new ExperimentController();
+
+              await templateService.apiHandler({
+                methodName: 'runExperimentEvaluators',
+                controller,
+                response,
+                next,
+                validatedArgs,
+                successStatus: undefined,
+              });
+            } catch (err) {
+                return next(err);
+            }
+        });
+        // WARNING: This file was auto-generated with tsoa. Please do not modify it. Re-run tsoa to re-generate this file: https://github.com/lukeautry/tsoa
+        app.post('/v1/experiment/:experimentId/evaluators',
+            authenticateMiddleware([{"api_key":[]}]),
+            ...(fetchMiddlewares<RequestHandler>(ExperimentController)),
+            ...(fetchMiddlewares<RequestHandler>(ExperimentController.prototype.createExperimentEvaluator)),
+
+            async function ExperimentController_createExperimentEvaluator(request: ExRequest, response: ExResponse, next: any) {
+            const args: Record<string, TsoaRoute.ParameterSchema> = {
+                    experimentId: {"in":"path","name":"experimentId","required":true,"dataType":"string"},
+                    requestBody: {"in":"body","name":"requestBody","required":true,"dataType":"nestedObjectLiteral","nestedProperties":{"evaluatorId":{"dataType":"string","required":true}}},
+                    request: {"in":"request","name":"request","required":true,"dataType":"object"},
+            };
+
+            // WARNING: This file was auto-generated with tsoa. Please do not modify it. Re-run tsoa to re-generate this file: https://github.com/lukeautry/tsoa
+
+            let validatedArgs: any[] = [];
+            try {
+                validatedArgs = templateService.getValidatedArgs({ args, request, response });
+
+                const controller = new ExperimentController();
+
+              await templateService.apiHandler({
+                methodName: 'createExperimentEvaluator',
+                controller,
+                response,
+                next,
+                validatedArgs,
+                successStatus: undefined,
+              });
+            } catch (err) {
+                return next(err);
+            }
+        });
+        // WARNING: This file was auto-generated with tsoa. Please do not modify it. Re-run tsoa to re-generate this file: https://github.com/lukeautry/tsoa
+        app.delete('/v1/experiment/:experimentId/evaluators/:evaluatorId',
+            authenticateMiddleware([{"api_key":[]}]),
+            ...(fetchMiddlewares<RequestHandler>(ExperimentController)),
+            ...(fetchMiddlewares<RequestHandler>(ExperimentController.prototype.deleteExperimentEvaluator)),
+
+            async function ExperimentController_deleteExperimentEvaluator(request: ExRequest, response: ExResponse, next: any) {
+            const args: Record<string, TsoaRoute.ParameterSchema> = {
+                    experimentId: {"in":"path","name":"experimentId","required":true,"dataType":"string"},
+                    evaluatorId: {"in":"path","name":"evaluatorId","required":true,"dataType":"string"},
+                    request: {"in":"request","name":"request","required":true,"dataType":"object"},
+            };
+
+            // WARNING: This file was auto-generated with tsoa. Please do not modify it. Re-run tsoa to re-generate this file: https://github.com/lukeautry/tsoa
+
+            let validatedArgs: any[] = [];
+            try {
+                validatedArgs = templateService.getValidatedArgs({ args, request, response });
+
+                const controller = new ExperimentController();
+
+              await templateService.apiHandler({
+                methodName: 'deleteExperimentEvaluator',
+                controller,
+                response,
+                next,
+                validatedArgs,
+                successStatus: undefined,
+              });
+            } catch (err) {
+                return next(err);
+            }
+        });
+        // WARNING: This file was auto-generated with tsoa. Please do not modify it. Re-run tsoa to re-generate this file: https://github.com/lukeautry/tsoa
+        app.post('/v1/experiment/query',
+            authenticateMiddleware([{"api_key":[]}]),
+            ...(fetchMiddlewares<RequestHandler>(ExperimentController)),
+            ...(fetchMiddlewares<RequestHandler>(ExperimentController.prototype.getExperiments)),
+
+            async function ExperimentController_getExperiments(request: ExRequest, response: ExResponse, next: any) {
+            const args: Record<string, TsoaRoute.ParameterSchema> = {
+                    requestBody: {"in":"body","name":"requestBody","required":true,"dataType":"nestedObjectLiteral","nestedProperties":{"include":{"ref":"IncludeExperimentKeys"},"filter":{"ref":"ExperimentFilterNode","required":true}}},
+                    request: {"in":"request","name":"request","required":true,"dataType":"object"},
+            };
+
+            // WARNING: This file was auto-generated with tsoa. Please do not modify it. Re-run tsoa to re-generate this file: https://github.com/lukeautry/tsoa
+
+            let validatedArgs: any[] = [];
+            try {
+                validatedArgs = templateService.getValidatedArgs({ args, request, response });
+
+                const controller = new ExperimentController();
+
+              await templateService.apiHandler({
+                methodName: 'getExperiments',
+                controller,
+                response,
+                next,
+                validatedArgs,
+                successStatus: undefined,
+              });
+            } catch (err) {
+                return next(err);
+            }
+        });
+        // WARNING: This file was auto-generated with tsoa. Please do not modify it. Re-run tsoa to re-generate this file: https://github.com/lukeautry/tsoa
+        app.post('/v1/experiment/run',
+            authenticateMiddleware([{"api_key":[]}]),
+            ...(fetchMiddlewares<RequestHandler>(ExperimentController)),
+            ...(fetchMiddlewares<RequestHandler>(ExperimentController.prototype.runExperiment)),
+
+            async function ExperimentController_runExperiment(request: ExRequest, response: ExResponse, next: any) {
+            const args: Record<string, TsoaRoute.ParameterSchema> = {
+                    requestBody: {"in":"body","name":"requestBody","required":true,"dataType":"nestedObjectLiteral","nestedProperties":{"cells":{"dataType":"array","array":{"dataType":"nestedObjectLiteral","nestedProperties":{"cellId":{"dataType":"string","required":true}}},"required":true},"hypothesisId":{"dataType":"string","required":true},"experimentTableId":{"dataType":"string","required":true}}},
+                    request: {"in":"request","name":"request","required":true,"dataType":"object"},
+            };
+
+            // WARNING: This file was auto-generated with tsoa. Please do not modify it. Re-run tsoa to re-generate this file: https://github.com/lukeautry/tsoa
+
+            let validatedArgs: any[] = [];
+            try {
+                validatedArgs = templateService.getValidatedArgs({ args, request, response });
+
+                const controller = new ExperimentController();
+
+              await templateService.apiHandler({
+                methodName: 'runExperiment',
+                controller,
+                response,
+                next,
+                validatedArgs,
+                successStatus: undefined,
+              });
+            } catch (err) {
+                return next(err);
+            }
+        });
+        // WARNING: This file was auto-generated with tsoa. Please do not modify it. Re-run tsoa to re-generate this file: https://github.com/lukeautry/tsoa
         app.post('/v1/experiment/dataset',
             authenticateMiddleware([{"api_key":[]}]),
             ...(fetchMiddlewares<RequestHandler>(ExperimentDatasetController)),
@@ -5518,878 +6377,6 @@
 
               await templateService.apiHandler({
                 methodName: 'mutateDataset',
-                controller,
-                response,
-                next,
-                validatedArgs,
-                successStatus: undefined,
-              });
-            } catch (err) {
-                return next(err);
-            }
-        });
-        // WARNING: This file was auto-generated with tsoa. Please do not modify it. Re-run tsoa to re-generate this file: https://github.com/lukeautry/tsoa
-        app.post('/v1/experiment/new-empty',
-            authenticateMiddleware([{"api_key":[]}]),
-            ...(fetchMiddlewares<RequestHandler>(ExperimentController)),
-            ...(fetchMiddlewares<RequestHandler>(ExperimentController.prototype.createNewEmptyExperiment)),
-
-            async function ExperimentController_createNewEmptyExperiment(request: ExRequest, response: ExResponse, next: any) {
-            const args: Record<string, TsoaRoute.ParameterSchema> = {
-                    requestBody: {"in":"body","name":"requestBody","required":true,"dataType":"nestedObjectLiteral","nestedProperties":{"datasetId":{"dataType":"string","required":true},"metadata":{"ref":"Record_string.string_","required":true}}},
-                    request: {"in":"request","name":"request","required":true,"dataType":"object"},
-            };
-
-            // WARNING: This file was auto-generated with tsoa. Please do not modify it. Re-run tsoa to re-generate this file: https://github.com/lukeautry/tsoa
-
-            let validatedArgs: any[] = [];
-            try {
-                validatedArgs = templateService.getValidatedArgs({ args, request, response });
-
-                const controller = new ExperimentController();
-
-              await templateService.apiHandler({
-                methodName: 'createNewEmptyExperiment',
-                controller,
-                response,
-                next,
-                validatedArgs,
-                successStatus: undefined,
-              });
-            } catch (err) {
-                return next(err);
-            }
-        });
-        // WARNING: This file was auto-generated with tsoa. Please do not modify it. Re-run tsoa to re-generate this file: https://github.com/lukeautry/tsoa
-        app.post('/v1/experiment/table/new',
-            authenticateMiddleware([{"api_key":[]}]),
-            ...(fetchMiddlewares<RequestHandler>(ExperimentController)),
-            ...(fetchMiddlewares<RequestHandler>(ExperimentController.prototype.createNewExperimentTable)),
-
-            async function ExperimentController_createNewExperimentTable(request: ExRequest, response: ExResponse, next: any) {
-            const args: Record<string, TsoaRoute.ParameterSchema> = {
-                    requestBody: {"in":"body","name":"requestBody","required":true,"ref":"CreateExperimentTableParams"},
-                    request: {"in":"request","name":"request","required":true,"dataType":"object"},
-            };
-
-            // WARNING: This file was auto-generated with tsoa. Please do not modify it. Re-run tsoa to re-generate this file: https://github.com/lukeautry/tsoa
-
-            let validatedArgs: any[] = [];
-            try {
-                validatedArgs = templateService.getValidatedArgs({ args, request, response });
-
-                const controller = new ExperimentController();
-
-              await templateService.apiHandler({
-                methodName: 'createNewExperimentTable',
-                controller,
-                response,
-                next,
-                validatedArgs,
-                successStatus: undefined,
-              });
-            } catch (err) {
-                return next(err);
-            }
-        });
-        // WARNING: This file was auto-generated with tsoa. Please do not modify it. Re-run tsoa to re-generate this file: https://github.com/lukeautry/tsoa
-        app.post('/v1/experiment/table/:experimentTableId/query',
-            authenticateMiddleware([{"api_key":[]}]),
-            ...(fetchMiddlewares<RequestHandler>(ExperimentController)),
-            ...(fetchMiddlewares<RequestHandler>(ExperimentController.prototype.getExperimentTableById)),
-
-            async function ExperimentController_getExperimentTableById(request: ExRequest, response: ExResponse, next: any) {
-            const args: Record<string, TsoaRoute.ParameterSchema> = {
-                    experimentTableId: {"in":"path","name":"experimentTableId","required":true,"dataType":"string"},
-                    request: {"in":"request","name":"request","required":true,"dataType":"object"},
-            };
-
-            // WARNING: This file was auto-generated with tsoa. Please do not modify it. Re-run tsoa to re-generate this file: https://github.com/lukeautry/tsoa
-
-            let validatedArgs: any[] = [];
-            try {
-                validatedArgs = templateService.getValidatedArgs({ args, request, response });
-
-                const controller = new ExperimentController();
-
-              await templateService.apiHandler({
-                methodName: 'getExperimentTableById',
-                controller,
-                response,
-                next,
-                validatedArgs,
-                successStatus: undefined,
-              });
-            } catch (err) {
-                return next(err);
-            }
-        });
-        // WARNING: This file was auto-generated with tsoa. Please do not modify it. Re-run tsoa to re-generate this file: https://github.com/lukeautry/tsoa
-        app.post('/v1/experiment/table/:experimentTableId/metadata/query',
-            authenticateMiddleware([{"api_key":[]}]),
-            ...(fetchMiddlewares<RequestHandler>(ExperimentController)),
-            ...(fetchMiddlewares<RequestHandler>(ExperimentController.prototype.getExperimentTableMetadata)),
-
-            async function ExperimentController_getExperimentTableMetadata(request: ExRequest, response: ExResponse, next: any) {
-            const args: Record<string, TsoaRoute.ParameterSchema> = {
-                    experimentTableId: {"in":"path","name":"experimentTableId","required":true,"dataType":"string"},
-                    request: {"in":"request","name":"request","required":true,"dataType":"object"},
-            };
-
-            // WARNING: This file was auto-generated with tsoa. Please do not modify it. Re-run tsoa to re-generate this file: https://github.com/lukeautry/tsoa
-
-            let validatedArgs: any[] = [];
-            try {
-                validatedArgs = templateService.getValidatedArgs({ args, request, response });
-
-                const controller = new ExperimentController();
-
-              await templateService.apiHandler({
-                methodName: 'getExperimentTableMetadata',
-                controller,
-                response,
-                next,
-                validatedArgs,
-                successStatus: undefined,
-              });
-            } catch (err) {
-                return next(err);
-            }
-        });
-        // WARNING: This file was auto-generated with tsoa. Please do not modify it. Re-run tsoa to re-generate this file: https://github.com/lukeautry/tsoa
-        app.post('/v1/experiment/tables/query',
-            authenticateMiddleware([{"api_key":[]}]),
-            ...(fetchMiddlewares<RequestHandler>(ExperimentController)),
-            ...(fetchMiddlewares<RequestHandler>(ExperimentController.prototype.getExperimentTables)),
-
-            async function ExperimentController_getExperimentTables(request: ExRequest, response: ExResponse, next: any) {
-            const args: Record<string, TsoaRoute.ParameterSchema> = {
-                    request: {"in":"request","name":"request","required":true,"dataType":"object"},
-            };
-
-            // WARNING: This file was auto-generated with tsoa. Please do not modify it. Re-run tsoa to re-generate this file: https://github.com/lukeautry/tsoa
-
-            let validatedArgs: any[] = [];
-            try {
-                validatedArgs = templateService.getValidatedArgs({ args, request, response });
-
-                const controller = new ExperimentController();
-
-              await templateService.apiHandler({
-                methodName: 'getExperimentTables',
-                controller,
-                response,
-                next,
-                validatedArgs,
-                successStatus: undefined,
-              });
-            } catch (err) {
-                return next(err);
-            }
-        });
-        // WARNING: This file was auto-generated with tsoa. Please do not modify it. Re-run tsoa to re-generate this file: https://github.com/lukeautry/tsoa
-        app.post('/v1/experiment/table/:experimentTableId/cell',
-            authenticateMiddleware([{"api_key":[]}]),
-            ...(fetchMiddlewares<RequestHandler>(ExperimentController)),
-            ...(fetchMiddlewares<RequestHandler>(ExperimentController.prototype.createExperimentCell)),
-
-            async function ExperimentController_createExperimentCell(request: ExRequest, response: ExResponse, next: any) {
-            const args: Record<string, TsoaRoute.ParameterSchema> = {
-                    experimentTableId: {"in":"path","name":"experimentTableId","required":true,"dataType":"string"},
-                    requestBody: {"in":"body","name":"requestBody","required":true,"dataType":"nestedObjectLiteral","nestedProperties":{"value":{"dataType":"union","subSchemas":[{"dataType":"string"},{"dataType":"enum","enums":[null]}],"required":true},"rowIndex":{"dataType":"double","required":true},"columnId":{"dataType":"string","required":true}}},
-                    request: {"in":"request","name":"request","required":true,"dataType":"object"},
-            };
-
-            // WARNING: This file was auto-generated with tsoa. Please do not modify it. Re-run tsoa to re-generate this file: https://github.com/lukeautry/tsoa
-
-            let validatedArgs: any[] = [];
-            try {
-                validatedArgs = templateService.getValidatedArgs({ args, request, response });
-
-                const controller = new ExperimentController();
-
-              await templateService.apiHandler({
-                methodName: 'createExperimentCell',
-                controller,
-                response,
-                next,
-                validatedArgs,
-                successStatus: undefined,
-              });
-            } catch (err) {
-                return next(err);
-            }
-        });
-        // WARNING: This file was auto-generated with tsoa. Please do not modify it. Re-run tsoa to re-generate this file: https://github.com/lukeautry/tsoa
-        app.patch('/v1/experiment/table/:experimentTableId/cell',
-            authenticateMiddleware([{"api_key":[]}]),
-            ...(fetchMiddlewares<RequestHandler>(ExperimentController)),
-            ...(fetchMiddlewares<RequestHandler>(ExperimentController.prototype.updateExperimentCell)),
-
-            async function ExperimentController_updateExperimentCell(request: ExRequest, response: ExResponse, next: any) {
-            const args: Record<string, TsoaRoute.ParameterSchema> = {
-                    experimentTableId: {"in":"path","name":"experimentTableId","required":true,"dataType":"string"},
-                    requestBody: {"in":"body","name":"requestBody","required":true,"dataType":"nestedObjectLiteral","nestedProperties":{"updateInputs":{"dataType":"boolean"},"metadata":{"dataType":"string"},"value":{"dataType":"string"},"status":{"dataType":"string"},"cellId":{"dataType":"string","required":true}}},
-                    request: {"in":"request","name":"request","required":true,"dataType":"object"},
-            };
-
-            // WARNING: This file was auto-generated with tsoa. Please do not modify it. Re-run tsoa to re-generate this file: https://github.com/lukeautry/tsoa
-
-            let validatedArgs: any[] = [];
-            try {
-                validatedArgs = templateService.getValidatedArgs({ args, request, response });
-
-                const controller = new ExperimentController();
-
-              await templateService.apiHandler({
-                methodName: 'updateExperimentCell',
-                controller,
-                response,
-                next,
-                validatedArgs,
-                successStatus: undefined,
-              });
-            } catch (err) {
-                return next(err);
-            }
-        });
-        // WARNING: This file was auto-generated with tsoa. Please do not modify it. Re-run tsoa to re-generate this file: https://github.com/lukeautry/tsoa
-        app.post('/v1/experiment/table/:experimentTableId/column',
-            authenticateMiddleware([{"api_key":[]}]),
-            ...(fetchMiddlewares<RequestHandler>(ExperimentController)),
-            ...(fetchMiddlewares<RequestHandler>(ExperimentController.prototype.createExperimentColumn)),
-
-            async function ExperimentController_createExperimentColumn(request: ExRequest, response: ExResponse, next: any) {
-            const args: Record<string, TsoaRoute.ParameterSchema> = {
-                    experimentTableId: {"in":"path","name":"experimentTableId","required":true,"dataType":"string"},
-                    requestBody: {"in":"body","name":"requestBody","required":true,"dataType":"nestedObjectLiteral","nestedProperties":{"inputKeys":{"dataType":"array","array":{"dataType":"string"}},"promptVersionId":{"dataType":"string"},"hypothesisId":{"dataType":"string"},"columnType":{"dataType":"string","required":true},"columnName":{"dataType":"string","required":true}}},
-                    request: {"in":"request","name":"request","required":true,"dataType":"object"},
-            };
-
-            // WARNING: This file was auto-generated with tsoa. Please do not modify it. Re-run tsoa to re-generate this file: https://github.com/lukeautry/tsoa
-
-            let validatedArgs: any[] = [];
-            try {
-                validatedArgs = templateService.getValidatedArgs({ args, request, response });
-
-                const controller = new ExperimentController();
-
-              await templateService.apiHandler({
-                methodName: 'createExperimentColumn',
-                controller,
-                response,
-                next,
-                validatedArgs,
-                successStatus: undefined,
-              });
-            } catch (err) {
-                return next(err);
-            }
-        });
-        // WARNING: This file was auto-generated with tsoa. Please do not modify it. Re-run tsoa to re-generate this file: https://github.com/lukeautry/tsoa
-        app.post('/v1/experiment/table/:experimentTableId/row/new',
-            authenticateMiddleware([{"api_key":[]}]),
-            ...(fetchMiddlewares<RequestHandler>(ExperimentController)),
-            ...(fetchMiddlewares<RequestHandler>(ExperimentController.prototype.createExperimentTableRow)),
-
-            async function ExperimentController_createExperimentTableRow(request: ExRequest, response: ExResponse, next: any) {
-            const args: Record<string, TsoaRoute.ParameterSchema> = {
-                    experimentTableId: {"in":"path","name":"experimentTableId","required":true,"dataType":"string"},
-                    requestBody: {"in":"body","name":"requestBody","required":true,"dataType":"nestedObjectLiteral","nestedProperties":{"inputs":{"ref":"Record_string.string_"},"sourceRequest":{"dataType":"string"},"promptVersionId":{"dataType":"string","required":true}}},
-                    request: {"in":"request","name":"request","required":true,"dataType":"object"},
-            };
-
-            // WARNING: This file was auto-generated with tsoa. Please do not modify it. Re-run tsoa to re-generate this file: https://github.com/lukeautry/tsoa
-
-            let validatedArgs: any[] = [];
-            try {
-                validatedArgs = templateService.getValidatedArgs({ args, request, response });
-
-                const controller = new ExperimentController();
-
-              await templateService.apiHandler({
-                methodName: 'createExperimentTableRow',
-                controller,
-                response,
-                next,
-                validatedArgs,
-                successStatus: undefined,
-              });
-            } catch (err) {
-                return next(err);
-            }
-        });
-        // WARNING: This file was auto-generated with tsoa. Please do not modify it. Re-run tsoa to re-generate this file: https://github.com/lukeautry/tsoa
-        app.delete('/v1/experiment/table/:experimentTableId/row/:rowIndex',
-            authenticateMiddleware([{"api_key":[]}]),
-            ...(fetchMiddlewares<RequestHandler>(ExperimentController)),
-            ...(fetchMiddlewares<RequestHandler>(ExperimentController.prototype.deleteExperimentTableRow)),
-
-            async function ExperimentController_deleteExperimentTableRow(request: ExRequest, response: ExResponse, next: any) {
-            const args: Record<string, TsoaRoute.ParameterSchema> = {
-                    experimentTableId: {"in":"path","name":"experimentTableId","required":true,"dataType":"string"},
-                    rowIndex: {"in":"path","name":"rowIndex","required":true,"dataType":"double"},
-                    request: {"in":"request","name":"request","required":true,"dataType":"object"},
-            };
-
-            // WARNING: This file was auto-generated with tsoa. Please do not modify it. Re-run tsoa to re-generate this file: https://github.com/lukeautry/tsoa
-
-            let validatedArgs: any[] = [];
-            try {
-                validatedArgs = templateService.getValidatedArgs({ args, request, response });
-
-                const controller = new ExperimentController();
-
-              await templateService.apiHandler({
-                methodName: 'deleteExperimentTableRow',
-                controller,
-                response,
-                next,
-                validatedArgs,
-                successStatus: undefined,
-              });
-            } catch (err) {
-                return next(err);
-            }
-        });
-        // WARNING: This file was auto-generated with tsoa. Please do not modify it. Re-run tsoa to re-generate this file: https://github.com/lukeautry/tsoa
-        app.post('/v1/experiment/table/:experimentTableId/row/insert/batch',
-            authenticateMiddleware([{"api_key":[]}]),
-            ...(fetchMiddlewares<RequestHandler>(ExperimentController)),
-            ...(fetchMiddlewares<RequestHandler>(ExperimentController.prototype.createExperimentTableRowWithCellsBatch)),
-
-            async function ExperimentController_createExperimentTableRowWithCellsBatch(request: ExRequest, response: ExResponse, next: any) {
-            const args: Record<string, TsoaRoute.ParameterSchema> = {
-                    experimentTableId: {"in":"path","name":"experimentTableId","required":true,"dataType":"string"},
-                    requestBody: {"in":"body","name":"requestBody","required":true,"dataType":"nestedObjectLiteral","nestedProperties":{"rows":{"dataType":"array","array":{"dataType":"nestedObjectLiteral","nestedProperties":{"sourceRequest":{"dataType":"string"},"cells":{"dataType":"array","array":{"dataType":"nestedObjectLiteral","nestedProperties":{"metadata":{"dataType":"any"},"value":{"dataType":"union","subSchemas":[{"dataType":"string"},{"dataType":"enum","enums":[null]}],"required":true},"columnId":{"dataType":"string","required":true}}},"required":true},"datasetId":{"dataType":"string","required":true},"inputs":{"ref":"Record_string.string_","required":true},"inputRecordId":{"dataType":"string","required":true}}},"required":true}}},
-                    request: {"in":"request","name":"request","required":true,"dataType":"object"},
-            };
-
-            // WARNING: This file was auto-generated with tsoa. Please do not modify it. Re-run tsoa to re-generate this file: https://github.com/lukeautry/tsoa
-
-            let validatedArgs: any[] = [];
-            try {
-                validatedArgs = templateService.getValidatedArgs({ args, request, response });
-
-                const controller = new ExperimentController();
-
-              await templateService.apiHandler({
-                methodName: 'createExperimentTableRowWithCellsBatch',
-                controller,
-                response,
-                next,
-                validatedArgs,
-                successStatus: undefined,
-              });
-            } catch (err) {
-                return next(err);
-            }
-        });
-        // WARNING: This file was auto-generated with tsoa. Please do not modify it. Re-run tsoa to re-generate this file: https://github.com/lukeautry/tsoa
-        app.post('/v1/experiment/update-meta',
-            authenticateMiddleware([{"api_key":[]}]),
-            ...(fetchMiddlewares<RequestHandler>(ExperimentController)),
-            ...(fetchMiddlewares<RequestHandler>(ExperimentController.prototype.updateExperimentMeta)),
-
-            async function ExperimentController_updateExperimentMeta(request: ExRequest, response: ExResponse, next: any) {
-            const args: Record<string, TsoaRoute.ParameterSchema> = {
-                    requestBody: {"in":"body","name":"requestBody","required":true,"dataType":"nestedObjectLiteral","nestedProperties":{"meta":{"ref":"Record_string.string_","required":true},"experimentId":{"dataType":"string","required":true}}},
-                    request: {"in":"request","name":"request","required":true,"dataType":"object"},
-            };
-
-            // WARNING: This file was auto-generated with tsoa. Please do not modify it. Re-run tsoa to re-generate this file: https://github.com/lukeautry/tsoa
-
-            let validatedArgs: any[] = [];
-            try {
-                validatedArgs = templateService.getValidatedArgs({ args, request, response });
-
-                const controller = new ExperimentController();
-
-              await templateService.apiHandler({
-                methodName: 'updateExperimentMeta',
-                controller,
-                response,
-                next,
-                validatedArgs,
-                successStatus: undefined,
-              });
-            } catch (err) {
-                return next(err);
-            }
-        });
-        // WARNING: This file was auto-generated with tsoa. Please do not modify it. Re-run tsoa to re-generate this file: https://github.com/lukeautry/tsoa
-        app.post('/v1/experiment',
-            authenticateMiddleware([{"api_key":[]}]),
-            ...(fetchMiddlewares<RequestHandler>(ExperimentController)),
-            ...(fetchMiddlewares<RequestHandler>(ExperimentController.prototype.createNewExperiment)),
-
-            async function ExperimentController_createNewExperiment(request: ExRequest, response: ExResponse, next: any) {
-            const args: Record<string, TsoaRoute.ParameterSchema> = {
-                    requestBody: {"in":"body","name":"requestBody","required":true,"ref":"NewExperimentParams"},
-                    request: {"in":"request","name":"request","required":true,"dataType":"object"},
-            };
-
-            // WARNING: This file was auto-generated with tsoa. Please do not modify it. Re-run tsoa to re-generate this file: https://github.com/lukeautry/tsoa
-
-            let validatedArgs: any[] = [];
-            try {
-                validatedArgs = templateService.getValidatedArgs({ args, request, response });
-
-                const controller = new ExperimentController();
-
-              await templateService.apiHandler({
-                methodName: 'createNewExperiment',
-                controller,
-                response,
-                next,
-                validatedArgs,
-                successStatus: undefined,
-              });
-            } catch (err) {
-                return next(err);
-            }
-        });
-        // WARNING: This file was auto-generated with tsoa. Please do not modify it. Re-run tsoa to re-generate this file: https://github.com/lukeautry/tsoa
-        app.post('/v1/experiment/hypothesis',
-            authenticateMiddleware([{"api_key":[]}]),
-            ...(fetchMiddlewares<RequestHandler>(ExperimentController)),
-            ...(fetchMiddlewares<RequestHandler>(ExperimentController.prototype.createNewExperimentHypothesis)),
-
-            async function ExperimentController_createNewExperimentHypothesis(request: ExRequest, response: ExResponse, next: any) {
-            const args: Record<string, TsoaRoute.ParameterSchema> = {
-                    requestBody: {"in":"body","name":"requestBody","required":true,"dataType":"nestedObjectLiteral","nestedProperties":{"status":{"dataType":"union","subSchemas":[{"dataType":"enum","enums":["PENDING"]},{"dataType":"enum","enums":["RUNNING"]},{"dataType":"enum","enums":["COMPLETED"]},{"dataType":"enum","enums":["FAILED"]}],"required":true},"providerKeyId":{"dataType":"string","required":true},"promptVersion":{"dataType":"string","required":true},"model":{"dataType":"string","required":true},"experimentId":{"dataType":"string","required":true}}},
-                    request: {"in":"request","name":"request","required":true,"dataType":"object"},
-            };
-
-            // WARNING: This file was auto-generated with tsoa. Please do not modify it. Re-run tsoa to re-generate this file: https://github.com/lukeautry/tsoa
-
-            let validatedArgs: any[] = [];
-            try {
-                validatedArgs = templateService.getValidatedArgs({ args, request, response });
-
-                const controller = new ExperimentController();
-
-              await templateService.apiHandler({
-                methodName: 'createNewExperimentHypothesis',
-                controller,
-                response,
-                next,
-                validatedArgs,
-                successStatus: undefined,
-              });
-            } catch (err) {
-                return next(err);
-            }
-        });
-        // WARNING: This file was auto-generated with tsoa. Please do not modify it. Re-run tsoa to re-generate this file: https://github.com/lukeautry/tsoa
-        app.post('/v1/experiment/hypothesis/:hypothesisId/scores/query',
-            authenticateMiddleware([{"api_key":[]}]),
-            ...(fetchMiddlewares<RequestHandler>(ExperimentController)),
-            ...(fetchMiddlewares<RequestHandler>(ExperimentController.prototype.getExperimentHypothesisScores)),
-
-            async function ExperimentController_getExperimentHypothesisScores(request: ExRequest, response: ExResponse, next: any) {
-            const args: Record<string, TsoaRoute.ParameterSchema> = {
-                    hypothesisId: {"in":"path","name":"hypothesisId","required":true,"dataType":"string"},
-                    request: {"in":"request","name":"request","required":true,"dataType":"object"},
-            };
-
-            // WARNING: This file was auto-generated with tsoa. Please do not modify it. Re-run tsoa to re-generate this file: https://github.com/lukeautry/tsoa
-
-            let validatedArgs: any[] = [];
-            try {
-                validatedArgs = templateService.getValidatedArgs({ args, request, response });
-
-                const controller = new ExperimentController();
-
-              await templateService.apiHandler({
-                methodName: 'getExperimentHypothesisScores',
-                controller,
-                response,
-                next,
-                validatedArgs,
-                successStatus: undefined,
-              });
-            } catch (err) {
-                return next(err);
-            }
-        });
-        // WARNING: This file was auto-generated with tsoa. Please do not modify it. Re-run tsoa to re-generate this file: https://github.com/lukeautry/tsoa
-        app.get('/v1/experiment/:experimentId/evaluators',
-            authenticateMiddleware([{"api_key":[]}]),
-            ...(fetchMiddlewares<RequestHandler>(ExperimentController)),
-            ...(fetchMiddlewares<RequestHandler>(ExperimentController.prototype.getExperimentEvaluators)),
-
-            async function ExperimentController_getExperimentEvaluators(request: ExRequest, response: ExResponse, next: any) {
-            const args: Record<string, TsoaRoute.ParameterSchema> = {
-                    experimentId: {"in":"path","name":"experimentId","required":true,"dataType":"string"},
-                    request: {"in":"request","name":"request","required":true,"dataType":"object"},
-            };
-
-            // WARNING: This file was auto-generated with tsoa. Please do not modify it. Re-run tsoa to re-generate this file: https://github.com/lukeautry/tsoa
-
-            let validatedArgs: any[] = [];
-            try {
-                validatedArgs = templateService.getValidatedArgs({ args, request, response });
-
-                const controller = new ExperimentController();
-
-              await templateService.apiHandler({
-                methodName: 'getExperimentEvaluators',
-                controller,
-                response,
-                next,
-                validatedArgs,
-                successStatus: undefined,
-              });
-            } catch (err) {
-                return next(err);
-            }
-        });
-        // WARNING: This file was auto-generated with tsoa. Please do not modify it. Re-run tsoa to re-generate this file: https://github.com/lukeautry/tsoa
-        app.post('/v1/experiment/:experimentId/evaluators/run',
-            authenticateMiddleware([{"api_key":[]}]),
-            ...(fetchMiddlewares<RequestHandler>(ExperimentController)),
-            ...(fetchMiddlewares<RequestHandler>(ExperimentController.prototype.runExperimentEvaluators)),
-
-            async function ExperimentController_runExperimentEvaluators(request: ExRequest, response: ExResponse, next: any) {
-            const args: Record<string, TsoaRoute.ParameterSchema> = {
-                    experimentId: {"in":"path","name":"experimentId","required":true,"dataType":"string"},
-                    request: {"in":"request","name":"request","required":true,"dataType":"object"},
-            };
-
-            // WARNING: This file was auto-generated with tsoa. Please do not modify it. Re-run tsoa to re-generate this file: https://github.com/lukeautry/tsoa
-
-            let validatedArgs: any[] = [];
-            try {
-                validatedArgs = templateService.getValidatedArgs({ args, request, response });
-
-                const controller = new ExperimentController();
-
-              await templateService.apiHandler({
-                methodName: 'runExperimentEvaluators',
-                controller,
-                response,
-                next,
-                validatedArgs,
-                successStatus: undefined,
-              });
-            } catch (err) {
-                return next(err);
-            }
-        });
-        // WARNING: This file was auto-generated with tsoa. Please do not modify it. Re-run tsoa to re-generate this file: https://github.com/lukeautry/tsoa
-        app.post('/v1/experiment/:experimentId/evaluators',
-            authenticateMiddleware([{"api_key":[]}]),
-            ...(fetchMiddlewares<RequestHandler>(ExperimentController)),
-            ...(fetchMiddlewares<RequestHandler>(ExperimentController.prototype.createExperimentEvaluator)),
-
-            async function ExperimentController_createExperimentEvaluator(request: ExRequest, response: ExResponse, next: any) {
-            const args: Record<string, TsoaRoute.ParameterSchema> = {
-                    experimentId: {"in":"path","name":"experimentId","required":true,"dataType":"string"},
-                    requestBody: {"in":"body","name":"requestBody","required":true,"dataType":"nestedObjectLiteral","nestedProperties":{"evaluatorId":{"dataType":"string","required":true}}},
-                    request: {"in":"request","name":"request","required":true,"dataType":"object"},
-            };
-
-            // WARNING: This file was auto-generated with tsoa. Please do not modify it. Re-run tsoa to re-generate this file: https://github.com/lukeautry/tsoa
-
-            let validatedArgs: any[] = [];
-            try {
-                validatedArgs = templateService.getValidatedArgs({ args, request, response });
-
-                const controller = new ExperimentController();
-
-              await templateService.apiHandler({
-                methodName: 'createExperimentEvaluator',
-                controller,
-                response,
-                next,
-                validatedArgs,
-                successStatus: undefined,
-              });
-            } catch (err) {
-                return next(err);
-            }
-        });
-        // WARNING: This file was auto-generated with tsoa. Please do not modify it. Re-run tsoa to re-generate this file: https://github.com/lukeautry/tsoa
-        app.delete('/v1/experiment/:experimentId/evaluators/:evaluatorId',
-            authenticateMiddleware([{"api_key":[]}]),
-            ...(fetchMiddlewares<RequestHandler>(ExperimentController)),
-            ...(fetchMiddlewares<RequestHandler>(ExperimentController.prototype.deleteExperimentEvaluator)),
-
-            async function ExperimentController_deleteExperimentEvaluator(request: ExRequest, response: ExResponse, next: any) {
-            const args: Record<string, TsoaRoute.ParameterSchema> = {
-                    experimentId: {"in":"path","name":"experimentId","required":true,"dataType":"string"},
-                    evaluatorId: {"in":"path","name":"evaluatorId","required":true,"dataType":"string"},
-                    request: {"in":"request","name":"request","required":true,"dataType":"object"},
-            };
-
-            // WARNING: This file was auto-generated with tsoa. Please do not modify it. Re-run tsoa to re-generate this file: https://github.com/lukeautry/tsoa
-
-            let validatedArgs: any[] = [];
-            try {
-                validatedArgs = templateService.getValidatedArgs({ args, request, response });
-
-                const controller = new ExperimentController();
-
-              await templateService.apiHandler({
-                methodName: 'deleteExperimentEvaluator',
-                controller,
-                response,
-                next,
-                validatedArgs,
-                successStatus: undefined,
-              });
-            } catch (err) {
-                return next(err);
-            }
-        });
-        // WARNING: This file was auto-generated with tsoa. Please do not modify it. Re-run tsoa to re-generate this file: https://github.com/lukeautry/tsoa
-        app.post('/v1/experiment/query',
-            authenticateMiddleware([{"api_key":[]}]),
-            ...(fetchMiddlewares<RequestHandler>(ExperimentController)),
-            ...(fetchMiddlewares<RequestHandler>(ExperimentController.prototype.getExperiments)),
-
-            async function ExperimentController_getExperiments(request: ExRequest, response: ExResponse, next: any) {
-            const args: Record<string, TsoaRoute.ParameterSchema> = {
-                    requestBody: {"in":"body","name":"requestBody","required":true,"dataType":"nestedObjectLiteral","nestedProperties":{"include":{"ref":"IncludeExperimentKeys"},"filter":{"ref":"ExperimentFilterNode","required":true}}},
-                    request: {"in":"request","name":"request","required":true,"dataType":"object"},
-            };
-
-            // WARNING: This file was auto-generated with tsoa. Please do not modify it. Re-run tsoa to re-generate this file: https://github.com/lukeautry/tsoa
-
-            let validatedArgs: any[] = [];
-            try {
-                validatedArgs = templateService.getValidatedArgs({ args, request, response });
-
-                const controller = new ExperimentController();
-
-              await templateService.apiHandler({
-                methodName: 'getExperiments',
-                controller,
-                response,
-                next,
-                validatedArgs,
-                successStatus: undefined,
-              });
-            } catch (err) {
-                return next(err);
-            }
-        });
-        // WARNING: This file was auto-generated with tsoa. Please do not modify it. Re-run tsoa to re-generate this file: https://github.com/lukeautry/tsoa
-        app.post('/v1/experiment/run',
-            authenticateMiddleware([{"api_key":[]}]),
-            ...(fetchMiddlewares<RequestHandler>(ExperimentController)),
-            ...(fetchMiddlewares<RequestHandler>(ExperimentController.prototype.runExperiment)),
-
-            async function ExperimentController_runExperiment(request: ExRequest, response: ExResponse, next: any) {
-            const args: Record<string, TsoaRoute.ParameterSchema> = {
-                    requestBody: {"in":"body","name":"requestBody","required":true,"dataType":"nestedObjectLiteral","nestedProperties":{"cells":{"dataType":"array","array":{"dataType":"nestedObjectLiteral","nestedProperties":{"cellId":{"dataType":"string","required":true}}},"required":true},"hypothesisId":{"dataType":"string","required":true},"experimentTableId":{"dataType":"string","required":true}}},
-                    request: {"in":"request","name":"request","required":true,"dataType":"object"},
-            };
-
-            // WARNING: This file was auto-generated with tsoa. Please do not modify it. Re-run tsoa to re-generate this file: https://github.com/lukeautry/tsoa
-
-            let validatedArgs: any[] = [];
-            try {
-                validatedArgs = templateService.getValidatedArgs({ args, request, response });
-
-                const controller = new ExperimentController();
-
-              await templateService.apiHandler({
-                methodName: 'runExperiment',
-                controller,
-                response,
-                next,
-                validatedArgs,
-                successStatus: undefined,
-              });
-            } catch (err) {
-                return next(err);
-            }
-        });
-        // WARNING: This file was auto-generated with tsoa. Please do not modify it. Re-run tsoa to re-generate this file: https://github.com/lukeautry/tsoa
-        app.post('/v1/evaluator',
-            authenticateMiddleware([{"api_key":[]}]),
-            ...(fetchMiddlewares<RequestHandler>(EvaluatorController)),
-            ...(fetchMiddlewares<RequestHandler>(EvaluatorController.prototype.createEvaluator)),
-
-            async function EvaluatorController_createEvaluator(request: ExRequest, response: ExResponse, next: any) {
-            const args: Record<string, TsoaRoute.ParameterSchema> = {
-                    requestBody: {"in":"body","name":"requestBody","required":true,"ref":"CreateEvaluatorParams"},
-                    request: {"in":"request","name":"request","required":true,"dataType":"object"},
-            };
-
-            // WARNING: This file was auto-generated with tsoa. Please do not modify it. Re-run tsoa to re-generate this file: https://github.com/lukeautry/tsoa
-
-            let validatedArgs: any[] = [];
-            try {
-                validatedArgs = templateService.getValidatedArgs({ args, request, response });
-
-                const controller = new EvaluatorController();
-
-              await templateService.apiHandler({
-                methodName: 'createEvaluator',
-                controller,
-                response,
-                next,
-                validatedArgs,
-                successStatus: undefined,
-              });
-            } catch (err) {
-                return next(err);
-            }
-        });
-        // WARNING: This file was auto-generated with tsoa. Please do not modify it. Re-run tsoa to re-generate this file: https://github.com/lukeautry/tsoa
-        app.get('/v1/evaluator/:evaluatorId',
-            authenticateMiddleware([{"api_key":[]}]),
-            ...(fetchMiddlewares<RequestHandler>(EvaluatorController)),
-            ...(fetchMiddlewares<RequestHandler>(EvaluatorController.prototype.getEvaluator)),
-
-            async function EvaluatorController_getEvaluator(request: ExRequest, response: ExResponse, next: any) {
-            const args: Record<string, TsoaRoute.ParameterSchema> = {
-                    request: {"in":"request","name":"request","required":true,"dataType":"object"},
-                    evaluatorId: {"in":"path","name":"evaluatorId","required":true,"dataType":"string"},
-            };
-
-            // WARNING: This file was auto-generated with tsoa. Please do not modify it. Re-run tsoa to re-generate this file: https://github.com/lukeautry/tsoa
-
-            let validatedArgs: any[] = [];
-            try {
-                validatedArgs = templateService.getValidatedArgs({ args, request, response });
-
-                const controller = new EvaluatorController();
-
-              await templateService.apiHandler({
-                methodName: 'getEvaluator',
-                controller,
-                response,
-                next,
-                validatedArgs,
-                successStatus: undefined,
-              });
-            } catch (err) {
-                return next(err);
-            }
-        });
-        // WARNING: This file was auto-generated with tsoa. Please do not modify it. Re-run tsoa to re-generate this file: https://github.com/lukeautry/tsoa
-        app.post('/v1/evaluator/query',
-            authenticateMiddleware([{"api_key":[]}]),
-            ...(fetchMiddlewares<RequestHandler>(EvaluatorController)),
-            ...(fetchMiddlewares<RequestHandler>(EvaluatorController.prototype.queryEvaluators)),
-
-            async function EvaluatorController_queryEvaluators(request: ExRequest, response: ExResponse, next: any) {
-            const args: Record<string, TsoaRoute.ParameterSchema> = {
-                    requestBody: {"in":"body","name":"requestBody","required":true,"dataType":"nestedObjectLiteral","nestedProperties":{}},
-                    request: {"in":"request","name":"request","required":true,"dataType":"object"},
-            };
-
-            // WARNING: This file was auto-generated with tsoa. Please do not modify it. Re-run tsoa to re-generate this file: https://github.com/lukeautry/tsoa
-
-            let validatedArgs: any[] = [];
-            try {
-                validatedArgs = templateService.getValidatedArgs({ args, request, response });
-
-                const controller = new EvaluatorController();
-
-              await templateService.apiHandler({
-                methodName: 'queryEvaluators',
-                controller,
-                response,
-                next,
-                validatedArgs,
-                successStatus: undefined,
-              });
-            } catch (err) {
-                return next(err);
-            }
-        });
-        // WARNING: This file was auto-generated with tsoa. Please do not modify it. Re-run tsoa to re-generate this file: https://github.com/lukeautry/tsoa
-        app.put('/v1/evaluator/:evaluatorId',
-            authenticateMiddleware([{"api_key":[]}]),
-            ...(fetchMiddlewares<RequestHandler>(EvaluatorController)),
-            ...(fetchMiddlewares<RequestHandler>(EvaluatorController.prototype.updateEvaluator)),
-
-            async function EvaluatorController_updateEvaluator(request: ExRequest, response: ExResponse, next: any) {
-            const args: Record<string, TsoaRoute.ParameterSchema> = {
-                    evaluatorId: {"in":"path","name":"evaluatorId","required":true,"dataType":"string"},
-                    requestBody: {"in":"body","name":"requestBody","required":true,"ref":"UpdateEvaluatorParams"},
-                    request: {"in":"request","name":"request","required":true,"dataType":"object"},
-            };
-
-            // WARNING: This file was auto-generated with tsoa. Please do not modify it. Re-run tsoa to re-generate this file: https://github.com/lukeautry/tsoa
-
-            let validatedArgs: any[] = [];
-            try {
-                validatedArgs = templateService.getValidatedArgs({ args, request, response });
-
-                const controller = new EvaluatorController();
-
-              await templateService.apiHandler({
-                methodName: 'updateEvaluator',
-                controller,
-                response,
-                next,
-                validatedArgs,
-                successStatus: undefined,
-              });
-            } catch (err) {
-                return next(err);
-            }
-        });
-        // WARNING: This file was auto-generated with tsoa. Please do not modify it. Re-run tsoa to re-generate this file: https://github.com/lukeautry/tsoa
-        app.delete('/v1/evaluator/:evaluatorId',
-            authenticateMiddleware([{"api_key":[]}]),
-            ...(fetchMiddlewares<RequestHandler>(EvaluatorController)),
-            ...(fetchMiddlewares<RequestHandler>(EvaluatorController.prototype.deleteEvaluator)),
-
-            async function EvaluatorController_deleteEvaluator(request: ExRequest, response: ExResponse, next: any) {
-            const args: Record<string, TsoaRoute.ParameterSchema> = {
-                    request: {"in":"request","name":"request","required":true,"dataType":"object"},
-                    evaluatorId: {"in":"path","name":"evaluatorId","required":true,"dataType":"string"},
-            };
-
-            // WARNING: This file was auto-generated with tsoa. Please do not modify it. Re-run tsoa to re-generate this file: https://github.com/lukeautry/tsoa
-
-            let validatedArgs: any[] = [];
-            try {
-                validatedArgs = templateService.getValidatedArgs({ args, request, response });
-
-                const controller = new EvaluatorController();
-
-              await templateService.apiHandler({
-                methodName: 'deleteEvaluator',
-                controller,
-                response,
-                next,
-                validatedArgs,
-                successStatus: undefined,
-              });
-            } catch (err) {
-                return next(err);
-            }
-        });
-        // WARNING: This file was auto-generated with tsoa. Please do not modify it. Re-run tsoa to re-generate this file: https://github.com/lukeautry/tsoa
-        app.get('/v1/evaluator/:evaluatorId/experiments',
-            authenticateMiddleware([{"api_key":[]}]),
-            ...(fetchMiddlewares<RequestHandler>(EvaluatorController)),
-            ...(fetchMiddlewares<RequestHandler>(EvaluatorController.prototype.getExperimentsForEvaluator)),
-
-            async function EvaluatorController_getExperimentsForEvaluator(request: ExRequest, response: ExResponse, next: any) {
-            const args: Record<string, TsoaRoute.ParameterSchema> = {
-                    request: {"in":"request","name":"request","required":true,"dataType":"object"},
-                    evaluatorId: {"in":"path","name":"evaluatorId","required":true,"dataType":"string"},
-            };
-
-            // WARNING: This file was auto-generated with tsoa. Please do not modify it. Re-run tsoa to re-generate this file: https://github.com/lukeautry/tsoa
-
-            let validatedArgs: any[] = [];
-            try {
-                validatedArgs = templateService.getValidatedArgs({ args, request, response });
-
-                const controller = new EvaluatorController();
-
-              await templateService.apiHandler({
-                methodName: 'getExperimentsForEvaluator',
                 controller,
                 response,
                 next,
