{
	"openapi": "3.0.0",
	"components": {
		"examples": {},
		"headers": {},
		"parameters": {},
		"requestBodies": {},
		"responses": {},
		"schemas": {
			"Record_string.any_": {
				"properties": {},
				"additionalProperties": {},
				"type": "object",
				"description": "Construct a type with a set of properties K of type T"
			},
			"PromptsResult": {
				"properties": {
					"id": {
						"type": "string"
					},
					"user_defined_id": {
						"type": "string"
					},
					"description": {
						"type": "string"
					},
					"pretty_name": {
						"type": "string"
					},
					"created_at": {
						"type": "string"
					},
					"major_version": {
						"type": "number",
						"format": "double"
					},
					"metadata": {
						"$ref": "#/components/schemas/Record_string.any_"
					}
				},
				"required": [
					"id",
					"user_defined_id",
					"description",
					"pretty_name",
					"created_at",
					"major_version"
				],
				"type": "object",
				"additionalProperties": false
			},
			"ResultSuccess_PromptsResult-Array_": {
				"properties": {
					"data": {
						"items": {
							"$ref": "#/components/schemas/PromptsResult"
						},
						"type": "array"
					},
					"error": {
						"type": "number",
						"enum": [
							null
						],
						"nullable": true
					}
				},
				"required": [
					"data",
					"error"
				],
				"type": "object",
				"additionalProperties": false
			},
			"ResultError_string_": {
				"properties": {
					"data": {
						"type": "number",
						"enum": [
							null
						],
						"nullable": true
					},
					"error": {
						"type": "string"
					}
				},
				"required": [
					"data",
					"error"
				],
				"type": "object",
				"additionalProperties": false
			},
			"Result_PromptsResult-Array.string_": {
				"anyOf": [
					{
						"$ref": "#/components/schemas/ResultSuccess_PromptsResult-Array_"
					},
					{
						"$ref": "#/components/schemas/ResultError_string_"
					}
				]
			},
			"Partial_TextOperators_": {
				"properties": {
					"not-equals": {
						"type": "string"
					},
					"equals": {
						"type": "string"
					},
					"like": {
						"type": "string"
					},
					"ilike": {
						"type": "string"
					},
					"contains": {
						"type": "string"
					},
					"not-contains": {
						"type": "string"
					}
				},
				"type": "object",
				"description": "Make all properties in T optional"
			},
			"Partial_PromptToOperators_": {
				"properties": {
					"id": {
						"$ref": "#/components/schemas/Partial_TextOperators_"
					},
					"user_defined_id": {
						"$ref": "#/components/schemas/Partial_TextOperators_"
					}
				},
				"type": "object",
				"description": "Make all properties in T optional"
			},
			"Pick_FilterLeaf.prompt_v2_": {
				"properties": {
					"prompt_v2": {
						"$ref": "#/components/schemas/Partial_PromptToOperators_"
					}
				},
				"type": "object",
				"description": "From T, pick a set of properties whose keys are in the union K"
			},
			"FilterLeafSubset_prompt_v2_": {
				"$ref": "#/components/schemas/Pick_FilterLeaf.prompt_v2_"
			},
			"PromptsFilterNode": {
				"anyOf": [
					{
						"$ref": "#/components/schemas/FilterLeafSubset_prompt_v2_"
					},
					{
						"$ref": "#/components/schemas/PromptsFilterBranch"
					},
					{
						"type": "string",
						"enum": [
							"all"
						]
					}
				]
			},
			"PromptsFilterBranch": {
				"properties": {
					"right": {
						"$ref": "#/components/schemas/PromptsFilterNode"
					},
					"operator": {
						"type": "string",
						"enum": [
							"or",
							"and"
						]
					},
					"left": {
						"$ref": "#/components/schemas/PromptsFilterNode"
					}
				},
				"required": [
					"right",
					"operator",
					"left"
				],
				"type": "object"
			},
			"PromptsQueryParams": {
				"properties": {
					"filter": {
						"$ref": "#/components/schemas/PromptsFilterNode"
					}
				},
				"required": [
					"filter"
				],
				"type": "object",
				"additionalProperties": false
			},
			"PromptResult": {
				"properties": {
					"id": {
						"type": "string"
					},
					"user_defined_id": {
						"type": "string"
					},
					"description": {
						"type": "string"
					},
					"pretty_name": {
						"type": "string"
					},
					"major_version": {
						"type": "number",
						"format": "double"
					},
					"latest_version_id": {
						"type": "string"
					},
					"latest_model_used": {
						"type": "string"
					},
					"created_at": {
						"type": "string"
					},
					"last_used": {
						"type": "string"
					},
					"versions": {
						"items": {
							"type": "string"
						},
						"type": "array"
					},
					"metadata": {
						"$ref": "#/components/schemas/Record_string.any_"
					}
				},
				"required": [
					"id",
					"user_defined_id",
					"description",
					"pretty_name",
					"major_version",
					"latest_version_id",
					"latest_model_used",
					"created_at",
					"last_used",
					"versions"
				],
				"type": "object",
				"additionalProperties": false
			},
			"ResultSuccess_PromptResult_": {
				"properties": {
					"data": {
						"$ref": "#/components/schemas/PromptResult"
					},
					"error": {
						"type": "number",
						"enum": [
							null
						],
						"nullable": true
					}
				},
				"required": [
					"data",
					"error"
				],
				"type": "object",
				"additionalProperties": false
			},
			"Result_PromptResult.string_": {
				"anyOf": [
					{
						"$ref": "#/components/schemas/ResultSuccess_PromptResult_"
					},
					{
						"$ref": "#/components/schemas/ResultError_string_"
					}
				]
			},
			"PromptQueryParams": {
				"properties": {
					"timeFilter": {
						"properties": {
							"end": {
								"type": "string"
							},
							"start": {
								"type": "string"
							}
						},
						"required": [
							"end",
							"start"
						],
						"type": "object"
					}
				},
				"required": [
					"timeFilter"
				],
				"type": "object",
				"additionalProperties": false
			},
			"CreatePromptResponse": {
				"properties": {
					"id": {
						"type": "string"
					}
				},
				"required": [
					"id"
				],
				"type": "object",
				"additionalProperties": false
			},
			"ResultSuccess_CreatePromptResponse_": {
				"properties": {
					"data": {
						"$ref": "#/components/schemas/CreatePromptResponse"
					},
					"error": {
						"type": "number",
						"enum": [
							null
						],
						"nullable": true
					}
				},
				"required": [
					"data",
					"error"
				],
				"type": "object",
				"additionalProperties": false
			},
			"Result_CreatePromptResponse.string_": {
				"anyOf": [
					{
						"$ref": "#/components/schemas/ResultSuccess_CreatePromptResponse_"
					},
					{
						"$ref": "#/components/schemas/ResultError_string_"
					}
				]
			},
			"PromptVersionResult": {
				"properties": {
					"id": {
						"type": "string"
					},
					"minor_version": {
						"type": "number",
						"format": "double"
					},
					"major_version": {
						"type": "number",
						"format": "double"
					},
					"prompt_v2": {
						"type": "string"
					},
					"model": {
						"type": "string"
					},
					"helicone_template": {
						"type": "string"
					},
					"created_at": {
						"type": "string"
					},
					"metadata": {
						"$ref": "#/components/schemas/Record_string.any_"
					}
				},
				"required": [
					"id",
					"minor_version",
					"major_version",
					"prompt_v2",
					"model",
					"helicone_template",
					"created_at",
					"metadata"
				],
				"type": "object",
				"additionalProperties": false
			},
			"ResultSuccess_PromptVersionResult_": {
				"properties": {
					"data": {
						"$ref": "#/components/schemas/PromptVersionResult"
					},
					"error": {
						"type": "number",
						"enum": [
							null
						],
						"nullable": true
					}
				},
				"required": [
					"data",
					"error"
				],
				"type": "object",
				"additionalProperties": false
			},
			"Result_PromptVersionResult.string_": {
				"anyOf": [
					{
						"$ref": "#/components/schemas/ResultSuccess_PromptVersionResult_"
					},
					{
						"$ref": "#/components/schemas/ResultError_string_"
					}
				]
			},
			"PromptCreateSubversionParams": {
				"properties": {
					"newHeliconeTemplate": {},
					"isMajorVersion": {
						"type": "boolean"
					},
					"metadata": {
						"$ref": "#/components/schemas/Record_string.any_"
					}
				},
				"required": [
					"newHeliconeTemplate"
				],
				"type": "object",
				"additionalProperties": false
			},
			"Record_string.string_": {
				"properties": {},
				"additionalProperties": {
					"type": "string"
				},
				"type": "object",
				"description": "Construct a type with a set of properties K of type T"
			},
			"PromptInputRecord": {
				"properties": {
					"id": {
						"type": "string"
					},
					"inputs": {
						"$ref": "#/components/schemas/Record_string.string_"
					},
					"dataset_row_id": {
						"type": "string"
					},
					"source_request": {
						"type": "string"
					},
					"prompt_version": {
						"type": "string"
					},
					"created_at": {
						"type": "string"
					},
					"response_body": {
						"type": "string"
					},
					"auto_prompt_inputs": {
						"items": {},
						"type": "array"
					}
				},
				"required": [
					"id",
					"inputs",
					"source_request",
					"prompt_version",
					"created_at",
					"auto_prompt_inputs"
				],
				"type": "object",
				"additionalProperties": false
			},
			"ResultSuccess_PromptInputRecord-Array_": {
				"properties": {
					"data": {
						"items": {
							"$ref": "#/components/schemas/PromptInputRecord"
						},
						"type": "array"
					},
					"error": {
						"type": "number",
						"enum": [
							null
						],
						"nullable": true
					}
				},
				"required": [
					"data",
					"error"
				],
				"type": "object",
				"additionalProperties": false
			},
			"Result_PromptInputRecord-Array.string_": {
				"anyOf": [
					{
						"$ref": "#/components/schemas/ResultSuccess_PromptInputRecord-Array_"
					},
					{
						"$ref": "#/components/schemas/ResultError_string_"
					}
				]
			},
			"ResultSuccess__id-string--created_at-string--num_hypotheses-number--dataset-string--meta-Record_string.any__-Array_": {
				"properties": {
					"data": {
						"items": {
							"properties": {
								"meta": {
									"$ref": "#/components/schemas/Record_string.any_"
								},
								"dataset": {
									"type": "string"
								},
								"num_hypotheses": {
									"type": "number",
									"format": "double"
								},
								"created_at": {
									"type": "string"
								},
								"id": {
									"type": "string"
								}
							},
							"required": [
								"meta",
								"dataset",
								"num_hypotheses",
								"created_at",
								"id"
							],
							"type": "object"
						},
						"type": "array"
					},
					"error": {
						"type": "number",
						"enum": [
							null
						],
						"nullable": true
					}
				},
				"required": [
					"data",
					"error"
				],
				"type": "object",
				"additionalProperties": false
			},
			"Result__id-string--created_at-string--num_hypotheses-number--dataset-string--meta-Record_string.any__-Array.string_": {
				"anyOf": [
					{
						"$ref": "#/components/schemas/ResultSuccess__id-string--created_at-string--num_hypotheses-number--dataset-string--meta-Record_string.any__-Array_"
					},
					{
						"$ref": "#/components/schemas/ResultError_string_"
					}
				]
			},
			"ResultSuccess_PromptVersionResult-Array_": {
				"properties": {
					"data": {
						"items": {
							"$ref": "#/components/schemas/PromptVersionResult"
						},
						"type": "array"
					},
					"error": {
						"type": "number",
						"enum": [
							null
						],
						"nullable": true
					}
				},
				"required": [
					"data",
					"error"
				],
				"type": "object",
				"additionalProperties": false
			},
			"Result_PromptVersionResult-Array.string_": {
				"anyOf": [
					{
						"$ref": "#/components/schemas/ResultSuccess_PromptVersionResult-Array_"
					},
					{
						"$ref": "#/components/schemas/ResultError_string_"
					}
				]
			},
			"Partial_NumberOperators_": {
				"properties": {
					"not-equals": {
						"type": "number",
						"format": "double"
					},
					"equals": {
						"type": "number",
						"format": "double"
					},
					"gte": {
						"type": "number",
						"format": "double"
					},
					"lte": {
						"type": "number",
						"format": "double"
					},
					"lt": {
						"type": "number",
						"format": "double"
					},
					"gt": {
						"type": "number",
						"format": "double"
					}
				},
				"type": "object",
				"description": "Make all properties in T optional"
			},
			"Partial_PromptVersionsToOperators_": {
				"properties": {
					"minor_version": {
						"$ref": "#/components/schemas/Partial_NumberOperators_"
					},
					"major_version": {
						"$ref": "#/components/schemas/Partial_NumberOperators_"
					},
					"id": {
						"$ref": "#/components/schemas/Partial_TextOperators_"
					},
					"prompt_v2": {
						"$ref": "#/components/schemas/Partial_TextOperators_"
					}
				},
				"type": "object",
				"description": "Make all properties in T optional"
			},
			"Pick_FilterLeaf.prompts_versions_": {
				"properties": {
					"prompts_versions": {
						"$ref": "#/components/schemas/Partial_PromptVersionsToOperators_"
					}
				},
				"type": "object",
				"description": "From T, pick a set of properties whose keys are in the union K"
			},
			"FilterLeafSubset_prompts_versions_": {
				"$ref": "#/components/schemas/Pick_FilterLeaf.prompts_versions_"
			},
			"PromptVersionsFilterNode": {
				"anyOf": [
					{
						"$ref": "#/components/schemas/FilterLeafSubset_prompts_versions_"
					},
					{
						"$ref": "#/components/schemas/PromptVersionsFilterBranch"
					},
					{
						"type": "string",
						"enum": [
							"all"
						]
					}
				]
			},
			"PromptVersionsFilterBranch": {
				"properties": {
					"right": {
						"$ref": "#/components/schemas/PromptVersionsFilterNode"
					},
					"operator": {
						"type": "string",
						"enum": [
							"or",
							"and"
						]
					},
					"left": {
						"$ref": "#/components/schemas/PromptVersionsFilterNode"
					}
				},
				"required": [
					"right",
					"operator",
					"left"
				],
				"type": "object"
			},
			"PromptVersionsQueryParams": {
				"properties": {
					"filter": {
						"$ref": "#/components/schemas/PromptVersionsFilterNode"
					}
				},
				"type": "object",
				"additionalProperties": false
			},
			"ResultSuccess_null_": {
				"properties": {
					"data": {
						"type": "number",
						"enum": [
							null
						],
						"nullable": true
					},
					"error": {
						"type": "number",
						"enum": [
							null
						],
						"nullable": true
					}
				},
				"required": [
					"data",
					"error"
				],
				"type": "object",
				"additionalProperties": false
			},
			"Result_null.string_": {
				"anyOf": [
					{
						"$ref": "#/components/schemas/ResultSuccess_null_"
					},
					{
						"$ref": "#/components/schemas/ResultError_string_"
					}
				]
			},
			"PromptVersionResultCompiled": {
				"properties": {
					"id": {
						"type": "string"
					},
					"minor_version": {
						"type": "number",
						"format": "double"
					},
					"major_version": {
						"type": "number",
						"format": "double"
					},
					"prompt_v2": {
						"type": "string"
					},
					"model": {
						"type": "string"
					},
					"prompt_compiled": {}
				},
				"required": [
					"id",
					"minor_version",
					"major_version",
					"prompt_v2",
					"model",
					"prompt_compiled"
				],
				"type": "object",
				"additionalProperties": false
			},
			"ResultSuccess_PromptVersionResultCompiled_": {
				"properties": {
					"data": {
						"$ref": "#/components/schemas/PromptVersionResultCompiled"
					},
					"error": {
						"type": "number",
						"enum": [
							null
						],
						"nullable": true
					}
				},
				"required": [
					"data",
					"error"
				],
				"type": "object",
				"additionalProperties": false
			},
			"Result_PromptVersionResultCompiled.string_": {
				"anyOf": [
					{
						"$ref": "#/components/schemas/ResultSuccess_PromptVersionResultCompiled_"
					},
					{
						"$ref": "#/components/schemas/ResultError_string_"
					}
				]
			},
			"PromptVersiosQueryParamsCompiled": {
				"properties": {
					"filter": {
						"$ref": "#/components/schemas/PromptVersionsFilterNode"
					},
					"inputs": {
						"$ref": "#/components/schemas/Record_string.string_"
					}
				},
				"required": [
					"inputs"
				],
				"type": "object",
				"additionalProperties": false
			},
			"PromptVersionResultFilled": {
				"properties": {
					"id": {
						"type": "string"
					},
					"minor_version": {
						"type": "number",
						"format": "double"
					},
					"major_version": {
						"type": "number",
						"format": "double"
					},
					"prompt_v2": {
						"type": "string"
					},
					"model": {
						"type": "string"
					},
					"filled_helicone_template": {}
				},
				"required": [
					"id",
					"minor_version",
					"major_version",
					"prompt_v2",
					"model",
					"filled_helicone_template"
				],
				"type": "object",
				"additionalProperties": false
			},
			"ResultSuccess_PromptVersionResultFilled_": {
				"properties": {
					"data": {
						"$ref": "#/components/schemas/PromptVersionResultFilled"
					},
					"error": {
						"type": "number",
						"enum": [
							null
						],
						"nullable": true
					}
				},
				"required": [
					"data",
					"error"
				],
				"type": "object",
				"additionalProperties": false
			},
			"Result_PromptVersionResultFilled.string_": {
				"anyOf": [
					{
						"$ref": "#/components/schemas/ResultSuccess_PromptVersionResultFilled_"
					},
					{
						"$ref": "#/components/schemas/ResultError_string_"
					}
				]
			},
			"KafkaSettings": {
				"properties": {
					"miniBatchSize": {
						"type": "number",
						"format": "double"
					}
				},
				"required": [
					"miniBatchSize"
				],
				"type": "object",
				"additionalProperties": false
			},
			"AzureExperiment": {
				"properties": {
					"azureBaseUri": {
						"type": "string"
					},
					"azureApiVersion": {
						"type": "string"
					},
					"azureDeploymentName": {
						"type": "string"
					},
					"azureApiKey": {
						"type": "string"
					}
				},
				"required": [
					"azureBaseUri",
					"azureApiVersion",
					"azureDeploymentName",
					"azureApiKey"
				],
				"type": "object",
				"additionalProperties": false
			},
			"Setting": {
				"anyOf": [
					{
						"$ref": "#/components/schemas/KafkaSettings"
					},
					{
						"$ref": "#/components/schemas/AzureExperiment"
					}
				]
			},
			"SettingName": {
				"type": "string",
				"enum": [
					"kafka:dlq",
					"kafka:log",
					"kafka:dlq:eu",
					"kafka:log:eu",
					"kafka:orgs-to-dlq",
					"azure:experiment"
				],
				"nullable": false
			},
			"url.URL": {
				"type": "string",
				"description": "The URL interface represents an object providing static methods used for creating object URLs.\n\n[MDN Reference](https://developer.mozilla.org/docs/Web/API/URL)\n`URL` class is a global reference for `require('url').URL`\nhttps://nodejs.org/api/url.html#the-whatwg-url-api"
			},
			"HeliconeMeta": {
				"properties": {
					"lytixHost": {
						"type": "string"
					},
					"lytixKey": {
						"type": "string"
					},
					"posthogHost": {
						"type": "string"
					},
					"posthogApiKey": {
						"type": "string"
					},
					"webhookEnabled": {
						"type": "boolean"
					},
					"omitResponseLog": {
						"type": "boolean"
					},
					"omitRequestLog": {
						"type": "boolean"
					},
					"modelOverride": {
						"type": "string"
					}
				},
				"required": [
					"webhookEnabled",
					"omitResponseLog",
					"omitRequestLog"
				],
				"type": "object"
			},
			"ProviderName": {
				"type": "string",
				"enum": [
					"OPENAI",
					"ANTHROPIC",
					"AZURE",
					"LOCAL",
					"HELICONE",
					"AMDBARTEK",
					"ANYSCALE",
					"CLOUDFLARE",
					"2YFV",
					"TOGETHER",
					"LEMONFOX",
					"FIREWORKS",
					"PERPLEXITY",
					"GOOGLE",
					"OPENROUTER",
					"WISDOMINANUTSHELL",
					"GROQ",
					"COHERE",
					"MISTRAL",
					"DEEPINFRA",
					"QSTASH",
					"FIRECRAWL"
				]
			},
			"Provider": {
				"anyOf": [
					{
						"$ref": "#/components/schemas/ProviderName"
					},
					{
						"type": "string"
					},
					{
						"type": "string",
						"enum": [
							"CUSTOM"
						]
					}
				]
			},
			"TemplateWithInputs": {
				"description": "Parses a string containing custom JSX-like tags and extracts information to produce two outputs:\n1. A version of the string with all JSX tags removed, leaving only the text content.\n2. An object representing a template with self-closing JSX tags and a separate mapping of keys to their\n   corresponding text content.\n\nThe function specifically targets `<helicone-prompt-input>` tags, which include a `key` attribute and enclosed text content.\nThese tags are transformed or removed based on the desired output structure. The process involves regular expressions\nto match and manipulate the input string to produce the outputs.\n\nParameters:\n- input: A string containing the text and JSX-like tags to be parsed.\n\nReturns:\nAn object with two properties:\n1. stringWithoutJSXTags: A string where all `<helicone-prompt-input>` tags are removed, and only their text content remains.\n2. templateWithInputs: An object containing:\n   - template: A version of the input string where `<helicone-prompt-input>` tags are replaced with self-closing versions,\n     preserving the `key` attributes but removing the text content.\n   - inputs: An object mapping the `key` attributes to their corresponding text content, effectively extracting\n     the data from the original tags.\n\nExample Usage:\n```ts\nconst input = `\nThe scene is <helicone-prompt-input key=\"scene\" >Harry Potter</helicone-prompt-input>.\n<helicone-prompt-input key=\"name\" >justin</helicone-prompt-input>  test`;\n\nconst expectedOutput = parseJSXString(input);\nconsole.log(expectedOutput);\n```\nThe function is useful for preprocessing strings with embedded custom JSX-like tags, extracting useful data,\nand preparing templates for further processing or rendering. It demonstrates a practical application of regular\nexpressions for text manipulation in TypeScript, specifically tailored to a custom JSX-like syntax.",
				"properties": {
					"template": {
						"additionalProperties": false,
						"type": "object"
					},
					"inputs": {
						"properties": {},
						"additionalProperties": {
							"type": "string"
						},
						"type": "object"
					},
					"autoInputs": {
						"items": {},
						"type": "array"
					}
				},
				"required": [
					"template",
					"inputs",
					"autoInputs"
				],
				"type": "object",
				"additionalProperties": false
			},
			"Log": {
				"properties": {
					"response": {
						"properties": {
							"delayMs": {
								"type": "number",
								"format": "double"
							},
							"responseCreatedAt": {
								"type": "string",
								"format": "date-time"
							},
							"timeToFirstToken": {
								"type": "number",
								"format": "double"
							},
							"bodySize": {
								"type": "number",
								"format": "double"
							},
							"status": {
								"type": "number",
								"format": "double"
							},
							"id": {
								"type": "string"
							}
						},
						"required": [
							"delayMs",
							"responseCreatedAt",
							"bodySize",
							"status",
							"id"
						],
						"type": "object"
					},
					"request": {
						"properties": {
							"heliconeTemplate": {
								"$ref": "#/components/schemas/TemplateWithInputs"
							},
							"isStream": {
								"type": "boolean"
							},
							"requestCreatedAt": {
								"type": "string",
								"format": "date-time"
							},
							"countryCode": {
								"type": "string"
							},
							"threat": {
								"type": "boolean"
							},
							"path": {
								"type": "string"
							},
							"bodySize": {
								"type": "number",
								"format": "double"
							},
							"provider": {
								"$ref": "#/components/schemas/Provider"
							},
							"targetUrl": {
								"type": "string"
							},
							"heliconeProxyKeyId": {
								"type": "string"
							},
							"heliconeApiKeyId": {
								"type": "number",
								"format": "double"
							},
							"properties": {
								"$ref": "#/components/schemas/Record_string.string_"
							},
							"promptVersion": {
								"type": "string"
							},
							"promptId": {
								"type": "string"
							},
							"userId": {
								"type": "string"
							},
							"id": {
								"type": "string"
							}
						},
						"required": [
							"isStream",
							"requestCreatedAt",
							"path",
							"bodySize",
							"provider",
							"targetUrl",
							"properties",
							"userId",
							"id"
						],
						"type": "object"
					}
				},
				"required": [
					"response",
					"request"
				],
				"type": "object"
			},
			"Message": {
				"properties": {
					"log": {
						"$ref": "#/components/schemas/Log"
					},
					"heliconeMeta": {
						"$ref": "#/components/schemas/HeliconeMeta"
					},
					"authorization": {
						"type": "string"
					}
				},
				"required": [
					"log",
					"heliconeMeta",
					"authorization"
				],
				"type": "object"
			},
			"KeyPermissions": {
				"type": "string",
				"enum": [
					"w",
					"rw"
				]
			},
			"GenerateHashQueryParams": {
				"properties": {
					"apiKey": {
						"type": "string"
					},
					"userId": {
						"type": "string"
					},
					"keyName": {
						"type": "string"
					},
					"permissions": {
						"$ref": "#/components/schemas/KeyPermissions"
					}
				},
				"required": [
					"apiKey",
					"userId",
					"keyName",
					"permissions"
				],
				"type": "object",
				"additionalProperties": false
			},
			"FineTuneResult": {
				"anyOf": [
					{
						"properties": {
							"error": {
								"type": "string"
							}
						},
						"required": [
							"error"
						],
						"type": "object"
					},
					{
						"properties": {
							"data": {
								"properties": {
									"url": {
										"type": "string"
									},
									"fineTuneJob": {
										"type": "string"
									}
								},
								"required": [
									"url",
									"fineTuneJob"
								],
								"type": "object"
							},
							"success": {
								"type": "boolean"
							}
						},
						"required": [
							"data",
							"success"
						],
						"type": "object"
					}
				]
			},
			"FineTuneBodyParams": {
				"properties": {
					"providerKeyId": {
						"type": "string"
					}
				},
				"required": [
					"providerKeyId"
				],
				"type": "object",
				"additionalProperties": false
			},
			"FineTuneBody": {
				"properties": {
					"providerKeyId": {
						"type": "string"
					}
				},
				"required": [
					"providerKeyId"
				],
				"type": "object",
				"additionalProperties": false
			},
			"ChatCompletionTokenLogprob.TopLogprob": {
				"properties": {
					"token": {
						"type": "string",
						"description": "The token."
					},
					"bytes": {
						"items": {
							"type": "number",
							"format": "double"
						},
						"type": "array",
						"nullable": true,
						"description": "A list of integers representing the UTF-8 bytes representation of the token.\nUseful in instances where characters are represented by multiple tokens and\ntheir byte representations must be combined to generate the correct text\nrepresentation. Can be `null` if there is no bytes representation for the token."
					},
					"logprob": {
						"type": "number",
						"format": "double",
						"description": "The log probability of this token, if it is within the top 20 most likely\ntokens. Otherwise, the value `-9999.0` is used to signify that the token is very\nunlikely."
					}
				},
				"required": [
					"token",
					"bytes",
					"logprob"
				],
				"type": "object",
				"additionalProperties": false
			},
			"ChatCompletionTokenLogprob": {
				"properties": {
					"token": {
						"type": "string",
						"description": "The token."
					},
					"bytes": {
						"items": {
							"type": "number",
							"format": "double"
						},
						"type": "array",
						"nullable": true,
						"description": "A list of integers representing the UTF-8 bytes representation of the token.\nUseful in instances where characters are represented by multiple tokens and\ntheir byte representations must be combined to generate the correct text\nrepresentation. Can be `null` if there is no bytes representation for the token."
					},
					"logprob": {
						"type": "number",
						"format": "double",
						"description": "The log probability of this token, if it is within the top 20 most likely\ntokens. Otherwise, the value `-9999.0` is used to signify that the token is very\nunlikely."
					},
					"top_logprobs": {
						"items": {
							"$ref": "#/components/schemas/ChatCompletionTokenLogprob.TopLogprob"
						},
						"type": "array",
						"description": "List of the most likely tokens and their log probability, at this token\nposition. In rare cases, there may be fewer than the number of requested\n`top_logprobs` returned."
					}
				},
				"required": [
					"token",
					"bytes",
					"logprob",
					"top_logprobs"
				],
				"type": "object",
				"additionalProperties": false
			},
			"ChatCompletion.Choice.Logprobs": {
				"description": "Log probability information for the choice.",
				"properties": {
					"content": {
						"items": {
							"$ref": "#/components/schemas/ChatCompletionTokenLogprob"
						},
						"type": "array",
						"nullable": true,
						"description": "A list of message content tokens with log probability information."
					}
				},
				"required": [
					"content"
				],
				"type": "object",
				"additionalProperties": false
			},
			"ChatCompletionMessage.FunctionCall": {
				"properties": {
					"arguments": {
						"type": "string",
						"description": "The arguments to call the function with, as generated by the model in JSON\nformat. Note that the model does not always generate valid JSON, and may\nhallucinate parameters not defined by your function schema. Validate the\narguments in your code before calling your function."
					},
					"name": {
						"type": "string",
						"description": "The name of the function to call."
					}
				},
				"required": [
					"arguments",
					"name"
				],
				"type": "object",
				"additionalProperties": false,
				"deprecated": true
			},
			"ChatCompletionMessageToolCall.Function": {
				"description": "The function that the model called.",
				"properties": {
					"arguments": {
						"type": "string",
						"description": "The arguments to call the function with, as generated by the model in JSON\nformat. Note that the model does not always generate valid JSON, and may\nhallucinate parameters not defined by your function schema. Validate the\narguments in your code before calling your function."
					},
					"name": {
						"type": "string",
						"description": "The name of the function to call."
					}
				},
				"required": [
					"arguments",
					"name"
				],
				"type": "object",
				"additionalProperties": false
			},
			"ChatCompletionMessageToolCall": {
				"properties": {
					"id": {
						"type": "string",
						"description": "The ID of the tool call."
					},
					"function": {
						"$ref": "#/components/schemas/ChatCompletionMessageToolCall.Function",
						"description": "The function that the model called."
					},
					"type": {
						"type": "string",
						"enum": [
							"function"
						],
						"nullable": false,
						"description": "The type of the tool. Currently, only `function` is supported."
					}
				},
				"required": [
					"id",
					"function",
					"type"
				],
				"type": "object",
				"additionalProperties": false
			},
			"ChatCompletionMessage": {
				"description": "A chat completion message generated by the model.",
				"properties": {
					"content": {
						"type": "string",
						"nullable": true,
						"description": "The contents of the message."
					},
					"role": {
						"type": "string",
						"enum": [
							"assistant"
						],
						"nullable": false,
						"description": "The role of the author of this message."
					},
					"function_call": {
						"$ref": "#/components/schemas/ChatCompletionMessage.FunctionCall",
						"deprecated": true
					},
					"tool_calls": {
						"items": {
							"$ref": "#/components/schemas/ChatCompletionMessageToolCall"
						},
						"type": "array",
						"description": "The tool calls generated by the model, such as function calls."
					}
				},
				"required": [
					"content",
					"role"
				],
				"type": "object",
				"additionalProperties": false
			},
			"ChatCompletion.Choice": {
				"properties": {
					"finish_reason": {
						"type": "string",
						"enum": [
							"stop",
							"length",
							"tool_calls",
							"content_filter",
							"function_call"
						],
						"description": "The reason the model stopped generating tokens. This will be `stop` if the model\nhit a natural stop point or a provided stop sequence, `length` if the maximum\nnumber of tokens specified in the request was reached, `content_filter` if\ncontent was omitted due to a flag from our content filters, `tool_calls` if the\nmodel called a tool, or `function_call` (deprecated) if the model called a\nfunction."
					},
					"index": {
						"type": "number",
						"format": "double",
						"description": "The index of the choice in the list of choices."
					},
					"logprobs": {
						"allOf": [
							{
								"$ref": "#/components/schemas/ChatCompletion.Choice.Logprobs"
							}
						],
						"nullable": true,
						"description": "Log probability information for the choice."
					},
					"message": {
						"$ref": "#/components/schemas/ChatCompletionMessage",
						"description": "A chat completion message generated by the model."
					}
				},
				"required": [
					"finish_reason",
					"index",
					"logprobs",
					"message"
				],
				"type": "object",
				"additionalProperties": false
			},
			"CompletionUsage": {
				"description": "Usage statistics for the completion request.",
				"properties": {
					"completion_tokens": {
						"type": "number",
						"format": "double",
						"description": "Number of tokens in the generated completion."
					},
					"prompt_tokens": {
						"type": "number",
						"format": "double",
						"description": "Number of tokens in the prompt."
					},
					"total_tokens": {
						"type": "number",
						"format": "double",
						"description": "Total number of tokens used in the request (prompt + completion)."
					}
				},
				"required": [
					"completion_tokens",
					"prompt_tokens",
					"total_tokens"
				],
				"type": "object",
				"additionalProperties": false
			},
			"ChatCompletion": {
				"description": "Represents a chat completion response returned by model, based on the provided\ninput.",
				"properties": {
					"id": {
						"type": "string",
						"description": "A unique identifier for the chat completion."
					},
					"choices": {
						"items": {
							"$ref": "#/components/schemas/ChatCompletion.Choice"
						},
						"type": "array",
						"description": "A list of chat completion choices. Can be more than one if `n` is greater\nthan 1."
					},
					"created": {
						"type": "number",
						"format": "double",
						"description": "The Unix timestamp (in seconds) of when the chat completion was created."
					},
					"model": {
						"type": "string",
						"description": "The model used for the chat completion."
					},
					"object": {
						"type": "string",
						"enum": [
							"chat.completion"
						],
						"nullable": false,
						"description": "The object type, which is always `chat.completion`."
					},
					"service_tier": {
						"type": "string",
						"enum": [
							"scale",
							"default",
							null
						],
						"nullable": true,
						"description": "The service tier used for processing the request. This field is only included if\nthe `service_tier` parameter is specified in the request."
					},
					"system_fingerprint": {
						"type": "string",
						"description": "This fingerprint represents the backend configuration that the model runs with.\n\nCan be used in conjunction with the `seed` request parameter to understand when\nbackend changes have been made that might impact determinism."
					},
					"usage": {
						"$ref": "#/components/schemas/CompletionUsage",
						"description": "Usage statistics for the completion request."
					}
				},
				"required": [
					"id",
					"choices",
					"created",
					"model",
					"object"
				],
				"type": "object",
				"additionalProperties": false
			},
			"ResultSuccess_ChatCompletion_": {
				"properties": {
					"data": {
						"$ref": "#/components/schemas/ChatCompletion"
					},
					"error": {
						"type": "number",
						"enum": [
							null
						],
						"nullable": true
					}
				},
				"required": [
					"data",
					"error"
				],
				"type": "object",
				"additionalProperties": false
			},
			"Result_ChatCompletion.string_": {
				"anyOf": [
					{
						"$ref": "#/components/schemas/ResultSuccess_ChatCompletion_"
					},
					{
						"$ref": "#/components/schemas/ResultError_string_"
					}
				]
			},
			"ChatCompletionSystemMessageParam": {
				"properties": {
					"content": {
						"type": "string",
						"description": "The contents of the system message."
					},
					"role": {
						"type": "string",
						"enum": [
							"system"
						],
						"nullable": false,
						"description": "The role of the messages author, in this case `system`."
					},
					"name": {
						"type": "string",
						"description": "An optional name for the participant. Provides the model information to\ndifferentiate between participants of the same role."
					}
				},
				"required": [
					"content",
					"role"
				],
				"type": "object",
				"additionalProperties": false
			},
			"ChatCompletionContentPartText": {
				"properties": {
					"text": {
						"type": "string",
						"description": "The text content."
					},
					"type": {
						"type": "string",
						"enum": [
							"text"
						],
						"nullable": false,
						"description": "The type of the content part."
					}
				},
				"required": [
					"text",
					"type"
				],
				"type": "object",
				"additionalProperties": false
			},
			"ChatCompletionContentPartImage.ImageURL": {
				"properties": {
					"url": {
						"type": "string",
						"description": "Either a URL of the image or the base64 encoded image data."
					},
					"detail": {
						"type": "string",
						"enum": [
							"auto",
							"low",
							"high"
						],
						"description": "Specifies the detail level of the image. Learn more in the\n[Vision guide](https://platform.openai.com/docs/guides/vision/low-or-high-fidelity-image-understanding)."
					}
				},
				"required": [
					"url"
				],
				"type": "object",
				"additionalProperties": false
			},
			"ChatCompletionContentPartImage": {
				"properties": {
					"image_url": {
						"$ref": "#/components/schemas/ChatCompletionContentPartImage.ImageURL"
					},
					"type": {
						"type": "string",
						"enum": [
							"image_url"
						],
						"nullable": false,
						"description": "The type of the content part."
					}
				},
				"required": [
					"image_url",
					"type"
				],
				"type": "object",
				"additionalProperties": false
			},
			"ChatCompletionContentPart": {
				"anyOf": [
					{
						"$ref": "#/components/schemas/ChatCompletionContentPartText"
					},
					{
						"$ref": "#/components/schemas/ChatCompletionContentPartImage"
					}
				]
			},
			"ChatCompletionUserMessageParam": {
				"properties": {
					"content": {
						"anyOf": [
							{
								"type": "string"
							},
							{
								"items": {
									"$ref": "#/components/schemas/ChatCompletionContentPart"
								},
								"type": "array"
							}
						],
						"description": "The contents of the user message."
					},
					"role": {
						"type": "string",
						"enum": [
							"user"
						],
						"nullable": false,
						"description": "The role of the messages author, in this case `user`."
					},
					"name": {
						"type": "string",
						"description": "An optional name for the participant. Provides the model information to\ndifferentiate between participants of the same role."
					}
				},
				"required": [
					"content",
					"role"
				],
				"type": "object",
				"additionalProperties": false
			},
			"ChatCompletionAssistantMessageParam.FunctionCall": {
				"properties": {
					"arguments": {
						"type": "string",
						"description": "The arguments to call the function with, as generated by the model in JSON\nformat. Note that the model does not always generate valid JSON, and may\nhallucinate parameters not defined by your function schema. Validate the\narguments in your code before calling your function."
					},
					"name": {
						"type": "string",
						"description": "The name of the function to call."
					}
				},
				"required": [
					"arguments",
					"name"
				],
				"type": "object",
				"additionalProperties": false,
				"deprecated": true
			},
			"ChatCompletionAssistantMessageParam": {
				"properties": {
					"role": {
						"type": "string",
						"enum": [
							"assistant"
						],
						"nullable": false,
						"description": "The role of the messages author, in this case `assistant`."
					},
					"content": {
						"type": "string",
						"nullable": true,
						"description": "The contents of the assistant message. Required unless `tool_calls` or\n`function_call` is specified."
					},
					"function_call": {
						"allOf": [
							{
								"$ref": "#/components/schemas/ChatCompletionAssistantMessageParam.FunctionCall"
							}
						],
						"nullable": true,
						"deprecated": true
					},
					"name": {
						"type": "string",
						"description": "An optional name for the participant. Provides the model information to\ndifferentiate between participants of the same role."
					},
					"tool_calls": {
						"items": {
							"$ref": "#/components/schemas/ChatCompletionMessageToolCall"
						},
						"type": "array",
						"description": "The tool calls generated by the model, such as function calls."
					}
				},
				"required": [
					"role"
				],
				"type": "object",
				"additionalProperties": false
			},
			"ChatCompletionToolMessageParam": {
				"properties": {
					"content": {
						"type": "string",
						"description": "The contents of the tool message."
					},
					"role": {
						"type": "string",
						"enum": [
							"tool"
						],
						"nullable": false,
						"description": "The role of the messages author, in this case `tool`."
					},
					"tool_call_id": {
						"type": "string",
						"description": "Tool call that this message is responding to."
					}
				},
				"required": [
					"content",
					"role",
					"tool_call_id"
				],
				"type": "object",
				"additionalProperties": false
			},
			"ChatCompletionFunctionMessageParam": {
				"properties": {
					"content": {
						"type": "string",
						"nullable": true,
						"description": "The contents of the function message."
					},
					"name": {
						"type": "string",
						"description": "The name of the function to call."
					},
					"role": {
						"type": "string",
						"enum": [
							"function"
						],
						"nullable": false,
						"description": "The role of the messages author, in this case `function`."
					}
				},
				"required": [
					"content",
					"name",
					"role"
				],
				"type": "object",
				"additionalProperties": false,
				"deprecated": true
			},
			"ChatCompletionMessageParam": {
				"anyOf": [
					{
						"$ref": "#/components/schemas/ChatCompletionSystemMessageParam"
					},
					{
						"$ref": "#/components/schemas/ChatCompletionUserMessageParam"
					},
					{
						"$ref": "#/components/schemas/ChatCompletionAssistantMessageParam"
					},
					{
						"$ref": "#/components/schemas/ChatCompletionToolMessageParam"
					},
					{
						"$ref": "#/components/schemas/ChatCompletionFunctionMessageParam"
					}
				]
			},
			"Record_string.unknown_": {
				"properties": {},
				"additionalProperties": {},
				"type": "object",
				"description": "Construct a type with a set of properties K of type T"
			},
			"FunctionParameters": {
				"$ref": "#/components/schemas/Record_string.unknown_",
				"description": "The parameters the functions accepts, described as a JSON Schema object. See the\n[guide](https://platform.openai.com/docs/guides/function-calling) for examples,\nand the\n[JSON Schema reference](https://json-schema.org/understanding-json-schema/) for\ndocumentation about the format.\n\nOmitting `parameters` defines a function with an empty parameter list."
			},
			"FunctionDefinition": {
				"properties": {
					"name": {
						"type": "string",
						"description": "The name of the function to be called. Must be a-z, A-Z, 0-9, or contain\nunderscores and dashes, with a maximum length of 64."
					},
					"description": {
						"type": "string",
						"description": "A description of what the function does, used by the model to choose when and\nhow to call the function."
					},
					"parameters": {
						"$ref": "#/components/schemas/FunctionParameters",
						"description": "The parameters the functions accepts, described as a JSON Schema object. See the\n[guide](https://platform.openai.com/docs/guides/function-calling) for examples,\nand the\n[JSON Schema reference](https://json-schema.org/understanding-json-schema/) for\ndocumentation about the format.\n\nOmitting `parameters` defines a function with an empty parameter list."
					}
				},
				"required": [
					"name"
				],
				"type": "object",
				"additionalProperties": false
			},
			"ChatCompletionTool": {
				"properties": {
					"function": {
						"$ref": "#/components/schemas/FunctionDefinition"
					},
					"type": {
						"type": "string",
						"enum": [
							"function"
						],
						"nullable": false,
						"description": "The type of the tool. Currently, only `function` is supported."
					}
				},
				"required": [
					"function",
					"type"
				],
				"type": "object",
				"additionalProperties": false
			},
			"ChatCompletionNamedToolChoice.Function": {
				"properties": {
					"name": {
						"type": "string",
						"description": "The name of the function to call."
					}
				},
				"required": [
					"name"
				],
				"type": "object",
				"additionalProperties": false
			},
			"ChatCompletionNamedToolChoice": {
				"description": "Specifies a tool the model should use. Use to force the model to call a specific\nfunction.",
				"properties": {
					"function": {
						"$ref": "#/components/schemas/ChatCompletionNamedToolChoice.Function"
					},
					"type": {
						"type": "string",
						"enum": [
							"function"
						],
						"nullable": false,
						"description": "The type of the tool. Currently, only `function` is supported."
					}
				},
				"required": [
					"function",
					"type"
				],
				"type": "object",
				"additionalProperties": false
			},
			"ChatCompletionToolChoiceOption": {
				"anyOf": [
					{
						"$ref": "#/components/schemas/ChatCompletionNamedToolChoice"
					},
					{
						"type": "string",
						"enum": [
							"none",
							"auto",
							"required"
						]
					}
				],
				"description": "Controls which (if any) tool is called by the model. `none` means the model will\nnot call any tool and instead generates a message. `auto` means the model can\npick between generating a message or calling one or more tools. `required` means\nthe model must call one or more tools. Specifying a particular tool via\n`{\"type\": \"function\", \"function\": {\"name\": \"my_function\"}}` forces the model to\ncall that tool.\n\n`none` is the default when no tools are present. `auto` is the default if tools\nare present."
			},
			"AlertResponse": {
				"properties": {
					"alerts": {
						"items": {
							"properties": {
								"updated_at": {
									"type": "string",
									"nullable": true
								},
								"time_window": {
									"type": "number",
									"format": "double"
								},
								"time_block_duration": {
									"type": "number",
									"format": "double"
								},
								"threshold": {
									"type": "number",
									"format": "double"
								},
								"status": {
									"type": "string"
								},
								"soft_delete": {
									"type": "boolean"
								},
								"slack_channels": {
									"items": {
										"type": "string"
									},
									"type": "array"
								},
								"org_id": {
									"type": "string"
								},
								"name": {
									"type": "string"
								},
								"minimum_request_count": {
									"type": "number",
									"format": "double",
									"nullable": true
								},
								"metric": {
									"type": "string"
								},
								"id": {
									"type": "string"
								},
								"emails": {
									"items": {
										"type": "string"
									},
									"type": "array"
								},
								"created_at": {
									"type": "string",
									"nullable": true
								}
							},
							"required": [
								"updated_at",
								"time_window",
								"time_block_duration",
								"threshold",
								"status",
								"soft_delete",
								"slack_channels",
								"org_id",
								"name",
								"minimum_request_count",
								"metric",
								"id",
								"emails",
								"created_at"
							],
							"type": "object"
						},
						"type": "array"
					},
					"history": {
						"items": {
							"properties": {
								"updated_at": {
									"type": "string",
									"nullable": true
								},
								"triggered_value": {
									"type": "string"
								},
								"status": {
									"type": "string"
								},
								"soft_delete": {
									"type": "boolean"
								},
								"org_id": {
									"type": "string"
								},
								"id": {
									"type": "string"
								},
								"created_at": {
									"type": "string",
									"nullable": true
								},
								"alert_start_time": {
									"type": "string"
								},
								"alert_name": {
									"type": "string"
								},
								"alert_metric": {
									"type": "string"
								},
								"alert_id": {
									"type": "string"
								},
								"alert_end_time": {
									"type": "string",
									"nullable": true
								}
							},
							"required": [
								"updated_at",
								"triggered_value",
								"status",
								"soft_delete",
								"org_id",
								"id",
								"created_at",
								"alert_start_time",
								"alert_name",
								"alert_metric",
								"alert_id",
								"alert_end_time"
							],
							"type": "object"
						},
						"type": "array"
					}
				},
				"required": [
					"alerts",
					"history"
				],
				"type": "object",
				"additionalProperties": false
			},
			"ResultSuccess_AlertResponse_": {
				"properties": {
					"data": {
						"$ref": "#/components/schemas/AlertResponse"
					},
					"error": {
						"type": "number",
						"enum": [
							null
						],
						"nullable": true
					}
				},
				"required": [
					"data",
					"error"
				],
				"type": "object",
				"additionalProperties": false
			},
			"Result_AlertResponse.string_": {
				"anyOf": [
					{
						"$ref": "#/components/schemas/ResultSuccess_AlertResponse_"
					},
					{
						"$ref": "#/components/schemas/ResultError_string_"
					}
				]
			},
			"ResultSuccess_string_": {
				"properties": {
					"data": {
						"type": "string"
					},
					"error": {
						"type": "number",
						"enum": [
							null
						],
						"nullable": true
					}
				},
				"required": [
					"data",
					"error"
				],
				"type": "object",
				"additionalProperties": false
			},
			"Result_string.string_": {
				"anyOf": [
					{
						"$ref": "#/components/schemas/ResultSuccess_string_"
					},
					{
						"$ref": "#/components/schemas/ResultError_string_"
					}
				]
			},
			"AlertRequest": {
				"properties": {
					"name": {
						"type": "string"
					},
					"metric": {
						"type": "string"
					},
					"threshold": {
						"type": "number",
						"format": "double"
					},
					"time_window": {
						"type": "string"
					},
					"emails": {
						"items": {
							"type": "string"
						},
						"type": "array"
					},
					"slack_channels": {
						"items": {
							"type": "string"
						},
						"type": "array"
					},
					"minimum_request_count": {
						"type": "number",
						"format": "double"
					}
				},
				"required": [
					"name",
					"metric",
					"threshold",
					"time_window",
					"emails",
					"slack_channels"
				],
				"type": "object",
				"additionalProperties": false
			},
			"ResultSuccess__id-string__": {
				"properties": {
					"data": {
						"properties": {
							"id": {
								"type": "string"
							}
						},
						"required": [
							"id"
						],
						"type": "object"
					},
					"error": {
						"type": "number",
						"enum": [
							null
						],
						"nullable": true
					}
				},
				"required": [
					"data",
					"error"
				],
				"type": "object",
				"additionalProperties": false
			},
			"Result__id-string_.string_": {
				"anyOf": [
					{
						"$ref": "#/components/schemas/ResultSuccess__id-string__"
					},
					{
						"$ref": "#/components/schemas/ResultError_string_"
					}
				]
			},
			"AddVaultKeyParams": {
				"properties": {
					"key": {
						"type": "string"
					},
					"provider": {
						"type": "string"
					},
					"name": {
						"type": "string"
					}
				},
				"required": [
					"key",
					"provider"
				],
				"type": "object",
				"additionalProperties": false
			},
			"DecryptedProviderKey": {
				"properties": {
					"provider_key_name": {
						"type": "string",
						"nullable": true
					},
					"provider_name": {
						"type": "string",
						"nullable": true
					},
					"provider_key": {
						"type": "string",
						"nullable": true
					},
					"org_id": {
						"type": "string",
						"nullable": true
					},
					"id": {
						"type": "string",
						"nullable": true
					}
				},
				"required": [
					"provider_key_name",
					"provider_name",
					"provider_key",
					"org_id",
					"id"
				],
				"type": "object"
			},
			"ResultSuccess_DecryptedProviderKey-Array_": {
				"properties": {
					"data": {
						"items": {
							"$ref": "#/components/schemas/DecryptedProviderKey"
						},
						"type": "array"
					},
					"error": {
						"type": "number",
						"enum": [
							null
						],
						"nullable": true
					}
				},
				"required": [
					"data",
					"error"
				],
				"type": "object",
				"additionalProperties": false
			},
			"Result_DecryptedProviderKey-Array.string_": {
				"anyOf": [
					{
						"$ref": "#/components/schemas/ResultSuccess_DecryptedProviderKey-Array_"
					},
					{
						"$ref": "#/components/schemas/ResultError_string_"
					}
				]
			},
			"ResultSuccess_DecryptedProviderKey_": {
				"properties": {
					"data": {
						"$ref": "#/components/schemas/DecryptedProviderKey"
					},
					"error": {
						"type": "number",
						"enum": [
							null
						],
						"nullable": true
					}
				},
				"required": [
					"data",
					"error"
				],
				"type": "object",
				"additionalProperties": false
			},
			"Result_DecryptedProviderKey.string_": {
				"anyOf": [
					{
						"$ref": "#/components/schemas/ResultSuccess_DecryptedProviderKey_"
					},
					{
						"$ref": "#/components/schemas/ResultError_string_"
					}
				]
			},
			"SessionResult": {
				"properties": {
					"created_at": {
						"type": "string"
					},
					"latest_request_created_at": {
						"type": "string"
					},
					"session": {
						"type": "string"
					},
					"total_cost": {
						"type": "number",
						"format": "double"
					},
					"total_requests": {
						"type": "number",
						"format": "double"
					},
					"prompt_tokens": {
						"type": "number",
						"format": "double"
					},
					"completion_tokens": {
						"type": "number",
						"format": "double"
					},
					"total_tokens": {
						"type": "number",
						"format": "double"
					}
				},
				"required": [
					"created_at",
					"latest_request_created_at",
					"session",
					"total_cost",
					"total_requests",
					"prompt_tokens",
					"completion_tokens",
					"total_tokens"
				],
				"type": "object",
				"additionalProperties": false
			},
			"ResultSuccess_SessionResult-Array_": {
				"properties": {
					"data": {
						"items": {
							"$ref": "#/components/schemas/SessionResult"
						},
						"type": "array"
					},
					"error": {
						"type": "number",
						"enum": [
							null
						],
						"nullable": true
					}
				},
				"required": [
					"data",
					"error"
				],
				"type": "object",
				"additionalProperties": false
			},
			"Result_SessionResult-Array.string_": {
				"anyOf": [
					{
						"$ref": "#/components/schemas/ResultSuccess_SessionResult-Array_"
					},
					{
						"$ref": "#/components/schemas/ResultError_string_"
					}
				]
			},
			"SessionQueryParams": {
				"properties": {
					"sessionIdContains": {
						"type": "string"
					},
					"timeFilter": {
						"properties": {
							"endTimeUnixMs": {
								"type": "number",
								"format": "double"
							},
							"startTimeUnixMs": {
								"type": "number",
								"format": "double"
							}
						},
						"required": [
							"endTimeUnixMs",
							"startTimeUnixMs"
						],
						"type": "object"
					},
					"sessionName": {
						"type": "string"
					},
					"timezoneDifference": {
						"type": "number",
						"format": "double"
					}
				},
				"required": [
					"sessionIdContains",
					"timeFilter",
					"sessionName",
					"timezoneDifference"
				],
				"type": "object",
				"additionalProperties": false
			},
			"SessionNameResult": {
				"properties": {
					"name": {
						"type": "string"
					},
					"created_at": {
						"type": "string"
					},
					"total_cost": {
						"type": "number",
						"format": "double"
					},
					"last_used": {
						"type": "string"
					},
					"first_used": {
						"type": "string"
					},
					"session_count": {
						"type": "number",
						"format": "double"
					}
				},
				"required": [
					"name",
					"created_at",
					"total_cost",
					"last_used",
					"first_used",
					"session_count"
				],
				"type": "object",
				"additionalProperties": false
			},
			"ResultSuccess_SessionNameResult-Array_": {
				"properties": {
					"data": {
						"items": {
							"$ref": "#/components/schemas/SessionNameResult"
						},
						"type": "array"
					},
					"error": {
						"type": "number",
						"enum": [
							null
						],
						"nullable": true
					}
				},
				"required": [
					"data",
					"error"
				],
				"type": "object",
				"additionalProperties": false
			},
			"Result_SessionNameResult-Array.string_": {
				"anyOf": [
					{
						"$ref": "#/components/schemas/ResultSuccess_SessionNameResult-Array_"
					},
					{
						"$ref": "#/components/schemas/ResultError_string_"
					}
				]
			},
			"SessionNameQueryParams": {
				"properties": {
					"nameContains": {
						"type": "string"
					},
					"timezoneDifference": {
						"type": "number",
						"format": "double"
					},
					"pSize": {
						"type": "string",
						"enum": [
							"p50",
							"p75",
							"p95",
							"p99",
							"p99.9"
						]
					},
					"useInterquartile": {
						"type": "boolean"
					}
				},
				"required": [
					"nameContains",
					"timezoneDifference"
				],
				"type": "object",
				"additionalProperties": false
			},
			"HistogramRow": {
				"properties": {
					"range_start": {
						"type": "string"
					},
					"range_end": {
						"type": "string"
					},
					"value": {
						"type": "number",
						"format": "double"
					}
				},
				"required": [
					"range_start",
					"range_end",
					"value"
				],
				"type": "object",
				"additionalProperties": false
			},
			"SessionMetrics": {
				"properties": {
					"session_count": {
						"items": {
							"$ref": "#/components/schemas/HistogramRow"
						},
						"type": "array"
					},
					"session_duration": {
						"items": {
							"$ref": "#/components/schemas/HistogramRow"
						},
						"type": "array"
					},
					"session_cost": {
						"items": {
							"$ref": "#/components/schemas/HistogramRow"
						},
						"type": "array"
					}
				},
				"required": [
					"session_count",
					"session_duration",
					"session_cost"
				],
				"type": "object",
				"additionalProperties": false
			},
			"ResultSuccess_SessionMetrics_": {
				"properties": {
					"data": {
						"$ref": "#/components/schemas/SessionMetrics"
					},
					"error": {
						"type": "number",
						"enum": [
							null
						],
						"nullable": true
					}
				},
				"required": [
					"data",
					"error"
				],
				"type": "object",
				"additionalProperties": false
			},
			"Result_SessionMetrics.string_": {
				"anyOf": [
					{
						"$ref": "#/components/schemas/ResultSuccess_SessionMetrics_"
					},
					{
						"$ref": "#/components/schemas/ResultError_string_"
					}
				]
			},
			"UserMetricsResult": {
				"properties": {
					"user_id": {
						"type": "string"
					},
					"active_for": {
						"type": "number",
						"format": "double"
					},
					"first_active": {
						"type": "string"
					},
					"last_active": {
						"type": "string"
					},
					"total_requests": {
						"type": "number",
						"format": "double"
					},
					"average_requests_per_day_active": {
						"type": "number",
						"format": "double"
					},
					"average_tokens_per_request": {
						"type": "number",
						"format": "double"
					},
					"total_completion_tokens": {
						"type": "number",
						"format": "double"
					},
					"total_prompt_tokens": {
						"type": "number",
						"format": "double"
					},
					"cost": {
						"type": "number",
						"format": "double"
					}
				},
				"required": [
					"user_id",
					"active_for",
					"first_active",
					"last_active",
					"total_requests",
					"average_requests_per_day_active",
					"average_tokens_per_request",
					"total_completion_tokens",
					"total_prompt_tokens",
					"cost"
				],
				"type": "object",
				"additionalProperties": false
			},
			"ResultSuccess_UserMetricsResult-Array_": {
				"properties": {
					"data": {
						"items": {
							"$ref": "#/components/schemas/UserMetricsResult"
						},
						"type": "array"
					},
					"error": {
						"type": "number",
						"enum": [
							null
						],
						"nullable": true
					}
				},
				"required": [
					"data",
					"error"
				],
				"type": "object",
				"additionalProperties": false
			},
			"Result_UserMetricsResult-Array.string_": {
				"anyOf": [
					{
						"$ref": "#/components/schemas/ResultSuccess_UserMetricsResult-Array_"
					},
					{
						"$ref": "#/components/schemas/ResultError_string_"
					}
				]
			},
			"Partial_TimestampOperators_": {
				"properties": {
					"gte": {
						"type": "string"
					},
					"lte": {
						"type": "string"
					},
					"lt": {
						"type": "string"
					},
					"gt": {
						"type": "string"
					}
				},
				"type": "object",
				"description": "Make all properties in T optional"
			},
			"Partial_UserMetricsToOperators_": {
				"properties": {
					"user_id": {
						"$ref": "#/components/schemas/Partial_TextOperators_"
					},
					"last_active": {
						"$ref": "#/components/schemas/Partial_TimestampOperators_"
					},
					"total_requests": {
						"$ref": "#/components/schemas/Partial_NumberOperators_"
					},
					"active_for": {
						"$ref": "#/components/schemas/Partial_NumberOperators_"
					},
					"average_requests_per_day_active": {
						"$ref": "#/components/schemas/Partial_NumberOperators_"
					},
					"average_tokens_per_request": {
						"$ref": "#/components/schemas/Partial_NumberOperators_"
					},
					"total_completion_tokens": {
						"$ref": "#/components/schemas/Partial_NumberOperators_"
					},
					"total_prompt_tokens": {
						"$ref": "#/components/schemas/Partial_NumberOperators_"
					},
					"cost": {
						"$ref": "#/components/schemas/Partial_NumberOperators_"
					}
				},
				"type": "object",
				"description": "Make all properties in T optional"
			},
			"Partial_TimestampOperatorsTyped_": {
				"properties": {
					"gte": {
						"type": "string",
						"format": "date-time"
					},
					"lte": {
						"type": "string",
						"format": "date-time"
					},
					"lt": {
						"type": "string",
						"format": "date-time"
					},
					"gt": {
						"type": "string",
						"format": "date-time"
					}
				},
				"type": "object",
				"description": "Make all properties in T optional"
			},
			"Partial_BooleanOperators_": {
				"properties": {
					"equals": {
						"type": "boolean"
					}
				},
				"type": "object",
				"description": "Make all properties in T optional"
			},
			"Partial_VectorOperators_": {
				"properties": {
					"contains": {
						"type": "string"
					}
				},
				"type": "object",
				"description": "Make all properties in T optional"
			},
			"Partial_RequestResponseRMTToOperators_": {
				"properties": {
					"latency": {
						"$ref": "#/components/schemas/Partial_NumberOperators_"
					},
					"status": {
						"$ref": "#/components/schemas/Partial_NumberOperators_"
					},
					"request_created_at": {
						"$ref": "#/components/schemas/Partial_TimestampOperatorsTyped_"
					},
					"response_created_at": {
						"$ref": "#/components/schemas/Partial_TimestampOperatorsTyped_"
					},
					"model": {
						"$ref": "#/components/schemas/Partial_TextOperators_"
					},
					"user_id": {
						"$ref": "#/components/schemas/Partial_TextOperators_"
					},
					"organization_id": {
						"$ref": "#/components/schemas/Partial_TextOperators_"
					},
					"node_id": {
						"$ref": "#/components/schemas/Partial_TextOperators_"
					},
					"job_id": {
						"$ref": "#/components/schemas/Partial_TextOperators_"
					},
					"threat": {
						"$ref": "#/components/schemas/Partial_BooleanOperators_"
					},
					"request_id": {
						"$ref": "#/components/schemas/Partial_TextOperators_"
					},
					"prompt_tokens": {
						"$ref": "#/components/schemas/Partial_NumberOperators_"
					},
					"completion_tokens": {
						"$ref": "#/components/schemas/Partial_NumberOperators_"
					},
					"target_url": {
						"$ref": "#/components/schemas/Partial_TextOperators_"
					},
					"properties": {
						"properties": {},
						"additionalProperties": {
							"$ref": "#/components/schemas/Partial_TextOperators_"
						},
						"type": "object"
					},
					"search_properties": {
						"properties": {},
						"additionalProperties": {
							"$ref": "#/components/schemas/Partial_TextOperators_"
						},
						"type": "object"
					},
					"scores": {
						"properties": {},
						"additionalProperties": {
							"$ref": "#/components/schemas/Partial_TextOperators_"
						},
						"type": "object"
					},
					"request_body": {
						"$ref": "#/components/schemas/Partial_VectorOperators_"
					},
					"response_body": {
						"$ref": "#/components/schemas/Partial_VectorOperators_"
					}
				},
				"type": "object",
				"description": "Make all properties in T optional"
			},
			"Pick_FilterLeaf.user_metrics-or-request_response_rmt_": {
				"properties": {
					"user_metrics": {
						"$ref": "#/components/schemas/Partial_UserMetricsToOperators_"
					},
					"request_response_rmt": {
						"$ref": "#/components/schemas/Partial_RequestResponseRMTToOperators_"
					}
				},
				"type": "object",
				"description": "From T, pick a set of properties whose keys are in the union K"
			},
			"FilterLeafSubset_user_metrics-or-request_response_rmt_": {
				"$ref": "#/components/schemas/Pick_FilterLeaf.user_metrics-or-request_response_rmt_"
			},
			"UserFilterNode": {
				"anyOf": [
					{
						"$ref": "#/components/schemas/FilterLeafSubset_user_metrics-or-request_response_rmt_"
					},
					{
						"$ref": "#/components/schemas/UserFilterBranch"
					},
					{
						"type": "string",
						"enum": [
							"all"
						]
					}
				]
			},
			"UserFilterBranch": {
				"properties": {
					"right": {
						"$ref": "#/components/schemas/UserFilterNode"
					},
					"operator": {
						"type": "string",
						"enum": [
							"or",
							"and"
						]
					},
					"left": {
						"$ref": "#/components/schemas/UserFilterNode"
					}
				},
				"required": [
					"right",
					"operator",
					"left"
				],
				"type": "object"
			},
			"UserMetricsQueryParams": {
				"properties": {
					"filter": {
						"$ref": "#/components/schemas/UserFilterNode"
					},
					"offset": {
						"type": "number",
						"format": "double"
					},
					"limit": {
						"type": "number",
						"format": "double"
					},
					"timeFilter": {
						"properties": {
							"endTimeUnixSeconds": {
								"type": "number",
								"format": "double"
							},
							"startTimeUnixSeconds": {
								"type": "number",
								"format": "double"
							}
						},
						"required": [
							"endTimeUnixSeconds",
							"startTimeUnixSeconds"
						],
						"type": "object"
					},
					"timeZoneDifferenceMinutes": {
						"type": "number",
						"format": "double"
					}
				},
				"required": [
					"filter",
					"offset",
					"limit"
				],
				"type": "object",
				"additionalProperties": false
			},
			"ResultSuccess__count-number--prompt_tokens-number--completion_tokens-number--user_id-string--cost_usd-number_-Array_": {
				"properties": {
					"data": {
						"items": {
							"properties": {
								"cost_usd": {
									"type": "number",
									"format": "double"
								},
								"user_id": {
									"type": "string"
								},
								"completion_tokens": {
									"type": "number",
									"format": "double"
								},
								"prompt_tokens": {
									"type": "number",
									"format": "double"
								},
								"count": {
									"type": "number",
									"format": "double"
								}
							},
							"required": [
								"cost_usd",
								"user_id",
								"completion_tokens",
								"prompt_tokens",
								"count"
							],
							"type": "object"
						},
						"type": "array"
					},
					"error": {
						"type": "number",
						"enum": [
							null
						],
						"nullable": true
					}
				},
				"required": [
					"data",
					"error"
				],
				"type": "object",
				"additionalProperties": false
			},
			"Result__count-number--prompt_tokens-number--completion_tokens-number--user_id-string--cost_usd-number_-Array.string_": {
				"anyOf": [
					{
						"$ref": "#/components/schemas/ResultSuccess__count-number--prompt_tokens-number--completion_tokens-number--user_id-string--cost_usd-number_-Array_"
					},
					{
						"$ref": "#/components/schemas/ResultError_string_"
					}
				]
			},
			"UserQueryParams": {
				"properties": {
					"userIds": {
						"items": {
							"type": "string"
						},
						"type": "array"
					},
					"timeFilter": {
						"properties": {
							"endTimeUnixSeconds": {
								"type": "number",
								"format": "double"
							},
							"startTimeUnixSeconds": {
								"type": "number",
								"format": "double"
							}
						},
						"required": [
							"endTimeUnixSeconds",
							"startTimeUnixSeconds"
						],
						"type": "object"
					}
				},
				"type": "object",
				"additionalProperties": false
			},
			"OTELTrace": {
				"properties": {
					"resourceSpans": {
						"items": {
							"properties": {
								"scopeSpans": {
									"items": {
										"properties": {
											"spans": {
												"items": {
													"properties": {
														"droppedLinksCount": {
															"type": "number",
															"format": "double"
														},
														"links": {
															"items": {},
															"type": "array"
														},
														"status": {
															"properties": {
																"code": {
																	"type": "number",
																	"format": "double"
																}
															},
															"required": [
																"code"
															],
															"type": "object"
														},
														"droppedEventsCount": {
															"type": "number",
															"format": "double"
														},
														"events": {
															"items": {},
															"type": "array"
														},
														"droppedAttributesCount": {
															"type": "number",
															"format": "double"
														},
														"attributes": {
															"items": {
																"properties": {
																	"value": {
																		"properties": {
																			"intValue": {
																				"type": "number",
																				"format": "double"
																			},
																			"stringValue": {
																				"type": "string"
																			}
																		},
																		"type": "object"
																	},
																	"key": {
																		"type": "string"
																	}
																},
																"required": [
																	"value",
																	"key"
																],
																"type": "object"
															},
															"type": "array"
														},
														"endTimeUnixNano": {
															"type": "string"
														},
														"startTimeUnixNano": {
															"type": "string"
														},
														"kind": {
															"type": "number",
															"format": "double"
														},
														"name": {
															"type": "string"
														},
														"spanId": {
															"type": "string"
														},
														"traceId": {
															"type": "string"
														}
													},
													"required": [
														"droppedLinksCount",
														"links",
														"status",
														"droppedEventsCount",
														"events",
														"droppedAttributesCount",
														"attributes",
														"endTimeUnixNano",
														"startTimeUnixNano",
														"kind",
														"name",
														"spanId",
														"traceId"
													],
													"type": "object"
												},
												"type": "array"
											},
											"scope": {
												"properties": {
													"version": {
														"type": "string"
													},
													"name": {
														"type": "string"
													}
												},
												"required": [
													"version",
													"name"
												],
												"type": "object"
											}
										},
										"required": [
											"spans",
											"scope"
										],
										"type": "object"
									},
									"type": "array"
								},
								"resource": {
									"properties": {
										"droppedAttributesCount": {
											"type": "number",
											"format": "double"
										},
										"attributes": {
											"items": {
												"properties": {
													"value": {
														"properties": {
															"arrayValue": {
																"properties": {
																	"values": {
																		"items": {
																			"properties": {
																				"stringValue": {
																					"type": "string"
																				}
																			},
																			"required": [
																				"stringValue"
																			],
																			"type": "object"
																		},
																		"type": "array"
																	}
																},
																"required": [
																	"values"
																],
																"type": "object"
															},
															"intValue": {
																"type": "number",
																"format": "double"
															},
															"stringValue": {
																"type": "string"
															}
														},
														"type": "object"
													},
													"key": {
														"type": "string"
													}
												},
												"required": [
													"value",
													"key"
												],
												"type": "object"
											},
											"type": "array"
										}
									},
									"required": [
										"droppedAttributesCount",
										"attributes"
									],
									"type": "object"
								}
							},
							"required": [
								"scopeSpans",
								"resource"
							],
							"type": "object"
						},
						"type": "array"
					}
				},
				"required": [
					"resourceSpans"
				],
				"type": "object"
			},
			"LlmType": {
				"type": "string",
				"enum": [
					"chat",
					"completion"
				]
			},
			"FunctionCall": {
				"properties": {
					"name": {
						"type": "string"
					},
					"arguments": {
						"additionalProperties": false,
						"type": "object"
					}
				},
				"type": "object",
				"additionalProperties": false
			},
			"ChatMessage": {
				"properties": {
					"role": {
						"type": "string"
					},
					"content": {
						"type": "string"
					},
					"function_call": {
						"$ref": "#/components/schemas/FunctionCall"
					}
				},
				"type": "object",
				"additionalProperties": false
			},
			"Request": {
				"properties": {
					"llm_type": {
						"$ref": "#/components/schemas/LlmType"
					},
					"model": {
						"type": "string"
					},
					"provider": {
						"type": "string"
					},
					"prompt": {
						"type": "string",
						"nullable": true
					},
					"max_tokens": {
						"type": "number",
						"format": "double",
						"nullable": true
					},
					"temperature": {
						"type": "number",
						"format": "double",
						"nullable": true
					},
					"top_p": {
						"type": "number",
						"format": "double",
						"nullable": true
					},
					"n": {
						"type": "number",
						"format": "double",
						"nullable": true
					},
					"stream": {
						"type": "boolean",
						"nullable": true
					},
					"stop": {
						"type": "string",
						"nullable": true
					},
					"presence_penalty": {
						"type": "number",
						"format": "double",
						"nullable": true
					},
					"frequency_penalty": {
						"type": "number",
						"format": "double",
						"nullable": true
					},
					"logprobs": {
						"type": "number",
						"format": "double",
						"nullable": true
					},
					"best_of": {
						"type": "number",
						"format": "double",
						"nullable": true
					},
					"logit_bias": {
						"additionalProperties": false,
						"type": "object",
						"nullable": true
					},
					"user": {
						"type": "string",
						"nullable": true
					},
					"messages": {
						"items": {
							"$ref": "#/components/schemas/ChatMessage"
						},
						"type": "array",
						"nullable": true
					},
					"tooLarge": {
						"type": "boolean"
					},
					"heliconeMessage": {
						"type": "string"
					}
				},
				"type": "object",
				"additionalProperties": false
			},
			"Record_number.string_": {
				"properties": {},
				"additionalProperties": {
					"type": "string"
				},
				"type": "object",
				"description": "Construct a type with a set of properties K of type T"
			},
			"ErrorInfo": {
				"properties": {
					"code": {
						"type": "string",
						"nullable": true
					},
					"message": {
						"type": "string",
						"nullable": true
					}
				},
				"type": "object",
				"additionalProperties": false
			},
			"Response": {
				"properties": {
					"completions": {
						"allOf": [
							{
								"$ref": "#/components/schemas/Record_number.string_"
							}
						],
						"nullable": true
					},
					"message": {
						"allOf": [
							{
								"$ref": "#/components/schemas/ChatMessage"
							}
						],
						"nullable": true
					},
					"error": {
						"allOf": [
							{
								"$ref": "#/components/schemas/ErrorInfo"
							}
						],
						"nullable": true
					},
					"model": {
						"type": "string",
						"nullable": true
					},
					"tooLarge": {
						"type": "boolean"
					},
					"heliconeMessage": {
						"type": "string"
					}
				},
				"type": "object",
				"additionalProperties": false
			},
			"LlmSchema": {
				"properties": {
					"request": {
						"$ref": "#/components/schemas/Request"
					},
					"response": {
						"allOf": [
							{
								"$ref": "#/components/schemas/Response"
							}
						],
						"nullable": true
					}
				},
				"required": [
					"request"
				],
				"type": "object",
				"additionalProperties": false
			},
			"Record_string.number_": {
				"properties": {},
				"additionalProperties": {
					"type": "number",
					"format": "double"
				},
				"type": "object",
				"description": "Construct a type with a set of properties K of type T"
			},
			"HeliconeRequest": {
				"properties": {
					"response_id": {
						"type": "string",
						"nullable": true,
						"example": "Happy"
					},
					"response_created_at": {
						"type": "string",
						"nullable": true
					},
					"response_body": {},
					"response_status": {
						"type": "number",
						"format": "double"
					},
					"response_model": {
						"type": "string",
						"nullable": true
					},
					"request_id": {
						"type": "string"
					},
					"request_created_at": {
						"type": "string"
					},
					"request_body": {},
					"request_path": {
						"type": "string"
					},
					"request_user_id": {
						"type": "string",
						"nullable": true
					},
					"request_properties": {
						"allOf": [
							{
								"$ref": "#/components/schemas/Record_string.string_"
							}
						],
						"nullable": true
					},
					"request_model": {
						"type": "string",
						"nullable": true
					},
					"model_override": {
						"type": "string",
						"nullable": true
					},
					"helicone_user": {
						"type": "string",
						"nullable": true
					},
					"provider": {
						"$ref": "#/components/schemas/Provider"
					},
					"delay_ms": {
						"type": "number",
						"format": "double",
						"nullable": true
					},
					"time_to_first_token": {
						"type": "number",
						"format": "double",
						"nullable": true
					},
					"total_tokens": {
						"type": "number",
						"format": "double",
						"nullable": true
					},
					"prompt_tokens": {
						"type": "number",
						"format": "double",
						"nullable": true
					},
					"completion_tokens": {
						"type": "number",
						"format": "double",
						"nullable": true
					},
					"prompt_id": {
						"type": "string",
						"nullable": true
					},
					"feedback_created_at": {
						"type": "string",
						"nullable": true
					},
					"feedback_id": {
						"type": "string",
						"nullable": true
					},
					"feedback_rating": {
						"type": "boolean",
						"nullable": true
					},
					"signed_body_url": {
						"type": "string",
						"nullable": true
					},
					"llmSchema": {
						"allOf": [
							{
								"$ref": "#/components/schemas/LlmSchema"
							}
						],
						"nullable": true
					},
					"country_code": {
						"type": "string",
						"nullable": true
					},
					"asset_ids": {
						"items": {
							"type": "string"
						},
						"type": "array",
						"nullable": true
					},
					"asset_urls": {
						"allOf": [
							{
								"$ref": "#/components/schemas/Record_string.string_"
							}
						],
						"nullable": true
					},
					"scores": {
						"allOf": [
							{
								"$ref": "#/components/schemas/Record_string.number_"
							}
						],
						"nullable": true
					},
					"costUSD": {
						"type": "number",
						"format": "double",
						"nullable": true
					},
					"properties": {
						"$ref": "#/components/schemas/Record_string.string_"
					},
					"assets": {
						"items": {
							"type": "string"
						},
						"type": "array"
					},
					"target_url": {
						"type": "string"
					}
				},
				"required": [
					"response_id",
					"response_created_at",
					"response_status",
					"response_model",
					"request_id",
					"request_created_at",
					"request_body",
					"request_path",
					"request_user_id",
					"request_properties",
					"request_model",
					"model_override",
					"helicone_user",
					"provider",
					"delay_ms",
					"time_to_first_token",
					"total_tokens",
					"prompt_tokens",
					"completion_tokens",
					"prompt_id",
					"llmSchema",
					"country_code",
					"asset_ids",
					"asset_urls",
					"scores",
					"properties",
					"assets",
					"target_url"
				],
				"type": "object",
				"additionalProperties": false
			},
			"ResultSuccess_HeliconeRequest-Array_": {
				"properties": {
					"data": {
						"items": {
							"$ref": "#/components/schemas/HeliconeRequest"
						},
						"type": "array"
					},
					"error": {
						"type": "number",
						"enum": [
							null
						],
						"nullable": true
					}
				},
				"required": [
					"data",
					"error"
				],
				"type": "object",
				"additionalProperties": false
			},
			"Result_HeliconeRequest-Array.string_": {
				"anyOf": [
					{
						"$ref": "#/components/schemas/ResultSuccess_HeliconeRequest-Array_"
					},
					{
						"$ref": "#/components/schemas/ResultError_string_"
					}
				]
			},
			"Partial_ResponseTableToOperators_": {
				"properties": {
					"body_tokens": {
						"$ref": "#/components/schemas/Partial_NumberOperators_"
					},
					"body_model": {
						"$ref": "#/components/schemas/Partial_TextOperators_"
					},
					"body_completion": {
						"$ref": "#/components/schemas/Partial_TextOperators_"
					},
					"status": {
						"$ref": "#/components/schemas/Partial_NumberOperators_"
					},
					"model": {
						"$ref": "#/components/schemas/Partial_TextOperators_"
					}
				},
				"type": "object",
				"description": "Make all properties in T optional"
			},
			"Partial_RequestTableToOperators_": {
				"properties": {
					"prompt": {
						"$ref": "#/components/schemas/Partial_TextOperators_"
					},
					"created_at": {
						"$ref": "#/components/schemas/Partial_TimestampOperators_"
					},
					"user_id": {
						"$ref": "#/components/schemas/Partial_TextOperators_"
					},
					"auth_hash": {
						"$ref": "#/components/schemas/Partial_TextOperators_"
					},
					"org_id": {
						"$ref": "#/components/schemas/Partial_TextOperators_"
					},
					"id": {
						"$ref": "#/components/schemas/Partial_TextOperators_"
					},
					"node_id": {
						"$ref": "#/components/schemas/Partial_TextOperators_"
					},
					"model": {
						"$ref": "#/components/schemas/Partial_TextOperators_"
					},
					"modelOverride": {
						"$ref": "#/components/schemas/Partial_TextOperators_"
					},
					"path": {
						"$ref": "#/components/schemas/Partial_TextOperators_"
					},
					"prompt_id": {
						"$ref": "#/components/schemas/Partial_TextOperators_"
					}
				},
				"type": "object",
				"description": "Make all properties in T optional"
			},
			"Partial_FeedbackTableToOperators_": {
				"properties": {
					"id": {
						"$ref": "#/components/schemas/Partial_NumberOperators_"
					},
					"created_at": {
						"$ref": "#/components/schemas/Partial_TimestampOperators_"
					},
					"rating": {
						"$ref": "#/components/schemas/Partial_BooleanOperators_"
					},
					"response_id": {
						"$ref": "#/components/schemas/Partial_TextOperators_"
					}
				},
				"type": "object",
				"description": "Make all properties in T optional"
			},
			"Partial_RequestResponseSearchToOperators_": {
				"properties": {
					"request_body_vector": {
						"$ref": "#/components/schemas/Partial_VectorOperators_"
					},
					"response_body_vector": {
						"$ref": "#/components/schemas/Partial_VectorOperators_"
					}
				},
				"type": "object",
				"description": "Make all properties in T optional"
			},
			"Partial_CacheHitsTableToOperators_": {
				"properties": {
					"organization_id": {
						"$ref": "#/components/schemas/Partial_TextOperators_"
					},
					"request_id": {
						"$ref": "#/components/schemas/Partial_TextOperators_"
					},
					"latency": {
						"$ref": "#/components/schemas/Partial_NumberOperators_"
					},
					"completion_tokens": {
						"$ref": "#/components/schemas/Partial_NumberOperators_"
					},
					"prompt_tokens": {
						"$ref": "#/components/schemas/Partial_NumberOperators_"
					},
					"created_at": {
						"$ref": "#/components/schemas/Partial_TimestampOperatorsTyped_"
					}
				},
				"type": "object",
				"description": "Make all properties in T optional"
			},
			"Pick_FilterLeaf.feedback-or-request-or-response-or-properties-or-values-or-request_response_search-or-cache_hits-or-request_response_rmt_": {
				"properties": {
					"response": {
						"$ref": "#/components/schemas/Partial_ResponseTableToOperators_"
					},
					"request": {
						"$ref": "#/components/schemas/Partial_RequestTableToOperators_"
					},
					"feedback": {
						"$ref": "#/components/schemas/Partial_FeedbackTableToOperators_"
					},
					"request_response_search": {
						"$ref": "#/components/schemas/Partial_RequestResponseSearchToOperators_"
					},
					"request_response_rmt": {
						"$ref": "#/components/schemas/Partial_RequestResponseRMTToOperators_"
					},
					"cache_hits": {
						"$ref": "#/components/schemas/Partial_CacheHitsTableToOperators_"
					},
					"properties": {
						"properties": {},
						"additionalProperties": {
							"$ref": "#/components/schemas/Partial_TextOperators_"
						},
						"type": "object"
					},
					"values": {
						"properties": {},
						"additionalProperties": {
							"$ref": "#/components/schemas/Partial_TextOperators_"
						},
						"type": "object"
					}
				},
				"type": "object",
				"description": "From T, pick a set of properties whose keys are in the union K"
			},
			"FilterLeafSubset_feedback-or-request-or-response-or-properties-or-values-or-request_response_search-or-cache_hits-or-request_response_rmt_": {
				"$ref": "#/components/schemas/Pick_FilterLeaf.feedback-or-request-or-response-or-properties-or-values-or-request_response_search-or-cache_hits-or-request_response_rmt_"
			},
			"RequestFilterNode": {
				"anyOf": [
					{
						"$ref": "#/components/schemas/FilterLeafSubset_feedback-or-request-or-response-or-properties-or-values-or-request_response_search-or-cache_hits-or-request_response_rmt_"
					},
					{
						"$ref": "#/components/schemas/RequestFilterBranch"
					},
					{
						"type": "string",
						"enum": [
							"all"
						]
					}
				]
			},
			"RequestFilterBranch": {
				"properties": {
					"right": {
						"$ref": "#/components/schemas/RequestFilterNode"
					},
					"operator": {
						"type": "string",
						"enum": [
							"or",
							"and"
						]
					},
					"left": {
						"$ref": "#/components/schemas/RequestFilterNode"
					}
				},
				"required": [
					"right",
					"operator",
					"left"
				],
				"type": "object"
			},
			"SortDirection": {
				"type": "string",
				"enum": [
					"asc",
					"desc"
				]
			},
			"SortLeafRequest": {
				"properties": {
					"random": {
						"type": "boolean",
						"enum": [
							true
						],
						"nullable": false
					},
					"created_at": {
						"$ref": "#/components/schemas/SortDirection"
					},
					"cache_created_at": {
						"$ref": "#/components/schemas/SortDirection"
					},
					"latency": {
						"$ref": "#/components/schemas/SortDirection"
					},
					"last_active": {
						"$ref": "#/components/schemas/SortDirection"
					},
					"total_tokens": {
						"$ref": "#/components/schemas/SortDirection"
					},
					"completion_tokens": {
						"$ref": "#/components/schemas/SortDirection"
					},
					"prompt_tokens": {
						"$ref": "#/components/schemas/SortDirection"
					},
					"user_id": {
						"$ref": "#/components/schemas/SortDirection"
					},
					"body_model": {
						"$ref": "#/components/schemas/SortDirection"
					},
					"is_cached": {
						"$ref": "#/components/schemas/SortDirection"
					},
					"request_prompt": {
						"$ref": "#/components/schemas/SortDirection"
					},
					"response_text": {
						"$ref": "#/components/schemas/SortDirection"
					},
					"properties": {
						"properties": {},
						"additionalProperties": {
							"$ref": "#/components/schemas/SortDirection"
						},
						"type": "object"
					},
					"values": {
						"properties": {},
						"additionalProperties": {
							"$ref": "#/components/schemas/SortDirection"
						},
						"type": "object"
					}
				},
				"type": "object",
				"additionalProperties": false
			},
			"RequestQueryParams": {
				"properties": {
					"filter": {
						"$ref": "#/components/schemas/RequestFilterNode"
					},
					"offset": {
						"type": "number",
						"format": "double"
					},
					"limit": {
						"type": "number",
						"format": "double"
					},
					"sort": {
						"$ref": "#/components/schemas/SortLeafRequest"
					},
					"isCached": {
						"type": "boolean"
					},
					"includeInputs": {
						"type": "boolean"
					},
					"isPartOfExperiment": {
						"type": "boolean"
					},
					"isScored": {
						"type": "boolean"
					}
				},
				"required": [
					"filter"
				],
				"type": "object",
				"additionalProperties": false
			},
			"HeliconeRequestAsset": {
				"properties": {
					"assetUrl": {
						"type": "string"
					}
				},
				"required": [
					"assetUrl"
				],
				"type": "object",
				"additionalProperties": false
			},
			"ResultSuccess_HeliconeRequestAsset_": {
				"properties": {
					"data": {
						"$ref": "#/components/schemas/HeliconeRequestAsset"
					},
					"error": {
						"type": "number",
						"enum": [
							null
						],
						"nullable": true
					}
				},
				"required": [
					"data",
					"error"
				],
				"type": "object",
				"additionalProperties": false
			},
			"Result_HeliconeRequestAsset.string_": {
				"anyOf": [
					{
						"$ref": "#/components/schemas/ResultSuccess_HeliconeRequestAsset_"
					},
					{
						"$ref": "#/components/schemas/ResultError_string_"
					}
				]
			},
			"Record_string.number-or-boolean_": {
				"properties": {},
				"additionalProperties": {
					"anyOf": [
						{
							"type": "number",
							"format": "double"
						},
						{
							"type": "boolean"
						}
					]
				},
				"type": "object",
				"description": "Construct a type with a set of properties K of type T"
			},
			"Scores": {
				"$ref": "#/components/schemas/Record_string.number-or-boolean_"
			},
			"ScoreRequest": {
				"properties": {
					"scores": {
						"$ref": "#/components/schemas/Scores"
					}
				},
				"required": [
					"scores"
				],
				"type": "object",
				"additionalProperties": false
			},
			"Property": {
				"properties": {
					"property": {
						"type": "string"
					}
				},
				"required": [
					"property"
				],
				"type": "object",
				"additionalProperties": false
			},
			"ResultSuccess_Property-Array_": {
				"properties": {
					"data": {
						"items": {
							"$ref": "#/components/schemas/Property"
						},
						"type": "array"
					},
					"error": {
						"type": "number",
						"enum": [
							null
						],
						"nullable": true
					}
				},
				"required": [
					"data",
					"error"
				],
				"type": "object",
				"additionalProperties": false
			},
			"Result_Property-Array.string_": {
				"anyOf": [
					{
						"$ref": "#/components/schemas/ResultSuccess_Property-Array_"
					},
					{
						"$ref": "#/components/schemas/ResultError_string_"
					}
				]
			},
			"Json": {
				"anyOf": [
					{
						"type": "string"
					},
					{
						"type": "number",
						"format": "double"
					},
					{
						"type": "boolean"
					},
					{
						"properties": {},
						"additionalProperties": {
							"$ref": "#/components/schemas/Json"
						},
						"type": "object"
					},
					{
						"items": {
							"$ref": "#/components/schemas/Json"
						},
						"type": "array"
					}
				],
				"nullable": true
			},
			"IntegrationCreateParams": {
				"properties": {
					"integration_name": {
						"type": "string"
					},
					"settings": {
						"$ref": "#/components/schemas/Json"
					},
					"active": {
						"type": "boolean"
					}
				},
				"required": [
					"integration_name"
				],
				"type": "object",
				"additionalProperties": false
			},
			"Integration": {
				"properties": {
					"integration_name": {
						"type": "string"
					},
					"settings": {
						"$ref": "#/components/schemas/Json"
					},
					"active": {
						"type": "boolean"
					},
					"id": {
						"type": "string"
					}
				},
				"required": [
					"id"
				],
				"type": "object",
				"additionalProperties": false
			},
			"ResultSuccess_Array_Integration__": {
				"properties": {
					"data": {
						"items": {
							"$ref": "#/components/schemas/Integration"
						},
						"type": "array"
					},
					"error": {
						"type": "number",
						"enum": [
							null
						],
						"nullable": true
					}
				},
				"required": [
					"data",
					"error"
				],
				"type": "object",
				"additionalProperties": false
			},
			"Result_Array_Integration_.string_": {
				"anyOf": [
					{
						"$ref": "#/components/schemas/ResultSuccess_Array_Integration__"
					},
					{
						"$ref": "#/components/schemas/ResultError_string_"
					}
				]
			},
			"IntegrationUpdateParams": {
				"properties": {
					"integration_name": {
						"type": "string"
					},
					"settings": {
						"$ref": "#/components/schemas/Json"
					},
					"active": {
						"type": "boolean"
					}
				},
				"type": "object",
				"additionalProperties": false
			},
			"ResultSuccess_Integration_": {
				"properties": {
					"data": {
						"$ref": "#/components/schemas/Integration"
					},
					"error": {
						"type": "number",
						"enum": [
							null
						],
						"nullable": true
					}
				},
				"required": [
					"data",
					"error"
				],
				"type": "object",
				"additionalProperties": false
			},
			"Result_Integration.string_": {
				"anyOf": [
					{
						"$ref": "#/components/schemas/ResultSuccess_Integration_"
					},
					{
						"$ref": "#/components/schemas/ResultError_string_"
					}
				]
			},
			"ResultSuccess_Array__id-string--name-string___": {
				"properties": {
					"data": {
						"items": {
							"properties": {
								"name": {
									"type": "string"
								},
								"id": {
									"type": "string"
								}
							},
							"required": [
								"name",
								"id"
							],
							"type": "object"
						},
						"type": "array"
					},
					"error": {
						"type": "number",
						"enum": [
							null
						],
						"nullable": true
					}
				},
				"required": [
					"data",
					"error"
				],
				"type": "object",
				"additionalProperties": false
			},
			"Result_Array__id-string--name-string__.string_": {
				"anyOf": [
					{
						"$ref": "#/components/schemas/ResultSuccess_Array__id-string--name-string___"
					},
					{
						"$ref": "#/components/schemas/ResultError_string_"
					}
				]
			},
			"ResultSuccess__datasetId-string__": {
				"properties": {
					"data": {
						"properties": {
							"datasetId": {
								"type": "string"
							}
						},
						"required": [
							"datasetId"
						],
						"type": "object"
					},
					"error": {
						"type": "number",
						"enum": [
							null
						],
						"nullable": true
					}
				},
				"required": [
					"data",
					"error"
				],
				"type": "object",
				"additionalProperties": false
			},
			"Result__datasetId-string_.string_": {
				"anyOf": [
					{
						"$ref": "#/components/schemas/ResultSuccess__datasetId-string__"
					},
					{
						"$ref": "#/components/schemas/ResultError_string_"
					}
				]
			},
			"DatasetMetadata": {
				"properties": {
					"promptVersionId": {
						"type": "string"
					},
					"inputRecordsIds": {
						"items": {
							"type": "string"
						},
						"type": "array"
					}
				},
				"type": "object",
				"additionalProperties": false
			},
			"NewDatasetParams": {
				"properties": {
					"datasetName": {
						"type": "string"
					},
					"requestIds": {
						"items": {
							"type": "string"
						},
						"type": "array"
					},
					"datasetType": {
						"type": "string",
						"enum": [
							"experiment",
							"helicone"
						]
					},
					"meta": {
						"$ref": "#/components/schemas/DatasetMetadata"
					}
				},
				"required": [
					"datasetName",
					"requestIds",
					"datasetType"
				],
				"type": "object",
				"additionalProperties": false
			},
			"Pick_FilterLeaf.request-or-prompts_versions_": {
				"properties": {
					"request": {
						"$ref": "#/components/schemas/Partial_RequestTableToOperators_"
					},
					"prompts_versions": {
						"$ref": "#/components/schemas/Partial_PromptVersionsToOperators_"
					}
				},
				"type": "object",
				"description": "From T, pick a set of properties whose keys are in the union K"
			},
			"FilterLeafSubset_request-or-prompts_versions_": {
				"$ref": "#/components/schemas/Pick_FilterLeaf.request-or-prompts_versions_"
			},
			"DatasetFilterNode": {
				"anyOf": [
					{
						"$ref": "#/components/schemas/FilterLeafSubset_request-or-prompts_versions_"
					},
					{
						"$ref": "#/components/schemas/DatasetFilterBranch"
					},
					{
						"type": "string",
						"enum": [
							"all"
						]
					}
				]
			},
			"DatasetFilterBranch": {
				"properties": {
					"right": {
						"$ref": "#/components/schemas/DatasetFilterNode"
					},
					"operator": {
						"type": "string",
						"enum": [
							"or",
							"and"
						]
					},
					"left": {
						"$ref": "#/components/schemas/DatasetFilterNode"
					}
				},
				"required": [
					"right",
					"operator",
					"left"
				],
				"type": "object"
			},
			"RandomDatasetParams": {
				"properties": {
					"datasetName": {
						"type": "string"
					},
					"filter": {
						"$ref": "#/components/schemas/DatasetFilterNode"
					},
					"offset": {
						"type": "number",
						"format": "double"
					},
					"limit": {
						"type": "number",
						"format": "double"
					}
				},
				"required": [
					"datasetName",
					"filter"
				],
				"type": "object",
				"additionalProperties": false
			},
			"DatasetResult": {
				"properties": {
					"id": {
						"type": "string"
					},
					"name": {
						"type": "string"
					},
					"created_at": {
						"type": "string"
					},
					"meta": {
						"$ref": "#/components/schemas/DatasetMetadata"
					}
				},
				"required": [
					"id",
					"name",
					"created_at"
				],
				"type": "object",
				"additionalProperties": false
			},
			"ResultSuccess_DatasetResult-Array_": {
				"properties": {
					"data": {
						"items": {
							"$ref": "#/components/schemas/DatasetResult"
						},
						"type": "array"
					},
					"error": {
						"type": "number",
						"enum": [
							null
						],
						"nullable": true
					}
				},
				"required": [
					"data",
					"error"
				],
				"type": "object",
				"additionalProperties": false
			},
			"Result_DatasetResult-Array.string_": {
				"anyOf": [
					{
						"$ref": "#/components/schemas/ResultSuccess_DatasetResult-Array_"
					},
					{
						"$ref": "#/components/schemas/ResultError_string_"
					}
				]
			},
			"ResultSuccess___-Array_": {
				"properties": {
					"data": {
						"items": {
							"properties": {},
							"type": "object"
						},
						"type": "array"
					},
					"error": {
						"type": "number",
						"enum": [
							null
						],
						"nullable": true
					}
				},
				"required": [
					"data",
					"error"
				],
				"type": "object",
				"additionalProperties": false
			},
			"Result___-Array.string_": {
				"anyOf": [
					{
						"$ref": "#/components/schemas/ResultSuccess___-Array_"
					},
					{
						"$ref": "#/components/schemas/ResultError_string_"
					}
				]
			},
			"HeliconeDatasetMetadata": {
				"properties": {
					"promptVersionId": {
						"type": "string"
					},
					"inputRecordsIds": {
						"items": {
							"type": "string"
						},
						"type": "array"
					}
				},
				"type": "object",
				"additionalProperties": false
			},
			"NewHeliconeDatasetParams": {
				"properties": {
					"datasetName": {
						"type": "string"
					},
					"requestIds": {
						"items": {
							"type": "string"
						},
						"type": "array"
					},
					"meta": {
						"$ref": "#/components/schemas/HeliconeDatasetMetadata"
					}
				},
				"required": [
					"datasetName",
					"requestIds"
				],
				"type": "object",
				"additionalProperties": false
			},
			"MutateParams": {
				"properties": {
					"addRequests": {
						"items": {
							"type": "string"
						},
						"type": "array"
					},
					"removeRequests": {
						"items": {
							"type": "string"
						},
						"type": "array"
					}
				},
				"required": [
					"addRequests",
					"removeRequests"
				],
				"type": "object",
				"additionalProperties": false
			},
			"HeliconeDatasetRow": {
				"properties": {
					"id": {
						"type": "string"
					},
					"origin_request_id": {
						"type": "string"
					},
					"dataset_id": {
						"type": "string"
					},
					"created_at": {
						"type": "string"
					},
					"signed_url": {
						"$ref": "#/components/schemas/Result_string.string_"
					}
				},
				"required": [
					"id",
					"origin_request_id",
					"dataset_id",
					"created_at",
					"signed_url"
				],
				"type": "object",
				"additionalProperties": false
			},
			"ResultSuccess_HeliconeDatasetRow-Array_": {
				"properties": {
					"data": {
						"items": {
							"$ref": "#/components/schemas/HeliconeDatasetRow"
						},
						"type": "array"
					},
					"error": {
						"type": "number",
						"enum": [
							null
						],
						"nullable": true
					}
				},
				"required": [
					"data",
					"error"
				],
				"type": "object",
				"additionalProperties": false
			},
			"Result_HeliconeDatasetRow-Array.string_": {
				"anyOf": [
					{
						"$ref": "#/components/schemas/ResultSuccess_HeliconeDatasetRow-Array_"
					},
					{
						"$ref": "#/components/schemas/ResultError_string_"
					}
				]
			},
			"ResultSuccess_number_": {
				"properties": {
					"data": {
						"type": "number",
						"format": "double"
					},
					"error": {
						"type": "number",
						"enum": [
							null
						],
						"nullable": true
					}
				},
				"required": [
					"data",
					"error"
				],
				"type": "object",
				"additionalProperties": false
			},
			"Result_number.string_": {
				"anyOf": [
					{
						"$ref": "#/components/schemas/ResultSuccess_number_"
					},
					{
						"$ref": "#/components/schemas/ResultError_string_"
					}
				]
			},
			"HeliconeDataset": {
				"properties": {
					"created_at": {
						"type": "string",
						"nullable": true
					},
					"dataset_type": {
						"type": "string"
					},
					"id": {
						"type": "string"
					},
					"meta": {
						"allOf": [
							{
								"$ref": "#/components/schemas/Json"
							}
						],
						"nullable": true
					},
					"name": {
						"type": "string",
						"nullable": true
					},
					"organization": {
						"type": "string"
					},
					"requests_count": {
						"type": "number",
						"format": "double"
					}
				},
				"required": [
					"created_at",
					"dataset_type",
					"id",
					"meta",
					"name",
					"organization",
					"requests_count"
				],
				"type": "object",
				"additionalProperties": false
			},
			"ResultSuccess_HeliconeDataset-Array_": {
				"properties": {
					"data": {
						"items": {
							"$ref": "#/components/schemas/HeliconeDataset"
						},
						"type": "array"
					},
					"error": {
						"type": "number",
						"enum": [
							null
						],
						"nullable": true
					}
				},
				"required": [
					"data",
					"error"
				],
				"type": "object",
				"additionalProperties": false
			},
			"Result_HeliconeDataset-Array.string_": {
				"anyOf": [
					{
						"$ref": "#/components/schemas/ResultSuccess_HeliconeDataset-Array_"
					},
					{
						"$ref": "#/components/schemas/ResultError_string_"
					}
				]
			},
			"ResultSuccess_any_": {
				"properties": {
					"data": {},
					"error": {
						"type": "number",
						"enum": [
							null
						],
						"nullable": true
					}
				},
				"required": [
					"data",
					"error"
				],
				"type": "object",
				"additionalProperties": false
			},
			"ResultError_unknown_": {
				"properties": {
					"data": {
						"type": "number",
						"enum": [
							null
						],
						"nullable": true
					},
					"error": {}
				},
				"required": [
					"data",
					"error"
				],
				"type": "object",
				"additionalProperties": false
			},
			"ResultSuccess__experimentId-string__": {
				"properties": {
					"data": {
						"properties": {
							"experimentId": {
								"type": "string"
							}
						},
						"required": [
							"experimentId"
						],
						"type": "object"
					},
					"error": {
						"type": "number",
						"enum": [
							null
						],
						"nullable": true
					}
				},
				"required": [
					"data",
					"error"
				],
				"type": "object",
				"additionalProperties": false
			},
			"Result__experimentId-string_.string_": {
				"anyOf": [
					{
						"$ref": "#/components/schemas/ResultSuccess__experimentId-string__"
					},
					{
						"$ref": "#/components/schemas/ResultError_string_"
					}
				]
			},
			"ResultSuccess_unknown_": {
				"properties": {
					"data": {},
					"error": {
						"type": "number",
						"enum": [
							null
						],
						"nullable": true
					}
				},
				"required": [
					"data",
					"error"
				],
				"type": "object",
				"additionalProperties": false
			},
			"PostgrestError": {
				"properties": {
					"code": {
						"type": "string"
					},
					"hint": {
						"type": "string"
					},
					"details": {
						"type": "string"
					},
					"message": {
						"type": "string"
					}
				},
				"required": [
					"code",
					"hint",
					"details",
					"message"
				],
				"type": "object",
				"description": "Error format\n\n{@link https://postgrest.org/en/stable/api.html?highlight=options#errors-and-http-status-codes}"
			},
			"ResultError_PostgrestError_": {
				"properties": {
					"data": {
						"type": "number",
						"enum": [
							null
						],
						"nullable": true
					},
					"error": {
						"$ref": "#/components/schemas/PostgrestError"
					}
				},
				"required": [
					"data",
					"error"
				],
				"type": "object",
				"additionalProperties": false
			},
			"NewExperimentParams": {
				"properties": {
					"datasetId": {
						"type": "string"
					},
					"promptVersion": {
						"type": "string"
					},
					"model": {
						"type": "string"
					},
					"providerKeyId": {
						"type": "string"
					},
					"meta": {}
				},
				"required": [
					"datasetId",
					"promptVersion",
					"model",
					"providerKeyId"
				],
				"type": "object",
				"additionalProperties": false
			},
			"ResponseObj": {
				"properties": {
					"body": {},
					"createdAt": {
						"type": "string"
					},
					"completionTokens": {
						"type": "number",
						"format": "double"
					},
					"promptTokens": {
						"type": "number",
						"format": "double"
					},
					"delayMs": {
						"type": "number",
						"format": "double"
					},
					"model": {
						"type": "string"
					}
				},
				"required": [
					"body",
					"createdAt",
					"completionTokens",
					"promptTokens",
					"delayMs",
					"model"
				],
				"type": "object",
				"additionalProperties": false
			},
			"RequestObj": {
				"properties": {
					"id": {
						"type": "string"
					},
					"provider": {
						"type": "string"
					}
				},
				"required": [
					"id",
					"provider"
				],
				"type": "object",
				"additionalProperties": false
			},
			"Score": {
				"properties": {
					"valueType": {
						"type": "string"
					},
					"value": {
						"anyOf": [
							{
								"type": "number",
								"format": "double"
							},
							{
								"type": "string",
								"format": "date-time"
							},
							{
								"type": "string"
							}
						]
					}
				},
				"required": [
					"valueType",
					"value"
				],
				"type": "object",
				"additionalProperties": false
			},
			"Record_string.Score_": {
				"properties": {},
				"additionalProperties": {
					"$ref": "#/components/schemas/Score"
				},
				"type": "object",
				"description": "Construct a type with a set of properties K of type T"
			},
			"ExperimentScores": {
				"properties": {
					"dataset": {
						"properties": {
							"scores": {
								"$ref": "#/components/schemas/Record_string.Score_"
							}
						},
						"required": [
							"scores"
						],
						"type": "object"
					},
					"hypothesis": {
						"properties": {
							"scores": {
								"$ref": "#/components/schemas/Record_string.Score_"
							}
						},
						"required": [
							"scores"
						],
						"type": "object"
					}
				},
				"required": [
					"dataset",
					"hypothesis"
				],
				"type": "object",
				"additionalProperties": false
			},
			"Experiment": {
				"properties": {
					"id": {
						"type": "string"
					},
					"organization": {
						"type": "string"
					},
					"dataset": {
						"properties": {
							"rows": {
								"items": {
									"properties": {
										"scores": {
											"$ref": "#/components/schemas/Record_string.Score_"
										},
										"inputRecord": {
											"properties": {
												"request": {
													"$ref": "#/components/schemas/RequestObj"
												},
												"response": {
													"$ref": "#/components/schemas/ResponseObj"
												},
												"autoInputs": {
													"items": {
														"$ref": "#/components/schemas/Record_string.string_"
													},
													"type": "array"
												},
												"inputs": {
													"$ref": "#/components/schemas/Record_string.string_"
												},
												"requestPath": {
													"type": "string"
												},
												"requestId": {
													"type": "string"
												}
											},
											"required": [
												"request",
												"response",
												"autoInputs",
												"inputs",
												"requestPath",
												"requestId"
											],
											"type": "object"
										},
										"rowId": {
											"type": "string"
										}
									},
									"required": [
										"scores",
										"rowId"
									],
									"type": "object"
								},
								"type": "array"
							},
							"name": {
								"type": "string"
							},
							"id": {
								"type": "string"
							}
						},
						"required": [
							"rows",
							"name",
							"id"
						],
						"type": "object"
					},
					"meta": {},
					"createdAt": {
						"type": "string"
					},
					"hypotheses": {
						"items": {
							"properties": {
								"runs": {
									"items": {
										"properties": {
											"request": {
												"$ref": "#/components/schemas/RequestObj"
											},
											"scores": {
												"$ref": "#/components/schemas/Record_string.Score_"
											},
											"response": {
												"$ref": "#/components/schemas/ResponseObj"
											},
											"resultRequestId": {
												"type": "string"
											},
											"datasetRowId": {
												"type": "string"
											}
										},
										"required": [
											"scores",
											"resultRequestId",
											"datasetRowId"
										],
										"type": "object"
									},
									"type": "array"
								},
								"providerKey": {
									"type": "string"
								},
								"createdAt": {
									"type": "string"
								},
								"status": {
									"type": "string"
								},
								"model": {
									"type": "string"
								},
								"parentPromptVersion": {
									"properties": {
										"template": {}
									},
									"required": [
										"template"
									],
									"type": "object"
								},
								"promptVersion": {
									"properties": {
										"template": {}
									},
									"required": [
										"template"
									],
									"type": "object"
								},
								"promptVersionId": {
									"type": "string"
								},
								"id": {
									"type": "string"
								}
							},
							"required": [
								"runs",
								"providerKey",
								"createdAt",
								"status",
								"model",
								"promptVersionId",
								"id"
							],
							"type": "object"
						},
						"type": "array"
					},
					"scores": {
						"allOf": [
							{
								"$ref": "#/components/schemas/ExperimentScores"
							}
						],
						"nullable": true
					}
				},
				"required": [
					"id",
					"organization",
					"dataset",
					"meta",
					"createdAt",
					"hypotheses",
					"scores"
				],
				"type": "object",
				"additionalProperties": false
			},
			"ResultSuccess_Experiment-Array_": {
				"properties": {
					"data": {
						"items": {
							"$ref": "#/components/schemas/Experiment"
						},
						"type": "array"
					},
					"error": {
						"type": "number",
						"enum": [
							null
						],
						"nullable": true
					}
				},
				"required": [
					"data",
					"error"
				],
				"type": "object",
				"additionalProperties": false
			},
			"Result_Experiment-Array.string_": {
				"anyOf": [
					{
						"$ref": "#/components/schemas/ResultSuccess_Experiment-Array_"
					},
					{
						"$ref": "#/components/schemas/ResultError_string_"
					}
				]
			},
			"Partial_ExperimentToOperators_": {
				"properties": {
					"id": {
						"$ref": "#/components/schemas/Partial_TextOperators_"
					},
					"prompt_v2": {
						"$ref": "#/components/schemas/Partial_TextOperators_"
					}
				},
				"type": "object",
				"description": "Make all properties in T optional"
			},
			"Pick_FilterLeaf.experiment_": {
				"properties": {
					"experiment": {
						"$ref": "#/components/schemas/Partial_ExperimentToOperators_"
					}
				},
				"type": "object",
				"description": "From T, pick a set of properties whose keys are in the union K"
			},
			"FilterLeafSubset_experiment_": {
				"$ref": "#/components/schemas/Pick_FilterLeaf.experiment_"
			},
			"ExperimentFilterNode": {
				"anyOf": [
					{
						"$ref": "#/components/schemas/FilterLeafSubset_experiment_"
					},
					{
						"$ref": "#/components/schemas/ExperimentFilterBranch"
					},
					{
						"type": "string",
						"enum": [
							"all"
						]
					}
				]
			},
			"ExperimentFilterBranch": {
				"properties": {
					"right": {
						"$ref": "#/components/schemas/ExperimentFilterNode"
					},
					"operator": {
						"type": "string",
						"enum": [
							"or",
							"and"
						]
					},
					"left": {
						"$ref": "#/components/schemas/ExperimentFilterNode"
					}
				},
				"required": [
					"right",
					"operator",
					"left"
				],
				"type": "object"
			},
			"IncludeExperimentKeys": {
				"properties": {
					"inputs": {
						"type": "boolean",
						"enum": [
							true
						],
						"nullable": false
					},
					"promptVersion": {
						"type": "boolean",
						"enum": [
							true
						],
						"nullable": false
					},
					"responseBodies": {
						"type": "boolean",
						"enum": [
							true
						],
						"nullable": false
					},
					"score": {
						"type": "boolean",
						"enum": [
							true
						],
						"nullable": false
					}
				},
				"type": "object",
				"additionalProperties": false
			},
			"ExperimentRun": {
				"properties": {},
				"type": "object",
				"additionalProperties": false
			},
			"ResultSuccess_ExperimentRun_": {
				"properties": {
					"data": {
						"$ref": "#/components/schemas/ExperimentRun"
					},
					"error": {
						"type": "number",
						"enum": [
							null
						],
						"nullable": true
					}
				},
				"required": [
					"data",
					"error"
				],
				"type": "object",
				"additionalProperties": false
			},
			"Result_ExperimentRun.string_": {
				"anyOf": [
					{
						"$ref": "#/components/schemas/ResultSuccess_ExperimentRun_"
					},
					{
						"$ref": "#/components/schemas/ResultError_string_"
					}
				]
			},
			"Eval": {
				"properties": {
					"name": {
						"type": "string"
					},
					"averageScore": {
						"type": "number",
						"format": "double"
					},
					"minScore": {
						"type": "number",
						"format": "double"
					},
					"maxScore": {
						"type": "number",
						"format": "double"
					},
					"count": {
						"type": "number",
						"format": "double"
					},
					"overTime": {
						"items": {
							"properties": {
								"count": {
									"type": "number",
									"format": "double"
								},
								"date": {
									"type": "string"
								}
							},
							"required": [
								"count",
								"date"
							],
							"type": "object"
						},
						"type": "array"
					},
					"averageOverTime": {
						"items": {
							"properties": {
								"value": {
									"type": "number",
									"format": "double"
								},
								"date": {
									"type": "string"
								}
							},
							"required": [
								"value",
								"date"
							],
							"type": "object"
						},
						"type": "array"
					}
				},
				"required": [
					"name",
					"averageScore",
					"minScore",
					"maxScore",
					"count",
					"overTime",
					"averageOverTime"
				],
				"type": "object",
				"additionalProperties": false
			},
			"ResultSuccess_Eval-Array_": {
				"properties": {
					"data": {
						"items": {
							"$ref": "#/components/schemas/Eval"
						},
						"type": "array"
					},
					"error": {
						"type": "number",
						"enum": [
							null
						],
						"nullable": true
					}
				},
				"required": [
					"data",
					"error"
				],
				"type": "object",
				"additionalProperties": false
			},
			"Result_Eval-Array.string_": {
				"anyOf": [
					{
						"$ref": "#/components/schemas/ResultSuccess_Eval-Array_"
					},
					{
						"$ref": "#/components/schemas/ResultError_string_"
					}
				]
			},
			"Pick_FilterLeaf.request_response_rmt_": {
				"properties": {
					"request_response_rmt": {
						"$ref": "#/components/schemas/Partial_RequestResponseRMTToOperators_"
					}
				},
				"type": "object",
				"description": "From T, pick a set of properties whose keys are in the union K"
			},
			"FilterLeafSubset_request_response_rmt_": {
				"$ref": "#/components/schemas/Pick_FilterLeaf.request_response_rmt_"
			},
			"EvalFilterNode": {
				"anyOf": [
					{
						"$ref": "#/components/schemas/FilterLeafSubset_request_response_rmt_"
					},
					{
						"$ref": "#/components/schemas/EvalFilterBranch"
					},
					{
						"type": "string",
						"enum": [
							"all"
						]
					}
				]
			},
			"EvalFilterBranch": {
				"properties": {
					"right": {
						"$ref": "#/components/schemas/EvalFilterNode"
					},
					"operator": {
						"type": "string",
						"enum": [
							"or",
							"and"
						]
					},
					"left": {
						"$ref": "#/components/schemas/EvalFilterNode"
					}
				},
				"required": [
					"right",
					"operator",
					"left"
				],
				"type": "object"
			},
			"EvalQueryParams": {
				"properties": {
					"filter": {
						"$ref": "#/components/schemas/EvalFilterNode"
					},
					"timeFilter": {
						"properties": {
							"end": {
								"type": "string"
							},
							"start": {
								"type": "string"
							}
						},
						"required": [
							"end",
							"start"
						],
						"type": "object"
					},
					"offset": {
						"type": "number",
						"format": "double"
					},
					"limit": {
						"type": "number",
						"format": "double"
					}
				},
				"required": [
					"filter",
					"timeFilter"
				],
				"type": "object",
				"additionalProperties": false
			},
			"ResultSuccess_string-Array_": {
				"properties": {
					"data": {
						"items": {
							"type": "string"
						},
						"type": "array"
					},
					"error": {
						"type": "number",
						"enum": [
							null
						],
						"nullable": true
					}
				},
				"required": [
					"data",
					"error"
				],
				"type": "object",
				"additionalProperties": false
			},
			"Result_string-Array.string_": {
				"anyOf": [
					{
						"$ref": "#/components/schemas/ResultSuccess_string-Array_"
					},
					{
						"$ref": "#/components/schemas/ResultError_string_"
					}
				]
			},
			"ScoreDistribution": {
				"properties": {
					"name": {
						"type": "string"
					},
					"distribution": {
						"items": {
							"properties": {
								"value": {
									"type": "number",
									"format": "double"
								},
								"upper": {
									"type": "number",
									"format": "double"
								},
								"lower": {
									"type": "number",
									"format": "double"
								}
							},
							"required": [
								"value",
								"upper",
								"lower"
							],
							"type": "object"
						},
						"type": "array"
					}
				},
				"required": [
					"name",
					"distribution"
				],
				"type": "object",
				"additionalProperties": false
			},
			"ResultSuccess_ScoreDistribution-Array_": {
				"properties": {
					"data": {
						"items": {
							"$ref": "#/components/schemas/ScoreDistribution"
						},
						"type": "array"
					},
					"error": {
						"type": "number",
						"enum": [
							null
						],
						"nullable": true
					}
				},
				"required": [
					"data",
					"error"
				],
				"type": "object",
				"additionalProperties": false
			},
			"Result_ScoreDistribution-Array.string_": {
				"anyOf": [
					{
						"$ref": "#/components/schemas/ResultSuccess_ScoreDistribution-Array_"
					},
					{
						"$ref": "#/components/schemas/ResultError_string_"
					}
				]
			},
			"TotalValuesForAllOfTime": {
				"properties": {
					"total_cost": {
						"type": "number",
						"format": "double"
					},
					"total_tokens": {
						"type": "number",
						"format": "double"
					},
					"total_requests": {
						"type": "number",
						"format": "double"
					}
				},
				"required": [
					"total_cost",
					"total_tokens",
					"total_requests"
				],
				"type": "object"
			},
			"ResultSuccess_TotalValuesForAllOfTime_": {
				"properties": {
					"data": {
						"$ref": "#/components/schemas/TotalValuesForAllOfTime"
					},
					"error": {
						"type": "number",
						"enum": [
							null
						],
						"nullable": true
					}
				},
				"required": [
					"data",
					"error"
				],
				"type": "object",
				"additionalProperties": false
			},
			"Result_TotalValuesForAllOfTime.string_": {
				"anyOf": [
					{
						"$ref": "#/components/schemas/ResultSuccess_TotalValuesForAllOfTime_"
					},
					{
						"$ref": "#/components/schemas/ResultError_string_"
					}
				]
			},
			"ModelUsageOverTime": {
				"properties": {
					"tokens": {
						"type": "number",
						"format": "double"
					},
					"date": {
						"type": "string"
					},
					"model": {
						"type": "string"
					}
				},
				"required": [
					"tokens",
					"date",
					"model"
				],
				"type": "object"
			},
			"ResultSuccess_ModelUsageOverTime-Array_": {
				"properties": {
					"data": {
						"items": {
							"$ref": "#/components/schemas/ModelUsageOverTime"
						},
						"type": "array"
					},
					"error": {
						"type": "number",
						"enum": [
							null
						],
						"nullable": true
					}
				},
				"required": [
					"data",
					"error"
				],
				"type": "object",
				"additionalProperties": false
			},
			"Result_ModelUsageOverTime-Array.string_": {
				"anyOf": [
					{
						"$ref": "#/components/schemas/ResultSuccess_ModelUsageOverTime-Array_"
					},
					{
						"$ref": "#/components/schemas/ResultError_string_"
					}
				]
			},
			"ProviderUsageOverTime": {
				"properties": {
					"tokens": {
						"type": "number",
						"format": "double"
					},
					"date": {
						"type": "string"
					},
					"provider": {
						"type": "string"
					}
				},
				"required": [
					"tokens",
					"date",
					"provider"
				],
				"type": "object"
			},
			"ResultSuccess_ProviderUsageOverTime-Array_": {
				"properties": {
					"data": {
						"items": {
							"$ref": "#/components/schemas/ProviderUsageOverTime"
						},
						"type": "array"
					},
					"error": {
						"type": "number",
						"enum": [
							null
						],
						"nullable": true
					}
				},
				"required": [
					"data",
					"error"
				],
				"type": "object",
				"additionalProperties": false
			},
			"Result_ProviderUsageOverTime-Array.string_": {
				"anyOf": [
					{
						"$ref": "#/components/schemas/ResultSuccess_ProviderUsageOverTime-Array_"
					},
					{
						"$ref": "#/components/schemas/ResultError_string_"
					}
				]
			},
			"TimeSpan": {
				"type": "string",
				"enum": [
					"7d",
					"1m",
					"3m"
				],
				"description": "*\nFUTURE HELICONE DEVS ALL THE ROUTES HERE ARE CACHE UNAUTHENTICATED!! PLEASE DO NOT USE THE AUTH PARAM"
			},
			"ModelName": {
				"type": "string",
				"enum": [
					"gpt-3.5",
					"gpt-4o",
					"gpt-4o-mini",
					"gpt-4",
					"gpt-4-turbo",
					"claude-3-opus",
					"claude-3-sonnet",
					"claude-3-haiku",
					"claude-2",
					"open-mixtral",
					"Llama",
					"dall-e",
					"text-moderation",
					"text-embedding",
					"anthropic/claude-3.5-sonnet"
				]
			},
			"OpenStatsProviderName": {
				"type": "string",
				"enum": [
					"OPENAI",
					"ANTHROPIC",
					"OPENROUTER",
					"MISTRAL",
					"META"
				]
			},
			"DataIsBeautifulRequestBody": {
				"properties": {
					"provider": {
						"$ref": "#/components/schemas/OpenStatsProviderName"
					},
					"models": {
						"items": {
							"$ref": "#/components/schemas/ModelName"
						},
						"type": "array"
					},
					"timespan": {
						"$ref": "#/components/schemas/TimeSpan"
					}
				},
				"required": [
					"timespan"
				],
				"type": "object"
			},
			"TTFTvsPromptLength": {
				"properties": {
					"prompt_length": {
						"type": "number",
						"format": "double"
					},
					"ttft_normalized_p75": {
						"type": "number",
						"format": "double"
					},
					"ttft_normalized_p99": {
						"type": "number",
						"format": "double"
					},
					"ttft_normalized": {
						"type": "number",
						"format": "double"
					},
					"ttft_p75": {
						"type": "number",
						"format": "double"
					},
					"ttft_p99": {
						"type": "number",
						"format": "double"
					},
					"ttft": {
						"type": "number",
						"format": "double"
					}
				},
				"required": [
					"prompt_length",
					"ttft_normalized_p75",
					"ttft_normalized_p99",
					"ttft_normalized",
					"ttft_p75",
					"ttft_p99",
					"ttft"
				],
				"type": "object"
			},
			"ResultSuccess_TTFTvsPromptLength-Array_": {
				"properties": {
					"data": {
						"items": {
							"$ref": "#/components/schemas/TTFTvsPromptLength"
						},
						"type": "array"
					},
					"error": {
						"type": "number",
						"enum": [
							null
						],
						"nullable": true
					}
				},
				"required": [
					"data",
					"error"
				],
				"type": "object",
				"additionalProperties": false
			},
			"Result_TTFTvsPromptLength-Array.string_": {
				"anyOf": [
					{
						"$ref": "#/components/schemas/ResultSuccess_TTFTvsPromptLength-Array_"
					},
					{
						"$ref": "#/components/schemas/ResultError_string_"
					}
				]
			},
			"ModelBreakdown": {
				"properties": {
					"percent": {
						"type": "number",
						"format": "double"
					},
					"matched_model": {
						"type": "string"
					}
				},
				"required": [
					"percent",
					"matched_model"
				],
				"type": "object"
			},
			"ResultSuccess_ModelBreakdown-Array_": {
				"properties": {
					"data": {
						"items": {
							"$ref": "#/components/schemas/ModelBreakdown"
						},
						"type": "array"
					},
					"error": {
						"type": "number",
						"enum": [
							null
						],
						"nullable": true
					}
				},
				"required": [
					"data",
					"error"
				],
				"type": "object",
				"additionalProperties": false
			},
			"Result_ModelBreakdown-Array.string_": {
				"anyOf": [
					{
						"$ref": "#/components/schemas/ResultSuccess_ModelBreakdown-Array_"
					},
					{
						"$ref": "#/components/schemas/ResultError_string_"
					}
				]
			},
			"ModelCost": {
				"properties": {
					"percent": {
						"type": "number",
						"format": "double"
					},
					"matched_model": {
						"type": "string"
					}
				},
				"required": [
					"percent",
					"matched_model"
				],
				"type": "object"
			},
			"ResultSuccess_ModelCost-Array_": {
				"properties": {
					"data": {
						"items": {
							"$ref": "#/components/schemas/ModelCost"
						},
						"type": "array"
					},
					"error": {
						"type": "number",
						"enum": [
							null
						],
						"nullable": true
					}
				},
				"required": [
					"data",
					"error"
				],
				"type": "object",
				"additionalProperties": false
			},
			"Result_ModelCost-Array.string_": {
				"anyOf": [
					{
						"$ref": "#/components/schemas/ResultSuccess_ModelCost-Array_"
					},
					{
						"$ref": "#/components/schemas/ResultError_string_"
					}
				]
			},
			"ProviderBreakdown": {
				"properties": {
					"percent": {
						"type": "number",
						"format": "double"
					},
					"provider": {
						"type": "string"
					}
				},
				"required": [
					"percent",
					"provider"
				],
				"type": "object"
			},
			"ResultSuccess_ProviderBreakdown-Array_": {
				"properties": {
					"data": {
						"items": {
							"$ref": "#/components/schemas/ProviderBreakdown"
						},
						"type": "array"
					},
					"error": {
						"type": "number",
						"enum": [
							null
						],
						"nullable": true
					}
				},
				"required": [
					"data",
					"error"
				],
				"type": "object",
				"additionalProperties": false
			},
			"Result_ProviderBreakdown-Array.string_": {
				"anyOf": [
					{
						"$ref": "#/components/schemas/ResultSuccess_ProviderBreakdown-Array_"
					},
					{
						"$ref": "#/components/schemas/ResultError_string_"
					}
				]
			},
			"ModelBreakdownOverTime": {
				"allOf": [
					{
						"properties": {
							"date": {
								"type": "string"
							}
						},
						"required": [
							"date"
						],
						"type": "object"
					},
					{
						"$ref": "#/components/schemas/ModelBreakdown"
					}
				]
			},
			"ResultSuccess_ModelBreakdownOverTime-Array_": {
				"properties": {
					"data": {
						"items": {
							"$ref": "#/components/schemas/ModelBreakdownOverTime"
						},
						"type": "array"
					},
					"error": {
						"type": "number",
						"enum": [
							null
						],
						"nullable": true
					}
				},
				"required": [
					"data",
					"error"
				],
				"type": "object",
				"additionalProperties": false
			},
			"Result_ModelBreakdownOverTime-Array.string_": {
				"anyOf": [
					{
						"$ref": "#/components/schemas/ResultSuccess_ModelBreakdownOverTime-Array_"
					},
					{
						"$ref": "#/components/schemas/ResultError_string_"
					}
				]
			},
			"CustomerUsage": {
				"properties": {
					"id": {
						"type": "string"
					},
					"name": {
						"type": "string"
					},
					"cost": {
						"type": "number",
						"format": "double"
					},
					"count": {
						"type": "number",
						"format": "double"
					},
					"prompt_tokens": {
						"type": "number",
						"format": "double"
					},
					"completion_tokens": {
						"type": "number",
						"format": "double"
					}
				},
				"required": [
					"id",
					"name",
					"cost",
					"count",
					"prompt_tokens",
					"completion_tokens"
				],
				"type": "object",
				"additionalProperties": false
			},
			"Customer": {
				"properties": {
					"id": {
						"type": "string"
					},
					"name": {
						"type": "string"
					}
				},
				"required": [
					"id",
					"name"
				],
				"type": "object",
				"additionalProperties": false
			},
			"UpgradeToProRequest": {
				"properties": {
					"addons": {
						"properties": {
							"prompts": {
								"type": "boolean"
							},
							"alerts": {
								"type": "boolean"
							}
						},
						"type": "object"
					}
				},
				"type": "object",
				"additionalProperties": false
			},
			"NewOrganizationParams": {
				"properties": {
					"tier": {
						"type": "string",
						"nullable": true
					},
					"subscription_status": {
						"type": "string",
						"nullable": true
					},
					"stripe_subscription_item_id": {
						"type": "string",
						"nullable": true
					},
					"stripe_subscription_id": {
						"type": "string",
						"nullable": true
					},
					"stripe_metadata": {
						"$ref": "#/components/schemas/Json"
					},
					"stripe_customer_id": {
						"type": "string",
						"nullable": true
					},
					"soft_delete": {
						"type": "boolean"
					},
					"size": {
						"type": "string",
						"nullable": true
					},
					"reseller_id": {
						"type": "string",
						"nullable": true
					},
					"request_limit": {
						"type": "number",
						"format": "double",
						"nullable": true
					},
					"referral": {
						"type": "string",
						"nullable": true
					},
					"percent_to_log": {
						"type": "number",
						"format": "double",
						"nullable": true
					},
					"owner": {
						"type": "string"
					},
					"organization_type": {
						"type": "string"
					},
					"org_provider_key": {
						"type": "string",
						"nullable": true
					},
					"name": {
						"type": "string"
					},
					"logo_path": {
						"type": "string",
						"nullable": true
					},
					"limits": {
						"allOf": [
							{
								"$ref": "#/components/schemas/Json"
							}
						],
						"nullable": true
					},
					"is_personal": {
						"type": "boolean"
					},
					"id": {
						"type": "string"
					},
					"icon": {
						"type": "string"
					},
					"has_onboarded": {
						"type": "boolean"
					},
					"domain": {
						"type": "string",
						"nullable": true
					},
					"created_at": {
						"type": "string",
						"nullable": true
					},
					"color": {
						"type": "string"
					}
				},
				"required": [
					"owner",
					"name"
				],
				"type": "object"
			},
			"Pick_NewOrganizationParams.name-or-color-or-icon-or-org_provider_key-or-limits-or-reseller_id-or-organization_type_": {
				"properties": {
					"name": {
						"type": "string"
					},
					"color": {
						"type": "string"
					},
					"icon": {
						"type": "string"
					},
					"limits": {
						"$ref": "#/components/schemas/Json"
					},
					"org_provider_key": {
						"type": "string"
					},
					"organization_type": {
						"type": "string"
					},
					"reseller_id": {
						"type": "string"
					}
				},
				"required": [
					"name"
				],
				"type": "object",
				"description": "From T, pick a set of properties whose keys are in the union K"
			},
			"UpdateOrganizationParams": {
				"allOf": [
					{
						"$ref": "#/components/schemas/Pick_NewOrganizationParams.name-or-color-or-icon-or-org_provider_key-or-limits-or-reseller_id-or-organization_type_"
					},
					{
						"properties": {
							"variant": {
								"type": "string"
							}
						},
						"type": "object"
					}
				]
			},
			"UIFilterRowTree": {
				"anyOf": [
					{
						"$ref": "#/components/schemas/UIFilterRowNode"
					},
					{
						"$ref": "#/components/schemas/FilterRow"
					}
				]
			},
			"UIFilterRowNode": {
				"properties": {
					"operator": {
						"type": "string",
						"enum": [
							"and",
							"or"
						]
					},
					"rows": {
						"items": {
							"$ref": "#/components/schemas/UIFilterRowTree"
						},
						"type": "array"
					}
				},
				"required": [
					"operator",
					"rows"
				],
				"type": "object",
				"additionalProperties": false
			},
			"FilterRow": {
				"properties": {
					"value": {
						"type": "string"
					},
					"operatorIdx": {
						"type": "number",
						"format": "double"
					},
					"filterMapIdx": {
						"type": "number",
						"format": "double"
					}
				},
				"required": [
					"value",
					"operatorIdx",
					"filterMapIdx"
				],
				"type": "object"
			},
			"OrganizationFilter": {
				"properties": {
					"softDelete": {
						"type": "boolean"
					},
					"createdAt": {
						"type": "string"
					},
					"filter": {
						"items": {
							"$ref": "#/components/schemas/UIFilterRowTree"
						},
						"type": "array"
					},
					"name": {
						"type": "string"
					},
					"id": {
						"type": "string"
					}
				},
				"required": [
					"softDelete",
					"filter",
					"name",
					"id"
				],
				"type": "object"
			},
			"OrganizationLayout": {
				"properties": {
					"filters": {
						"items": {
							"$ref": "#/components/schemas/OrganizationFilter"
						},
						"type": "array"
					},
					"type": {
						"type": "string"
					},
					"organization_id": {
						"type": "string"
					},
					"id": {
						"type": "string"
					}
				},
				"required": [
					"filters",
					"type",
					"organization_id",
					"id"
				],
				"type": "object"
			},
			"ResultSuccess_OrganizationLayout_": {
				"properties": {
					"data": {
						"$ref": "#/components/schemas/OrganizationLayout"
					},
					"error": {
						"type": "number",
						"enum": [
							null
						],
						"nullable": true
					}
				},
				"required": [
					"data",
					"error"
				],
				"type": "object",
				"additionalProperties": false
			},
			"Result_OrganizationLayout.string_": {
				"anyOf": [
					{
						"$ref": "#/components/schemas/ResultSuccess_OrganizationLayout_"
					},
					{
						"$ref": "#/components/schemas/ResultError_string_"
					}
				]
			},
			"OrganizationMember": {
				"properties": {
					"org_role": {
						"type": "string"
					},
					"member": {
						"type": "string"
					},
					"email": {
						"type": "string"
					}
				},
				"required": [
					"org_role",
					"member",
					"email"
				],
				"type": "object"
			},
			"ResultSuccess_OrganizationMember-Array_": {
				"properties": {
					"data": {
						"items": {
							"$ref": "#/components/schemas/OrganizationMember"
						},
						"type": "array"
					},
					"error": {
						"type": "number",
						"enum": [
							null
						],
						"nullable": true
					}
				},
				"required": [
					"data",
					"error"
				],
				"type": "object",
				"additionalProperties": false
			},
			"Result_OrganizationMember-Array.string_": {
				"anyOf": [
					{
						"$ref": "#/components/schemas/ResultSuccess_OrganizationMember-Array_"
					},
					{
						"$ref": "#/components/schemas/ResultError_string_"
					}
				]
			},
			"OrganizationOwner": {
				"properties": {
					"tier": {
						"type": "string"
					},
					"email": {
						"type": "string"
					}
				},
				"required": [
					"tier",
					"email"
				],
				"type": "object"
			},
			"ResultSuccess_OrganizationOwner-Array_": {
				"properties": {
					"data": {
						"items": {
							"$ref": "#/components/schemas/OrganizationOwner"
						},
						"type": "array"
					},
					"error": {
						"type": "number",
						"enum": [
							null
						],
						"nullable": true
					}
				},
				"required": [
					"data",
					"error"
				],
				"type": "object",
				"additionalProperties": false
			},
			"Result_OrganizationOwner-Array.string_": {
				"anyOf": [
					{
						"$ref": "#/components/schemas/ResultSuccess_OrganizationOwner-Array_"
					},
					{
						"$ref": "#/components/schemas/ResultError_string_"
					}
				]
			}
		},
		"securitySchemes": {
			"api_key": {
				"type": "apiKey",
				"name": "authorization",
				"in": "header"
			}
		}
	},
	"info": {
		"title": "helicone-api",
		"version": "1.0.0",
		"license": {
			"name": "MIT"
		},
		"contact": {}
	},
	"paths": {
		"/v1/prompt/query": {
			"post": {
				"operationId": "GetPrompts",
				"responses": {
					"200": {
						"description": "Ok",
						"content": {
							"application/json": {
								"schema": {
									"$ref": "#/components/schemas/Result_PromptsResult-Array.string_"
								}
							}
						}
					}
				},
				"tags": [
					"Prompt"
				],
				"security": [
					{
						"api_key": []
					}
				],
				"parameters": [],
				"requestBody": {
					"required": true,
					"content": {
						"application/json": {
							"schema": {
								"$ref": "#/components/schemas/PromptsQueryParams"
							}
						}
					}
				}
			}
		},
		"/v1/prompt/{promptId}/query": {
			"post": {
				"operationId": "GetPrompt",
				"responses": {
					"200": {
						"description": "Ok",
						"content": {
							"application/json": {
								"schema": {
									"$ref": "#/components/schemas/Result_PromptResult.string_"
								}
							}
						}
					}
				},
				"tags": [
					"Prompt"
				],
				"security": [
					{
						"api_key": []
					}
				],
				"parameters": [
					{
						"in": "path",
						"name": "promptId",
						"required": true,
						"schema": {
							"type": "string"
						}
					}
				],
				"requestBody": {
					"required": true,
					"content": {
						"application/json": {
							"schema": {
								"$ref": "#/components/schemas/PromptQueryParams"
							}
						}
					}
				}
			}
		},
		"/v1/prompt/{promptId}": {
			"delete": {
				"operationId": "DeletePrompt",
				"responses": {
					"204": {
						"description": "No content"
					}
				},
				"tags": [
					"Prompt"
				],
				"security": [
					{
						"api_key": []
					}
				],
				"parameters": [
					{
						"in": "path",
						"name": "promptId",
						"required": true,
						"schema": {
							"type": "string"
						}
					}
				]
			}
		},
		"/v1/prompt/create": {
			"post": {
				"operationId": "CreatePrompt",
				"responses": {
					"200": {
						"description": "Ok",
						"content": {
							"application/json": {
								"schema": {
									"$ref": "#/components/schemas/Result_CreatePromptResponse.string_"
								}
							}
						}
					}
				},
				"tags": [
					"Prompt"
				],
				"security": [
					{
						"api_key": []
					}
				],
				"parameters": [],
				"requestBody": {
					"required": true,
					"content": {
						"application/json": {
							"schema": {
								"properties": {
									"metadata": {
										"$ref": "#/components/schemas/Record_string.any_"
									},
									"prompt": {
										"properties": {
											"messages": {
												"items": {},
												"type": "array"
											},
											"model": {
												"type": "string"
											}
										},
										"required": [
											"messages",
											"model"
										],
										"type": "object"
									},
									"userDefinedId": {
										"type": "string"
									}
								},
								"required": [
									"metadata",
									"prompt",
									"userDefinedId"
								],
								"type": "object"
							}
						}
					}
				}
			}
		},
		"/v1/prompt/version/{promptVersionId}/subversion": {
			"post": {
				"operationId": "CreateSubversion",
				"responses": {
					"200": {
						"description": "Ok",
						"content": {
							"application/json": {
								"schema": {
									"$ref": "#/components/schemas/Result_PromptVersionResult.string_"
								}
							}
						}
					}
				},
				"tags": [
					"Prompt"
				],
				"security": [
					{
						"api_key": []
					}
				],
				"parameters": [
					{
						"in": "path",
						"name": "promptVersionId",
						"required": true,
						"schema": {
							"type": "string"
						}
					}
				],
				"requestBody": {
					"required": true,
					"content": {
						"application/json": {
							"schema": {
								"$ref": "#/components/schemas/PromptCreateSubversionParams"
							}
						}
					}
				}
			}
		},
		"/v1/prompt/version/{promptVersionId}/promote": {
			"post": {
				"operationId": "PromotePromptVersionToProduction",
				"responses": {
					"200": {
						"description": "Ok",
						"content": {
							"application/json": {
								"schema": {
									"$ref": "#/components/schemas/Result_PromptVersionResult.string_"
								}
							}
						}
					}
				},
				"tags": [
					"Prompt"
				],
				"security": [
					{
						"api_key": []
					}
				],
				"parameters": [
					{
						"in": "path",
						"name": "promptVersionId",
						"required": true,
						"schema": {
							"type": "string"
						}
					}
				],
				"requestBody": {
					"required": true,
					"content": {
						"application/json": {
							"schema": {
								"properties": {
									"previousProductionVersionId": {
										"type": "string"
									}
								},
								"required": [
									"previousProductionVersionId"
								],
								"type": "object"
							}
						}
					}
				}
			}
		},
		"/v1/prompt/version/{promptVersionId}/inputs/query": {
			"post": {
				"operationId": "GetInputs",
				"responses": {
					"200": {
						"description": "Ok",
						"content": {
							"application/json": {
								"schema": {
									"$ref": "#/components/schemas/Result_PromptInputRecord-Array.string_"
								}
							}
						}
					}
				},
				"tags": [
					"Prompt"
				],
				"security": [
					{
						"api_key": []
					}
				],
				"parameters": [
					{
						"in": "path",
						"name": "promptVersionId",
						"required": true,
						"schema": {
							"type": "string"
						}
					}
				],
				"requestBody": {
					"required": true,
					"content": {
						"application/json": {
							"schema": {
								"properties": {
									"random": {
										"type": "boolean"
									},
									"limit": {
										"type": "number",
										"format": "double"
									}
								},
								"required": [
									"limit"
								],
								"type": "object"
							}
						}
					}
				}
			}
		},
		"/v1/prompt/{promptId}/experiments": {
			"get": {
				"operationId": "GetPromptExperiments",
				"responses": {
					"200": {
						"description": "Ok",
						"content": {
							"application/json": {
								"schema": {
									"$ref": "#/components/schemas/Result__id-string--created_at-string--num_hypotheses-number--dataset-string--meta-Record_string.any__-Array.string_"
								}
							}
						}
					}
				},
				"tags": [
					"Prompt"
				],
				"security": [
					{
						"api_key": []
					}
				],
				"parameters": [
					{
						"in": "path",
						"name": "promptId",
						"required": true,
						"schema": {
							"type": "string"
						}
					}
				]
			}
		},
		"/v1/prompt/{promptId}/versions/query": {
			"post": {
				"operationId": "GetPromptVersions",
				"responses": {
					"200": {
						"description": "Ok",
						"content": {
							"application/json": {
								"schema": {
									"$ref": "#/components/schemas/Result_PromptVersionResult-Array.string_"
								}
							}
						}
					}
				},
				"tags": [
					"Prompt"
				],
				"security": [
					{
						"api_key": []
					}
				],
				"parameters": [
					{
						"in": "path",
						"name": "promptId",
						"required": true,
						"schema": {
							"type": "string"
						}
					}
				],
				"requestBody": {
					"required": true,
					"content": {
						"application/json": {
							"schema": {
								"$ref": "#/components/schemas/PromptVersionsQueryParams"
							}
						}
					}
				}
			}
		},
		"/v1/prompt/version/{promptVersionId}": {
			"get": {
				"operationId": "GetPromptVersion",
				"responses": {
					"200": {
						"description": "Ok",
						"content": {
							"application/json": {
								"schema": {
									"$ref": "#/components/schemas/Result_PromptVersionResult.string_"
								}
							}
						}
					}
				},
				"tags": [
					"Prompt"
				],
				"security": [
					{
						"api_key": []
					}
				],
				"parameters": [
					{
						"in": "path",
						"name": "promptVersionId",
						"required": true,
						"schema": {
							"type": "string"
						}
					}
				]
			},
			"delete": {
				"operationId": "DeletePromptVersion",
				"responses": {
					"200": {
						"description": "Ok",
						"content": {
							"application/json": {
								"schema": {
									"$ref": "#/components/schemas/Result_null.string_"
								}
							}
						}
					}
				},
				"tags": [
					"Prompt"
				],
				"security": [
					{
						"api_key": []
					}
				],
				"parameters": [
					{
						"in": "path",
						"name": "promptVersionId",
						"required": true,
						"schema": {
							"type": "string"
						}
					}
				]
			}
		},
		"/v1/prompt/{user_defined_id}/compile": {
			"post": {
				"operationId": "GetPromptVersionsCompiled",
				"responses": {
					"200": {
						"description": "Ok",
						"content": {
							"application/json": {
								"schema": {
									"$ref": "#/components/schemas/Result_PromptVersionResultCompiled.string_"
								}
							}
						}
					}
				},
				"tags": [
					"Prompt"
				],
				"security": [
					{
						"api_key": []
					}
				],
				"parameters": [
					{
						"in": "path",
						"name": "user_defined_id",
						"required": true,
						"schema": {
							"type": "string"
						}
					}
				],
				"requestBody": {
					"required": true,
					"content": {
						"application/json": {
							"schema": {
								"$ref": "#/components/schemas/PromptVersiosQueryParamsCompiled"
							}
						}
					}
				}
			}
		},
		"/v1/prompt/{user_defined_id}/template": {
			"post": {
				"operationId": "GetPromptVersionTemplates",
				"responses": {
					"200": {
						"description": "Ok",
						"content": {
							"application/json": {
								"schema": {
									"$ref": "#/components/schemas/Result_PromptVersionResultFilled.string_"
								}
							}
						}
					}
				},
				"tags": [
					"Prompt"
				],
				"security": [
					{
						"api_key": []
					}
				],
				"parameters": [
					{
						"in": "path",
						"name": "user_defined_id",
						"required": true,
						"schema": {
							"type": "string"
						}
					}
				],
				"requestBody": {
					"required": true,
					"content": {
						"application/json": {
							"schema": {
								"$ref": "#/components/schemas/PromptVersiosQueryParamsCompiled"
							}
						}
					}
				}
			}
		},
		"/v1/settings/query": {
			"get": {
				"operationId": "GetSettings",
				"responses": {
					"200": {
						"description": "Ok",
						"content": {
							"application/json": {
								"schema": {
									"properties": {
										"useAzureForExperiment": {
											"type": "boolean"
										}
									},
									"required": [
										"useAzureForExperiment"
									],
									"type": "object"
								}
							}
						}
					}
				},
				"tags": [
					"Settings"
				],
				"security": [
					{
						"api_key": []
					}
				],
				"parameters": []
			}
		},
		"/v1/admin/orgs/top-usage": {
			"post": {
				"operationId": "GetTopOrgsByUsage",
				"responses": {
					"200": {
						"description": "Ok",
						"content": {
							"application/json": {
								"schema": {
									"properties": {
										"organizations": {
											"items": {
												"properties": {
													"usage": {
														"properties": {
															"all_time_count": {
																"type": "number",
																"format": "double"
															},
															"monthly_usage": {
																"items": {
																	"properties": {
																		"requestCount": {
																			"type": "number",
																			"format": "double"
																		},
																		"month": {
																			"type": "string"
																		}
																	},
																	"required": [
																		"requestCount",
																		"month"
																	],
																	"type": "object"
																},
																"type": "array"
															},
															"requests_last_30_days": {
																"type": "number",
																"format": "double"
															},
															"total_requests": {
																"type": "number",
																"format": "double"
															}
														},
														"required": [
															"all_time_count",
															"monthly_usage",
															"requests_last_30_days",
															"total_requests"
														],
														"type": "object"
													},
													"organization": {
														"properties": {
															"members": {
																"items": {
																	"properties": {
																		"last_sign_in_at": {
																			"type": "string",
																			"nullable": true
																		},
																		"role": {
																			"type": "string"
																		},
																		"name": {
																			"type": "string"
																		},
																		"email": {
																			"type": "string"
																		},
																		"id": {
																			"type": "string"
																		}
																	},
																	"required": [
																		"last_sign_in_at",
																		"role",
																		"name",
																		"email",
																		"id"
																	],
																	"type": "object"
																},
																"type": "array"
															},
															"subscription_status": {
																"type": "string",
																"nullable": true
															},
															"stripe_subscription_id": {
																"type": "string",
																"nullable": true
															},
															"stripe_customer_id": {
																"type": "string",
																"nullable": true
															},
															"tier": {
																"type": "string"
															},
															"owner": {
																"type": "string"
															},
															"created_at": {
																"type": "string"
															},
															"name": {
																"type": "string"
															},
															"id": {
																"type": "string"
															}
														},
														"required": [
															"members",
															"subscription_status",
															"stripe_subscription_id",
															"stripe_customer_id",
															"tier",
															"owner",
															"created_at",
															"name",
															"id"
														],
														"type": "object"
													}
												},
												"required": [
													"usage",
													"organization"
												],
												"type": "object"
											},
											"type": "array"
										}
									},
									"required": [
										"organizations"
									],
									"type": "object"
								}
							}
						}
					}
				},
				"tags": [
					"Admin"
				],
				"security": [
					{
						"api_key": []
					}
				],
				"parameters": [],
				"requestBody": {
					"required": true,
					"content": {
						"application/json": {
							"schema": {
								"properties": {
									"minRequests": {
										"type": "number",
										"format": "double"
									},
									"limit": {
										"type": "number",
										"format": "double"
									}
								},
								"required": [
									"minRequests",
									"limit"
								],
								"type": "object"
							}
						}
					}
				}
			}
		},
		"/v1/admin/orgs/top": {
			"post": {
				"operationId": "GetTopOrgs",
				"responses": {
					"200": {
						"description": "Ok",
						"content": {
							"application/json": {
								"schema": {
									"items": {
										"properties": {
											"ct": {
												"type": "number",
												"format": "double"
											},
											"organization_id": {
												"type": "string"
											},
											"members": {
												"items": {
													"properties": {
														"last_active": {
															"type": "string"
														},
														"role": {
															"type": "string"
														},
														"email": {
															"type": "string"
														},
														"id": {
															"type": "string"
														}
													},
													"required": [
														"last_active",
														"role",
														"email",
														"id"
													],
													"type": "object"
												},
												"type": "array"
											},
											"name": {
												"type": "string"
											},
											"owner_last_login": {
												"type": "string"
											},
											"owner_email": {
												"type": "string"
											},
											"tier": {
												"type": "string"
											},
											"id": {
												"type": "string"
											},
											"overTime": {
												"items": {
													"properties": {
														"organization_id": {
															"type": "string"
														},
														"dt": {
															"type": "string"
														},
														"count": {
															"type": "number",
															"format": "double"
														}
													},
													"required": [
														"organization_id",
														"dt",
														"count"
													],
													"type": "object"
												},
												"type": "array"
											}
										},
										"required": [
											"ct",
											"organization_id",
											"members",
											"name",
											"owner_last_login",
											"owner_email",
											"tier",
											"id",
											"overTime"
										],
										"type": "object"
									},
									"type": "array"
								}
							}
						}
					}
				},
				"tags": [
					"Admin"
				],
				"security": [
					{
						"api_key": []
					}
				],
				"parameters": [],
				"requestBody": {
					"required": true,
					"content": {
						"application/json": {
							"schema": {
								"properties": {
									"emailContains": {
										"items": {
											"type": "string"
										},
										"type": "array"
									},
									"orgsNameContains": {
										"items": {
											"type": "string"
										},
										"type": "array"
									},
									"orgsId": {
										"items": {
											"type": "string"
										},
										"type": "array"
									},
									"tier": {
										"type": "string",
										"enum": [
											"all",
											"pro",
											"free",
											"growth",
											"enterprise"
										]
									},
									"endDate": {
										"type": "string"
									},
									"startDate": {
										"type": "string"
									}
								},
								"required": [
									"tier",
									"endDate",
									"startDate"
								],
								"type": "object"
							}
						}
					}
				}
			}
		},
		"/v1/admin/admins/query": {
			"get": {
				"operationId": "GetAdmins",
				"responses": {
					"200": {
						"description": "Ok",
						"content": {
							"application/json": {
								"schema": {
									"items": {
										"properties": {
											"user_id": {
												"type": "string",
												"nullable": true
											},
											"user_email": {
												"type": "string",
												"nullable": true
											},
											"id": {
												"type": "number",
												"format": "double"
											},
											"created_at": {
												"type": "string"
											}
										},
										"required": [
											"user_id",
											"user_email",
											"id",
											"created_at"
										],
										"type": "object"
									},
									"type": "array"
								}
							}
						}
					}
				},
				"tags": [
					"Admin"
				],
				"security": [
					{
						"api_key": []
					}
				],
				"parameters": []
			}
		},
		"/v1/admin/whodis": {
			"post": {
				"operationId": "Whodis",
				"responses": {
					"200": {
						"description": "Ok",
						"content": {
							"application/json": {
								"schema": {
									"properties": {
										"organizations": {
											"items": {
												"properties": {
													"usage": {
														"properties": {
															"all_time_count": {
																"type": "number",
																"format": "double"
															},
															"monthly_usage": {
																"items": {
																	"properties": {
																		"requestCount": {
																			"type": "number",
																			"format": "double"
																		},
																		"month": {
																			"type": "string"
																		}
																	},
																	"required": [
																		"requestCount",
																		"month"
																	],
																	"type": "object"
																},
																"type": "array"
															},
															"requests_last_30_days": {
																"type": "number",
																"format": "double"
															},
															"total_requests": {
																"type": "number",
																"format": "double"
															}
														},
														"required": [
															"all_time_count",
															"monthly_usage",
															"requests_last_30_days",
															"total_requests"
														],
														"type": "object"
													},
													"organization": {
														"properties": {
															"members": {
																"items": {
																	"properties": {
																		"last_sign_in_at": {
																			"type": "string",
																			"nullable": true
																		},
																		"role": {
																			"type": "string"
																		},
																		"name": {
																			"type": "string"
																		},
																		"email": {
																			"type": "string"
																		},
																		"id": {
																			"type": "string"
																		}
																	},
																	"required": [
																		"last_sign_in_at",
																		"role",
																		"name",
																		"email",
																		"id"
																	],
																	"type": "object"
																},
																"type": "array"
															},
															"subscription_status": {
																"type": "string",
																"nullable": true
															},
															"stripe_subscription_id": {
																"type": "string",
																"nullable": true
															},
															"stripe_customer_id": {
																"type": "string",
																"nullable": true
															},
															"tier": {
																"type": "string"
															},
															"owner": {
																"type": "string"
															},
															"created_at": {
																"type": "string"
															},
															"name": {
																"type": "string"
															},
															"id": {
																"type": "string"
															}
														},
														"required": [
															"members",
															"subscription_status",
															"stripe_subscription_id",
															"stripe_customer_id",
															"tier",
															"owner",
															"created_at",
															"name",
															"id"
														],
														"type": "object"
													}
												},
												"required": [
													"usage",
													"organization"
												],
												"type": "object"
											},
											"type": "array"
										}
									},
									"required": [
										"organizations"
									],
									"type": "object"
								}
							}
						}
					}
				},
				"tags": [
					"Admin"
				],
				"security": [
					{
						"api_key": []
					}
				],
				"parameters": [],
				"requestBody": {
					"required": true,
					"content": {
						"application/json": {
							"schema": {
								"properties": {
									"email": {
										"type": "string"
									},
									"userId": {
										"type": "string"
									},
									"organizationId": {
										"type": "string"
									}
								},
								"type": "object"
							}
						}
					}
				}
			}
		},
		"/v1/admin/settings/{name}": {
			"get": {
				"operationId": "GetSetting",
				"responses": {
					"200": {
						"description": "Ok",
						"content": {
							"application/json": {
								"schema": {
									"$ref": "#/components/schemas/Setting"
								}
							}
						}
					}
				},
				"tags": [
					"Admin"
				],
				"security": [
					{
						"api_key": []
					}
				],
				"parameters": [
					{
						"in": "path",
						"name": "name",
						"required": true,
						"schema": {
							"$ref": "#/components/schemas/SettingName"
						}
					}
				]
			}
		},
		"/v1/admin/azure/run-test": {
			"post": {
				"operationId": "AzureTest",
				"responses": {
					"200": {
						"description": "Ok",
						"content": {
							"application/json": {
								"schema": {
									"properties": {
										"fetchParams": {
											"properties": {
												"body": {
													"type": "string"
												},
												"headers": {
													"properties": {},
													"additionalProperties": {
														"type": "string"
													},
													"type": "object"
												},
												"url": {
													"$ref": "#/components/schemas/url.URL"
												}
											},
											"required": [
												"body",
												"headers",
												"url"
											],
											"type": "object"
										},
										"resultText": {
											"type": "string"
										}
									},
									"required": [
										"fetchParams",
										"resultText"
									],
									"type": "object"
								}
							}
						}
					}
				},
				"tags": [
					"Admin"
				],
				"security": [
					{
						"api_key": []
					}
				],
				"parameters": [],
				"requestBody": {
					"required": true,
					"content": {
						"application/json": {
							"schema": {
								"properties": {
									"requestBody": {}
								},
								"required": [
									"requestBody"
								],
								"type": "object"
							}
						}
					}
				}
			}
		},
		"/v1/admin/settings": {
			"post": {
				"operationId": "UpdateSetting",
				"responses": {
					"204": {
						"description": "No content"
					}
				},
				"tags": [
					"Admin"
				],
				"security": [
					{
						"api_key": []
					}
				],
				"parameters": [],
				"requestBody": {
					"required": true,
					"content": {
						"application/json": {
							"schema": {
								"properties": {
									"settings": {
										"$ref": "#/components/schemas/Setting"
									},
									"name": {
										"$ref": "#/components/schemas/SettingName"
									}
								},
								"required": [
									"settings",
									"name"
								],
								"type": "object"
							}
						}
					}
				}
			}
		},
		"/v1/admin/orgs/query": {
			"post": {
				"operationId": "FindAllOrgs",
				"responses": {
					"200": {
						"description": "Ok",
						"content": {
							"application/json": {
								"schema": {
									"properties": {
										"orgs": {
											"items": {
												"properties": {
													"id": {
														"type": "string"
													},
													"name": {
														"type": "string"
													}
												},
												"required": [
													"id",
													"name"
												],
												"type": "object"
											},
											"type": "array"
										}
									},
									"required": [
										"orgs"
									],
									"type": "object"
								}
							}
						}
					}
				},
				"tags": [
					"Admin"
				],
				"security": [
					{
						"api_key": []
					}
				],
				"parameters": [],
				"requestBody": {
					"required": true,
					"content": {
						"application/json": {
							"schema": {
								"properties": {
									"orgName": {
										"type": "string"
									}
								},
								"required": [
									"orgName"
								],
								"type": "object"
							}
						}
					}
				}
			}
		},
		"/v1/admin/orgs/over-time/query": {
			"post": {
				"operationId": "NewOrgsOverTime",
				"responses": {
					"200": {
						"description": "Ok",
						"content": {
							"application/json": {
								"schema": {
									"properties": {
										"usersOverTime": {
											"items": {
												"properties": {
													"day": {
														"type": "string"
													},
													"count": {
														"type": "string"
													}
												},
												"required": [
													"day",
													"count"
												],
												"type": "object"
											},
											"type": "array"
										},
										"newUsersOvertime": {
											"items": {
												"properties": {
													"day": {
														"type": "string"
													},
													"count": {
														"type": "string"
													}
												},
												"required": [
													"day",
													"count"
												],
												"type": "object"
											},
											"type": "array"
										},
										"newOrgsOvertime": {
											"items": {
												"properties": {
													"day": {
														"type": "string"
													},
													"count": {
														"type": "string"
													}
												},
												"required": [
													"day",
													"count"
												],
												"type": "object"
											},
											"type": "array"
										}
									},
									"required": [
										"usersOverTime",
										"newUsersOvertime",
										"newOrgsOvertime"
									],
									"type": "object"
								}
							}
						}
					}
				},
				"tags": [
					"Admin"
				],
				"security": [
					{
						"api_key": []
					}
				],
				"parameters": [],
				"requestBody": {
					"required": true,
					"content": {
						"application/json": {
							"schema": {
								"properties": {
									"groupBy": {
										"type": "string",
										"enum": [
											"hour",
											"day",
											"week",
											"month"
										]
									},
									"timeFilter": {
										"type": "string",
										"enum": [
											"1 days",
											"7 days",
											"1 month",
											"3 months",
											"12 months",
											"24 months"
										]
									}
								},
								"required": [
									"groupBy",
									"timeFilter"
								],
								"type": "object"
							}
						}
					}
				}
			}
		},
		"/v1/admin/admins/org/query": {
			"post": {
				"operationId": "AddAdminsToOrg",
				"responses": {
					"204": {
						"description": "No content"
					}
				},
				"tags": [
					"Admin"
				],
				"security": [
					{
						"api_key": []
					}
				],
				"parameters": [],
				"requestBody": {
					"required": true,
					"content": {
						"application/json": {
							"schema": {
								"properties": {
									"adminIds": {
										"items": {
											"type": "string"
										},
										"type": "array"
									},
									"orgId": {
										"type": "string"
									}
								},
								"required": [
									"adminIds",
									"orgId"
								],
								"type": "object"
							}
						}
					}
				}
			}
		},
		"/v1/admin/alert_banners": {
			"post": {
				"operationId": "CreateAlertBanner",
				"responses": {
					"204": {
						"description": "No content"
					}
				},
				"tags": [
					"Admin"
				],
				"security": [
					{
						"api_key": []
					}
				],
				"parameters": [],
				"requestBody": {
					"required": true,
					"content": {
						"application/json": {
							"schema": {
								"properties": {
									"message": {
										"type": "string"
									},
									"title": {
										"type": "string"
									}
								},
								"required": [
									"message",
									"title"
								],
								"type": "object"
							}
						}
					}
				}
			},
			"patch": {
				"operationId": "UpdateAlertBanner",
				"responses": {
					"204": {
						"description": "No content"
					}
				},
				"tags": [
					"Admin"
				],
				"security": [
					{
						"api_key": []
					}
				],
				"parameters": [],
				"requestBody": {
					"required": true,
					"content": {
						"application/json": {
							"schema": {
								"properties": {
									"active": {
										"type": "boolean"
									},
									"id": {
										"type": "number",
										"format": "double"
									}
								},
								"required": [
									"active",
									"id"
								],
								"type": "object"
							}
						}
					}
				}
			}
		},
		"/v1/log/request": {
			"post": {
				"operationId": "GetRequests",
				"responses": {
					"204": {
						"description": "No content"
					}
				},
				"tags": [
					"Log"
				],
				"security": [
					{
						"api_key": []
					}
				],
				"parameters": [],
				"requestBody": {
					"description": "Log message to log",
					"required": true,
					"content": {
						"application/json": {
							"schema": {
								"$ref": "#/components/schemas/Message",
								"description": "Log message to log"
							}
						}
					}
				}
			}
		},
		"/v1/key/generateHash": {
			"post": {
				"operationId": "GenerateHash",
				"responses": {
					"200": {
						"description": "Ok",
						"content": {
							"application/json": {
								"schema": {
									"properties": {
										"error": {
											"properties": {
												"details": {
													"type": "string"
												},
												"message": {
													"type": "string"
												}
											},
											"type": "object"
										},
										"success": {
											"type": "boolean"
										}
									},
									"type": "object"
								}
							}
						}
					}
				},
				"tags": [
					"Utils"
				],
				"security": [
					{
						"api_key": []
					}
				],
				"parameters": [],
				"requestBody": {
					"required": true,
					"content": {
						"application/json": {
							"schema": {
								"$ref": "#/components/schemas/GenerateHashQueryParams"
							}
						}
					}
				}
			}
		},
		"/v1/dataset/{datasetId}/fine-tune": {
			"post": {
				"operationId": "DatasetFineTune",
				"responses": {
					"200": {
						"description": "Ok",
						"content": {
							"application/json": {
								"schema": {
									"$ref": "#/components/schemas/FineTuneResult"
								}
							}
						}
					}
				},
				"tags": [
					"FineTune",
					"Dataset"
				],
				"security": [
					{
						"api_key": []
					}
				],
				"parameters": [
					{
						"in": "path",
						"name": "datasetId",
						"required": true,
						"schema": {
							"type": "string"
						}
					}
				],
				"requestBody": {
					"required": true,
					"content": {
						"application/json": {
							"schema": {
								"$ref": "#/components/schemas/FineTuneBodyParams"
							}
						}
					}
				}
			}
		},
		"/v1/fine-tune": {
			"post": {
				"operationId": "FineTune",
				"responses": {
					"200": {
						"description": "Ok",
						"content": {
							"application/json": {
								"schema": {
									"anyOf": [
										{
											"properties": {
												"error": {
													"type": "string"
												}
											},
											"required": [
												"error"
											],
											"type": "object"
										},
										{
											"properties": {
												"data": {
													"properties": {
														"url": {
															"type": "string"
														},
														"fineTuneJob": {
															"type": "string"
														}
													},
													"required": [
														"url",
														"fineTuneJob"
													],
													"type": "object"
												},
												"success": {
													"type": "boolean"
												}
											},
											"required": [
												"data",
												"success"
											],
											"type": "object"
										}
									]
								}
							}
						}
					}
				},
				"tags": [
					"FineTune"
				],
				"security": [
					{
						"api_key": []
					}
				],
				"parameters": [],
				"requestBody": {
					"required": true,
					"content": {
						"application/json": {
							"schema": {
								"$ref": "#/components/schemas/FineTuneBody"
							}
						}
					}
				}
			}
		},
		"/v1/fine-tune/{jobId}/stats": {
			"get": {
				"operationId": "FineTuneJobStats",
				"responses": {
					"200": {
						"description": "Ok",
						"content": {
							"application/json": {
								"schema": {
									"anyOf": [
										{
											"properties": {
												"error": {
													"type": "string"
												}
											},
											"required": [
												"error"
											],
											"type": "object"
										},
										{
											"properties": {
												"events": {},
												"job": {}
											},
											"required": [
												"events",
												"job"
											],
											"type": "object"
										}
									]
								}
							}
						}
					}
				},
				"tags": [
					"FineTune"
				],
				"security": [
					{
						"api_key": []
					}
				],
				"parameters": [
					{
						"in": "path",
						"name": "jobId",
						"required": true,
						"schema": {
							"type": "string"
						}
					}
				]
			}
		},
		"/v1/demo/completion": {
			"post": {
				"operationId": "DemoCompletion",
				"responses": {
					"200": {
						"description": "Ok",
						"content": {
							"application/json": {
								"schema": {
									"$ref": "#/components/schemas/Result_ChatCompletion.string_"
								}
							}
						}
					}
				},
				"tags": [
					"Demo",
					"Demo"
				],
				"security": [
					{
						"api_key": []
					}
				],
				"parameters": [],
				"requestBody": {
					"required": true,
					"content": {
						"application/json": {
							"schema": {
								"properties": {
									"cache_enabled": {
										"type": "boolean"
									},
									"max_tokens": {
										"type": "number",
										"format": "double"
									},
									"tool_choice": {
										"$ref": "#/components/schemas/ChatCompletionToolChoiceOption"
									},
									"tools": {
										"items": {
											"$ref": "#/components/schemas/ChatCompletionTool"
										},
										"type": "array"
									},
									"sessionPath": {
										"type": "string"
									},
									"sessionName": {
										"type": "string"
									},
									"sessionId": {
										"type": "string"
									},
									"userEmail": {
										"type": "string"
									},
									"promptId": {
										"type": "string"
									},
									"messages": {
										"items": {
											"$ref": "#/components/schemas/ChatCompletionMessageParam"
										},
										"type": "array"
									}
								},
								"required": [
									"promptId",
									"messages"
								],
								"type": "object"
							}
						}
					}
				}
			}
		},
		"/v1/alert/query": {
			"get": {
				"operationId": "GetAlerts",
				"responses": {
					"200": {
						"description": "Ok",
						"content": {
							"application/json": {
								"schema": {
									"$ref": "#/components/schemas/Result_AlertResponse.string_"
								}
							}
						}
					}
				},
				"tags": [
					"Alert"
				],
				"security": [
					{
						"api_key": []
					}
				],
				"parameters": []
			}
		},
		"/v1/alert/create": {
			"post": {
				"operationId": "CreateAlert",
				"responses": {
					"200": {
						"description": "Ok",
						"content": {
							"application/json": {
								"schema": {
									"$ref": "#/components/schemas/Result_string.string_"
								}
							}
						}
					}
				},
				"tags": [
					"Alert"
				],
				"security": [
					{
						"api_key": []
					}
				],
				"parameters": [],
				"requestBody": {
					"required": true,
					"content": {
						"application/json": {
							"schema": {
								"$ref": "#/components/schemas/AlertRequest"
							}
						}
					}
				}
			}
		},
		"/v1/alert/{alertId}": {
			"delete": {
				"operationId": "DeleteAlert",
				"responses": {
					"200": {
						"description": "Ok",
						"content": {
							"application/json": {
								"schema": {
									"$ref": "#/components/schemas/Result_null.string_"
								}
							}
						}
					}
				},
				"tags": [
					"Alert"
				],
				"security": [
					{
						"api_key": []
					}
				],
				"parameters": [
					{
						"in": "path",
						"name": "alertId",
						"required": true,
						"schema": {
							"type": "string"
						}
					}
				]
			}
		},
		"/v1/vault/add": {
			"post": {
				"operationId": "AddKey",
				"responses": {
					"200": {
						"description": "Ok",
						"content": {
							"application/json": {
								"schema": {
									"$ref": "#/components/schemas/Result__id-string_.string_"
								}
							}
						}
					}
				},
				"tags": [
					"Vault"
				],
				"security": [
					{
						"api_key": []
					}
				],
				"parameters": [],
				"requestBody": {
					"required": true,
					"content": {
						"application/json": {
							"schema": {
								"$ref": "#/components/schemas/AddVaultKeyParams"
							}
						}
					}
				}
			}
		},
		"/v1/vault/keys": {
			"get": {
				"operationId": "GetKeys",
				"responses": {
					"200": {
						"description": "Ok",
						"content": {
							"application/json": {
								"schema": {
									"$ref": "#/components/schemas/Result_DecryptedProviderKey-Array.string_"
								}
							}
						}
					}
				},
				"tags": [
					"Vault"
				],
				"security": [
					{
						"api_key": []
					}
				],
				"parameters": []
			}
		},
		"/v1/vault/key/{providerKeyId}": {
			"get": {
				"operationId": "GetKeyById",
				"responses": {
					"200": {
						"description": "Ok",
						"content": {
							"application/json": {
								"schema": {
									"$ref": "#/components/schemas/Result_DecryptedProviderKey.string_"
								}
							}
						}
					}
				},
				"tags": [
					"Vault"
				],
				"security": [
					{
						"api_key": []
					}
				],
				"parameters": [
					{
						"in": "path",
						"name": "providerKeyId",
						"required": true,
						"schema": {
							"type": "string"
						}
					}
				]
			}
		},
		"/v1/vault/update/{id}": {
			"patch": {
				"operationId": "UpdateKey",
				"responses": {
					"200": {
						"description": "Ok",
						"content": {
							"application/json": {
								"schema": {
									"$ref": "#/components/schemas/Result_null.string_"
								}
							}
						}
					}
				},
				"tags": [
					"Vault"
				],
				"security": [
					{
						"api_key": []
					}
				],
				"parameters": [
					{
						"in": "path",
						"name": "id",
						"required": true,
						"schema": {
							"type": "string"
						}
					}
				],
				"requestBody": {
					"required": true,
					"content": {
						"application/json": {
							"schema": {
								"properties": {
									"active": {
										"type": "boolean"
									},
									"name": {
										"type": "string"
									},
									"key": {
										"type": "string"
									}
								},
								"type": "object"
							}
						}
					}
				}
			}
		},
		"/v1/session/query": {
			"post": {
				"operationId": "GetSessions",
				"responses": {
					"200": {
						"description": "Ok",
						"content": {
							"application/json": {
								"schema": {
									"$ref": "#/components/schemas/Result_SessionResult-Array.string_"
								}
							}
						}
					}
				},
				"tags": [
					"Session"
				],
				"security": [
					{
						"api_key": []
					}
				],
				"parameters": [],
				"requestBody": {
					"required": true,
					"content": {
						"application/json": {
							"schema": {
								"$ref": "#/components/schemas/SessionQueryParams"
							}
						}
					}
				}
			}
		},
		"/v1/session/name/query": {
			"post": {
				"operationId": "GetNames",
				"responses": {
					"200": {
						"description": "Ok",
						"content": {
							"application/json": {
								"schema": {
									"$ref": "#/components/schemas/Result_SessionNameResult-Array.string_"
								}
							}
						}
					}
				},
				"tags": [
					"Session"
				],
				"security": [
					{
						"api_key": []
					}
				],
				"parameters": [],
				"requestBody": {
					"required": true,
					"content": {
						"application/json": {
							"schema": {
								"$ref": "#/components/schemas/SessionNameQueryParams"
							}
						}
					}
				}
			}
		},
		"/v1/session/metrics/query": {
			"post": {
				"operationId": "GetMetrics",
				"responses": {
					"200": {
						"description": "Ok",
						"content": {
							"application/json": {
								"schema": {
									"$ref": "#/components/schemas/Result_SessionMetrics.string_"
								}
							}
						}
					}
				},
				"tags": [
					"Session"
				],
				"security": [
					{
						"api_key": []
					}
				],
				"parameters": [],
				"requestBody": {
					"required": true,
					"content": {
						"application/json": {
							"schema": {
								"$ref": "#/components/schemas/SessionNameQueryParams"
							}
						}
					}
				}
			}
		},
		"/v1/user/metrics/query": {
			"post": {
				"operationId": "GetUserMetrics",
				"responses": {
					"200": {
						"description": "Ok",
						"content": {
							"application/json": {
								"schema": {
									"$ref": "#/components/schemas/Result_UserMetricsResult-Array.string_"
								}
							}
						}
					}
				},
				"tags": [
					"User"
				],
				"security": [
					{
						"api_key": []
					}
				],
				"parameters": [],
				"requestBody": {
					"required": true,
					"content": {
						"application/json": {
							"schema": {
								"$ref": "#/components/schemas/UserMetricsQueryParams"
							}
						}
					}
				}
			}
		},
		"/v1/user/query": {
			"post": {
				"operationId": "GetUsers",
				"responses": {
					"200": {
						"description": "Ok",
						"content": {
							"application/json": {
								"schema": {
									"$ref": "#/components/schemas/Result__count-number--prompt_tokens-number--completion_tokens-number--user_id-string--cost_usd-number_-Array.string_"
								}
							}
						}
					}
				},
				"tags": [
					"User"
				],
				"security": [
					{
						"api_key": []
					}
				],
				"parameters": [],
				"requestBody": {
					"required": true,
					"content": {
						"application/json": {
							"schema": {
								"$ref": "#/components/schemas/UserQueryParams"
							}
						}
					}
				}
			}
		},
		"/v1/trace/log": {
			"post": {
				"operationId": "LogTrace",
				"responses": {
					"204": {
						"description": "No content"
					}
				},
				"tags": [
					"Trace"
				],
				"security": [
					{
						"api_key": []
					}
				],
				"parameters": [],
				"requestBody": {
					"required": true,
					"content": {
						"application/json": {
							"schema": {
								"$ref": "#/components/schemas/OTELTrace"
							}
						}
					}
				}
			}
		},
		"/v1/request/query": {
			"post": {
				"operationId": "GetRequests",
				"responses": {
					"200": {
						"description": "Ok",
						"content": {
							"application/json": {
								"schema": {
									"$ref": "#/components/schemas/Result_HeliconeRequest-Array.string_"
								},
								"examples": {
									"Example 1": {
										"value": {
											"filter": "all",
											"isCached": false,
											"limit": 10,
											"offset": 0,
											"sort": {
												"created_at": "desc"
											},
											"isScored": false,
											"isPartOfExperiment": false
										}
									}
								}
							}
						}
					}
				},
				"tags": [
					"Request"
				],
				"security": [
					{
						"api_key": []
					}
				],
				"parameters": [],
				"requestBody": {
					"description": "Request query filters",
					"required": true,
					"content": {
						"application/json": {
							"schema": {
								"$ref": "#/components/schemas/RequestQueryParams",
								"description": "Request query filters"
							},
							"example": {
								"filter": "all",
								"isCached": false,
								"limit": 10,
								"offset": 0,
								"sort": {
									"created_at": "desc"
								},
								"isScored": false,
								"isPartOfExperiment": false
							}
						}
					}
				}
			}
		},
		"/v1/request/query-clickhouse": {
			"post": {
				"operationId": "GetRequestsClickhouse",
				"responses": {
					"200": {
						"description": "Ok",
						"content": {
							"application/json": {
								"schema": {
									"$ref": "#/components/schemas/Result_HeliconeRequest-Array.string_"
								},
								"examples": {
									"Example 1": {
										"value": {
											"filter": "all",
											"isCached": false,
											"limit": 10,
											"offset": 0,
											"sort": {
												"created_at": "desc"
											},
											"isScored": false,
											"isPartOfExperiment": false
										}
									}
								}
							}
						}
					}
				},
				"tags": [
					"Request"
				],
				"security": [
					{
						"api_key": []
					}
				],
				"parameters": [],
				"requestBody": {
					"description": "Request query filters",
					"required": true,
					"content": {
						"application/json": {
							"schema": {
								"$ref": "#/components/schemas/RequestQueryParams",
								"description": "Request query filters"
							},
							"example": {
								"filter": "all",
								"isCached": false,
								"limit": 10,
								"offset": 0,
								"sort": {
									"created_at": "desc"
								},
								"isScored": false,
								"isPartOfExperiment": false
							}
						}
					}
				}
			}
		},
		"/v1/request/{requestId}/feedback": {
			"post": {
				"operationId": "FeedbackRequest",
				"responses": {
					"200": {
						"description": "Ok",
						"content": {
							"application/json": {
								"schema": {
									"$ref": "#/components/schemas/Result_null.string_"
								}
							}
						}
					}
				},
				"tags": [
					"Request"
				],
				"security": [
					{
						"api_key": []
					}
				],
				"parameters": [
					{
						"in": "path",
						"name": "requestId",
						"required": true,
						"schema": {
							"type": "string"
						}
					}
				],
				"requestBody": {
					"required": true,
					"content": {
						"application/json": {
							"schema": {
								"properties": {
									"rating": {
										"type": "boolean"
									}
								},
								"required": [
									"rating"
								],
								"type": "object"
							}
						}
					}
				}
			}
		},
		"/v1/request/{requestId}/property": {
			"put": {
				"operationId": "PutProperty",
				"responses": {
					"200": {
						"description": "Ok",
						"content": {
							"application/json": {
								"schema": {
									"$ref": "#/components/schemas/Result_null.string_"
								}
							}
						}
					}
				},
				"tags": [
					"Request"
				],
				"security": [
					{
						"api_key": []
					}
				],
				"parameters": [
					{
						"in": "path",
						"name": "requestId",
						"required": true,
						"schema": {
							"type": "string"
						}
					}
				],
				"requestBody": {
					"required": true,
					"content": {
						"application/json": {
							"schema": {
								"properties": {
									"value": {
										"type": "string"
									},
									"key": {
										"type": "string"
									}
								},
								"required": [
									"value",
									"key"
								],
								"type": "object"
							}
						}
					}
				}
			}
		},
		"/v1/request/{requestId}/assets/{assetId}": {
			"post": {
				"operationId": "GetRequestAssetById",
				"responses": {
					"200": {
						"description": "Ok",
						"content": {
							"application/json": {
								"schema": {
									"$ref": "#/components/schemas/Result_HeliconeRequestAsset.string_"
								}
							}
						}
					}
				},
				"tags": [
					"Request"
				],
				"security": [
					{
						"api_key": []
					}
				],
				"parameters": [
					{
						"in": "path",
						"name": "requestId",
						"required": true,
						"schema": {
							"type": "string"
						}
					},
					{
						"in": "path",
						"name": "assetId",
						"required": true,
						"schema": {
							"type": "string"
						}
					}
				]
			}
		},
		"/v1/request/{requestId}/score": {
			"post": {
				"operationId": "AddScores",
				"responses": {
					"200": {
						"description": "Ok",
						"content": {
							"application/json": {
								"schema": {
									"$ref": "#/components/schemas/Result_null.string_"
								}
							}
						}
					}
				},
				"tags": [
					"Request"
				],
				"security": [
					{
						"api_key": []
					}
				],
				"parameters": [
					{
						"in": "path",
						"name": "requestId",
						"required": true,
						"schema": {
							"type": "string"
						}
					}
				],
				"requestBody": {
					"required": true,
					"content": {
						"application/json": {
							"schema": {
								"$ref": "#/components/schemas/ScoreRequest"
							}
						}
					}
				}
			}
		},
		"/v1/property/query": {
			"post": {
				"operationId": "GetProperties",
				"responses": {
					"200": {
						"description": "Ok",
						"content": {
							"application/json": {
								"schema": {
									"$ref": "#/components/schemas/Result_Property-Array.string_"
								}
							}
						}
					}
				},
				"tags": [
					"Property"
				],
				"security": [
					{
						"api_key": []
					}
				],
				"parameters": [],
				"requestBody": {
					"required": true,
					"content": {
						"application/json": {
							"schema": {
								"properties": {},
								"type": "object"
							}
						}
					}
				}
			}
		},
		"/v1/integration": {
			"post": {
				"operationId": "CreateIntegration",
				"responses": {
					"200": {
						"description": "Ok",
						"content": {
							"application/json": {
								"schema": {
									"$ref": "#/components/schemas/Result__id-string_.string_"
								}
							}
						}
					}
				},
				"tags": [
					"Integration"
				],
				"security": [
					{
						"api_key": []
					}
				],
				"parameters": [],
				"requestBody": {
					"required": true,
					"content": {
						"application/json": {
							"schema": {
								"$ref": "#/components/schemas/IntegrationCreateParams"
							}
						}
					}
				}
			},
			"get": {
				"operationId": "GetIntegrations",
				"responses": {
					"200": {
						"description": "Ok",
						"content": {
							"application/json": {
								"schema": {
									"$ref": "#/components/schemas/Result_Array_Integration_.string_"
								}
							}
						}
					}
				},
				"tags": [
					"Integration"
				],
				"security": [
					{
						"api_key": []
					}
				],
				"parameters": []
			}
		},
		"/v1/integration/{integrationId}": {
			"post": {
				"operationId": "UpdateIntegration",
				"responses": {
					"200": {
						"description": "Ok",
						"content": {
							"application/json": {
								"schema": {
									"$ref": "#/components/schemas/Result_null.string_"
								}
							}
						}
					}
				},
				"tags": [
					"Integration"
				],
				"security": [
					{
						"api_key": []
					}
				],
				"parameters": [
					{
						"in": "path",
						"name": "integrationId",
						"required": true,
						"schema": {
							"type": "string"
						}
					}
				],
				"requestBody": {
					"required": true,
					"content": {
						"application/json": {
							"schema": {
								"$ref": "#/components/schemas/IntegrationUpdateParams"
							}
						}
					}
				}
			},
			"get": {
				"operationId": "GetIntegration",
				"responses": {
					"200": {
						"description": "Ok",
						"content": {
							"application/json": {
								"schema": {
									"$ref": "#/components/schemas/Result_Integration.string_"
								}
							}
						}
					}
				},
				"tags": [
					"Integration"
				],
				"security": [
					{
						"api_key": []
					}
				],
				"parameters": [
					{
						"in": "path",
						"name": "integrationId",
						"required": true,
						"schema": {
							"type": "string"
						}
					}
				]
			}
		},
		"/v1/integration/type/{type}": {
			"get": {
				"operationId": "GetIntegrationByType",
				"responses": {
					"200": {
						"description": "Ok",
						"content": {
							"application/json": {
								"schema": {
									"$ref": "#/components/schemas/Result_Integration.string_"
								}
							}
						}
					}
				},
				"tags": [
					"Integration"
				],
				"security": [
					{
						"api_key": []
					}
				],
				"parameters": [
					{
						"in": "path",
						"name": "type",
						"required": true,
						"schema": {
							"type": "string"
						}
					}
				]
			}
		},
		"/v1/integration/slack/settings": {
			"get": {
				"operationId": "GetSlackSettings",
				"responses": {
					"200": {
						"description": "Ok",
						"content": {
							"application/json": {
								"schema": {
									"$ref": "#/components/schemas/Result_Integration.string_"
								}
							}
						}
					}
				},
				"tags": [
					"Integration"
				],
				"security": [
					{
						"api_key": []
					}
				],
				"parameters": []
			}
		},
		"/v1/integration/slack/channels": {
			"get": {
				"operationId": "GetSlackChannels",
				"responses": {
					"200": {
						"description": "Ok",
						"content": {
							"application/json": {
								"schema": {
									"$ref": "#/components/schemas/Result_Array__id-string--name-string__.string_"
								}
							}
						}
					}
				},
				"tags": [
					"Integration"
				],
				"security": [
					{
						"api_key": []
					}
				],
				"parameters": []
			}
		},
		"/v1/experiment/dataset": {
			"post": {
				"operationId": "AddDataset",
				"responses": {
					"200": {
						"description": "Ok",
						"content": {
							"application/json": {
								"schema": {
									"$ref": "#/components/schemas/Result__datasetId-string_.string_"
								}
							}
						}
					}
				},
				"tags": [
					"Dataset"
				],
				"security": [
					{
						"api_key": []
					}
				],
				"parameters": [],
				"requestBody": {
					"required": true,
					"content": {
						"application/json": {
							"schema": {
								"$ref": "#/components/schemas/NewDatasetParams"
							}
						}
					}
				}
			}
		},
		"/v1/experiment/dataset/random": {
			"post": {
				"operationId": "AddRandomDataset",
				"responses": {
					"200": {
						"description": "Ok",
						"content": {
							"application/json": {
								"schema": {
									"$ref": "#/components/schemas/Result__datasetId-string_.string_"
								}
							}
						}
					}
				},
				"tags": [
					"Dataset"
				],
				"security": [
					{
						"api_key": []
					}
				],
				"parameters": [],
				"requestBody": {
					"required": true,
					"content": {
						"application/json": {
							"schema": {
								"$ref": "#/components/schemas/RandomDatasetParams"
							}
						}
					}
				}
			}
		},
		"/v1/experiment/dataset/query": {
			"post": {
				"operationId": "GetDatasets",
				"responses": {
					"200": {
						"description": "Ok",
						"content": {
							"application/json": {
								"schema": {
									"$ref": "#/components/schemas/Result_DatasetResult-Array.string_"
								}
							}
						}
					}
				},
				"tags": [
					"Dataset"
				],
				"security": [
					{
						"api_key": []
					}
				],
				"parameters": [],
				"requestBody": {
					"required": true,
					"content": {
						"application/json": {
							"schema": {
								"properties": {
									"promptVersionId": {
										"type": "string"
									}
								},
								"type": "object"
							}
						}
					}
				}
			}
		},
		"/v1/experiment/dataset/{datasetId}/version/{promptVersionId}/row": {
			"post": {
				"operationId": "CreateDatasetRow",
				"responses": {
					"200": {
						"description": "Ok",
						"content": {
							"application/json": {
								"schema": {
									"$ref": "#/components/schemas/Result_string.string_"
								}
							}
						}
					}
				},
				"tags": [
					"Dataset"
				],
				"security": [
					{
						"api_key": []
					}
				],
				"parameters": [
					{
						"in": "path",
						"name": "datasetId",
						"required": true,
						"schema": {
							"type": "string"
						}
					},
					{
						"in": "path",
						"name": "promptVersionId",
						"required": true,
						"schema": {
							"type": "string"
						}
					}
				],
				"requestBody": {
					"required": true,
					"content": {
						"application/json": {
							"schema": {
								"properties": {
									"sourceRequest": {
										"type": "string"
									},
									"inputs": {
										"$ref": "#/components/schemas/Record_string.string_"
									}
								},
								"required": [
									"inputs"
								],
								"type": "object"
							}
						}
					}
				}
			}
		},
		"/v1/experiment/dataset/{datasetId}/inputs/query": {
			"post": {
				"operationId": "GetDataset",
				"responses": {
					"200": {
						"description": "Ok",
						"content": {
							"application/json": {
								"schema": {
									"$ref": "#/components/schemas/Result_PromptInputRecord-Array.string_"
								}
							}
						}
					}
				},
				"tags": [
					"Dataset"
				],
				"security": [
					{
						"api_key": []
					}
				],
				"parameters": [
					{
						"in": "path",
						"name": "datasetId",
						"required": true,
						"schema": {
							"type": "string"
						}
					}
				]
			}
		},
		"/v1/experiment/dataset/{datasetId}/mutate": {
			"post": {
				"operationId": "MutateDataset",
				"responses": {
					"200": {
						"description": "Ok",
						"content": {
							"application/json": {
								"schema": {
									"$ref": "#/components/schemas/Result___-Array.string_"
								}
							}
						}
					}
				},
				"tags": [
					"Dataset"
				],
				"security": [
					{
						"api_key": []
					}
				],
				"parameters": [],
				"requestBody": {
					"required": true,
					"content": {
						"application/json": {
							"schema": {
								"properties": {
									"removeRequests": {
										"items": {
											"type": "string"
										},
										"type": "array"
									},
									"addRequests": {
										"items": {
											"type": "string"
										},
										"type": "array"
									}
								},
								"required": [
									"removeRequests",
									"addRequests"
								],
								"type": "object"
							}
						}
					}
				}
			}
		},
		"/v1/helicone-dataset": {
			"post": {
				"operationId": "AddHeliconeDataset",
				"responses": {
					"200": {
						"description": "Ok",
						"content": {
							"application/json": {
								"schema": {
									"$ref": "#/components/schemas/Result__datasetId-string_.string_"
								}
							}
						}
					}
				},
				"tags": [
					"Dataset"
				],
				"security": [
					{
						"api_key": []
					}
				],
				"parameters": [],
				"requestBody": {
					"required": true,
					"content": {
						"application/json": {
							"schema": {
								"$ref": "#/components/schemas/NewHeliconeDatasetParams"
							}
						}
					}
				}
			}
		},
		"/v1/helicone-dataset/{datasetId}/mutate": {
			"post": {
				"operationId": "MutateHeliconeDataset",
				"responses": {
					"200": {
						"description": "Ok",
						"content": {
							"application/json": {
								"schema": {
									"$ref": "#/components/schemas/Result_null.string_"
								}
							}
						}
					}
				},
				"tags": [
					"Dataset"
				],
				"security": [
					{
						"api_key": []
					}
				],
				"parameters": [
					{
						"in": "path",
						"name": "datasetId",
						"required": true,
						"schema": {
							"type": "string"
						}
					}
				],
				"requestBody": {
					"required": true,
					"content": {
						"application/json": {
							"schema": {
								"$ref": "#/components/schemas/MutateParams"
							}
						}
					}
				}
			}
		},
		"/v1/helicone-dataset/{datasetId}/query": {
			"post": {
				"operationId": "QueryHeliconeDatasetRows",
				"responses": {
					"200": {
						"description": "Ok",
						"content": {
							"application/json": {
								"schema": {
									"$ref": "#/components/schemas/Result_HeliconeDatasetRow-Array.string_"
								}
							}
						}
					}
				},
				"tags": [
					"Dataset"
				],
				"security": [
					{
						"api_key": []
					}
				],
				"parameters": [
					{
						"in": "path",
						"name": "datasetId",
						"required": true,
						"schema": {
							"type": "string"
						}
					}
				],
				"requestBody": {
					"required": true,
					"content": {
						"application/json": {
							"schema": {
								"properties": {
									"limit": {
										"type": "number",
										"format": "double"
									},
									"offset": {
										"type": "number",
										"format": "double"
									}
								},
								"required": [
									"limit",
									"offset"
								],
								"type": "object"
							}
						}
					}
				}
			}
		},
		"/v1/helicone-dataset/{datasetId}/count": {
			"post": {
				"operationId": "CountHeliconeDatasetRows",
				"responses": {
					"200": {
						"description": "Ok",
						"content": {
							"application/json": {
								"schema": {
									"$ref": "#/components/schemas/Result_number.string_"
								}
							}
						}
					}
				},
				"tags": [
					"Dataset"
				],
				"security": [
					{
						"api_key": []
					}
				],
				"parameters": [
					{
						"in": "path",
						"name": "datasetId",
						"required": true,
						"schema": {
							"type": "string"
						}
					}
				]
			}
		},
		"/v1/helicone-dataset/query": {
			"post": {
				"operationId": "QueryHeliconeDataset",
				"responses": {
					"200": {
						"description": "Ok",
						"content": {
							"application/json": {
								"schema": {
									"$ref": "#/components/schemas/Result_HeliconeDataset-Array.string_"
								}
							}
						}
					}
				},
				"tags": [
					"Dataset"
				],
				"security": [
					{
						"api_key": []
					}
				],
				"parameters": [],
				"requestBody": {
					"required": true,
					"content": {
						"application/json": {
							"schema": {
								"properties": {
									"datasetIds": {
										"items": {
											"type": "string"
										},
										"type": "array"
									}
								},
								"type": "object"
							}
						}
					}
				}
			}
		},
		"/v1/helicone-dataset/{datasetId}/request/{requestId}": {
			"post": {
				"operationId": "UpdateHeliconeDatasetRequest",
				"responses": {
					"200": {
						"description": "Ok",
						"content": {
							"application/json": {
								"schema": {
									"anyOf": [
										{
											"$ref": "#/components/schemas/ResultSuccess_any_"
										},
										{
											"$ref": "#/components/schemas/ResultError_unknown_"
										}
									]
								}
							}
						}
					}
				},
				"tags": [
					"Dataset"
				],
				"security": [
					{
						"api_key": []
					}
				],
				"parameters": [
					{
						"in": "path",
						"name": "datasetId",
						"required": true,
						"schema": {
							"type": "string"
						}
					},
					{
						"in": "path",
						"name": "requestId",
						"required": true,
						"schema": {
							"type": "string"
						}
					}
				],
				"requestBody": {
					"required": true,
					"content": {
						"application/json": {
							"schema": {
								"properties": {
									"responseBody": {
										"$ref": "#/components/schemas/Json"
									},
									"requestBody": {
										"$ref": "#/components/schemas/Json"
									}
								},
								"required": [
									"responseBody",
									"requestBody"
								],
								"type": "object"
							}
						}
					}
				}
			}
		},
		"/v1/experiment/new-empty": {
			"post": {
				"operationId": "CreateNewEmptyExperiment",
				"responses": {
					"200": {
						"description": "Ok",
						"content": {
							"application/json": {
								"schema": {
									"$ref": "#/components/schemas/Result__experimentId-string_.string_"
								}
							}
						}
					}
				},
				"tags": [
					"Experiment"
				],
				"security": [
					{
						"api_key": []
					}
				],
				"parameters": [],
				"requestBody": {
					"required": true,
					"content": {
						"application/json": {
							"schema": {
								"properties": {
									"datasetId": {
										"type": "string"
									},
									"metadata": {
										"$ref": "#/components/schemas/Record_string.string_"
									}
								},
								"required": [
									"datasetId",
									"metadata"
								],
								"type": "object"
							}
						}
					}
				}
			}
		},
		"/v1/experiment/update-meta": {
			"post": {
				"operationId": "UpdateExperimentMeta",
				"responses": {
					"200": {
						"description": "Ok",
						"content": {
							"application/json": {
								"schema": {
									"anyOf": [
										{
											"$ref": "#/components/schemas/ResultSuccess_unknown_"
										},
										{
											"$ref": "#/components/schemas/ResultError_PostgrestError_"
										}
									]
								}
							}
						}
					}
				},
				"tags": [
					"Experiment"
				],
				"security": [
					{
						"api_key": []
					}
				],
				"parameters": [],
				"requestBody": {
					"required": true,
					"content": {
						"application/json": {
							"schema": {
								"properties": {
									"meta": {
										"$ref": "#/components/schemas/Record_string.string_"
									},
									"experimentId": {
										"type": "string"
									}
								},
								"required": [
									"meta",
									"experimentId"
								],
								"type": "object"
							}
						}
					}
				}
			}
		},
		"/v1/experiment": {
			"post": {
				"operationId": "CreateNewExperiment",
				"responses": {
					"200": {
						"description": "Ok",
						"content": {
							"application/json": {
								"schema": {
									"$ref": "#/components/schemas/Result__experimentId-string_.string_"
								}
							}
						}
					}
				},
				"tags": [
					"Experiment"
				],
				"security": [
					{
						"api_key": []
					}
				],
				"parameters": [],
				"requestBody": {
					"required": true,
					"content": {
						"application/json": {
							"schema": {
								"$ref": "#/components/schemas/NewExperimentParams"
							}
						}
					}
				}
			}
		},
		"/v1/experiment/hypothesis": {
			"post": {
				"operationId": "CreateNewExperimentHypothesis",
				"responses": {
					"200": {
						"description": "Ok",
						"content": {
							"application/json": {
								"schema": {
									"$ref": "#/components/schemas/Result_null.string_"
								}
							}
						}
					}
				},
				"tags": [
					"Experiment"
				],
				"security": [
					{
						"api_key": []
					}
				],
				"parameters": [],
				"requestBody": {
					"required": true,
					"content": {
						"application/json": {
							"schema": {
								"properties": {
									"status": {
										"type": "string",
										"enum": [
											"PENDING",
											"RUNNING",
											"COMPLETED",
											"FAILED"
										]
									},
									"providerKeyId": {
										"type": "string"
									},
									"promptVersion": {
										"type": "string"
									},
									"model": {
										"type": "string"
									},
									"experimentId": {
										"type": "string"
									}
								},
								"required": [
									"status",
									"providerKeyId",
									"promptVersion",
									"model",
									"experimentId"
								],
								"type": "object"
							}
						}
					}
				}
			}
		},
		"/v1/experiment/query": {
			"post": {
				"operationId": "GetExperiments",
				"responses": {
					"200": {
						"description": "Ok",
						"content": {
							"application/json": {
								"schema": {
									"$ref": "#/components/schemas/Result_Experiment-Array.string_"
								}
							}
						}
					}
				},
				"tags": [
					"Experiment"
				],
				"security": [
					{
						"api_key": []
					}
				],
				"parameters": [],
				"requestBody": {
					"required": true,
					"content": {
						"application/json": {
							"schema": {
								"properties": {
									"include": {
										"$ref": "#/components/schemas/IncludeExperimentKeys"
									},
									"filter": {
										"$ref": "#/components/schemas/ExperimentFilterNode"
									}
								},
								"required": [
									"filter"
								],
								"type": "object"
							}
						}
					}
				}
			}
		},
		"/v1/experiment/run": {
			"post": {
				"operationId": "RunExperiment",
				"responses": {
					"200": {
						"description": "Ok",
						"content": {
							"application/json": {
								"schema": {
									"$ref": "#/components/schemas/Result_ExperimentRun.string_"
								}
							}
						}
					}
				},
				"tags": [
					"Experiment"
				],
				"security": [
					{
						"api_key": []
					}
				],
				"parameters": [],
				"requestBody": {
					"required": true,
					"content": {
						"application/json": {
							"schema": {
								"properties": {
									"datasetRowIds": {
										"items": {
											"type": "string"
										},
										"type": "array"
									},
									"hypothesisId": {
										"type": "string"
									},
									"experimentId": {
										"type": "string"
									}
								},
								"required": [
									"datasetRowIds",
									"hypothesisId",
									"experimentId"
								],
								"type": "object"
							}
						}
					}
				}
			}
		},
		"/v1/evals/query": {
			"post": {
				"operationId": "QueryEvals",
				"responses": {
					"200": {
						"description": "Ok",
						"content": {
							"application/json": {
								"schema": {
									"$ref": "#/components/schemas/Result_Eval-Array.string_"
								}
							}
						}
					}
				},
				"tags": [
					"Evals"
				],
				"security": [
					{
						"api_key": []
					}
				],
				"parameters": [],
				"requestBody": {
					"required": true,
					"content": {
						"application/json": {
							"schema": {
								"$ref": "#/components/schemas/EvalQueryParams"
							}
						}
					}
				}
			}
		},
		"/v1/evals/scores": {
			"get": {
				"operationId": "GetEvalScores",
				"responses": {
					"200": {
						"description": "Ok",
						"content": {
							"application/json": {
								"schema": {
									"$ref": "#/components/schemas/Result_string-Array.string_"
								}
							}
						}
					}
				},
				"tags": [
					"Evals"
				],
				"security": [
					{
						"api_key": []
					}
				],
				"parameters": []
			}
		},
		"/v1/evals/{requestId}": {
			"post": {
				"operationId": "AddEval",
				"responses": {
					"200": {
						"description": "Ok",
						"content": {
							"application/json": {
								"schema": {
									"$ref": "#/components/schemas/Result_null.string_"
								}
							}
						}
					}
				},
				"tags": [
					"Evals"
				],
				"security": [
					{
						"api_key": []
					}
				],
				"parameters": [
					{
						"in": "path",
						"name": "requestId",
						"required": true,
						"schema": {
							"type": "string"
						}
					}
				],
				"requestBody": {
					"required": true,
					"content": {
						"application/json": {
							"schema": {
								"properties": {
									"score": {
										"type": "number",
										"format": "double"
									},
									"name": {
										"type": "string"
									}
								},
								"required": [
									"score",
									"name"
								],
								"type": "object"
							}
						}
					}
				}
			}
		},
		"/v1/evals/score-distributions/query": {
			"post": {
				"operationId": "QueryScoreDistributions",
				"responses": {
					"200": {
						"description": "Ok",
						"content": {
							"application/json": {
								"schema": {
									"$ref": "#/components/schemas/Result_ScoreDistribution-Array.string_"
								}
							}
						}
					}
				},
				"tags": [
					"Evals"
				],
				"security": [
					{
						"api_key": []
					}
				],
				"parameters": [],
				"requestBody": {
					"required": true,
					"content": {
						"application/json": {
							"schema": {
								"$ref": "#/components/schemas/EvalQueryParams"
							}
						}
					}
				}
			}
		},
		"/v1/public/dataisbeautiful/total-values": {
			"post": {
				"operationId": "GetTotalValues",
				"responses": {
					"200": {
						"description": "Ok",
						"content": {
							"application/json": {
								"schema": {
									"$ref": "#/components/schemas/Result_TotalValuesForAllOfTime.string_"
								}
							}
						}
					}
				},
				"tags": [
					"DataIsBeautiful"
				],
				"security": [
					{
						"api_key": []
					}
				],
				"parameters": []
			}
		},
<<<<<<< HEAD
		"/v1/organization/user/accept_terms": {
			"post": {
				"operationId": "AcceptTerms",
				"responses": {
					"200": {
						"description": "Ok",
						"content": {
							"application/json": {
								"schema": {
									"$ref": "#/components/schemas/Result_null.string_"
								}
							}
						}
					}
				},
				"tags": [
					"Organization"
				],
				"security": [
					{
						"api_key": []
					}
				],
				"parameters": []
			}
		},
		"/v1/organization/create": {
=======
		"/v1/public/dataisbeautiful/model/usage/overtime": {
>>>>>>> 58ffa2bf
			"post": {
				"operationId": "GetModelUsageOverTime",
				"responses": {
					"200": {
						"description": "Ok",
						"content": {
							"application/json": {
								"schema": {
									"$ref": "#/components/schemas/Result_ModelUsageOverTime-Array.string_"
								}
							}
						}
					}
				},
				"tags": [
					"DataIsBeautiful"
				],
				"security": [
					{
						"api_key": []
					}
				],
				"parameters": []
			}
		},
		"/v1/public/dataisbeautiful/provider/usage/overtime": {
			"post": {
				"operationId": "GetProviderUsageOverTime",
				"responses": {
					"200": {
						"description": "Ok",
						"content": {
							"application/json": {
								"schema": {
									"$ref": "#/components/schemas/Result_ProviderUsageOverTime-Array.string_"
								}
							}
						}
					}
				},
				"tags": [
					"DataIsBeautiful"
				],
				"security": [
					{
						"api_key": []
					}
				],
				"parameters": []
			}
		},
		"/v1/public/dataisbeautiful/total-requests": {
			"post": {
				"operationId": "GetTotalRequests",
				"responses": {
					"200": {
						"description": "Ok",
						"content": {
							"application/json": {
								"schema": {
									"$ref": "#/components/schemas/Result_number.string_"
								}
							}
						}
					}
				},
				"tags": [
					"DataIsBeautiful"
				],
				"security": [
					{
						"api_key": []
					}
				],
				"parameters": [],
				"requestBody": {
					"required": true,
					"content": {
						"application/json": {
							"schema": {
								"$ref": "#/components/schemas/DataIsBeautifulRequestBody"
							}
						}
					}
				}
			}
		},
		"/v1/public/dataisbeautiful/ttft-vs-prompt-length": {
			"post": {
				"operationId": "GetTTFTvsPromptInputLength",
				"responses": {
					"200": {
						"description": "Ok",
						"content": {
							"application/json": {
								"schema": {
									"$ref": "#/components/schemas/Result_TTFTvsPromptLength-Array.string_"
								}
							}
						}
					}
				},
				"tags": [
					"DataIsBeautiful"
				],
				"security": [
					{
						"api_key": []
					}
				],
				"parameters": [],
				"requestBody": {
					"required": true,
					"content": {
						"application/json": {
							"schema": {
								"$ref": "#/components/schemas/DataIsBeautifulRequestBody"
							}
						}
					}
				}
			}
		},
		"/v1/public/dataisbeautiful/model/percentage": {
			"post": {
				"operationId": "GetModelPercentage",
				"responses": {
					"200": {
						"description": "Ok",
						"content": {
							"application/json": {
								"schema": {
									"$ref": "#/components/schemas/Result_ModelBreakdown-Array.string_"
								}
							}
						}
					}
				},
				"tags": [
					"DataIsBeautiful"
				],
				"security": [
					{
						"api_key": []
					}
				],
				"parameters": [],
				"requestBody": {
					"required": true,
					"content": {
						"application/json": {
							"schema": {
								"$ref": "#/components/schemas/DataIsBeautifulRequestBody"
							}
						}
					}
				}
			}
		},
		"/v1/public/dataisbeautiful/model/cost": {
			"post": {
				"operationId": "GetModelCost",
				"responses": {
					"200": {
						"description": "Ok",
						"content": {
							"application/json": {
								"schema": {
									"$ref": "#/components/schemas/Result_ModelCost-Array.string_"
								}
							}
						}
					}
				},
				"tags": [
					"DataIsBeautiful"
				],
				"security": [
					{
						"api_key": []
					}
				],
				"parameters": [],
				"requestBody": {
					"required": true,
					"content": {
						"application/json": {
							"schema": {
								"$ref": "#/components/schemas/DataIsBeautifulRequestBody"
							}
						}
					}
				}
			}
		},
		"/v1/public/dataisbeautiful/provider/percentage": {
			"post": {
				"operationId": "GetProviderPercentage",
				"responses": {
					"200": {
						"description": "Ok",
						"content": {
							"application/json": {
								"schema": {
									"$ref": "#/components/schemas/Result_ProviderBreakdown-Array.string_"
								}
							}
						}
					}
				},
				"tags": [
					"DataIsBeautiful"
				],
				"security": [
					{
						"api_key": []
					}
				],
				"parameters": [],
				"requestBody": {
					"required": true,
					"content": {
						"application/json": {
							"schema": {
								"$ref": "#/components/schemas/DataIsBeautifulRequestBody"
							}
						}
					}
				}
			}
		},
		"/v1/public/dataisbeautiful/model/percentage/overtime": {
			"post": {
				"operationId": "GetModelPercentageOverTime",
				"responses": {
					"200": {
						"description": "Ok",
						"content": {
							"application/json": {
								"schema": {
									"$ref": "#/components/schemas/Result_ModelBreakdownOverTime-Array.string_"
								}
							}
						}
					}
				},
				"tags": [
					"DataIsBeautiful"
				],
				"security": [
					{
						"api_key": []
					}
				],
				"parameters": [],
				"requestBody": {
					"required": true,
					"content": {
						"application/json": {
							"schema": {
								"$ref": "#/components/schemas/DataIsBeautifulRequestBody"
							}
						}
					}
				}
			}
		},
		"/v1/customer/{customerId}/usage/query": {
			"post": {
				"operationId": "GetCustomerUsage",
				"responses": {
					"200": {
						"description": "Ok",
						"content": {
							"application/json": {
								"schema": {
									"allOf": [
										{
											"$ref": "#/components/schemas/CustomerUsage"
										}
									],
									"nullable": true
								}
							}
						}
					}
				},
				"tags": [
					"Customer"
				],
				"security": [
					{
						"api_key": []
					}
				],
				"parameters": [
					{
						"in": "path",
						"name": "customerId",
						"required": true,
						"schema": {
							"type": "string"
						}
					}
				],
				"requestBody": {
					"required": true,
					"content": {
						"application/json": {
							"schema": {
								"properties": {},
								"type": "object"
							}
						}
					}
				}
			}
		},
		"/v1/customer/query": {
			"post": {
				"operationId": "GetCustomers",
				"responses": {
					"200": {
						"description": "Ok",
						"content": {
							"application/json": {
								"schema": {
									"items": {
										"$ref": "#/components/schemas/Customer"
									},
									"type": "array"
								}
							}
						}
					}
				},
				"tags": [
					"Customer"
				],
				"security": [
					{
						"api_key": []
					}
				],
				"parameters": [],
				"requestBody": {
					"required": true,
					"content": {
						"application/json": {
							"schema": {
								"properties": {},
								"type": "object"
							}
						}
					}
				}
			}
		},
		"/v1/stripe/subscription/free/usage": {
			"get": {
				"operationId": "GetFreeUsage",
				"responses": {
					"200": {
						"description": "Ok",
						"content": {
							"application/json": {
								"schema": {
									"type": "number",
									"format": "double"
								}
							}
						}
					}
				},
				"tags": [
					"Stripe"
				],
				"security": [
					{
						"api_key": []
					}
				],
				"parameters": []
			}
		},
		"/v1/stripe/subscription/new-customer/upgrade-to-pro": {
			"post": {
				"operationId": "UpgradeToPro",
				"responses": {
					"200": {
						"description": "Ok",
						"content": {
							"application/json": {
								"schema": {
									"type": "string"
								}
							}
						}
					}
				},
				"tags": [
					"Stripe"
				],
				"security": [
					{
						"api_key": []
					}
				],
				"parameters": [],
				"requestBody": {
					"required": true,
					"content": {
						"application/json": {
							"schema": {
								"$ref": "#/components/schemas/UpgradeToProRequest"
							}
						}
					}
				}
			}
		},
		"/v1/stripe/subscription/existing-customer/upgrade-to-pro": {
			"post": {
				"operationId": "UpgradeExistingCustomer",
				"responses": {
					"200": {
						"description": "Ok",
						"content": {
							"application/json": {
								"schema": {
									"type": "string"
								}
							}
						}
					}
				},
				"tags": [
					"Stripe"
				],
				"security": [
					{
						"api_key": []
					}
				],
				"parameters": [],
				"requestBody": {
					"required": true,
					"content": {
						"application/json": {
							"schema": {
								"$ref": "#/components/schemas/UpgradeToProRequest"
							}
						}
					}
				}
			}
		},
		"/v1/stripe/subscription/manage-subscription": {
			"post": {
				"operationId": "ManageSubscription",
				"responses": {
					"200": {
						"description": "Ok",
						"content": {
							"application/json": {
								"schema": {
									"type": "string"
								}
							}
						}
					}
				},
				"tags": [
					"Stripe"
				],
				"security": [
					{
						"api_key": []
					}
				],
				"parameters": []
			}
		},
		"/v1/stripe/subscription/undo-cancel-subscription": {
			"post": {
				"operationId": "UndoCancelSubscription",
				"responses": {
					"200": {
						"description": "Ok",
						"content": {
							"application/json": {
								"schema": {
									"type": "number",
									"enum": [
										null
									],
									"nullable": true
								}
							}
						}
					}
				},
				"tags": [
					"Stripe"
				],
				"security": [
					{
						"api_key": []
					}
				],
				"parameters": []
			}
		},
		"/v1/stripe/subscription/add-ons/{productType}": {
			"post": {
				"operationId": "AddOns",
				"responses": {
					"200": {
						"description": "Ok",
						"content": {
							"application/json": {
								"schema": {
									"type": "number",
									"enum": [
										null
									],
									"nullable": true
								}
							}
						}
					}
				},
				"tags": [
					"Stripe"
				],
				"security": [
					{
						"api_key": []
					}
				],
				"parameters": [
					{
						"in": "path",
						"name": "productType",
						"required": true,
						"schema": {
							"type": "string",
							"enum": [
								"alerts",
								"prompts"
							]
						}
					}
				]
			},
			"delete": {
				"operationId": "DeleteAddOns",
				"responses": {
					"200": {
						"description": "Ok",
						"content": {
							"application/json": {
								"schema": {
									"type": "number",
									"enum": [
										null
									],
									"nullable": true
								}
							}
						}
					}
				},
				"tags": [
					"Stripe"
				],
				"security": [
					{
						"api_key": []
					}
				],
				"parameters": [
					{
						"in": "path",
						"name": "productType",
						"required": true,
						"schema": {
							"type": "string",
							"enum": [
								"alerts",
								"prompts"
							]
						}
					}
				]
			}
		},
		"/v1/stripe/subscription/preview-invoice": {
			"get": {
				"operationId": "PreviewInvoice",
				"responses": {
					"200": {
						"description": "Ok",
						"content": {
							"application/json": {
								"schema": {}
							}
						}
					}
				},
				"tags": [
					"Stripe"
				],
				"security": [
					{
						"api_key": []
					}
				],
				"parameters": []
			}
		},
		"/v1/stripe/subscription/cancel-subscription": {
			"post": {
				"operationId": "CancelSubscription",
				"responses": {
					"200": {
						"description": "Ok",
						"content": {
							"application/json": {
								"schema": {
									"type": "number",
									"enum": [
										null
									],
									"nullable": true
								}
							}
						}
					}
				},
				"tags": [
					"Stripe"
				],
				"security": [
					{
						"api_key": []
					}
				],
				"parameters": []
			}
		},
		"/v1/stripe/subscription/migrate-to-pro": {
			"post": {
				"operationId": "MigrateToPro",
				"responses": {
					"204": {
						"description": "No content"
					}
				},
				"tags": [
					"Stripe"
				],
				"security": [
					{
						"api_key": []
					}
				],
				"parameters": []
			}
		},
		"/v1/stripe/subscription": {
			"get": {
				"operationId": "GetSubscription",
				"responses": {
					"200": {
						"description": "Ok",
						"content": {
							"application/json": {
								"schema": {}
							}
						}
					}
				},
				"tags": [
					"Stripe"
				],
				"security": [
					{
						"api_key": []
					}
				],
				"parameters": []
			}
		},
		"/v1/stripe/webhook": {
			"post": {
				"operationId": "HandleStripeWebhook",
				"responses": {
					"204": {
						"description": "No content"
					}
				},
				"tags": [
					"Stripe"
				],
				"security": [
					{
						"api_key": []
					}
				],
				"parameters": [],
				"requestBody": {
					"required": true,
					"content": {
						"application/json": {
							"schema": {}
						}
					}
				}
			}
		},
		"/v1/organization/create": {
			"post": {
				"operationId": "CreateNewOrganization",
				"responses": {
					"200": {
						"description": "Ok",
						"content": {
							"application/json": {
								"schema": {
									"$ref": "#/components/schemas/Result_null.string_"
								}
							}
						}
					}
				},
				"tags": [
					"Organization"
				],
				"security": [
					{
						"api_key": []
					}
				],
				"parameters": [],
				"requestBody": {
					"required": true,
					"content": {
						"application/json": {
							"schema": {
								"$ref": "#/components/schemas/NewOrganizationParams"
							}
						}
					}
				}
			}
		},
		"/v1/organization/{organizationId}/update": {
			"post": {
				"operationId": "UpdateOrganization",
				"responses": {
					"200": {
						"description": "Ok",
						"content": {
							"application/json": {
								"schema": {
									"$ref": "#/components/schemas/Result_null.string_"
								}
							}
						}
					}
				},
				"tags": [
					"Organization"
				],
				"security": [
					{
						"api_key": []
					}
				],
				"parameters": [
					{
						"in": "path",
						"name": "organizationId",
						"required": true,
						"schema": {
							"type": "string"
						}
					}
				],
				"requestBody": {
					"required": true,
					"content": {
						"application/json": {
							"schema": {
								"$ref": "#/components/schemas/UpdateOrganizationParams"
							}
						}
					}
				}
			}
		},
		"/v1/organization/onboard": {
			"post": {
				"operationId": "OnboardOrganization",
				"responses": {
					"200": {
						"description": "Ok",
						"content": {
							"application/json": {
								"schema": {
									"$ref": "#/components/schemas/Result_null.string_"
								}
							}
						}
					}
				},
				"tags": [
					"Organization"
				],
				"security": [
					{
						"api_key": []
					}
				],
				"parameters": [],
				"requestBody": {
					"required": true,
					"content": {
						"application/json": {
							"schema": {
								"properties": {},
								"type": "object"
							}
						}
					}
				}
			}
		},
		"/v1/organization/{organizationId}/add_member": {
			"post": {
				"operationId": "AddMemberToOrganization",
				"responses": {
					"200": {
						"description": "Ok",
						"content": {
							"application/json": {
								"schema": {
									"$ref": "#/components/schemas/Result_null.string_"
								}
							}
						}
					}
				},
				"tags": [
					"Organization"
				],
				"security": [
					{
						"api_key": []
					}
				],
				"parameters": [
					{
						"in": "path",
						"name": "organizationId",
						"required": true,
						"schema": {
							"type": "string"
						}
					}
				],
				"requestBody": {
					"required": true,
					"content": {
						"application/json": {
							"schema": {
								"properties": {
									"email": {
										"type": "string"
									}
								},
								"required": [
									"email"
								],
								"type": "object"
							}
						}
					}
				}
			}
		},
		"/v1/organization/{organizationId}/create_filter": {
			"post": {
				"operationId": "CreateOrganizationFilter",
				"responses": {
					"200": {
						"description": "Ok",
						"content": {
							"application/json": {
								"schema": {
									"$ref": "#/components/schemas/Result_null.string_"
								}
							}
						}
					}
				},
				"tags": [
					"Organization"
				],
				"security": [
					{
						"api_key": []
					}
				],
				"parameters": [
					{
						"in": "path",
						"name": "organizationId",
						"required": true,
						"schema": {
							"type": "string"
						}
					}
				],
				"requestBody": {
					"required": true,
					"content": {
						"application/json": {
							"schema": {
								"properties": {
									"filterType": {
										"type": "string",
										"enum": [
											"dashboard",
											"requests"
										]
									},
									"filters": {
										"items": {
											"$ref": "#/components/schemas/OrganizationFilter"
										},
										"type": "array"
									}
								},
								"required": [
									"filterType",
									"filters"
								],
								"type": "object"
							}
						}
					}
				}
			}
		},
		"/v1/organization/{organizationId}/update_filter": {
			"post": {
				"operationId": "UpdateOrganizationFilter",
				"responses": {
					"200": {
						"description": "Ok",
						"content": {
							"application/json": {
								"schema": {
									"$ref": "#/components/schemas/Result_null.string_"
								}
							}
						}
					}
				},
				"tags": [
					"Organization"
				],
				"security": [
					{
						"api_key": []
					}
				],
				"parameters": [
					{
						"in": "path",
						"name": "organizationId",
						"required": true,
						"schema": {
							"type": "string"
						}
					}
				],
				"requestBody": {
					"required": true,
					"content": {
						"application/json": {
							"schema": {
								"properties": {
									"filterType": {
										"type": "string",
										"enum": [
											"dashboard",
											"requests"
										]
									},
									"filters": {
										"items": {
											"$ref": "#/components/schemas/OrganizationFilter"
										},
										"type": "array"
									}
								},
								"required": [
									"filterType",
									"filters"
								],
								"type": "object"
							}
						}
					}
				}
			}
		},
		"/v1/organization/delete": {
			"delete": {
				"operationId": "DeleteOrganization",
				"responses": {
					"200": {
						"description": "Ok",
						"content": {
							"application/json": {
								"schema": {
									"$ref": "#/components/schemas/Result_null.string_"
								}
							}
						}
					}
				},
				"tags": [
					"Organization"
				],
				"security": [
					{
						"api_key": []
					}
				],
				"parameters": []
			}
		},
		"/v1/organization/{organizationId}/layout": {
			"get": {
				"operationId": "GetOrganizationLayout",
				"responses": {
					"200": {
						"description": "Ok",
						"content": {
							"application/json": {
								"schema": {
									"$ref": "#/components/schemas/Result_OrganizationLayout.string_"
								}
							}
						}
					}
				},
				"tags": [
					"Organization"
				],
				"security": [
					{
						"api_key": []
					}
				],
				"parameters": [
					{
						"in": "path",
						"name": "organizationId",
						"required": true,
						"schema": {
							"type": "string"
						}
					},
					{
						"in": "query",
						"name": "filterType",
						"required": true,
						"schema": {
							"type": "string"
						}
					}
				]
			}
		},
		"/v1/organization/{organizationId}/members": {
			"get": {
				"operationId": "GetOrganizationMembers",
				"responses": {
					"200": {
						"description": "Ok",
						"content": {
							"application/json": {
								"schema": {
									"$ref": "#/components/schemas/Result_OrganizationMember-Array.string_"
								}
							}
						}
					}
				},
				"tags": [
					"Organization"
				],
				"security": [
					{
						"api_key": []
					}
				],
				"parameters": [
					{
						"in": "path",
						"name": "organizationId",
						"required": true,
						"schema": {
							"type": "string"
						}
					}
				]
			}
		},
		"/v1/organization/{organizationId}/update_member": {
			"post": {
				"operationId": "UpdateOrganizationMember",
				"responses": {
					"200": {
						"description": "Ok",
						"content": {
							"application/json": {
								"schema": {
									"$ref": "#/components/schemas/Result_null.string_"
								}
							}
						}
					}
				},
				"tags": [
					"Organization"
				],
				"security": [
					{
						"api_key": []
					}
				],
				"parameters": [
					{
						"in": "path",
						"name": "organizationId",
						"required": true,
						"schema": {
							"type": "string"
						}
					}
				],
				"requestBody": {
					"required": true,
					"content": {
						"application/json": {
							"schema": {
								"properties": {
									"memberId": {
										"type": "string"
									},
									"role": {
										"type": "string"
									}
								},
								"required": [
									"memberId",
									"role"
								],
								"type": "object"
							}
						}
					}
				}
			}
		},
		"/v1/organization/{organizationId}/owner": {
			"get": {
				"operationId": "GetOrganizationOwner",
				"responses": {
					"200": {
						"description": "Ok",
						"content": {
							"application/json": {
								"schema": {
									"$ref": "#/components/schemas/Result_OrganizationOwner-Array.string_"
								}
							}
						}
					}
				},
				"tags": [
					"Organization"
				],
				"security": [
					{
						"api_key": []
					}
				],
				"parameters": [
					{
						"in": "path",
						"name": "organizationId",
						"required": true,
						"schema": {
							"type": "string"
						}
					}
				]
			}
		},
		"/v1/organization/{organizationId}/remove_member": {
			"delete": {
				"operationId": "RemoveMemberFromOrganization",
				"responses": {
					"200": {
						"description": "Ok",
						"content": {
							"application/json": {
								"schema": {
									"$ref": "#/components/schemas/Result_null.string_"
								}
							}
						}
					}
				},
				"tags": [
					"Organization"
				],
				"security": [
					{
						"api_key": []
					}
				],
				"parameters": [
					{
						"in": "path",
						"name": "organizationId",
						"required": true,
						"schema": {
							"type": "string"
						}
					},
					{
						"in": "query",
						"name": "memberId",
						"required": true,
						"schema": {
							"type": "string"
						}
					}
				]
			}
		}
	},
	"servers": [
		{
			"url": "https://api.helicone.ai/"
		},
		{
			"url": "http://localhost:8585/"
		}
	]
}<|MERGE_RESOLUTION|>--- conflicted
+++ resolved
@@ -10843,37 +10843,7 @@
 				"parameters": []
 			}
 		},
-<<<<<<< HEAD
-		"/v1/organization/user/accept_terms": {
-			"post": {
-				"operationId": "AcceptTerms",
-				"responses": {
-					"200": {
-						"description": "Ok",
-						"content": {
-							"application/json": {
-								"schema": {
-									"$ref": "#/components/schemas/Result_null.string_"
-								}
-							}
-						}
-					}
-				},
-				"tags": [
-					"Organization"
-				],
-				"security": [
-					{
-						"api_key": []
-					}
-				],
-				"parameters": []
-			}
-		},
-		"/v1/organization/create": {
-=======
 		"/v1/public/dataisbeautiful/model/usage/overtime": {
->>>>>>> 58ffa2bf
 			"post": {
 				"operationId": "GetModelUsageOverTime",
 				"responses": {
@@ -11593,6 +11563,32 @@
 						}
 					}
 				}
+			}
+		},
+		"/v1/organization/user/accept_terms": {
+			"post": {
+				"operationId": "AcceptTerms",
+				"responses": {
+					"200": {
+						"description": "Ok",
+						"content": {
+							"application/json": {
+								"schema": {
+									"$ref": "#/components/schemas/Result_null.string_"
+								}
+							}
+						}
+					}
+				},
+				"tags": [
+					"Organization"
+				],
+				"security": [
+					{
+						"api_key": []
+					}
+				],
+				"parameters": []
 			}
 		},
 		"/v1/organization/create": {
