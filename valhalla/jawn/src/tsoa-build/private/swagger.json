--- conflicted
+++ resolved
@@ -5002,169 +5002,6 @@
 				"type": "object",
 				"additionalProperties": false
 			},
-			"ResultSuccess__experimentId-string__": {
-				"properties": {
-					"data": {
-						"properties": {
-							"experimentId": {
-								"type": "string"
-							}
-						},
-						"required": [
-							"experimentId"
-						],
-						"type": "object"
-					},
-					"error": {
-						"type": "number",
-						"enum": [
-							null
-						],
-						"nullable": true
-					}
-				},
-				"required": [
-					"data",
-					"error"
-				],
-				"type": "object",
-				"additionalProperties": false
-			},
-			"Result__experimentId-string_.string_": {
-				"anyOf": [
-					{
-						"$ref": "#/components/schemas/ResultSuccess__experimentId-string__"
-					},
-					{
-						"$ref": "#/components/schemas/ResultError_string_"
-					}
-				]
-			},
-			"ResultSuccess_unknown_": {
-				"properties": {
-					"data": {},
-					"error": {
-						"type": "number",
-						"enum": [
-							null
-						],
-						"nullable": true
-					}
-				},
-				"required": [
-					"data",
-					"error"
-				],
-				"type": "object",
-				"additionalProperties": false
-			},
-			"PostgrestError": {
-				"properties": {
-					"code": {
-						"type": "string"
-					},
-					"hint": {
-						"type": "string"
-					},
-					"details": {
-						"type": "string"
-					},
-					"message": {
-						"type": "string"
-					}
-				},
-				"required": [
-					"code",
-					"hint",
-					"details",
-					"message"
-				],
-				"type": "object",
-				"description": "Error format\n\n{@link https://postgrest.org/en/stable/api.html?highlight=options#errors-and-http-status-codes}"
-			},
-			"ResultError_PostgrestError_": {
-				"properties": {
-					"data": {
-						"type": "number",
-						"enum": [
-							null
-						],
-						"nullable": true
-					},
-					"error": {
-						"$ref": "#/components/schemas/PostgrestError"
-					}
-				},
-				"required": [
-					"data",
-					"error"
-				],
-				"type": "object",
-				"additionalProperties": false
-			},
-			"NewExperimentParams": {
-				"properties": {
-					"datasetId": {
-						"type": "string"
-					},
-					"promptVersion": {
-						"type": "string"
-					},
-					"model": {
-						"type": "string"
-					},
-					"providerKeyId": {
-						"type": "string"
-					},
-					"meta": {}
-				},
-				"required": [
-					"datasetId",
-					"promptVersion",
-					"model",
-					"providerKeyId"
-				],
-				"type": "object",
-				"additionalProperties": false
-			},
-			"ResultSuccess__hypothesisId-string__": {
-				"properties": {
-					"data": {
-						"properties": {
-							"hypothesisId": {
-								"type": "string"
-							}
-						},
-						"required": [
-							"hypothesisId"
-						],
-						"type": "object"
-					},
-					"error": {
-						"type": "number",
-						"enum": [
-							null
-						],
-						"nullable": true
-					}
-				},
-				"required": [
-					"data",
-					"error"
-				],
-				"type": "object",
-				"additionalProperties": false
-			},
-			"Result__hypothesisId-string_.string_": {
-				"anyOf": [
-					{
-						"$ref": "#/components/schemas/ResultSuccess__hypothesisId-string__"
-					},
-					{
-						"$ref": "#/components/schemas/ResultError_string_"
-					}
-				]
-			},
 			"EvaluatorResult": {
 				"properties": {
 					"id": {
@@ -5199,6 +5036,54 @@
 				"type": "object",
 				"additionalProperties": false
 			},
+			"ResultSuccess_EvaluatorResult_": {
+				"properties": {
+					"data": {
+						"$ref": "#/components/schemas/EvaluatorResult"
+					},
+					"error": {
+						"type": "number",
+						"enum": [
+							null
+						],
+						"nullable": true
+					}
+				},
+				"required": [
+					"data",
+					"error"
+				],
+				"type": "object",
+				"additionalProperties": false
+			},
+			"Result_EvaluatorResult.string_": {
+				"anyOf": [
+					{
+						"$ref": "#/components/schemas/ResultSuccess_EvaluatorResult_"
+					},
+					{
+						"$ref": "#/components/schemas/ResultError_string_"
+					}
+				]
+			},
+			"CreateEvaluatorParams": {
+				"properties": {
+					"scoring_type": {
+						"type": "string"
+					},
+					"llm_template": {},
+					"name": {
+						"type": "string"
+					}
+				},
+				"required": [
+					"scoring_type",
+					"llm_template",
+					"name"
+				],
+				"type": "object",
+				"additionalProperties": false
+			},
 			"ResultSuccess_EvaluatorResult-Array_": {
 				"properties": {
 					"data": {
@@ -5226,6 +5111,224 @@
 				"anyOf": [
 					{
 						"$ref": "#/components/schemas/ResultSuccess_EvaluatorResult-Array_"
+					},
+					{
+						"$ref": "#/components/schemas/ResultError_string_"
+					}
+				]
+			},
+			"UpdateEvaluatorParams": {
+				"properties": {
+					"scoring_type": {
+						"type": "string"
+					},
+					"llm_template": {}
+				},
+				"type": "object",
+				"additionalProperties": false
+			},
+			"ResultSuccess__experiment_id-string--experiment_created_at-string_-Array_": {
+				"properties": {
+					"data": {
+						"items": {
+							"properties": {
+								"experiment_created_at": {
+									"type": "string"
+								},
+								"experiment_id": {
+									"type": "string"
+								}
+							},
+							"required": [
+								"experiment_created_at",
+								"experiment_id"
+							],
+							"type": "object"
+						},
+						"type": "array"
+					},
+					"error": {
+						"type": "number",
+						"enum": [
+							null
+						],
+						"nullable": true
+					}
+				},
+				"required": [
+					"data",
+					"error"
+				],
+				"type": "object",
+				"additionalProperties": false
+			},
+			"Result__experiment_id-string--experiment_created_at-string_-Array.string_": {
+				"anyOf": [
+					{
+						"$ref": "#/components/schemas/ResultSuccess__experiment_id-string--experiment_created_at-string_-Array_"
+					},
+					{
+						"$ref": "#/components/schemas/ResultError_string_"
+					}
+				]
+			},
+			"ResultSuccess__experimentId-string__": {
+				"properties": {
+					"data": {
+						"properties": {
+							"experimentId": {
+								"type": "string"
+							}
+						},
+						"required": [
+							"experimentId"
+						],
+						"type": "object"
+					},
+					"error": {
+						"type": "number",
+						"enum": [
+							null
+						],
+						"nullable": true
+					}
+				},
+				"required": [
+					"data",
+					"error"
+				],
+				"type": "object",
+				"additionalProperties": false
+			},
+			"Result__experimentId-string_.string_": {
+				"anyOf": [
+					{
+						"$ref": "#/components/schemas/ResultSuccess__experimentId-string__"
+					},
+					{
+						"$ref": "#/components/schemas/ResultError_string_"
+					}
+				]
+			},
+			"ResultSuccess_unknown_": {
+				"properties": {
+					"data": {},
+					"error": {
+						"type": "number",
+						"enum": [
+							null
+						],
+						"nullable": true
+					}
+				},
+				"required": [
+					"data",
+					"error"
+				],
+				"type": "object",
+				"additionalProperties": false
+			},
+			"PostgrestError": {
+				"properties": {
+					"code": {
+						"type": "string"
+					},
+					"hint": {
+						"type": "string"
+					},
+					"details": {
+						"type": "string"
+					},
+					"message": {
+						"type": "string"
+					}
+				},
+				"required": [
+					"code",
+					"hint",
+					"details",
+					"message"
+				],
+				"type": "object",
+				"description": "Error format\n\n{@link https://postgrest.org/en/stable/api.html?highlight=options#errors-and-http-status-codes}"
+			},
+			"ResultError_PostgrestError_": {
+				"properties": {
+					"data": {
+						"type": "number",
+						"enum": [
+							null
+						],
+						"nullable": true
+					},
+					"error": {
+						"$ref": "#/components/schemas/PostgrestError"
+					}
+				},
+				"required": [
+					"data",
+					"error"
+				],
+				"type": "object",
+				"additionalProperties": false
+			},
+			"NewExperimentParams": {
+				"properties": {
+					"datasetId": {
+						"type": "string"
+					},
+					"promptVersion": {
+						"type": "string"
+					},
+					"model": {
+						"type": "string"
+					},
+					"providerKeyId": {
+						"type": "string"
+					},
+					"meta": {}
+				},
+				"required": [
+					"datasetId",
+					"promptVersion",
+					"model",
+					"providerKeyId"
+				],
+				"type": "object",
+				"additionalProperties": false
+			},
+			"ResultSuccess__hypothesisId-string__": {
+				"properties": {
+					"data": {
+						"properties": {
+							"hypothesisId": {
+								"type": "string"
+							}
+						},
+						"required": [
+							"hypothesisId"
+						],
+						"type": "object"
+					},
+					"error": {
+						"type": "number",
+						"enum": [
+							null
+						],
+						"nullable": true
+					}
+				},
+				"required": [
+					"data",
+					"error"
+				],
+				"type": "object",
+				"additionalProperties": false
+			},
+			"Result__hypothesisId-string_.string_": {
+				"anyOf": [
+					{
+						"$ref": "#/components/schemas/ResultSuccess__hypothesisId-string__"
 					},
 					{
 						"$ref": "#/components/schemas/ResultError_string_"
@@ -5699,109 +5802,6 @@
 				"anyOf": [
 					{
 						"$ref": "#/components/schemas/ResultSuccess_ExperimentRun_"
-					},
-					{
-						"$ref": "#/components/schemas/ResultError_string_"
-					}
-				]
-			},
-			"ResultSuccess_EvaluatorResult_": {
-				"properties": {
-					"data": {
-						"$ref": "#/components/schemas/EvaluatorResult"
-					},
-					"error": {
-						"type": "number",
-						"enum": [
-							null
-						],
-						"nullable": true
-					}
-				},
-				"required": [
-					"data",
-					"error"
-				],
-				"type": "object",
-				"additionalProperties": false
-			},
-			"Result_EvaluatorResult.string_": {
-				"anyOf": [
-					{
-						"$ref": "#/components/schemas/ResultSuccess_EvaluatorResult_"
-					},
-					{
-						"$ref": "#/components/schemas/ResultError_string_"
-					}
-				]
-			},
-			"CreateEvaluatorParams": {
-				"properties": {
-					"scoring_type": {
-						"type": "string"
-					},
-					"llm_template": {},
-					"name": {
-						"type": "string"
-					}
-				},
-				"required": [
-					"scoring_type",
-					"llm_template",
-					"name"
-				],
-				"type": "object",
-				"additionalProperties": false
-			},
-			"UpdateEvaluatorParams": {
-				"properties": {
-					"scoring_type": {
-						"type": "string"
-					},
-					"llm_template": {}
-				},
-				"type": "object",
-				"additionalProperties": false
-			},
-			"ResultSuccess__experiment_id-string--experiment_created_at-string_-Array_": {
-				"properties": {
-					"data": {
-						"items": {
-							"properties": {
-								"experiment_created_at": {
-									"type": "string"
-								},
-								"experiment_id": {
-									"type": "string"
-								}
-							},
-							"required": [
-								"experiment_created_at",
-								"experiment_id"
-							],
-							"type": "object"
-						},
-						"type": "array"
-					},
-					"error": {
-						"type": "number",
-						"enum": [
-							null
-						],
-						"nullable": true
-					}
-				},
-				"required": [
-					"data",
-					"error"
-				],
-				"type": "object",
-				"additionalProperties": false
-			},
-			"Result__experiment_id-string--experiment_created_at-string_-Array.string_": {
-				"anyOf": [
-					{
-						"$ref": "#/components/schemas/ResultSuccess__experiment_id-string--experiment_created_at-string_-Array_"
 					},
 					{
 						"$ref": "#/components/schemas/ResultError_string_"
@@ -11098,6 +11098,225 @@
 				}
 			}
 		},
+		"/v1/evaluator": {
+			"post": {
+				"operationId": "CreateEvaluator",
+				"responses": {
+					"200": {
+						"description": "Ok",
+						"content": {
+							"application/json": {
+								"schema": {
+									"$ref": "#/components/schemas/Result_EvaluatorResult.string_"
+								}
+							}
+						}
+					}
+				},
+				"tags": [
+					"Evaluator"
+				],
+				"security": [
+					{
+						"api_key": []
+					}
+				],
+				"parameters": [],
+				"requestBody": {
+					"required": true,
+					"content": {
+						"application/json": {
+							"schema": {
+								"$ref": "#/components/schemas/CreateEvaluatorParams"
+							}
+						}
+					}
+				}
+			}
+		},
+		"/v1/evaluator/{evaluatorId}": {
+			"get": {
+				"operationId": "GetEvaluator",
+				"responses": {
+					"200": {
+						"description": "Ok",
+						"content": {
+							"application/json": {
+								"schema": {
+									"$ref": "#/components/schemas/Result_EvaluatorResult.string_"
+								}
+							}
+						}
+					}
+				},
+				"tags": [
+					"Evaluator"
+				],
+				"security": [
+					{
+						"api_key": []
+					}
+				],
+				"parameters": [
+					{
+						"in": "path",
+						"name": "evaluatorId",
+						"required": true,
+						"schema": {
+							"type": "string"
+						}
+					}
+				]
+			},
+			"put": {
+				"operationId": "UpdateEvaluator",
+				"responses": {
+					"200": {
+						"description": "Ok",
+						"content": {
+							"application/json": {
+								"schema": {
+									"$ref": "#/components/schemas/Result_EvaluatorResult.string_"
+								}
+							}
+						}
+					}
+				},
+				"tags": [
+					"Evaluator"
+				],
+				"security": [
+					{
+						"api_key": []
+					}
+				],
+				"parameters": [
+					{
+						"in": "path",
+						"name": "evaluatorId",
+						"required": true,
+						"schema": {
+							"type": "string"
+						}
+					}
+				],
+				"requestBody": {
+					"required": true,
+					"content": {
+						"application/json": {
+							"schema": {
+								"$ref": "#/components/schemas/UpdateEvaluatorParams"
+							}
+						}
+					}
+				}
+			},
+			"delete": {
+				"operationId": "DeleteEvaluator",
+				"responses": {
+					"200": {
+						"description": "Ok",
+						"content": {
+							"application/json": {
+								"schema": {
+									"$ref": "#/components/schemas/Result_null.string_"
+								}
+							}
+						}
+					}
+				},
+				"tags": [
+					"Evaluator"
+				],
+				"security": [
+					{
+						"api_key": []
+					}
+				],
+				"parameters": [
+					{
+						"in": "path",
+						"name": "evaluatorId",
+						"required": true,
+						"schema": {
+							"type": "string"
+						}
+					}
+				]
+			}
+		},
+		"/v1/evaluator/query": {
+			"post": {
+				"operationId": "QueryEvaluators",
+				"responses": {
+					"200": {
+						"description": "Ok",
+						"content": {
+							"application/json": {
+								"schema": {
+									"$ref": "#/components/schemas/Result_EvaluatorResult-Array.string_"
+								}
+							}
+						}
+					}
+				},
+				"tags": [
+					"Evaluator"
+				],
+				"security": [
+					{
+						"api_key": []
+					}
+				],
+				"parameters": [],
+				"requestBody": {
+					"required": true,
+					"content": {
+						"application/json": {
+							"schema": {
+								"properties": {},
+								"type": "object"
+							}
+						}
+					}
+				}
+			}
+		},
+		"/v1/evaluator/{evaluatorId}/experiments": {
+			"get": {
+				"operationId": "GetExperimentsForEvaluator",
+				"responses": {
+					"200": {
+						"description": "Ok",
+						"content": {
+							"application/json": {
+								"schema": {
+									"$ref": "#/components/schemas/Result__experiment_id-string--experiment_created_at-string_-Array.string_"
+								}
+							}
+						}
+					}
+				},
+				"tags": [
+					"Evaluator"
+				],
+				"security": [
+					{
+						"api_key": []
+					}
+				],
+				"parameters": [
+					{
+						"in": "path",
+						"name": "evaluatorId",
+						"required": true,
+						"schema": {
+							"type": "string"
+						}
+					}
+				]
+			}
+		},
 		"/v1/experiment/new-empty": {
 			"post": {
 				"operationId": "CreateNewEmptyExperiment",
@@ -11149,7 +11368,6 @@
 		"/v1/experiment/update-meta": {
 			"post": {
 				"operationId": "UpdateExperimentMeta",
-<<<<<<< HEAD
 				"responses": {
 					"200": {
 						"description": "Ok",
@@ -11205,74 +11423,6 @@
 		"/v1/experiment": {
 			"post": {
 				"operationId": "CreateNewExperiment",
-=======
->>>>>>> f72ae33e
-				"responses": {
-					"200": {
-						"description": "Ok",
-						"content": {
-							"application/json": {
-								"schema": {
-<<<<<<< HEAD
-									"$ref": "#/components/schemas/Result__experimentId-string_.string_"
-=======
-									"anyOf": [
-										{
-											"$ref": "#/components/schemas/ResultSuccess_unknown_"
-										},
-										{
-											"$ref": "#/components/schemas/ResultError_PostgrestError_"
-										}
-									]
->>>>>>> f72ae33e
-								}
-							}
-						}
-					}
-				},
-				"tags": [
-					"Experiment"
-				],
-				"security": [
-					{
-						"api_key": []
-					}
-				],
-				"parameters": [],
-				"requestBody": {
-					"required": true,
-					"content": {
-						"application/json": {
-							"schema": {
-<<<<<<< HEAD
-								"$ref": "#/components/schemas/NewExperimentParams"
-							}
-						}
-					}
-				}
-=======
-								"properties": {
-									"meta": {
-										"$ref": "#/components/schemas/Record_string.string_"
-									},
-									"experimentId": {
-										"type": "string"
-									}
-								},
-								"required": [
-									"meta",
-									"experimentId"
-								],
-								"type": "object"
-							}
-						}
-					}
-				}
-			}
-		},
-		"/v1/experiment": {
-			"post": {
-				"operationId": "CreateNewExperiment",
 				"responses": {
 					"200": {
 						"description": "Ok",
@@ -11304,7 +11454,6 @@
 						}
 					}
 				}
->>>>>>> f72ae33e
 			}
 		},
 		"/v1/experiment/hypothesis": {
@@ -11637,225 +11786,6 @@
 						}
 					}
 				}
-			}
-		},
-		"/v1/evaluator": {
-			"post": {
-				"operationId": "CreateEvaluator",
-				"responses": {
-					"200": {
-						"description": "Ok",
-						"content": {
-							"application/json": {
-								"schema": {
-									"$ref": "#/components/schemas/Result_EvaluatorResult.string_"
-								}
-							}
-						}
-					}
-				},
-				"tags": [
-					"Evaluator"
-				],
-				"security": [
-					{
-						"api_key": []
-					}
-				],
-				"parameters": [],
-				"requestBody": {
-					"required": true,
-					"content": {
-						"application/json": {
-							"schema": {
-								"$ref": "#/components/schemas/CreateEvaluatorParams"
-							}
-						}
-					}
-				}
-			}
-		},
-		"/v1/evaluator/{evaluatorId}": {
-			"get": {
-				"operationId": "GetEvaluator",
-				"responses": {
-					"200": {
-						"description": "Ok",
-						"content": {
-							"application/json": {
-								"schema": {
-									"$ref": "#/components/schemas/Result_EvaluatorResult.string_"
-								}
-							}
-						}
-					}
-				},
-				"tags": [
-					"Evaluator"
-				],
-				"security": [
-					{
-						"api_key": []
-					}
-				],
-				"parameters": [
-					{
-						"in": "path",
-						"name": "evaluatorId",
-						"required": true,
-						"schema": {
-							"type": "string"
-						}
-					}
-				]
-			},
-			"put": {
-				"operationId": "UpdateEvaluator",
-				"responses": {
-					"200": {
-						"description": "Ok",
-						"content": {
-							"application/json": {
-								"schema": {
-									"$ref": "#/components/schemas/Result_EvaluatorResult.string_"
-								}
-							}
-						}
-					}
-				},
-				"tags": [
-					"Evaluator"
-				],
-				"security": [
-					{
-						"api_key": []
-					}
-				],
-				"parameters": [
-					{
-						"in": "path",
-						"name": "evaluatorId",
-						"required": true,
-						"schema": {
-							"type": "string"
-						}
-					}
-				],
-				"requestBody": {
-					"required": true,
-					"content": {
-						"application/json": {
-							"schema": {
-								"$ref": "#/components/schemas/UpdateEvaluatorParams"
-							}
-						}
-					}
-				}
-			},
-			"delete": {
-				"operationId": "DeleteEvaluator",
-				"responses": {
-					"200": {
-						"description": "Ok",
-						"content": {
-							"application/json": {
-								"schema": {
-									"$ref": "#/components/schemas/Result_null.string_"
-								}
-							}
-						}
-					}
-				},
-				"tags": [
-					"Evaluator"
-				],
-				"security": [
-					{
-						"api_key": []
-					}
-				],
-				"parameters": [
-					{
-						"in": "path",
-						"name": "evaluatorId",
-						"required": true,
-						"schema": {
-							"type": "string"
-						}
-					}
-				]
-			}
-		},
-		"/v1/evaluator/query": {
-			"post": {
-				"operationId": "QueryEvaluators",
-				"responses": {
-					"200": {
-						"description": "Ok",
-						"content": {
-							"application/json": {
-								"schema": {
-									"$ref": "#/components/schemas/Result_EvaluatorResult-Array.string_"
-								}
-							}
-						}
-					}
-				},
-				"tags": [
-					"Evaluator"
-				],
-				"security": [
-					{
-						"api_key": []
-					}
-				],
-				"parameters": [],
-				"requestBody": {
-					"required": true,
-					"content": {
-						"application/json": {
-							"schema": {
-								"properties": {},
-								"type": "object"
-							}
-						}
-					}
-				}
-			}
-		},
-		"/v1/evaluator/{evaluatorId}/experiments": {
-			"get": {
-				"operationId": "GetExperimentsForEvaluator",
-				"responses": {
-					"200": {
-						"description": "Ok",
-						"content": {
-							"application/json": {
-								"schema": {
-									"$ref": "#/components/schemas/Result__experiment_id-string--experiment_created_at-string_-Array.string_"
-								}
-							}
-						}
-					}
-				},
-				"tags": [
-					"Evaluator"
-				],
-				"security": [
-					{
-						"api_key": []
-					}
-				],
-				"parameters": [
-					{
-						"in": "path",
-						"name": "evaluatorId",
-						"required": true,
-						"schema": {
-							"type": "string"
-						}
-					}
-				]
 			}
 		},
 		"/v1/evals/query": {
