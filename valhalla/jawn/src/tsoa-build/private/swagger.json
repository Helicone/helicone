{
	"openapi": "3.0.0",
	"components": {
		"examples": {},
		"headers": {},
		"parameters": {},
		"requestBodies": {},
		"responses": {},
		"schemas": {
			"ResultSuccess__organization_id-string--name-string--flags-string-Array_-Array_": {
				"properties": {
					"data": {
						"items": {
							"properties": {
								"flags": {
									"items": {
										"type": "string"
									},
									"type": "array"
								},
								"name": {
									"type": "string"
								},
								"organization_id": {
									"type": "string"
								}
							},
							"required": [
								"flags",
								"name",
								"organization_id"
							],
							"type": "object"
						},
						"type": "array"
					},
					"error": {
						"type": "number",
						"enum": [
							null
						],
						"nullable": true
					}
				},
				"required": [
					"data",
					"error"
				],
				"type": "object",
				"additionalProperties": false
			},
			"ResultError_string_": {
				"properties": {
					"data": {
						"type": "number",
						"enum": [
							null
						],
						"nullable": true
					},
					"error": {
						"type": "string"
					}
				},
				"required": [
					"data",
					"error"
				],
				"type": "object",
				"additionalProperties": false
			},
			"Result__organization_id-string--name-string--flags-string-Array_-Array.string_": {
				"anyOf": [
					{
						"$ref": "#/components/schemas/ResultSuccess__organization_id-string--name-string--flags-string-Array_-Array_"
					},
					{
						"$ref": "#/components/schemas/ResultError_string_"
					}
				]
			},
			"KafkaSettings": {
				"properties": {
					"miniBatchSize": {
						"type": "number",
						"format": "double"
					}
				},
				"required": [
					"miniBatchSize"
				],
				"type": "object",
				"additionalProperties": false
			},
			"AzureExperiment": {
				"properties": {
					"azureBaseUri": {
						"type": "string"
					},
					"azureApiVersion": {
						"type": "string"
					},
					"azureDeploymentName": {
						"type": "string"
					},
					"azureApiKey": {
						"type": "string"
					}
				},
				"required": [
					"azureBaseUri",
					"azureApiVersion",
					"azureDeploymentName",
					"azureApiKey"
				],
				"type": "object",
				"additionalProperties": false
			},
			"ApiKey": {
				"properties": {
					"apiKey": {
						"type": "string"
					}
				},
				"required": [
					"apiKey"
				],
				"type": "object",
				"additionalProperties": false
			},
			"Setting": {
				"anyOf": [
					{
						"$ref": "#/components/schemas/KafkaSettings"
					},
					{
						"$ref": "#/components/schemas/AzureExperiment"
					},
					{
						"$ref": "#/components/schemas/ApiKey"
					}
				]
			},
			"SettingName": {
				"type": "string",
				"enum": [
					"kafka:dlq",
					"kafka:log",
					"kafka:score",
					"kafka:dlq:score",
					"kafka:dlq:eu",
					"kafka:log:eu",
					"kafka:orgs-to-dlq",
					"azure:experiment",
					"openai:apiKey",
					"anthropic:apiKey"
				],
				"nullable": false
			},
			"url.URL": {
				"type": "string",
				"description": "The URL interface represents an object providing static methods used for creating object URLs.\n\n[MDN Reference](https://developer.mozilla.org/docs/Web/API/URL)\n`URL` class is a global reference for `import { URL } from 'node:url'`\nhttps://nodejs.org/api/url.html#the-whatwg-url-api"
			},
			"Eval": {
				"properties": {
					"name": {
						"type": "string"
					},
					"averageScore": {
						"type": "number",
						"format": "double"
					},
					"minScore": {
						"type": "number",
						"format": "double"
					},
					"maxScore": {
						"type": "number",
						"format": "double"
					},
					"count": {
						"type": "number",
						"format": "double"
					},
					"overTime": {
						"items": {
							"properties": {
								"count": {
									"type": "number",
									"format": "double"
								},
								"date": {
									"type": "string"
								}
							},
							"required": [
								"count",
								"date"
							],
							"type": "object"
						},
						"type": "array"
					},
					"averageOverTime": {
						"items": {
							"properties": {
								"value": {
									"type": "number",
									"format": "double"
								},
								"date": {
									"type": "string"
								}
							},
							"required": [
								"value",
								"date"
							],
							"type": "object"
						},
						"type": "array"
					}
				},
				"required": [
					"name",
					"averageScore",
					"minScore",
					"maxScore",
					"count",
					"overTime",
					"averageOverTime"
				],
				"type": "object",
				"additionalProperties": false
			},
			"ResultSuccess_Eval-Array_": {
				"properties": {
					"data": {
						"items": {
							"$ref": "#/components/schemas/Eval"
						},
						"type": "array"
					},
					"error": {
						"type": "number",
						"enum": [
							null
						],
						"nullable": true
					}
				},
				"required": [
					"data",
					"error"
				],
				"type": "object",
				"additionalProperties": false
			},
			"Result_Eval-Array.string_": {
				"anyOf": [
					{
						"$ref": "#/components/schemas/ResultSuccess_Eval-Array_"
					},
					{
						"$ref": "#/components/schemas/ResultError_string_"
					}
				]
			},
			"Partial_NumberOperators_": {
				"properties": {
					"not-equals": {
						"type": "number",
						"format": "double"
					},
					"equals": {
						"type": "number",
						"format": "double"
					},
					"gte": {
						"type": "number",
						"format": "double"
					},
					"lte": {
						"type": "number",
						"format": "double"
					},
					"lt": {
						"type": "number",
						"format": "double"
					},
					"gt": {
						"type": "number",
						"format": "double"
					}
				},
				"type": "object",
				"description": "Make all properties in T optional"
			},
			"Partial_TimestampOperatorsTyped_": {
				"properties": {
					"gte": {
						"type": "string",
						"format": "date-time"
					},
					"lte": {
						"type": "string",
						"format": "date-time"
					},
					"lt": {
						"type": "string",
						"format": "date-time"
					},
					"gt": {
						"type": "string",
						"format": "date-time"
					}
				},
				"type": "object",
				"description": "Make all properties in T optional"
			},
			"Partial_TextOperators_": {
				"properties": {
					"not-equals": {
						"type": "string"
					},
					"equals": {
						"type": "string"
					},
					"like": {
						"type": "string"
					},
					"ilike": {
						"type": "string"
					},
					"contains": {
						"type": "string"
					},
					"not-contains": {
						"type": "string"
					}
				},
				"type": "object",
				"description": "Make all properties in T optional"
			},
			"Partial_BooleanOperators_": {
				"properties": {
					"equals": {
						"type": "boolean"
					}
				},
				"type": "object",
				"description": "Make all properties in T optional"
			},
			"Partial_VectorOperators_": {
				"properties": {
					"contains": {
						"type": "string"
					}
				},
				"type": "object",
				"description": "Make all properties in T optional"
			},
			"Partial_RequestResponseRMTToOperators_": {
				"properties": {
					"latency": {
						"$ref": "#/components/schemas/Partial_NumberOperators_"
					},
					"status": {
						"$ref": "#/components/schemas/Partial_NumberOperators_"
					},
					"request_created_at": {
						"$ref": "#/components/schemas/Partial_TimestampOperatorsTyped_"
					},
					"response_created_at": {
						"$ref": "#/components/schemas/Partial_TimestampOperatorsTyped_"
					},
					"model": {
						"$ref": "#/components/schemas/Partial_TextOperators_"
					},
					"user_id": {
						"$ref": "#/components/schemas/Partial_TextOperators_"
					},
					"organization_id": {
						"$ref": "#/components/schemas/Partial_TextOperators_"
					},
					"node_id": {
						"$ref": "#/components/schemas/Partial_TextOperators_"
					},
					"job_id": {
						"$ref": "#/components/schemas/Partial_TextOperators_"
					},
					"threat": {
						"$ref": "#/components/schemas/Partial_BooleanOperators_"
					},
					"request_id": {
						"$ref": "#/components/schemas/Partial_TextOperators_"
					},
					"prompt_tokens": {
						"$ref": "#/components/schemas/Partial_NumberOperators_"
					},
					"completion_tokens": {
						"$ref": "#/components/schemas/Partial_NumberOperators_"
					},
					"total_tokens": {
						"$ref": "#/components/schemas/Partial_NumberOperators_"
					},
					"target_url": {
						"$ref": "#/components/schemas/Partial_TextOperators_"
					},
					"properties": {
						"properties": {},
						"additionalProperties": {
							"$ref": "#/components/schemas/Partial_TextOperators_"
						},
						"type": "object"
					},
					"search_properties": {
						"properties": {},
						"additionalProperties": {
							"$ref": "#/components/schemas/Partial_TextOperators_"
						},
						"type": "object"
					},
					"scores": {
						"properties": {},
						"additionalProperties": {
							"$ref": "#/components/schemas/Partial_TextOperators_"
						},
						"type": "object"
					},
					"scores_column": {
						"$ref": "#/components/schemas/Partial_TextOperators_"
					},
					"request_body": {
						"$ref": "#/components/schemas/Partial_VectorOperators_"
					},
					"response_body": {
						"$ref": "#/components/schemas/Partial_VectorOperators_"
					}
				},
				"type": "object",
				"description": "Make all properties in T optional"
			},
			"Pick_FilterLeaf.request_response_rmt_": {
				"properties": {
					"request_response_rmt": {
						"$ref": "#/components/schemas/Partial_RequestResponseRMTToOperators_"
					}
				},
				"type": "object",
				"description": "From T, pick a set of properties whose keys are in the union K"
			},
			"FilterLeafSubset_request_response_rmt_": {
				"$ref": "#/components/schemas/Pick_FilterLeaf.request_response_rmt_"
			},
			"EvalFilterNode": {
				"anyOf": [
					{
						"$ref": "#/components/schemas/FilterLeafSubset_request_response_rmt_"
					},
					{
						"$ref": "#/components/schemas/EvalFilterBranch"
					},
					{
						"type": "string",
						"enum": [
							"all"
						]
					}
				]
			},
			"EvalFilterBranch": {
				"properties": {
					"right": {
						"$ref": "#/components/schemas/EvalFilterNode"
					},
					"operator": {
						"type": "string",
						"enum": [
							"or",
							"and"
						]
					},
					"left": {
						"$ref": "#/components/schemas/EvalFilterNode"
					}
				},
				"required": [
					"right",
					"operator",
					"left"
				],
				"type": "object"
			},
			"EvalQueryParams": {
				"properties": {
					"filter": {
						"$ref": "#/components/schemas/EvalFilterNode"
					},
					"timeFilter": {
						"properties": {
							"end": {
								"type": "string"
							},
							"start": {
								"type": "string"
							}
						},
						"required": [
							"end",
							"start"
						],
						"type": "object"
					},
					"offset": {
						"type": "number",
						"format": "double"
					},
					"limit": {
						"type": "number",
						"format": "double"
					}
				},
				"required": [
					"filter",
					"timeFilter"
				],
				"type": "object",
				"additionalProperties": false
			},
			"ResultSuccess_string-Array_": {
				"properties": {
					"data": {
						"items": {
							"type": "string"
						},
						"type": "array"
					},
					"error": {
						"type": "number",
						"enum": [
							null
						],
						"nullable": true
					}
				},
				"required": [
					"data",
					"error"
				],
				"type": "object",
				"additionalProperties": false
			},
			"Result_string-Array.string_": {
				"anyOf": [
					{
						"$ref": "#/components/schemas/ResultSuccess_string-Array_"
					},
					{
						"$ref": "#/components/schemas/ResultError_string_"
					}
				]
			},
			"ResultSuccess_null_": {
				"properties": {
					"data": {
						"type": "number",
						"enum": [
							null
						],
						"nullable": true
					},
					"error": {
						"type": "number",
						"enum": [
							null
						],
						"nullable": true
					}
				},
				"required": [
					"data",
					"error"
				],
				"type": "object",
				"additionalProperties": false
			},
			"Result_null.string_": {
				"anyOf": [
					{
						"$ref": "#/components/schemas/ResultSuccess_null_"
					},
					{
						"$ref": "#/components/schemas/ResultError_string_"
					}
				]
			},
			"ScoreDistribution": {
				"properties": {
					"name": {
						"type": "string"
					},
					"distribution": {
						"items": {
							"properties": {
								"value": {
									"type": "number",
									"format": "double"
								},
								"upper": {
									"type": "number",
									"format": "double"
								},
								"lower": {
									"type": "number",
									"format": "double"
								}
							},
							"required": [
								"value",
								"upper",
								"lower"
							],
							"type": "object"
						},
						"type": "array"
					}
				},
				"required": [
					"name",
					"distribution"
				],
				"type": "object",
				"additionalProperties": false
			},
			"ResultSuccess_ScoreDistribution-Array_": {
				"properties": {
					"data": {
						"items": {
							"$ref": "#/components/schemas/ScoreDistribution"
						},
						"type": "array"
					},
					"error": {
						"type": "number",
						"enum": [
							null
						],
						"nullable": true
					}
				},
				"required": [
					"data",
					"error"
				],
				"type": "object",
				"additionalProperties": false
			},
			"Result_ScoreDistribution-Array.string_": {
				"anyOf": [
					{
						"$ref": "#/components/schemas/ResultSuccess_ScoreDistribution-Array_"
					},
					{
						"$ref": "#/components/schemas/ResultError_string_"
					}
				]
			},
			"ResultSuccess_unknown_": {
				"properties": {
					"data": {},
					"error": {
						"type": "number",
						"enum": [
							null
						],
						"nullable": true
					}
				},
				"required": [
					"data",
					"error"
				],
				"type": "object",
				"additionalProperties": false
			},
			"ResultError_unknown_": {
				"properties": {
					"data": {
						"type": "number",
						"enum": [
							null
						],
						"nullable": true
					},
					"error": {}
				},
				"required": [
					"data",
					"error"
				],
				"type": "object",
				"additionalProperties": false
			},
			"Record_string.any_": {
				"properties": {},
				"additionalProperties": {},
				"type": "object",
				"description": "Construct a type with a set of properties K of type T"
			},
			"WebhookData": {
				"properties": {
					"destination": {
						"type": "string"
					},
					"config": {
						"$ref": "#/components/schemas/Record_string.any_"
					}
				},
				"required": [
					"destination",
					"config"
				],
				"type": "object",
				"additionalProperties": false
			},
			"ResultSuccess__id-string--created_at-string--destination-string--version-string--config-string--hmac_key-string_-Array_": {
				"properties": {
					"data": {
						"items": {
							"properties": {
								"hmac_key": {
									"type": "string"
								},
								"config": {
									"type": "string"
								},
								"version": {
									"type": "string"
								},
								"destination": {
									"type": "string"
								},
								"created_at": {
									"type": "string"
								},
								"id": {
									"type": "string"
								}
							},
							"required": [
								"hmac_key",
								"config",
								"version",
								"destination",
								"created_at",
								"id"
							],
							"type": "object"
						},
						"type": "array"
					},
					"error": {
						"type": "number",
						"enum": [
							null
						],
						"nullable": true
					}
				},
				"required": [
					"data",
					"error"
				],
				"type": "object",
				"additionalProperties": false
			},
			"Result__id-string--created_at-string--destination-string--version-string--config-string--hmac_key-string_-Array.string_": {
				"anyOf": [
					{
						"$ref": "#/components/schemas/ResultSuccess__id-string--created_at-string--destination-string--version-string--config-string--hmac_key-string_-Array_"
					},
					{
						"$ref": "#/components/schemas/ResultError_string_"
					}
				]
			},
			"ResultError_any_": {
				"properties": {
					"data": {
						"type": "number",
						"enum": [
							null
						],
						"nullable": true
					},
					"error": {}
				},
				"required": [
					"data",
					"error"
				],
				"type": "object",
				"additionalProperties": false
			},
			"ResultSuccess__id-string__": {
				"properties": {
					"data": {
						"properties": {
							"id": {
								"type": "string"
							}
						},
						"required": [
							"id"
						],
						"type": "object"
					},
					"error": {
						"type": "number",
						"enum": [
							null
						],
						"nullable": true
					}
				},
				"required": [
					"data",
					"error"
				],
				"type": "object",
				"additionalProperties": false
			},
			"Result__id-string_.string_": {
				"anyOf": [
					{
						"$ref": "#/components/schemas/ResultSuccess__id-string__"
					},
					{
						"$ref": "#/components/schemas/ResultError_string_"
					}
				]
			},
			"AddVaultKeyParams": {
				"properties": {
					"key": {
						"type": "string"
					},
					"provider": {
						"type": "string"
					},
					"name": {
						"type": "string"
					}
				},
				"required": [
					"key",
					"provider"
				],
				"type": "object",
				"additionalProperties": false
			},
			"DecryptedProviderKey": {
				"properties": {
					"provider_key_name": {
						"type": "string",
						"nullable": true
					},
					"provider_name": {
						"type": "string",
						"nullable": true
					},
					"provider_key": {
						"type": "string",
						"nullable": true
					},
					"org_id": {
						"type": "string",
						"nullable": true
					},
					"id": {
						"type": "string",
						"nullable": true
					}
				},
				"required": [
					"provider_key_name",
					"provider_name",
					"provider_key",
					"org_id",
					"id"
				],
				"type": "object"
			},
			"ResultSuccess_DecryptedProviderKey-Array_": {
				"properties": {
					"data": {
						"items": {
							"$ref": "#/components/schemas/DecryptedProviderKey"
						},
						"type": "array"
					},
					"error": {
						"type": "number",
						"enum": [
							null
						],
						"nullable": true
					}
				},
				"required": [
					"data",
					"error"
				],
				"type": "object",
				"additionalProperties": false
			},
			"Result_DecryptedProviderKey-Array.string_": {
				"anyOf": [
					{
						"$ref": "#/components/schemas/ResultSuccess_DecryptedProviderKey-Array_"
					},
					{
						"$ref": "#/components/schemas/ResultError_string_"
					}
				]
			},
			"ResultSuccess_DecryptedProviderKey_": {
				"properties": {
					"data": {
						"$ref": "#/components/schemas/DecryptedProviderKey"
					},
					"error": {
						"type": "number",
						"enum": [
							null
						],
						"nullable": true
					}
				},
				"required": [
					"data",
					"error"
				],
				"type": "object",
				"additionalProperties": false
			},
			"Result_DecryptedProviderKey.string_": {
				"anyOf": [
					{
						"$ref": "#/components/schemas/ResultSuccess_DecryptedProviderKey_"
					},
					{
						"$ref": "#/components/schemas/ResultError_string_"
					}
				]
			},
			"Record_string.string_": {
				"properties": {},
				"additionalProperties": {
					"type": "string"
				},
				"type": "object",
				"description": "Construct a type with a set of properties K of type T"
			},
			"ProviderName": {
				"type": "string",
				"enum": [
					"OPENAI",
					"ANTHROPIC",
					"AZURE",
					"LOCAL",
					"HELICONE",
					"AMDBARTEK",
					"ANYSCALE",
					"CLOUDFLARE",
					"2YFV",
					"TOGETHER",
					"LEMONFOX",
					"FIREWORKS",
					"PERPLEXITY",
					"GOOGLE",
					"OPENROUTER",
					"WISDOMINANUTSHELL",
					"GROQ",
					"COHERE",
					"MISTRAL",
					"DEEPINFRA",
					"QSTASH",
					"FIRECRAWL"
				]
			},
			"Provider": {
				"anyOf": [
					{
						"$ref": "#/components/schemas/ProviderName"
					},
					{
						"type": "string"
					},
					{
						"type": "string",
						"enum": [
							"CUSTOM"
						]
					}
				]
			},
			"LlmType": {
				"type": "string",
				"enum": [
					"chat",
					"completion"
				]
			},
			"FunctionCall": {
				"properties": {
					"name": {
						"type": "string"
					},
					"arguments": {
						"additionalProperties": false,
						"type": "object"
					}
				},
				"type": "object",
				"additionalProperties": false
			},
			"ChatMessage": {
				"properties": {
					"role": {
						"type": "string"
					},
					"content": {
						"type": "string"
					},
					"function_call": {
						"$ref": "#/components/schemas/FunctionCall"
					}
				},
				"type": "object",
				"additionalProperties": false
			},
			"Request": {
				"properties": {
					"llm_type": {
						"$ref": "#/components/schemas/LlmType"
					},
					"model": {
						"type": "string"
					},
					"provider": {
						"type": "string"
					},
					"prompt": {
						"type": "string",
						"nullable": true
					},
					"max_tokens": {
						"type": "number",
						"format": "double",
						"nullable": true
					},
					"temperature": {
						"type": "number",
						"format": "double",
						"nullable": true
					},
					"top_p": {
						"type": "number",
						"format": "double",
						"nullable": true
					},
					"n": {
						"type": "number",
						"format": "double",
						"nullable": true
					},
					"stream": {
						"type": "boolean",
						"nullable": true
					},
					"stop": {
						"type": "string",
						"nullable": true
					},
					"presence_penalty": {
						"type": "number",
						"format": "double",
						"nullable": true
					},
					"frequency_penalty": {
						"type": "number",
						"format": "double",
						"nullable": true
					},
					"logprobs": {
						"type": "number",
						"format": "double",
						"nullable": true
					},
					"best_of": {
						"type": "number",
						"format": "double",
						"nullable": true
					},
					"logit_bias": {
						"additionalProperties": false,
						"type": "object",
						"nullable": true
					},
					"user": {
						"type": "string",
						"nullable": true
					},
					"messages": {
						"items": {
							"$ref": "#/components/schemas/ChatMessage"
						},
						"type": "array",
						"nullable": true
					},
					"tooLarge": {
						"type": "boolean"
					},
					"heliconeMessage": {
						"type": "string"
					}
				},
				"type": "object",
				"additionalProperties": false
			},
			"Record_number.string_": {
				"properties": {},
				"additionalProperties": {
					"type": "string"
				},
				"type": "object",
				"description": "Construct a type with a set of properties K of type T"
			},
			"ErrorInfo": {
				"properties": {
					"code": {
						"type": "string",
						"nullable": true
					},
					"message": {
						"type": "string",
						"nullable": true
					}
				},
				"type": "object",
				"additionalProperties": false
			},
			"Response": {
				"properties": {
					"completions": {
						"allOf": [
							{
								"$ref": "#/components/schemas/Record_number.string_"
							}
						],
						"nullable": true
					},
					"message": {
						"allOf": [
							{
								"$ref": "#/components/schemas/ChatMessage"
							}
						],
						"nullable": true
					},
					"error": {
						"allOf": [
							{
								"$ref": "#/components/schemas/ErrorInfo"
							}
						],
						"nullable": true
					},
					"model": {
						"type": "string",
						"nullable": true
					},
					"tooLarge": {
						"type": "boolean"
					},
					"heliconeMessage": {
						"type": "string"
					}
				},
				"type": "object",
				"additionalProperties": false
			},
			"LlmSchema": {
				"properties": {
					"request": {
						"$ref": "#/components/schemas/Request"
					},
					"response": {
						"allOf": [
							{
								"$ref": "#/components/schemas/Response"
							}
						],
						"nullable": true
					}
				},
				"required": [
					"request"
				],
				"type": "object",
				"additionalProperties": false
			},
			"Record_string.number_": {
				"properties": {},
				"additionalProperties": {
					"type": "number",
					"format": "double"
				},
				"type": "object",
				"description": "Construct a type with a set of properties K of type T"
			},
			"HeliconeRequest": {
				"properties": {
					"response_id": {
						"type": "string",
						"nullable": true,
						"example": "Happy"
					},
					"response_created_at": {
						"type": "string",
						"nullable": true
					},
					"response_body": {},
					"response_status": {
						"type": "number",
						"format": "double"
					},
					"response_model": {
						"type": "string",
						"nullable": true
					},
					"request_id": {
						"type": "string"
					},
					"request_created_at": {
						"type": "string"
					},
					"request_body": {},
					"request_path": {
						"type": "string"
					},
					"request_user_id": {
						"type": "string",
						"nullable": true
					},
					"request_properties": {
						"allOf": [
							{
								"$ref": "#/components/schemas/Record_string.string_"
							}
						],
						"nullable": true
					},
					"request_model": {
						"type": "string",
						"nullable": true
					},
					"model_override": {
						"type": "string",
						"nullable": true
					},
					"helicone_user": {
						"type": "string",
						"nullable": true
					},
					"provider": {
						"$ref": "#/components/schemas/Provider"
					},
					"delay_ms": {
						"type": "number",
						"format": "double",
						"nullable": true
					},
					"time_to_first_token": {
						"type": "number",
						"format": "double",
						"nullable": true
					},
					"total_tokens": {
						"type": "number",
						"format": "double",
						"nullable": true
					},
					"prompt_tokens": {
						"type": "number",
						"format": "double",
						"nullable": true
					},
					"completion_tokens": {
						"type": "number",
						"format": "double",
						"nullable": true
					},
					"prompt_id": {
						"type": "string",
						"nullable": true
					},
					"feedback_created_at": {
						"type": "string",
						"nullable": true
					},
					"feedback_id": {
						"type": "string",
						"nullable": true
					},
					"feedback_rating": {
						"type": "boolean",
						"nullable": true
					},
					"signed_body_url": {
						"type": "string",
						"nullable": true
					},
					"llmSchema": {
						"allOf": [
							{
								"$ref": "#/components/schemas/LlmSchema"
							}
						],
						"nullable": true
					},
					"country_code": {
						"type": "string",
						"nullable": true
					},
					"asset_ids": {
						"items": {
							"type": "string"
						},
						"type": "array",
						"nullable": true
					},
					"asset_urls": {
						"allOf": [
							{
								"$ref": "#/components/schemas/Record_string.string_"
							}
						],
						"nullable": true
					},
					"scores": {
						"allOf": [
							{
								"$ref": "#/components/schemas/Record_string.number_"
							}
						],
						"nullable": true
					},
					"costUSD": {
						"type": "number",
						"format": "double",
						"nullable": true
					},
					"properties": {
						"$ref": "#/components/schemas/Record_string.string_"
					},
					"assets": {
						"items": {
							"type": "string"
						},
						"type": "array"
					},
					"target_url": {
						"type": "string"
					}
				},
				"required": [
					"response_id",
					"response_created_at",
					"response_status",
					"response_model",
					"request_id",
					"request_created_at",
					"request_body",
					"request_path",
					"request_user_id",
					"request_properties",
					"request_model",
					"model_override",
					"helicone_user",
					"provider",
					"delay_ms",
					"time_to_first_token",
					"total_tokens",
					"prompt_tokens",
					"completion_tokens",
					"prompt_id",
					"llmSchema",
					"country_code",
					"asset_ids",
					"asset_urls",
					"scores",
					"properties",
					"assets",
					"target_url"
				],
				"type": "object",
				"additionalProperties": false
			},
			"ResultSuccess_HeliconeRequest-Array_": {
				"properties": {
					"data": {
						"items": {
							"$ref": "#/components/schemas/HeliconeRequest"
						},
						"type": "array"
					},
					"error": {
						"type": "number",
						"enum": [
							null
						],
						"nullable": true
					}
				},
				"required": [
					"data",
					"error"
				],
				"type": "object",
				"additionalProperties": false
			},
			"Result_HeliconeRequest-Array.string_": {
				"anyOf": [
					{
						"$ref": "#/components/schemas/ResultSuccess_HeliconeRequest-Array_"
					},
					{
						"$ref": "#/components/schemas/ResultError_string_"
					}
				]
			},
			"Partial_ResponseTableToOperators_": {
				"properties": {
					"body_tokens": {
						"$ref": "#/components/schemas/Partial_NumberOperators_"
					},
					"body_model": {
						"$ref": "#/components/schemas/Partial_TextOperators_"
					},
					"body_completion": {
						"$ref": "#/components/schemas/Partial_TextOperators_"
					},
					"status": {
						"$ref": "#/components/schemas/Partial_NumberOperators_"
					},
					"model": {
						"$ref": "#/components/schemas/Partial_TextOperators_"
					}
				},
				"type": "object",
				"description": "Make all properties in T optional"
			},
			"Partial_TimestampOperators_": {
				"properties": {
					"gte": {
						"type": "string"
					},
					"lte": {
						"type": "string"
					},
					"lt": {
						"type": "string"
					},
					"gt": {
						"type": "string"
					}
				},
				"type": "object",
				"description": "Make all properties in T optional"
			},
			"Partial_RequestTableToOperators_": {
				"properties": {
					"prompt": {
						"$ref": "#/components/schemas/Partial_TextOperators_"
					},
					"created_at": {
						"$ref": "#/components/schemas/Partial_TimestampOperators_"
					},
					"user_id": {
						"$ref": "#/components/schemas/Partial_TextOperators_"
					},
					"auth_hash": {
						"$ref": "#/components/schemas/Partial_TextOperators_"
					},
					"org_id": {
						"$ref": "#/components/schemas/Partial_TextOperators_"
					},
					"id": {
						"$ref": "#/components/schemas/Partial_TextOperators_"
					},
					"node_id": {
						"$ref": "#/components/schemas/Partial_TextOperators_"
					},
					"model": {
						"$ref": "#/components/schemas/Partial_TextOperators_"
					},
					"modelOverride": {
						"$ref": "#/components/schemas/Partial_TextOperators_"
					},
					"path": {
						"$ref": "#/components/schemas/Partial_TextOperators_"
					},
					"prompt_id": {
						"$ref": "#/components/schemas/Partial_TextOperators_"
					}
				},
				"type": "object",
				"description": "Make all properties in T optional"
			},
			"Partial_FeedbackTableToOperators_": {
				"properties": {
					"id": {
						"$ref": "#/components/schemas/Partial_NumberOperators_"
					},
					"created_at": {
						"$ref": "#/components/schemas/Partial_TimestampOperators_"
					},
					"rating": {
						"$ref": "#/components/schemas/Partial_BooleanOperators_"
					},
					"response_id": {
						"$ref": "#/components/schemas/Partial_TextOperators_"
					}
				},
				"type": "object",
				"description": "Make all properties in T optional"
			},
			"Partial_RequestResponseSearchToOperators_": {
				"properties": {
					"request_body_vector": {
						"$ref": "#/components/schemas/Partial_VectorOperators_"
					},
					"response_body_vector": {
						"$ref": "#/components/schemas/Partial_VectorOperators_"
					}
				},
				"type": "object",
				"description": "Make all properties in T optional"
			},
			"Partial_SessionsRequestResponseRMTToOperators_": {
				"properties": {
					"total_cost": {
						"$ref": "#/components/schemas/Partial_NumberOperators_"
					},
					"total_tokens": {
						"$ref": "#/components/schemas/Partial_NumberOperators_"
					}
				},
				"type": "object",
				"description": "Make all properties in T optional"
			},
			"Partial_CacheHitsTableToOperators_": {
				"properties": {
					"organization_id": {
						"$ref": "#/components/schemas/Partial_TextOperators_"
					},
					"request_id": {
						"$ref": "#/components/schemas/Partial_TextOperators_"
					},
					"latency": {
						"$ref": "#/components/schemas/Partial_NumberOperators_"
					},
					"completion_tokens": {
						"$ref": "#/components/schemas/Partial_NumberOperators_"
					},
					"prompt_tokens": {
						"$ref": "#/components/schemas/Partial_NumberOperators_"
					},
					"created_at": {
						"$ref": "#/components/schemas/Partial_TimestampOperatorsTyped_"
					}
				},
				"type": "object",
				"description": "Make all properties in T optional"
			},
			"Pick_FilterLeaf.feedback-or-request-or-response-or-properties-or-values-or-request_response_search-or-cache_hits-or-request_response_rmt-or-sessions_request_response_rmt_": {
				"properties": {
					"values": {
						"properties": {},
						"additionalProperties": {
							"$ref": "#/components/schemas/Partial_TextOperators_"
						},
						"type": "object"
					},
					"request_response_rmt": {
						"$ref": "#/components/schemas/Partial_RequestResponseRMTToOperators_"
					},
					"response": {
						"$ref": "#/components/schemas/Partial_ResponseTableToOperators_"
					},
					"request": {
						"$ref": "#/components/schemas/Partial_RequestTableToOperators_"
					},
					"feedback": {
						"$ref": "#/components/schemas/Partial_FeedbackTableToOperators_"
					},
					"request_response_search": {
						"$ref": "#/components/schemas/Partial_RequestResponseSearchToOperators_"
					},
					"sessions_request_response_rmt": {
						"$ref": "#/components/schemas/Partial_SessionsRequestResponseRMTToOperators_"
					},
					"cache_hits": {
						"$ref": "#/components/schemas/Partial_CacheHitsTableToOperators_"
					},
					"properties": {
						"properties": {},
						"additionalProperties": {
							"$ref": "#/components/schemas/Partial_TextOperators_"
						},
						"type": "object"
					}
				},
				"type": "object",
				"description": "From T, pick a set of properties whose keys are in the union K"
			},
			"FilterLeafSubset_feedback-or-request-or-response-or-properties-or-values-or-request_response_search-or-cache_hits-or-request_response_rmt-or-sessions_request_response_rmt_": {
				"$ref": "#/components/schemas/Pick_FilterLeaf.feedback-or-request-or-response-or-properties-or-values-or-request_response_search-or-cache_hits-or-request_response_rmt-or-sessions_request_response_rmt_"
			},
			"RequestFilterNode": {
				"anyOf": [
					{
						"$ref": "#/components/schemas/FilterLeafSubset_feedback-or-request-or-response-or-properties-or-values-or-request_response_search-or-cache_hits-or-request_response_rmt-or-sessions_request_response_rmt_"
					},
					{
						"$ref": "#/components/schemas/RequestFilterBranch"
					},
					{
						"type": "string",
						"enum": [
							"all"
						]
					}
				]
			},
			"RequestFilterBranch": {
				"properties": {
					"right": {
						"$ref": "#/components/schemas/RequestFilterNode"
					},
					"operator": {
						"type": "string",
						"enum": [
							"or",
							"and"
						]
					},
					"left": {
						"$ref": "#/components/schemas/RequestFilterNode"
					}
				},
				"required": [
					"right",
					"operator",
					"left"
				],
				"type": "object"
			},
			"SortDirection": {
				"type": "string",
				"enum": [
					"asc",
					"desc"
				]
			},
			"SortLeafRequest": {
				"properties": {
					"random": {
						"type": "boolean",
						"enum": [
							true
						],
						"nullable": false
					},
					"created_at": {
						"$ref": "#/components/schemas/SortDirection"
					},
					"cache_created_at": {
						"$ref": "#/components/schemas/SortDirection"
					},
					"latency": {
						"$ref": "#/components/schemas/SortDirection"
					},
					"last_active": {
						"$ref": "#/components/schemas/SortDirection"
					},
					"total_tokens": {
						"$ref": "#/components/schemas/SortDirection"
					},
					"completion_tokens": {
						"$ref": "#/components/schemas/SortDirection"
					},
					"prompt_tokens": {
						"$ref": "#/components/schemas/SortDirection"
					},
					"user_id": {
						"$ref": "#/components/schemas/SortDirection"
					},
					"body_model": {
						"$ref": "#/components/schemas/SortDirection"
					},
					"is_cached": {
						"$ref": "#/components/schemas/SortDirection"
					},
					"request_prompt": {
						"$ref": "#/components/schemas/SortDirection"
					},
					"response_text": {
						"$ref": "#/components/schemas/SortDirection"
					},
					"properties": {
						"properties": {},
						"additionalProperties": {
							"$ref": "#/components/schemas/SortDirection"
						},
						"type": "object"
					},
					"values": {
						"properties": {},
						"additionalProperties": {
							"$ref": "#/components/schemas/SortDirection"
						},
						"type": "object"
					}
				},
				"type": "object",
				"additionalProperties": false
			},
			"RequestQueryParams": {
				"properties": {
					"filter": {
						"$ref": "#/components/schemas/RequestFilterNode"
					},
					"offset": {
						"type": "number",
						"format": "double"
					},
					"limit": {
						"type": "number",
						"format": "double"
					},
					"sort": {
						"$ref": "#/components/schemas/SortLeafRequest"
					},
					"isCached": {
						"type": "boolean"
					},
					"includeInputs": {
						"type": "boolean"
					},
					"isPartOfExperiment": {
						"type": "boolean"
					},
					"isScored": {
						"type": "boolean"
					}
				},
				"required": [
					"filter"
				],
				"type": "object",
				"additionalProperties": false
			},
			"ResultSuccess_HeliconeRequest_": {
				"properties": {
					"data": {
						"$ref": "#/components/schemas/HeliconeRequest"
					},
					"error": {
						"type": "number",
						"enum": [
							null
						],
						"nullable": true
					}
				},
				"required": [
					"data",
					"error"
				],
				"type": "object",
				"additionalProperties": false
			},
			"Result_HeliconeRequest.string_": {
				"anyOf": [
					{
						"$ref": "#/components/schemas/ResultSuccess_HeliconeRequest_"
					},
					{
						"$ref": "#/components/schemas/ResultError_string_"
					}
				]
			},
			"HeliconeRequestAsset": {
				"properties": {
					"assetUrl": {
						"type": "string"
					}
				},
				"required": [
					"assetUrl"
				],
				"type": "object",
				"additionalProperties": false
			},
			"ResultSuccess_HeliconeRequestAsset_": {
				"properties": {
					"data": {
						"$ref": "#/components/schemas/HeliconeRequestAsset"
					},
					"error": {
						"type": "number",
						"enum": [
							null
						],
						"nullable": true
					}
				},
				"required": [
					"data",
					"error"
				],
				"type": "object",
				"additionalProperties": false
			},
			"Result_HeliconeRequestAsset.string_": {
				"anyOf": [
					{
						"$ref": "#/components/schemas/ResultSuccess_HeliconeRequestAsset_"
					},
					{
						"$ref": "#/components/schemas/ResultError_string_"
					}
				]
			},
			"Record_string.number-or-boolean_": {
				"properties": {},
				"additionalProperties": {
					"anyOf": [
						{
							"type": "number",
							"format": "double"
						},
						{
							"type": "boolean"
						}
					]
				},
				"type": "object",
				"description": "Construct a type with a set of properties K of type T"
			},
			"Scores": {
				"$ref": "#/components/schemas/Record_string.number-or-boolean_"
			},
			"ScoreRequest": {
				"properties": {
					"scores": {
						"$ref": "#/components/schemas/Scores"
					}
				},
				"required": [
					"scores"
				],
				"type": "object",
				"additionalProperties": false
			},
			"SessionResult": {
				"properties": {
					"created_at": {
						"type": "string"
					},
					"latest_request_created_at": {
						"type": "string"
					},
					"session_id": {
						"type": "string"
					},
					"session_name": {
						"type": "string"
					},
					"total_cost": {
						"type": "number",
						"format": "double"
					},
					"total_requests": {
						"type": "number",
						"format": "double"
					},
					"prompt_tokens": {
						"type": "number",
						"format": "double"
					},
					"completion_tokens": {
						"type": "number",
						"format": "double"
					},
					"total_tokens": {
						"type": "number",
						"format": "double"
					}
				},
				"required": [
					"created_at",
					"latest_request_created_at",
					"session_id",
					"session_name",
					"total_cost",
					"total_requests",
					"prompt_tokens",
					"completion_tokens",
					"total_tokens"
				],
				"type": "object",
				"additionalProperties": false
			},
			"ResultSuccess_SessionResult-Array_": {
				"properties": {
					"data": {
						"items": {
							"$ref": "#/components/schemas/SessionResult"
						},
						"type": "array"
					},
					"error": {
						"type": "number",
						"enum": [
							null
						],
						"nullable": true
					}
				},
				"required": [
					"data",
					"error"
				],
				"type": "object",
				"additionalProperties": false
			},
			"Result_SessionResult-Array.string_": {
				"anyOf": [
					{
						"$ref": "#/components/schemas/ResultSuccess_SessionResult-Array_"
					},
					{
						"$ref": "#/components/schemas/ResultError_string_"
					}
				]
			},
			"SessionQueryParams": {
				"properties": {
					"search": {
						"type": "string"
					},
					"timeFilter": {
						"properties": {
							"endTimeUnixMs": {
								"type": "number",
								"format": "double"
							},
							"startTimeUnixMs": {
								"type": "number",
								"format": "double"
							}
						},
						"required": [
							"endTimeUnixMs",
							"startTimeUnixMs"
						],
						"type": "object"
					},
					"nameEquals": {
						"type": "string"
					},
					"timezoneDifference": {
						"type": "number",
						"format": "double"
					},
					"filter": {
						"$ref": "#/components/schemas/RequestFilterNode"
					}
				},
				"required": [
					"search",
					"timeFilter",
					"timezoneDifference",
					"filter"
				],
				"type": "object",
				"additionalProperties": false
			},
			"SessionNameResult": {
				"properties": {
					"name": {
						"type": "string"
					},
					"created_at": {
						"type": "string"
					},
					"total_cost": {
						"type": "number",
						"format": "double"
					},
					"last_used": {
						"type": "string"
					},
					"first_used": {
						"type": "string"
					},
					"session_count": {
						"type": "number",
						"format": "double"
					}
				},
				"required": [
					"name",
					"created_at",
					"total_cost",
					"last_used",
					"first_used",
					"session_count"
				],
				"type": "object",
				"additionalProperties": false
			},
			"ResultSuccess_SessionNameResult-Array_": {
				"properties": {
					"data": {
						"items": {
							"$ref": "#/components/schemas/SessionNameResult"
						},
						"type": "array"
					},
					"error": {
						"type": "number",
						"enum": [
							null
						],
						"nullable": true
					}
				},
				"required": [
					"data",
					"error"
				],
				"type": "object",
				"additionalProperties": false
			},
			"Result_SessionNameResult-Array.string_": {
				"anyOf": [
					{
						"$ref": "#/components/schemas/ResultSuccess_SessionNameResult-Array_"
					},
					{
						"$ref": "#/components/schemas/ResultError_string_"
					}
				]
			},
			"SessionNameQueryParams": {
				"properties": {
					"nameContains": {
						"type": "string"
					},
					"timezoneDifference": {
						"type": "number",
						"format": "double"
					},
					"pSize": {
						"type": "string",
						"enum": [
							"p50",
							"p75",
							"p95",
							"p99",
							"p99.9"
						]
					},
					"useInterquartile": {
						"type": "boolean"
					}
				},
				"required": [
					"nameContains",
					"timezoneDifference"
				],
				"type": "object",
				"additionalProperties": false
			},
			"HistogramRow": {
				"properties": {
					"range_start": {
						"type": "string"
					},
					"range_end": {
						"type": "string"
					},
					"value": {
						"type": "number",
						"format": "double"
					}
				},
				"required": [
					"range_start",
					"range_end",
					"value"
				],
				"type": "object",
				"additionalProperties": false
			},
			"SessionMetrics": {
				"properties": {
					"session_count": {
						"items": {
							"$ref": "#/components/schemas/HistogramRow"
						},
						"type": "array"
					},
					"session_duration": {
						"items": {
							"$ref": "#/components/schemas/HistogramRow"
						},
						"type": "array"
					},
					"session_cost": {
						"items": {
							"$ref": "#/components/schemas/HistogramRow"
						},
						"type": "array"
					}
				},
				"required": [
					"session_count",
					"session_duration",
					"session_cost"
				],
				"type": "object",
				"additionalProperties": false
			},
			"ResultSuccess_SessionMetrics_": {
				"properties": {
					"data": {
						"$ref": "#/components/schemas/SessionMetrics"
					},
					"error": {
						"type": "number",
						"enum": [
							null
						],
						"nullable": true
					}
				},
				"required": [
					"data",
					"error"
				],
				"type": "object",
				"additionalProperties": false
			},
			"Result_SessionMetrics.string_": {
				"anyOf": [
					{
						"$ref": "#/components/schemas/ResultSuccess_SessionMetrics_"
					},
					{
						"$ref": "#/components/schemas/ResultError_string_"
					}
				]
			},
			"UserMetricsResult": {
				"properties": {
					"user_id": {
						"type": "string"
					},
					"active_for": {
						"type": "number",
						"format": "double"
					},
					"first_active": {
						"type": "string"
					},
					"last_active": {
						"type": "string"
					},
					"total_requests": {
						"type": "number",
						"format": "double"
					},
					"average_requests_per_day_active": {
						"type": "number",
						"format": "double"
					},
					"average_tokens_per_request": {
						"type": "number",
						"format": "double"
					},
					"total_completion_tokens": {
						"type": "number",
						"format": "double"
					},
					"total_prompt_tokens": {
						"type": "number",
						"format": "double"
					},
					"cost": {
						"type": "number",
						"format": "double"
					}
				},
				"required": [
					"user_id",
					"active_for",
					"first_active",
					"last_active",
					"total_requests",
					"average_requests_per_day_active",
					"average_tokens_per_request",
					"total_completion_tokens",
					"total_prompt_tokens",
					"cost"
				],
				"type": "object",
				"additionalProperties": false
			},
			"ResultSuccess_UserMetricsResult-Array_": {
				"properties": {
					"data": {
						"items": {
							"$ref": "#/components/schemas/UserMetricsResult"
						},
						"type": "array"
					},
					"error": {
						"type": "number",
						"enum": [
							null
						],
						"nullable": true
					}
				},
				"required": [
					"data",
					"error"
				],
				"type": "object",
				"additionalProperties": false
			},
			"Result_UserMetricsResult-Array.string_": {
				"anyOf": [
					{
						"$ref": "#/components/schemas/ResultSuccess_UserMetricsResult-Array_"
					},
					{
						"$ref": "#/components/schemas/ResultError_string_"
					}
				]
			},
			"Partial_UserMetricsToOperators_": {
				"properties": {
					"user_id": {
						"$ref": "#/components/schemas/Partial_TextOperators_"
					},
					"last_active": {
						"$ref": "#/components/schemas/Partial_TimestampOperators_"
					},
					"total_requests": {
						"$ref": "#/components/schemas/Partial_NumberOperators_"
					},
					"active_for": {
						"$ref": "#/components/schemas/Partial_NumberOperators_"
					},
					"average_requests_per_day_active": {
						"$ref": "#/components/schemas/Partial_NumberOperators_"
					},
					"average_tokens_per_request": {
						"$ref": "#/components/schemas/Partial_NumberOperators_"
					},
					"total_completion_tokens": {
						"$ref": "#/components/schemas/Partial_NumberOperators_"
					},
					"total_prompt_tokens": {
						"$ref": "#/components/schemas/Partial_NumberOperators_"
					},
					"cost": {
						"$ref": "#/components/schemas/Partial_NumberOperators_"
					}
				},
				"type": "object",
				"description": "Make all properties in T optional"
			},
			"Pick_FilterLeaf.user_metrics-or-request_response_rmt_": {
				"properties": {
					"request_response_rmt": {
						"$ref": "#/components/schemas/Partial_RequestResponseRMTToOperators_"
					},
					"user_metrics": {
						"$ref": "#/components/schemas/Partial_UserMetricsToOperators_"
					}
				},
				"type": "object",
				"description": "From T, pick a set of properties whose keys are in the union K"
			},
			"FilterLeafSubset_user_metrics-or-request_response_rmt_": {
				"$ref": "#/components/schemas/Pick_FilterLeaf.user_metrics-or-request_response_rmt_"
			},
			"UserFilterNode": {
				"anyOf": [
					{
						"$ref": "#/components/schemas/FilterLeafSubset_user_metrics-or-request_response_rmt_"
					},
					{
						"$ref": "#/components/schemas/UserFilterBranch"
					},
					{
						"type": "string",
						"enum": [
							"all"
						]
					}
				]
			},
			"UserFilterBranch": {
				"properties": {
					"right": {
						"$ref": "#/components/schemas/UserFilterNode"
					},
					"operator": {
						"type": "string",
						"enum": [
							"or",
							"and"
						]
					},
					"left": {
						"$ref": "#/components/schemas/UserFilterNode"
					}
				},
				"required": [
					"right",
					"operator",
					"left"
				],
				"type": "object"
			},
			"UserMetricsQueryParams": {
				"properties": {
					"filter": {
						"$ref": "#/components/schemas/UserFilterNode"
					},
					"offset": {
						"type": "number",
						"format": "double"
					},
					"limit": {
						"type": "number",
						"format": "double"
					},
					"timeFilter": {
						"properties": {
							"endTimeUnixSeconds": {
								"type": "number",
								"format": "double"
							},
							"startTimeUnixSeconds": {
								"type": "number",
								"format": "double"
							}
						},
						"required": [
							"endTimeUnixSeconds",
							"startTimeUnixSeconds"
						],
						"type": "object"
					},
					"timeZoneDifferenceMinutes": {
						"type": "number",
						"format": "double"
					}
				},
				"required": [
					"filter",
					"offset",
					"limit"
				],
				"type": "object",
				"additionalProperties": false
			},
			"ResultSuccess__count-number--prompt_tokens-number--completion_tokens-number--user_id-string--cost_usd-number_-Array_": {
				"properties": {
					"data": {
						"items": {
							"properties": {
								"cost_usd": {
									"type": "number",
									"format": "double"
								},
								"user_id": {
									"type": "string"
								},
								"completion_tokens": {
									"type": "number",
									"format": "double"
								},
								"prompt_tokens": {
									"type": "number",
									"format": "double"
								},
								"count": {
									"type": "number",
									"format": "double"
								}
							},
							"required": [
								"cost_usd",
								"user_id",
								"completion_tokens",
								"prompt_tokens",
								"count"
							],
							"type": "object"
						},
						"type": "array"
					},
					"error": {
						"type": "number",
						"enum": [
							null
						],
						"nullable": true
					}
				},
				"required": [
					"data",
					"error"
				],
				"type": "object",
				"additionalProperties": false
			},
			"Result__count-number--prompt_tokens-number--completion_tokens-number--user_id-string--cost_usd-number_-Array.string_": {
				"anyOf": [
					{
						"$ref": "#/components/schemas/ResultSuccess__count-number--prompt_tokens-number--completion_tokens-number--user_id-string--cost_usd-number_-Array_"
					},
					{
						"$ref": "#/components/schemas/ResultError_string_"
					}
				]
			},
			"UserQueryParams": {
				"properties": {
					"userIds": {
						"items": {
							"type": "string"
						},
						"type": "array"
					},
					"timeFilter": {
						"properties": {
							"endTimeUnixSeconds": {
								"type": "number",
								"format": "double"
							},
							"startTimeUnixSeconds": {
								"type": "number",
								"format": "double"
							}
						},
						"required": [
							"endTimeUnixSeconds",
							"startTimeUnixSeconds"
						],
						"type": "object"
					}
				},
				"type": "object",
				"additionalProperties": false
			},
			"OTELTrace": {
				"properties": {
					"resourceSpans": {
						"items": {
							"properties": {
								"scopeSpans": {
									"items": {
										"properties": {
											"spans": {
												"items": {
													"properties": {
														"droppedLinksCount": {
															"type": "number",
															"format": "double"
														},
														"links": {
															"items": {},
															"type": "array"
														},
														"status": {
															"properties": {
																"code": {
																	"type": "number",
																	"format": "double"
																}
															},
															"required": [
																"code"
															],
															"type": "object"
														},
														"droppedEventsCount": {
															"type": "number",
															"format": "double"
														},
														"events": {
															"items": {},
															"type": "array"
														},
														"droppedAttributesCount": {
															"type": "number",
															"format": "double"
														},
														"attributes": {
															"items": {
																"properties": {
																	"value": {
																		"properties": {
																			"intValue": {
																				"type": "number",
																				"format": "double"
																			},
																			"stringValue": {
																				"type": "string"
																			}
																		},
																		"type": "object"
																	},
																	"key": {
																		"type": "string"
																	}
																},
																"required": [
																	"value",
																	"key"
																],
																"type": "object"
															},
															"type": "array"
														},
														"endTimeUnixNano": {
															"type": "string"
														},
														"startTimeUnixNano": {
															"type": "string"
														},
														"kind": {
															"type": "number",
															"format": "double"
														},
														"name": {
															"type": "string"
														},
														"spanId": {
															"type": "string"
														},
														"traceId": {
															"type": "string"
														}
													},
													"required": [
														"droppedLinksCount",
														"links",
														"status",
														"droppedEventsCount",
														"events",
														"droppedAttributesCount",
														"attributes",
														"endTimeUnixNano",
														"startTimeUnixNano",
														"kind",
														"name",
														"spanId",
														"traceId"
													],
													"type": "object"
												},
												"type": "array"
											},
											"scope": {
												"properties": {
													"version": {
														"type": "string"
													},
													"name": {
														"type": "string"
													}
												},
												"required": [
													"version",
													"name"
												],
												"type": "object"
											}
										},
										"required": [
											"spans",
											"scope"
										],
										"type": "object"
									},
									"type": "array"
								},
								"resource": {
									"properties": {
										"droppedAttributesCount": {
											"type": "number",
											"format": "double"
										},
										"attributes": {
											"items": {
												"properties": {
													"value": {
														"properties": {
															"arrayValue": {
																"properties": {
																	"values": {
																		"items": {
																			"properties": {
																				"stringValue": {
																					"type": "string"
																				}
																			},
																			"required": [
																				"stringValue"
																			],
																			"type": "object"
																		},
																		"type": "array"
																	}
																},
																"required": [
																	"values"
																],
																"type": "object"
															},
															"intValue": {
																"type": "number",
																"format": "double"
															},
															"stringValue": {
																"type": "string"
															}
														},
														"type": "object"
													},
													"key": {
														"type": "string"
													}
												},
												"required": [
													"value",
													"key"
												],
												"type": "object"
											},
											"type": "array"
										}
									},
									"required": [
										"droppedAttributesCount",
										"attributes"
									],
									"type": "object"
								}
							},
							"required": [
								"scopeSpans",
								"resource"
							],
							"type": "object"
						},
						"type": "array"
					}
				},
				"required": [
					"resourceSpans"
				],
				"type": "object"
			},
			"PromptsResult": {
				"properties": {
					"id": {
						"type": "string"
					},
					"user_defined_id": {
						"type": "string"
					},
					"description": {
						"type": "string"
					},
					"pretty_name": {
						"type": "string"
					},
					"created_at": {
						"type": "string"
					},
					"major_version": {
						"type": "number",
						"format": "double"
					},
					"metadata": {
						"$ref": "#/components/schemas/Record_string.any_"
					}
				},
				"required": [
					"id",
					"user_defined_id",
					"description",
					"pretty_name",
					"created_at",
					"major_version"
				],
				"type": "object",
				"additionalProperties": false
			},
			"ResultSuccess_PromptsResult-Array_": {
				"properties": {
					"data": {
						"items": {
							"$ref": "#/components/schemas/PromptsResult"
						},
						"type": "array"
					},
					"error": {
						"type": "number",
						"enum": [
							null
						],
						"nullable": true
					}
				},
				"required": [
					"data",
					"error"
				],
				"type": "object",
				"additionalProperties": false
			},
			"Result_PromptsResult-Array.string_": {
				"anyOf": [
					{
						"$ref": "#/components/schemas/ResultSuccess_PromptsResult-Array_"
					},
					{
						"$ref": "#/components/schemas/ResultError_string_"
					}
				]
			},
			"Partial_PromptToOperators_": {
				"properties": {
					"id": {
						"$ref": "#/components/schemas/Partial_TextOperators_"
					},
					"user_defined_id": {
						"$ref": "#/components/schemas/Partial_TextOperators_"
					}
				},
				"type": "object",
				"description": "Make all properties in T optional"
			},
			"Pick_FilterLeaf.prompt_v2_": {
				"properties": {
					"prompt_v2": {
						"$ref": "#/components/schemas/Partial_PromptToOperators_"
					}
				},
				"type": "object",
				"description": "From T, pick a set of properties whose keys are in the union K"
			},
			"FilterLeafSubset_prompt_v2_": {
				"$ref": "#/components/schemas/Pick_FilterLeaf.prompt_v2_"
			},
			"PromptsFilterNode": {
				"anyOf": [
					{
						"$ref": "#/components/schemas/FilterLeafSubset_prompt_v2_"
					},
					{
						"$ref": "#/components/schemas/PromptsFilterBranch"
					},
					{
						"type": "string",
						"enum": [
							"all"
						]
					}
				]
			},
			"PromptsFilterBranch": {
				"properties": {
					"right": {
						"$ref": "#/components/schemas/PromptsFilterNode"
					},
					"operator": {
						"type": "string",
						"enum": [
							"or",
							"and"
						]
					},
					"left": {
						"$ref": "#/components/schemas/PromptsFilterNode"
					}
				},
				"required": [
					"right",
					"operator",
					"left"
				],
				"type": "object"
			},
			"PromptsQueryParams": {
				"properties": {
					"filter": {
						"$ref": "#/components/schemas/PromptsFilterNode"
					}
				},
				"required": [
					"filter"
				],
				"type": "object",
				"additionalProperties": false
			},
			"PromptResult": {
				"properties": {
					"id": {
						"type": "string"
					},
					"user_defined_id": {
						"type": "string"
					},
					"description": {
						"type": "string"
					},
					"pretty_name": {
						"type": "string"
					},
					"major_version": {
						"type": "number",
						"format": "double"
					},
					"latest_version_id": {
						"type": "string"
					},
					"latest_model_used": {
						"type": "string"
					},
					"created_at": {
						"type": "string"
					},
					"last_used": {
						"type": "string"
					},
					"versions": {
						"items": {
							"type": "string"
						},
						"type": "array"
					},
					"metadata": {
						"$ref": "#/components/schemas/Record_string.any_"
					}
				},
				"required": [
					"id",
					"user_defined_id",
					"description",
					"pretty_name",
					"major_version",
					"latest_version_id",
					"latest_model_used",
					"created_at",
					"last_used",
					"versions"
				],
				"type": "object",
				"additionalProperties": false
			},
			"ResultSuccess_PromptResult_": {
				"properties": {
					"data": {
						"$ref": "#/components/schemas/PromptResult"
					},
					"error": {
						"type": "number",
						"enum": [
							null
						],
						"nullable": true
					}
				},
				"required": [
					"data",
					"error"
				],
				"type": "object",
				"additionalProperties": false
			},
			"Result_PromptResult.string_": {
				"anyOf": [
					{
						"$ref": "#/components/schemas/ResultSuccess_PromptResult_"
					},
					{
						"$ref": "#/components/schemas/ResultError_string_"
					}
				]
			},
			"PromptQueryParams": {
				"properties": {
					"timeFilter": {
						"properties": {
							"end": {
								"type": "string"
							},
							"start": {
								"type": "string"
							}
						},
						"required": [
							"end",
							"start"
						],
						"type": "object"
					}
				},
				"required": [
					"timeFilter"
				],
				"type": "object",
				"additionalProperties": false
			},
			"CreatePromptResponse": {
				"properties": {
					"id": {
						"type": "string"
					},
					"prompt_version_id": {
						"type": "string"
					}
				},
				"required": [
					"id",
					"prompt_version_id"
				],
				"type": "object",
				"additionalProperties": false
			},
			"ResultSuccess_CreatePromptResponse_": {
				"properties": {
					"data": {
						"$ref": "#/components/schemas/CreatePromptResponse"
					},
					"error": {
						"type": "number",
						"enum": [
							null
						],
						"nullable": true
					}
				},
				"required": [
					"data",
					"error"
				],
				"type": "object",
				"additionalProperties": false
			},
			"Result_CreatePromptResponse.string_": {
				"anyOf": [
					{
						"$ref": "#/components/schemas/ResultSuccess_CreatePromptResponse_"
					},
					{
						"$ref": "#/components/schemas/ResultError_string_"
					}
				]
			},
			"PromptVersionResult": {
				"properties": {
					"id": {
						"type": "string"
					},
					"minor_version": {
						"type": "number",
						"format": "double"
					},
					"major_version": {
						"type": "number",
						"format": "double"
					},
					"prompt_v2": {
						"type": "string"
					},
					"model": {
						"type": "string"
					},
					"helicone_template": {
						"type": "string"
					},
					"created_at": {
						"type": "string"
					},
					"metadata": {
						"$ref": "#/components/schemas/Record_string.any_"
					},
					"parent_prompt_version": {
						"type": "string",
						"nullable": true
					},
					"experiment_id": {
						"type": "string",
						"nullable": true
					}
				},
				"required": [
					"id",
					"minor_version",
					"major_version",
					"prompt_v2",
					"model",
					"helicone_template",
					"created_at",
					"metadata"
				],
				"type": "object",
				"additionalProperties": false
			},
			"ResultSuccess_PromptVersionResult_": {
				"properties": {
					"data": {
						"$ref": "#/components/schemas/PromptVersionResult"
					},
					"error": {
						"type": "number",
						"enum": [
							null
						],
						"nullable": true
					}
				},
				"required": [
					"data",
					"error"
				],
				"type": "object",
				"additionalProperties": false
			},
			"Result_PromptVersionResult.string_": {
				"anyOf": [
					{
						"$ref": "#/components/schemas/ResultSuccess_PromptVersionResult_"
					},
					{
						"$ref": "#/components/schemas/ResultError_string_"
					}
				]
			},
			"PromptCreateSubversionParams": {
				"properties": {
					"newHeliconeTemplate": {},
					"isMajorVersion": {
						"type": "boolean"
					},
					"metadata": {
						"$ref": "#/components/schemas/Record_string.any_"
					},
					"experimentId": {
						"type": "string"
					},
					"bumpForMajorPromptVersionId": {
						"type": "string"
					}
				},
				"required": [
					"newHeliconeTemplate"
				],
				"type": "object",
				"additionalProperties": false
			},
			"PromptInputRecord": {
				"properties": {
					"id": {
						"type": "string"
					},
					"inputs": {
						"$ref": "#/components/schemas/Record_string.string_"
					},
					"dataset_row_id": {
						"type": "string"
					},
					"source_request": {
						"type": "string"
					},
					"prompt_version": {
						"type": "string"
					},
					"created_at": {
						"type": "string"
					},
					"response_body": {
						"type": "string"
					},
					"request_body": {
						"type": "string"
					},
					"auto_prompt_inputs": {
						"items": {},
						"type": "array"
					}
				},
				"required": [
					"id",
					"inputs",
					"source_request",
					"prompt_version",
					"created_at",
					"auto_prompt_inputs"
				],
				"type": "object",
				"additionalProperties": false
			},
			"ResultSuccess_PromptInputRecord-Array_": {
				"properties": {
					"data": {
						"items": {
							"$ref": "#/components/schemas/PromptInputRecord"
						},
						"type": "array"
					},
					"error": {
						"type": "number",
						"enum": [
							null
						],
						"nullable": true
					}
				},
				"required": [
					"data",
					"error"
				],
				"type": "object",
				"additionalProperties": false
			},
			"Result_PromptInputRecord-Array.string_": {
				"anyOf": [
					{
						"$ref": "#/components/schemas/ResultSuccess_PromptInputRecord-Array_"
					},
					{
						"$ref": "#/components/schemas/ResultError_string_"
					}
				]
			},
			"ResultSuccess__id-string--created_at-string--num_hypotheses-number--dataset-string--meta-Record_string.any__-Array_": {
				"properties": {
					"data": {
						"items": {
							"properties": {
								"meta": {
									"$ref": "#/components/schemas/Record_string.any_"
								},
								"dataset": {
									"type": "string"
								},
								"num_hypotheses": {
									"type": "number",
									"format": "double"
								},
								"created_at": {
									"type": "string"
								},
								"id": {
									"type": "string"
								}
							},
							"required": [
								"meta",
								"dataset",
								"num_hypotheses",
								"created_at",
								"id"
							],
							"type": "object"
						},
						"type": "array"
					},
					"error": {
						"type": "number",
						"enum": [
							null
						],
						"nullable": true
					}
				},
				"required": [
					"data",
					"error"
				],
				"type": "object",
				"additionalProperties": false
			},
			"Result__id-string--created_at-string--num_hypotheses-number--dataset-string--meta-Record_string.any__-Array.string_": {
				"anyOf": [
					{
						"$ref": "#/components/schemas/ResultSuccess__id-string--created_at-string--num_hypotheses-number--dataset-string--meta-Record_string.any__-Array_"
					},
					{
						"$ref": "#/components/schemas/ResultError_string_"
					}
				]
			},
			"ResultSuccess_PromptVersionResult-Array_": {
				"properties": {
					"data": {
						"items": {
							"$ref": "#/components/schemas/PromptVersionResult"
						},
						"type": "array"
					},
					"error": {
						"type": "number",
						"enum": [
							null
						],
						"nullable": true
					}
				},
				"required": [
					"data",
					"error"
				],
				"type": "object",
				"additionalProperties": false
			},
			"Result_PromptVersionResult-Array.string_": {
				"anyOf": [
					{
						"$ref": "#/components/schemas/ResultSuccess_PromptVersionResult-Array_"
					},
					{
						"$ref": "#/components/schemas/ResultError_string_"
					}
				]
			},
			"Partial_PromptVersionsToOperators_": {
				"properties": {
					"minor_version": {
						"$ref": "#/components/schemas/Partial_NumberOperators_"
					},
					"major_version": {
						"$ref": "#/components/schemas/Partial_NumberOperators_"
					},
					"id": {
						"$ref": "#/components/schemas/Partial_TextOperators_"
					},
					"prompt_v2": {
						"$ref": "#/components/schemas/Partial_TextOperators_"
					}
				},
				"type": "object",
				"description": "Make all properties in T optional"
			},
			"Pick_FilterLeaf.prompts_versions_": {
				"properties": {
					"prompts_versions": {
						"$ref": "#/components/schemas/Partial_PromptVersionsToOperators_"
					}
				},
				"type": "object",
				"description": "From T, pick a set of properties whose keys are in the union K"
			},
			"FilterLeafSubset_prompts_versions_": {
				"$ref": "#/components/schemas/Pick_FilterLeaf.prompts_versions_"
			},
			"PromptVersionsFilterNode": {
				"anyOf": [
					{
						"$ref": "#/components/schemas/FilterLeafSubset_prompts_versions_"
					},
					{
						"$ref": "#/components/schemas/PromptVersionsFilterBranch"
					},
					{
						"type": "string",
						"enum": [
							"all"
						]
					}
				]
			},
			"PromptVersionsFilterBranch": {
				"properties": {
					"right": {
						"$ref": "#/components/schemas/PromptVersionsFilterNode"
					},
					"operator": {
						"type": "string",
						"enum": [
							"or",
							"and"
						]
					},
					"left": {
						"$ref": "#/components/schemas/PromptVersionsFilterNode"
					}
				},
				"required": [
					"right",
					"operator",
					"left"
				],
				"type": "object"
			},
			"PromptVersionsQueryParams": {
				"properties": {
					"filter": {
						"$ref": "#/components/schemas/PromptVersionsFilterNode"
					},
					"includeExperimentVersions": {
						"type": "boolean"
					}
				},
				"type": "object",
				"additionalProperties": false
			},
			"PromptVersionResultCompiled": {
				"properties": {
					"id": {
						"type": "string"
					},
					"minor_version": {
						"type": "number",
						"format": "double"
					},
					"major_version": {
						"type": "number",
						"format": "double"
					},
					"prompt_v2": {
						"type": "string"
					},
					"model": {
						"type": "string"
					},
					"prompt_compiled": {}
				},
				"required": [
					"id",
					"minor_version",
					"major_version",
					"prompt_v2",
					"model",
					"prompt_compiled"
				],
				"type": "object",
				"additionalProperties": false
			},
			"ResultSuccess_PromptVersionResultCompiled_": {
				"properties": {
					"data": {
						"$ref": "#/components/schemas/PromptVersionResultCompiled"
					},
					"error": {
						"type": "number",
						"enum": [
							null
						],
						"nullable": true
					}
				},
				"required": [
					"data",
					"error"
				],
				"type": "object",
				"additionalProperties": false
			},
			"Result_PromptVersionResultCompiled.string_": {
				"anyOf": [
					{
						"$ref": "#/components/schemas/ResultSuccess_PromptVersionResultCompiled_"
					},
					{
						"$ref": "#/components/schemas/ResultError_string_"
					}
				]
			},
			"PromptVersiosQueryParamsCompiled": {
				"properties": {
					"filter": {
						"$ref": "#/components/schemas/PromptVersionsFilterNode"
					},
					"includeExperimentVersions": {
						"type": "boolean"
					},
					"inputs": {
						"$ref": "#/components/schemas/Record_string.string_"
					}
				},
				"required": [
					"inputs"
				],
				"type": "object",
				"additionalProperties": false
			},
			"PromptVersionResultFilled": {
				"properties": {
					"id": {
						"type": "string"
					},
					"minor_version": {
						"type": "number",
						"format": "double"
					},
					"major_version": {
						"type": "number",
						"format": "double"
					},
					"prompt_v2": {
						"type": "string"
					},
					"model": {
						"type": "string"
					},
					"filled_helicone_template": {}
				},
				"required": [
					"id",
					"minor_version",
					"major_version",
					"prompt_v2",
					"model",
					"filled_helicone_template"
				],
				"type": "object",
				"additionalProperties": false
			},
			"ResultSuccess_PromptVersionResultFilled_": {
				"properties": {
					"data": {
						"$ref": "#/components/schemas/PromptVersionResultFilled"
					},
					"error": {
						"type": "number",
						"enum": [
							null
						],
						"nullable": true
					}
				},
				"required": [
					"data",
					"error"
				],
				"type": "object",
				"additionalProperties": false
			},
			"Result_PromptVersionResultFilled.string_": {
				"anyOf": [
					{
						"$ref": "#/components/schemas/ResultSuccess_PromptVersionResultFilled_"
					},
					{
						"$ref": "#/components/schemas/ResultError_string_"
					}
				]
			},
			"HeliconeMeta": {
				"properties": {
					"heliconeManualAccessKey": {
						"type": "string"
					},
					"lytixHost": {
						"type": "string"
					},
					"lytixKey": {
						"type": "string"
					},
					"posthogHost": {
						"type": "string"
					},
					"posthogApiKey": {
						"type": "string"
					},
					"webhookEnabled": {
						"type": "boolean"
					},
					"omitResponseLog": {
						"type": "boolean"
					},
					"omitRequestLog": {
						"type": "boolean"
					},
					"modelOverride": {
						"type": "string"
					}
				},
				"required": [
					"webhookEnabled",
					"omitResponseLog",
					"omitRequestLog"
				],
				"type": "object"
			},
			"TemplateWithInputs": {
				"description": "Parses a string containing custom JSX-like tags and extracts information to produce two outputs:\n1. A version of the string with all JSX tags removed, leaving only the text content.\n2. An object representing a template with self-closing JSX tags and a separate mapping of keys to their\n   corresponding text content.\n\nThe function specifically targets `<helicone-prompt-input>` tags, which include a `key` attribute and enclosed text content.\nThese tags are transformed or removed based on the desired output structure. The process involves regular expressions\nto match and manipulate the input string to produce the outputs.\n\nParameters:\n- input: A string containing the text and JSX-like tags to be parsed.\n\nReturns:\nAn object with two properties:\n1. stringWithoutJSXTags: A string where all `<helicone-prompt-input>` tags are removed, and only their text content remains.\n2. templateWithInputs: An object containing:\n   - template: A version of the input string where `<helicone-prompt-input>` tags are replaced with self-closing versions,\n     preserving the `key` attributes but removing the text content.\n   - inputs: An object mapping the `key` attributes to their corresponding text content, effectively extracting\n     the data from the original tags.\n\nExample Usage:\n```ts\nconst input = `\nThe scene is <helicone-prompt-input key=\"scene\" >Harry Potter</helicone-prompt-input>.\n<helicone-prompt-input key=\"name\" >justin</helicone-prompt-input>  test`;\n\nconst expectedOutput = parseJSXString(input);\nconsole.log(expectedOutput);\n```\nThe function is useful for preprocessing strings with embedded custom JSX-like tags, extracting useful data,\nand preparing templates for further processing or rendering. It demonstrates a practical application of regular\nexpressions for text manipulation in TypeScript, specifically tailored to a custom JSX-like syntax.",
				"properties": {
					"template": {
						"additionalProperties": false,
						"type": "object"
					},
					"inputs": {
						"properties": {},
						"additionalProperties": {
							"type": "string"
						},
						"type": "object"
					},
					"autoInputs": {
						"items": {},
						"type": "array"
					}
				},
				"required": [
					"template",
					"inputs",
					"autoInputs"
				],
				"type": "object",
				"additionalProperties": false
			},
			"Log": {
				"properties": {
					"response": {
						"properties": {
							"delayMs": {
								"type": "number",
								"format": "double"
							},
							"responseCreatedAt": {
								"type": "string",
								"format": "date-time"
							},
							"timeToFirstToken": {
								"type": "number",
								"format": "double"
							},
							"bodySize": {
								"type": "number",
								"format": "double"
							},
							"status": {
								"type": "number",
								"format": "double"
							},
							"id": {
								"type": "string"
							}
						},
						"required": [
							"delayMs",
							"responseCreatedAt",
							"bodySize",
							"status",
							"id"
						],
						"type": "object"
					},
					"request": {
						"properties": {
							"experimentRowIndex": {
								"type": "string"
							},
							"experimentColumnId": {
								"type": "string"
							},
							"heliconeTemplate": {
								"$ref": "#/components/schemas/TemplateWithInputs"
							},
							"isStream": {
								"type": "boolean"
							},
							"requestCreatedAt": {
								"type": "string",
								"format": "date-time"
							},
							"countryCode": {
								"type": "string"
							},
							"threat": {
								"type": "boolean"
							},
							"path": {
								"type": "string"
							},
							"bodySize": {
								"type": "number",
								"format": "double"
							},
							"provider": {
								"$ref": "#/components/schemas/Provider"
							},
							"targetUrl": {
								"type": "string"
							},
							"heliconeProxyKeyId": {
								"type": "string"
							},
							"heliconeApiKeyId": {
								"type": "number",
								"format": "double"
							},
							"properties": {
								"$ref": "#/components/schemas/Record_string.string_"
							},
							"promptVersion": {
								"type": "string"
							},
							"promptId": {
								"type": "string"
							},
							"userId": {
								"type": "string"
							},
							"id": {
								"type": "string"
							}
						},
						"required": [
							"isStream",
							"requestCreatedAt",
							"path",
							"bodySize",
							"provider",
							"targetUrl",
							"properties",
							"userId",
							"id"
						],
						"type": "object"
					}
				},
				"required": [
					"response",
					"request"
				],
				"type": "object"
			},
			"Message": {
				"properties": {
					"log": {
						"$ref": "#/components/schemas/Log"
					},
					"heliconeMeta": {
						"$ref": "#/components/schemas/HeliconeMeta"
					},
					"authorization": {
						"type": "string"
					}
				},
				"required": [
					"log",
					"heliconeMeta",
					"authorization"
				],
				"type": "object"
			},
			"KeyPermissions": {
				"type": "string",
				"enum": [
					"w",
					"rw"
				]
			},
			"GenerateHashQueryParams": {
				"properties": {
					"apiKey": {
						"type": "string"
					},
					"userId": {
						"type": "string"
					},
					"keyName": {
						"type": "string"
					},
					"permissions": {
						"$ref": "#/components/schemas/KeyPermissions"
					}
				},
				"required": [
					"apiKey",
					"userId",
					"keyName",
					"permissions"
				],
				"type": "object",
				"additionalProperties": false
			},
			"FineTuneResult": {
				"anyOf": [
					{
						"properties": {
							"error": {
								"type": "string"
							}
						},
						"required": [
							"error"
						],
						"type": "object"
					},
					{
						"properties": {
							"data": {
								"properties": {
									"url": {
										"type": "string"
									},
									"fineTuneJob": {
										"type": "string"
									}
								},
								"required": [
									"url",
									"fineTuneJob"
								],
								"type": "object"
							},
							"success": {
								"type": "boolean"
							}
						},
						"required": [
							"data",
							"success"
						],
						"type": "object"
					}
				]
			},
			"FineTuneBodyParams": {
				"properties": {
					"providerKeyId": {
						"type": "string"
					}
				},
				"required": [
					"providerKeyId"
				],
				"type": "object",
				"additionalProperties": false
			},
			"FineTuneBody": {
				"properties": {
					"providerKeyId": {
						"type": "string"
					}
				},
				"required": [
					"providerKeyId"
				],
				"type": "object",
				"additionalProperties": false
			},
			"ChatCompletionTokenLogprob.TopLogprob": {
				"properties": {
					"token": {
						"type": "string",
						"description": "The token."
					},
					"bytes": {
						"items": {
							"type": "number",
							"format": "double"
						},
						"type": "array",
						"nullable": true,
						"description": "A list of integers representing the UTF-8 bytes representation of the token.\nUseful in instances where characters are represented by multiple tokens and\ntheir byte representations must be combined to generate the correct text\nrepresentation. Can be `null` if there is no bytes representation for the token."
					},
					"logprob": {
						"type": "number",
						"format": "double",
						"description": "The log probability of this token, if it is within the top 20 most likely\ntokens. Otherwise, the value `-9999.0` is used to signify that the token is very\nunlikely."
					}
				},
				"required": [
					"token",
					"bytes",
					"logprob"
				],
				"type": "object",
				"additionalProperties": false
			},
			"ChatCompletionTokenLogprob": {
				"properties": {
					"token": {
						"type": "string",
						"description": "The token."
					},
					"bytes": {
						"items": {
							"type": "number",
							"format": "double"
						},
						"type": "array",
						"nullable": true,
						"description": "A list of integers representing the UTF-8 bytes representation of the token.\nUseful in instances where characters are represented by multiple tokens and\ntheir byte representations must be combined to generate the correct text\nrepresentation. Can be `null` if there is no bytes representation for the token."
					},
					"logprob": {
						"type": "number",
						"format": "double",
						"description": "The log probability of this token, if it is within the top 20 most likely\ntokens. Otherwise, the value `-9999.0` is used to signify that the token is very\nunlikely."
					},
					"top_logprobs": {
						"items": {
							"$ref": "#/components/schemas/ChatCompletionTokenLogprob.TopLogprob"
						},
						"type": "array",
						"description": "List of the most likely tokens and their log probability, at this token\nposition. In rare cases, there may be fewer than the number of requested\n`top_logprobs` returned."
					}
				},
				"required": [
					"token",
					"bytes",
					"logprob",
					"top_logprobs"
				],
				"type": "object",
				"additionalProperties": false
			},
			"ChatCompletion.Choice.Logprobs": {
				"description": "Log probability information for the choice.",
				"properties": {
					"content": {
						"items": {
							"$ref": "#/components/schemas/ChatCompletionTokenLogprob"
						},
						"type": "array",
						"nullable": true,
						"description": "A list of message content tokens with log probability information."
					},
					"refusal": {
						"items": {
							"$ref": "#/components/schemas/ChatCompletionTokenLogprob"
						},
						"type": "array",
						"nullable": true,
						"description": "A list of message refusal tokens with log probability information."
					}
				},
				"required": [
					"content",
					"refusal"
				],
				"type": "object",
				"additionalProperties": false
			},
			"ChatCompletionAudio": {
				"description": "If the audio output modality is requested, this object contains data about the\naudio response from the model.\n[Learn more](https://platform.openai.com/docs/guides/audio).",
				"properties": {
					"id": {
						"type": "string",
						"description": "Unique identifier for this audio response."
					},
					"data": {
						"type": "string",
						"description": "Base64 encoded audio bytes generated by the model, in the format specified in\nthe request."
					},
					"expires_at": {
						"type": "number",
						"format": "double",
						"description": "The Unix timestamp (in seconds) for when this audio response will no longer be\naccessible on the server for use in multi-turn conversations."
					},
					"transcript": {
						"type": "string",
						"description": "Transcript of the audio generated by the model."
					}
				},
				"required": [
					"id",
					"data",
					"expires_at",
					"transcript"
				],
				"type": "object",
				"additionalProperties": false
			},
			"ChatCompletionMessage.FunctionCall": {
				"properties": {
					"arguments": {
						"type": "string",
						"description": "The arguments to call the function with, as generated by the model in JSON\nformat. Note that the model does not always generate valid JSON, and may\nhallucinate parameters not defined by your function schema. Validate the\narguments in your code before calling your function."
					},
					"name": {
						"type": "string",
						"description": "The name of the function to call."
					}
				},
				"required": [
					"arguments",
					"name"
				],
				"type": "object",
				"additionalProperties": false,
				"deprecated": true
			},
			"ChatCompletionMessageToolCall.Function": {
				"description": "The function that the model called.",
				"properties": {
					"arguments": {
						"type": "string",
						"description": "The arguments to call the function with, as generated by the model in JSON\nformat. Note that the model does not always generate valid JSON, and may\nhallucinate parameters not defined by your function schema. Validate the\narguments in your code before calling your function."
					},
					"name": {
						"type": "string",
						"description": "The name of the function to call."
					}
				},
				"required": [
					"arguments",
					"name"
				],
				"type": "object",
				"additionalProperties": false
			},
			"ChatCompletionMessageToolCall": {
				"properties": {
					"id": {
						"type": "string",
						"description": "The ID of the tool call."
					},
					"function": {
						"$ref": "#/components/schemas/ChatCompletionMessageToolCall.Function",
						"description": "The function that the model called."
					},
					"type": {
						"type": "string",
						"enum": [
							"function"
						],
						"nullable": false,
						"description": "The type of the tool. Currently, only `function` is supported."
					}
				},
				"required": [
					"id",
					"function",
					"type"
				],
				"type": "object",
				"additionalProperties": false
			},
			"ChatCompletionMessage": {
				"description": "A chat completion message generated by the model.",
				"properties": {
					"content": {
						"type": "string",
						"nullable": true,
						"description": "The contents of the message."
					},
					"refusal": {
						"type": "string",
						"nullable": true,
						"description": "The refusal message generated by the model."
					},
					"role": {
						"type": "string",
						"enum": [
							"assistant"
						],
						"nullable": false,
						"description": "The role of the author of this message."
					},
					"audio": {
						"allOf": [
							{
								"$ref": "#/components/schemas/ChatCompletionAudio"
							}
						],
						"nullable": true,
						"description": "If the audio output modality is requested, this object contains data about the\naudio response from the model.\n[Learn more](https://platform.openai.com/docs/guides/audio)."
					},
					"function_call": {
						"allOf": [
							{
								"$ref": "#/components/schemas/ChatCompletionMessage.FunctionCall"
							}
						],
						"nullable": true,
						"deprecated": true
					},
					"tool_calls": {
						"items": {
							"$ref": "#/components/schemas/ChatCompletionMessageToolCall"
						},
						"type": "array",
						"description": "The tool calls generated by the model, such as function calls."
					}
				},
				"required": [
					"content",
					"refusal",
					"role"
				],
				"type": "object",
				"additionalProperties": false
			},
			"ChatCompletion.Choice": {
				"properties": {
					"finish_reason": {
						"type": "string",
						"enum": [
							"stop",
							"length",
							"tool_calls",
							"content_filter",
							"function_call"
						],
						"description": "The reason the model stopped generating tokens. This will be `stop` if the model\nhit a natural stop point or a provided stop sequence, `length` if the maximum\nnumber of tokens specified in the request was reached, `content_filter` if\ncontent was omitted due to a flag from our content filters, `tool_calls` if the\nmodel called a tool, or `function_call` (deprecated) if the model called a\nfunction."
					},
					"index": {
						"type": "number",
						"format": "double",
						"description": "The index of the choice in the list of choices."
					},
					"logprobs": {
						"allOf": [
							{
								"$ref": "#/components/schemas/ChatCompletion.Choice.Logprobs"
							}
						],
						"nullable": true,
						"description": "Log probability information for the choice."
					},
					"message": {
						"$ref": "#/components/schemas/ChatCompletionMessage",
						"description": "A chat completion message generated by the model."
					}
				},
				"required": [
					"finish_reason",
					"index",
					"logprobs",
					"message"
				],
				"type": "object",
				"additionalProperties": false
			},
			"CompletionUsage.CompletionTokensDetails": {
				"description": "Breakdown of tokens used in a completion.",
				"properties": {
					"audio_tokens": {
						"type": "number",
						"format": "double",
						"description": "Audio input tokens generated by the model."
					},
					"reasoning_tokens": {
						"type": "number",
						"format": "double",
						"description": "Tokens generated by the model for reasoning."
					}
				},
				"type": "object",
				"additionalProperties": false
			},
			"CompletionUsage.PromptTokensDetails": {
				"description": "Breakdown of tokens used in the prompt.",
				"properties": {
					"audio_tokens": {
						"type": "number",
						"format": "double",
						"description": "Audio input tokens present in the prompt."
					},
					"cached_tokens": {
						"type": "number",
						"format": "double",
						"description": "Cached tokens present in the prompt."
					}
				},
				"type": "object",
				"additionalProperties": false
			},
			"CompletionUsage": {
				"description": "Usage statistics for the completion request.",
				"properties": {
					"completion_tokens": {
						"type": "number",
						"format": "double",
						"description": "Number of tokens in the generated completion."
					},
					"prompt_tokens": {
						"type": "number",
						"format": "double",
						"description": "Number of tokens in the prompt."
					},
					"total_tokens": {
						"type": "number",
						"format": "double",
						"description": "Total number of tokens used in the request (prompt + completion)."
					},
					"completion_tokens_details": {
						"$ref": "#/components/schemas/CompletionUsage.CompletionTokensDetails",
						"description": "Breakdown of tokens used in a completion."
					},
					"prompt_tokens_details": {
						"$ref": "#/components/schemas/CompletionUsage.PromptTokensDetails",
						"description": "Breakdown of tokens used in the prompt."
					}
				},
				"required": [
					"completion_tokens",
					"prompt_tokens",
					"total_tokens"
				],
				"type": "object",
				"additionalProperties": false
			},
			"ChatCompletion": {
				"description": "Represents a chat completion response returned by model, based on the provided\ninput.",
				"properties": {
					"id": {
						"type": "string",
						"description": "A unique identifier for the chat completion."
					},
					"choices": {
						"items": {
							"$ref": "#/components/schemas/ChatCompletion.Choice"
						},
						"type": "array",
						"description": "A list of chat completion choices. Can be more than one if `n` is greater\nthan 1."
					},
					"created": {
						"type": "number",
						"format": "double",
						"description": "The Unix timestamp (in seconds) of when the chat completion was created."
					},
					"model": {
						"type": "string",
						"description": "The model used for the chat completion."
					},
					"object": {
						"type": "string",
						"enum": [
							"chat.completion"
						],
						"nullable": false,
						"description": "The object type, which is always `chat.completion`."
					},
					"service_tier": {
						"type": "string",
						"enum": [
							"scale",
							"default",
							null
						],
						"nullable": true,
						"description": "The service tier used for processing the request. This field is only included if\nthe `service_tier` parameter is specified in the request."
					},
					"system_fingerprint": {
						"type": "string",
						"description": "This fingerprint represents the backend configuration that the model runs with.\n\nCan be used in conjunction with the `seed` request parameter to understand when\nbackend changes have been made that might impact determinism."
					},
					"usage": {
						"$ref": "#/components/schemas/CompletionUsage",
						"description": "Usage statistics for the completion request."
					}
				},
				"required": [
					"id",
					"choices",
					"created",
					"model",
					"object"
				],
				"type": "object",
				"additionalProperties": false
			},
			"ResultSuccess_ChatCompletion_": {
				"properties": {
					"data": {
						"$ref": "#/components/schemas/ChatCompletion"
					},
					"error": {
						"type": "number",
						"enum": [
							null
						],
						"nullable": true
					}
				},
				"required": [
					"data",
					"error"
				],
				"type": "object",
				"additionalProperties": false
			},
			"Result_ChatCompletion.string_": {
				"anyOf": [
					{
						"$ref": "#/components/schemas/ResultSuccess_ChatCompletion_"
					},
					{
						"$ref": "#/components/schemas/ResultError_string_"
					}
				]
			},
			"ChatCompletionContentPartText": {
				"description": "Learn about\n[text inputs](https://platform.openai.com/docs/guides/text-generation).",
				"properties": {
					"text": {
						"type": "string",
						"description": "The text content."
					},
					"type": {
						"type": "string",
						"enum": [
							"text"
						],
						"nullable": false,
						"description": "The type of the content part."
					}
				},
				"required": [
					"text",
					"type"
				],
				"type": "object",
				"additionalProperties": false
			},
			"ChatCompletionSystemMessageParam": {
				"properties": {
					"content": {
						"anyOf": [
							{
								"type": "string"
							},
							{
								"items": {
									"$ref": "#/components/schemas/ChatCompletionContentPartText"
								},
								"type": "array"
							}
						],
						"description": "The contents of the system message."
					},
					"role": {
						"type": "string",
						"enum": [
							"system"
						],
						"nullable": false,
						"description": "The role of the messages author, in this case `system`."
					},
					"name": {
						"type": "string",
						"description": "An optional name for the participant. Provides the model information to\ndifferentiate between participants of the same role."
					}
				},
				"required": [
					"content",
					"role"
				],
				"type": "object",
				"additionalProperties": false
			},
			"ChatCompletionContentPartImage.ImageURL": {
				"properties": {
					"url": {
						"type": "string",
						"description": "Either a URL of the image or the base64 encoded image data."
					},
					"detail": {
						"type": "string",
						"enum": [
							"auto",
							"low",
							"high"
						],
						"description": "Specifies the detail level of the image. Learn more in the\n[Vision guide](https://platform.openai.com/docs/guides/vision/low-or-high-fidelity-image-understanding)."
					}
				},
				"required": [
					"url"
				],
				"type": "object",
				"additionalProperties": false
			},
			"ChatCompletionContentPartImage": {
				"description": "Learn about [image inputs](https://platform.openai.com/docs/guides/vision).",
				"properties": {
					"image_url": {
						"$ref": "#/components/schemas/ChatCompletionContentPartImage.ImageURL"
					},
					"type": {
						"type": "string",
						"enum": [
							"image_url"
						],
						"nullable": false,
						"description": "The type of the content part."
					}
				},
				"required": [
					"image_url",
					"type"
				],
				"type": "object",
				"additionalProperties": false
			},
			"ChatCompletionContentPartInputAudio.InputAudio": {
				"properties": {
					"data": {
						"type": "string",
						"description": "Base64 encoded audio data."
					},
					"format": {
						"type": "string",
						"enum": [
							"wav",
							"mp3"
						],
						"description": "The format of the encoded audio data. Currently supports \"wav\" and \"mp3\"."
					}
				},
				"required": [
					"data",
					"format"
				],
				"type": "object",
				"additionalProperties": false
			},
			"ChatCompletionContentPartInputAudio": {
				"description": "Learn about [audio inputs](https://platform.openai.com/docs/guides/audio).",
				"properties": {
					"input_audio": {
						"$ref": "#/components/schemas/ChatCompletionContentPartInputAudio.InputAudio"
					},
					"type": {
						"type": "string",
						"enum": [
							"input_audio"
						],
						"nullable": false,
						"description": "The type of the content part. Always `input_audio`."
					}
				},
				"required": [
					"input_audio",
					"type"
				],
				"type": "object",
				"additionalProperties": false
			},
			"ChatCompletionContentPart": {
				"anyOf": [
					{
						"$ref": "#/components/schemas/ChatCompletionContentPartText"
					},
					{
						"$ref": "#/components/schemas/ChatCompletionContentPartImage"
					},
					{
						"$ref": "#/components/schemas/ChatCompletionContentPartInputAudio"
					}
				],
				"description": "Learn about\n[text inputs](https://platform.openai.com/docs/guides/text-generation)."
			},
			"ChatCompletionUserMessageParam": {
				"properties": {
					"content": {
						"anyOf": [
							{
								"type": "string"
							},
							{
								"items": {
									"$ref": "#/components/schemas/ChatCompletionContentPart"
								},
								"type": "array"
							}
						],
						"description": "The contents of the user message."
					},
					"role": {
						"type": "string",
						"enum": [
							"user"
						],
						"nullable": false,
						"description": "The role of the messages author, in this case `user`."
					},
					"name": {
						"type": "string",
						"description": "An optional name for the participant. Provides the model information to\ndifferentiate between participants of the same role."
					}
				},
				"required": [
					"content",
					"role"
				],
				"type": "object",
				"additionalProperties": false
			},
			"ChatCompletionAssistantMessageParam.Audio": {
				"description": "Data about a previous audio response from the model.\n[Learn more](https://platform.openai.com/docs/guides/audio).",
				"properties": {
					"id": {
						"type": "string",
						"description": "Unique identifier for a previous audio response from the model."
					}
				},
				"required": [
					"id"
				],
				"type": "object",
				"additionalProperties": false
			},
			"ChatCompletionContentPartRefusal": {
				"properties": {
					"refusal": {
						"type": "string",
						"description": "The refusal message generated by the model."
					},
					"type": {
						"type": "string",
						"enum": [
							"refusal"
						],
						"nullable": false,
						"description": "The type of the content part."
					}
				},
				"required": [
					"refusal",
					"type"
				],
				"type": "object",
				"additionalProperties": false
			},
			"ChatCompletionAssistantMessageParam.FunctionCall": {
				"properties": {
					"arguments": {
						"type": "string",
						"description": "The arguments to call the function with, as generated by the model in JSON\nformat. Note that the model does not always generate valid JSON, and may\nhallucinate parameters not defined by your function schema. Validate the\narguments in your code before calling your function."
					},
					"name": {
						"type": "string",
						"description": "The name of the function to call."
					}
				},
				"required": [
					"arguments",
					"name"
				],
				"type": "object",
				"additionalProperties": false,
				"deprecated": true
			},
			"ChatCompletionAssistantMessageParam": {
				"properties": {
					"role": {
						"type": "string",
						"enum": [
							"assistant"
						],
						"nullable": false,
						"description": "The role of the messages author, in this case `assistant`."
					},
					"audio": {
						"allOf": [
							{
								"$ref": "#/components/schemas/ChatCompletionAssistantMessageParam.Audio"
							}
						],
						"nullable": true,
						"description": "Data about a previous audio response from the model.\n[Learn more](https://platform.openai.com/docs/guides/audio)."
					},
					"content": {
						"anyOf": [
							{
								"type": "string"
							},
							{
								"items": {
									"anyOf": [
										{
											"$ref": "#/components/schemas/ChatCompletionContentPartText"
										},
										{
											"$ref": "#/components/schemas/ChatCompletionContentPartRefusal"
										}
									]
								},
								"type": "array"
							}
						],
						"nullable": true,
						"description": "The contents of the assistant message. Required unless `tool_calls` or\n`function_call` is specified."
					},
					"function_call": {
						"allOf": [
							{
								"$ref": "#/components/schemas/ChatCompletionAssistantMessageParam.FunctionCall"
							}
						],
						"nullable": true,
						"deprecated": true
					},
					"name": {
						"type": "string",
						"description": "An optional name for the participant. Provides the model information to\ndifferentiate between participants of the same role."
					},
					"refusal": {
						"type": "string",
						"nullable": true,
						"description": "The refusal message by the assistant."
					},
					"tool_calls": {
						"items": {
							"$ref": "#/components/schemas/ChatCompletionMessageToolCall"
						},
						"type": "array",
						"description": "The tool calls generated by the model, such as function calls."
					}
				},
				"required": [
					"role"
				],
				"type": "object",
				"additionalProperties": false
			},
			"ChatCompletionToolMessageParam": {
				"properties": {
					"content": {
						"anyOf": [
							{
								"type": "string"
							},
							{
								"items": {
									"$ref": "#/components/schemas/ChatCompletionContentPartText"
								},
								"type": "array"
							}
						],
						"description": "The contents of the tool message."
					},
					"role": {
						"type": "string",
						"enum": [
							"tool"
						],
						"nullable": false,
						"description": "The role of the messages author, in this case `tool`."
					},
					"tool_call_id": {
						"type": "string",
						"description": "Tool call that this message is responding to."
					}
				},
				"required": [
					"content",
					"role",
					"tool_call_id"
				],
				"type": "object",
				"additionalProperties": false
			},
			"ChatCompletionFunctionMessageParam": {
				"properties": {
					"content": {
						"type": "string",
						"nullable": true,
						"description": "The contents of the function message."
					},
					"name": {
						"type": "string",
						"description": "The name of the function to call."
					},
					"role": {
						"type": "string",
						"enum": [
							"function"
						],
						"nullable": false,
						"description": "The role of the messages author, in this case `function`."
					}
				},
				"required": [
					"content",
					"name",
					"role"
				],
				"type": "object",
				"additionalProperties": false,
				"deprecated": true
			},
			"ChatCompletionMessageParam": {
				"anyOf": [
					{
						"$ref": "#/components/schemas/ChatCompletionSystemMessageParam"
					},
					{
						"$ref": "#/components/schemas/ChatCompletionUserMessageParam"
					},
					{
						"$ref": "#/components/schemas/ChatCompletionAssistantMessageParam"
					},
					{
						"$ref": "#/components/schemas/ChatCompletionToolMessageParam"
					},
					{
						"$ref": "#/components/schemas/ChatCompletionFunctionMessageParam"
					}
				]
			},
			"Record_string.unknown_": {
				"properties": {},
				"additionalProperties": {},
				"type": "object",
				"description": "Construct a type with a set of properties K of type T"
			},
			"FunctionParameters": {
				"$ref": "#/components/schemas/Record_string.unknown_",
				"description": "The parameters the functions accepts, described as a JSON Schema object. See the\n[guide](https://platform.openai.com/docs/guides/function-calling) for examples,\nand the\n[JSON Schema reference](https://json-schema.org/understanding-json-schema/) for\ndocumentation about the format.\n\nOmitting `parameters` defines a function with an empty parameter list."
			},
			"FunctionDefinition": {
				"properties": {
					"name": {
						"type": "string",
						"description": "The name of the function to be called. Must be a-z, A-Z, 0-9, or contain\nunderscores and dashes, with a maximum length of 64."
					},
					"description": {
						"type": "string",
						"description": "A description of what the function does, used by the model to choose when and\nhow to call the function."
					},
					"parameters": {
						"$ref": "#/components/schemas/FunctionParameters",
						"description": "The parameters the functions accepts, described as a JSON Schema object. See the\n[guide](https://platform.openai.com/docs/guides/function-calling) for examples,\nand the\n[JSON Schema reference](https://json-schema.org/understanding-json-schema/) for\ndocumentation about the format.\n\nOmitting `parameters` defines a function with an empty parameter list."
					},
					"strict": {
						"type": "boolean",
						"nullable": true,
						"description": "Whether to enable strict schema adherence when generating the function call. If\nset to true, the model will follow the exact schema defined in the `parameters`\nfield. Only a subset of JSON Schema is supported when `strict` is `true`. Learn\nmore about Structured Outputs in the\n[function calling guide](docs/guides/function-calling)."
					}
				},
				"required": [
					"name"
				],
				"type": "object",
				"additionalProperties": false
			},
			"ChatCompletionTool": {
				"properties": {
					"function": {
						"$ref": "#/components/schemas/FunctionDefinition"
					},
					"type": {
						"type": "string",
						"enum": [
							"function"
						],
						"nullable": false,
						"description": "The type of the tool. Currently, only `function` is supported."
					}
				},
				"required": [
					"function",
					"type"
				],
				"type": "object",
				"additionalProperties": false
			},
			"ChatCompletionNamedToolChoice.Function": {
				"properties": {
					"name": {
						"type": "string",
						"description": "The name of the function to call."
					}
				},
				"required": [
					"name"
				],
				"type": "object",
				"additionalProperties": false
			},
			"ChatCompletionNamedToolChoice": {
				"description": "Specifies a tool the model should use. Use to force the model to call a specific\nfunction.",
				"properties": {
					"function": {
						"$ref": "#/components/schemas/ChatCompletionNamedToolChoice.Function"
					},
					"type": {
						"type": "string",
						"enum": [
							"function"
						],
						"nullable": false,
						"description": "The type of the tool. Currently, only `function` is supported."
					}
				},
				"required": [
					"function",
					"type"
				],
				"type": "object",
				"additionalProperties": false
			},
			"ChatCompletionToolChoiceOption": {
				"anyOf": [
					{
						"$ref": "#/components/schemas/ChatCompletionNamedToolChoice"
					},
					{
						"type": "string",
						"enum": [
							"none",
							"auto",
							"required"
						]
					}
				],
				"description": "Controls which (if any) tool is called by the model. `none` means the model will\nnot call any tool and instead generates a message. `auto` means the model can\npick between generating a message or calling one or more tools. `required` means\nthe model must call one or more tools. Specifying a particular tool via\n`{\"type\": \"function\", \"function\": {\"name\": \"my_function\"}}` forces the model to\ncall that tool.\n\n`none` is the default when no tools are present. `auto` is the default if tools\nare present."
			},
			"AlertResponse": {
				"properties": {
					"alerts": {
						"items": {
							"properties": {
								"updated_at": {
									"type": "string",
									"nullable": true
								},
								"time_window": {
									"type": "number",
									"format": "double"
								},
								"time_block_duration": {
									"type": "number",
									"format": "double"
								},
								"threshold": {
									"type": "number",
									"format": "double"
								},
								"status": {
									"type": "string"
								},
								"soft_delete": {
									"type": "boolean"
								},
								"slack_channels": {
									"items": {
										"type": "string"
									},
									"type": "array"
								},
								"org_id": {
									"type": "string"
								},
								"name": {
									"type": "string"
								},
								"minimum_request_count": {
									"type": "number",
									"format": "double",
									"nullable": true
								},
								"metric": {
									"type": "string"
								},
								"id": {
									"type": "string"
								},
								"emails": {
									"items": {
										"type": "string"
									},
									"type": "array"
								},
								"created_at": {
									"type": "string",
									"nullable": true
								}
							},
							"required": [
								"updated_at",
								"time_window",
								"time_block_duration",
								"threshold",
								"status",
								"soft_delete",
								"slack_channels",
								"org_id",
								"name",
								"minimum_request_count",
								"metric",
								"id",
								"emails",
								"created_at"
							],
							"type": "object"
						},
						"type": "array"
					},
					"history": {
						"items": {
							"properties": {
								"updated_at": {
									"type": "string",
									"nullable": true
								},
								"triggered_value": {
									"type": "string"
								},
								"status": {
									"type": "string"
								},
								"soft_delete": {
									"type": "boolean"
								},
								"org_id": {
									"type": "string"
								},
								"id": {
									"type": "string"
								},
								"created_at": {
									"type": "string",
									"nullable": true
								},
								"alert_start_time": {
									"type": "string"
								},
								"alert_name": {
									"type": "string"
								},
								"alert_metric": {
									"type": "string"
								},
								"alert_id": {
									"type": "string"
								},
								"alert_end_time": {
									"type": "string",
									"nullable": true
								}
							},
							"required": [
								"updated_at",
								"triggered_value",
								"status",
								"soft_delete",
								"org_id",
								"id",
								"created_at",
								"alert_start_time",
								"alert_name",
								"alert_metric",
								"alert_id",
								"alert_end_time"
							],
							"type": "object"
						},
						"type": "array"
					}
				},
				"required": [
					"alerts",
					"history"
				],
				"type": "object",
				"additionalProperties": false
			},
			"ResultSuccess_AlertResponse_": {
				"properties": {
					"data": {
						"$ref": "#/components/schemas/AlertResponse"
					},
					"error": {
						"type": "number",
						"enum": [
							null
						],
						"nullable": true
					}
				},
				"required": [
					"data",
					"error"
				],
				"type": "object",
				"additionalProperties": false
			},
			"Result_AlertResponse.string_": {
				"anyOf": [
					{
						"$ref": "#/components/schemas/ResultSuccess_AlertResponse_"
					},
					{
						"$ref": "#/components/schemas/ResultError_string_"
					}
				]
			},
			"ResultSuccess_string_": {
				"properties": {
					"data": {
						"type": "string"
					},
					"error": {
						"type": "number",
						"enum": [
							null
						],
						"nullable": true
					}
				},
				"required": [
					"data",
					"error"
				],
				"type": "object",
				"additionalProperties": false
			},
			"Result_string.string_": {
				"anyOf": [
					{
						"$ref": "#/components/schemas/ResultSuccess_string_"
					},
					{
						"$ref": "#/components/schemas/ResultError_string_"
					}
				]
			},
			"AlertRequest": {
				"properties": {
					"name": {
						"type": "string"
					},
					"metric": {
						"type": "string"
					},
					"threshold": {
						"type": "number",
						"format": "double"
					},
					"time_window": {
						"type": "string"
					},
					"emails": {
						"items": {
							"type": "string"
						},
						"type": "array"
					},
					"slack_channels": {
						"items": {
							"type": "string"
						},
						"type": "array"
					},
					"minimum_request_count": {
						"type": "number",
						"format": "double"
					}
				},
				"required": [
					"name",
					"metric",
					"threshold",
					"time_window",
					"emails",
					"slack_channels"
				],
				"type": "object",
				"additionalProperties": false
			},
			"Property": {
				"properties": {
					"property": {
						"type": "string"
					}
				},
				"required": [
					"property"
				],
				"type": "object",
				"additionalProperties": false
			},
			"ResultSuccess_Property-Array_": {
				"properties": {
					"data": {
						"items": {
							"$ref": "#/components/schemas/Property"
						},
						"type": "array"
					},
					"error": {
						"type": "number",
						"enum": [
							null
						],
						"nullable": true
					}
				},
				"required": [
					"data",
					"error"
				],
				"type": "object",
				"additionalProperties": false
			},
			"Result_Property-Array.string_": {
				"anyOf": [
					{
						"$ref": "#/components/schemas/ResultSuccess_Property-Array_"
					},
					{
						"$ref": "#/components/schemas/ResultError_string_"
					}
				]
			},
			"Json": {
				"anyOf": [
					{
						"type": "string"
					},
					{
						"type": "number",
						"format": "double"
					},
					{
						"type": "boolean"
					},
					{
						"properties": {},
						"additionalProperties": {
							"$ref": "#/components/schemas/Json"
						},
						"type": "object"
					},
					{
						"items": {
							"$ref": "#/components/schemas/Json"
						},
						"type": "array"
					}
				],
				"nullable": true
			},
			"IntegrationCreateParams": {
				"properties": {
					"integration_name": {
						"type": "string"
					},
					"settings": {
						"$ref": "#/components/schemas/Json"
					},
					"active": {
						"type": "boolean"
					}
				},
				"required": [
					"integration_name"
				],
				"type": "object",
				"additionalProperties": false
			},
			"Integration": {
				"properties": {
					"integration_name": {
						"type": "string"
					},
					"settings": {
						"$ref": "#/components/schemas/Json"
					},
					"active": {
						"type": "boolean"
					},
					"id": {
						"type": "string"
					}
				},
				"required": [
					"id"
				],
				"type": "object",
				"additionalProperties": false
			},
			"ResultSuccess_Array_Integration__": {
				"properties": {
					"data": {
						"items": {
							"$ref": "#/components/schemas/Integration"
						},
						"type": "array"
					},
					"error": {
						"type": "number",
						"enum": [
							null
						],
						"nullable": true
					}
				},
				"required": [
					"data",
					"error"
				],
				"type": "object",
				"additionalProperties": false
			},
			"Result_Array_Integration_.string_": {
				"anyOf": [
					{
						"$ref": "#/components/schemas/ResultSuccess_Array_Integration__"
					},
					{
						"$ref": "#/components/schemas/ResultError_string_"
					}
				]
			},
			"IntegrationUpdateParams": {
				"properties": {
					"integration_name": {
						"type": "string"
					},
					"settings": {
						"$ref": "#/components/schemas/Json"
					},
					"active": {
						"type": "boolean"
					}
				},
				"type": "object",
				"additionalProperties": false
			},
			"ResultSuccess_Integration_": {
				"properties": {
					"data": {
						"$ref": "#/components/schemas/Integration"
					},
					"error": {
						"type": "number",
						"enum": [
							null
						],
						"nullable": true
					}
				},
				"required": [
					"data",
					"error"
				],
				"type": "object",
				"additionalProperties": false
			},
			"Result_Integration.string_": {
				"anyOf": [
					{
						"$ref": "#/components/schemas/ResultSuccess_Integration_"
					},
					{
						"$ref": "#/components/schemas/ResultError_string_"
					}
				]
			},
			"ResultSuccess_Array__id-string--name-string___": {
				"properties": {
					"data": {
						"items": {
							"properties": {
								"name": {
									"type": "string"
								},
								"id": {
									"type": "string"
								}
							},
							"required": [
								"name",
								"id"
							],
							"type": "object"
						},
						"type": "array"
					},
					"error": {
						"type": "number",
						"enum": [
							null
						],
						"nullable": true
					}
				},
				"required": [
					"data",
					"error"
				],
				"type": "object",
				"additionalProperties": false
			},
			"Result_Array__id-string--name-string__.string_": {
				"anyOf": [
					{
						"$ref": "#/components/schemas/ResultSuccess_Array__id-string--name-string___"
					},
					{
						"$ref": "#/components/schemas/ResultError_string_"
					}
				]
			},
			"ResultSuccess__datasetId-string__": {
				"properties": {
					"data": {
						"properties": {
							"datasetId": {
								"type": "string"
							}
						},
						"required": [
							"datasetId"
						],
						"type": "object"
					},
					"error": {
						"type": "number",
						"enum": [
							null
						],
						"nullable": true
					}
				},
				"required": [
					"data",
					"error"
				],
				"type": "object",
				"additionalProperties": false
			},
			"Result__datasetId-string_.string_": {
				"anyOf": [
					{
						"$ref": "#/components/schemas/ResultSuccess__datasetId-string__"
					},
					{
						"$ref": "#/components/schemas/ResultError_string_"
					}
				]
			},
			"DatasetMetadata": {
				"properties": {
					"promptVersionId": {
						"type": "string"
					},
					"inputRecordsIds": {
						"items": {
							"type": "string"
						},
						"type": "array"
					}
				},
				"type": "object",
				"additionalProperties": false
			},
			"NewDatasetParams": {
				"properties": {
					"datasetName": {
						"type": "string"
					},
					"requestIds": {
						"items": {
							"type": "string"
						},
						"type": "array"
					},
					"datasetType": {
						"type": "string",
						"enum": [
							"experiment",
							"helicone"
						]
					},
					"meta": {
						"$ref": "#/components/schemas/DatasetMetadata"
					}
				},
				"required": [
					"datasetName",
					"requestIds",
					"datasetType"
				],
				"type": "object",
				"additionalProperties": false
			},
			"Pick_FilterLeaf.request-or-prompts_versions_": {
				"properties": {
					"request": {
						"$ref": "#/components/schemas/Partial_RequestTableToOperators_"
					},
					"prompts_versions": {
						"$ref": "#/components/schemas/Partial_PromptVersionsToOperators_"
					}
				},
				"type": "object",
				"description": "From T, pick a set of properties whose keys are in the union K"
			},
			"FilterLeafSubset_request-or-prompts_versions_": {
				"$ref": "#/components/schemas/Pick_FilterLeaf.request-or-prompts_versions_"
			},
			"DatasetFilterNode": {
				"anyOf": [
					{
						"$ref": "#/components/schemas/FilterLeafSubset_request-or-prompts_versions_"
					},
					{
						"$ref": "#/components/schemas/DatasetFilterBranch"
					},
					{
						"type": "string",
						"enum": [
							"all"
						]
					}
				]
			},
			"DatasetFilterBranch": {
				"properties": {
					"right": {
						"$ref": "#/components/schemas/DatasetFilterNode"
					},
					"operator": {
						"type": "string",
						"enum": [
							"or",
							"and"
						]
					},
					"left": {
						"$ref": "#/components/schemas/DatasetFilterNode"
					}
				},
				"required": [
					"right",
					"operator",
					"left"
				],
				"type": "object"
			},
			"RandomDatasetParams": {
				"properties": {
					"datasetName": {
						"type": "string"
					},
					"filter": {
						"$ref": "#/components/schemas/DatasetFilterNode"
					},
					"offset": {
						"type": "number",
						"format": "double"
					},
					"limit": {
						"type": "number",
						"format": "double"
					}
				},
				"required": [
					"datasetName",
					"filter"
				],
				"type": "object",
				"additionalProperties": false
			},
			"DatasetResult": {
				"properties": {
					"id": {
						"type": "string"
					},
					"name": {
						"type": "string"
					},
					"created_at": {
						"type": "string"
					},
					"meta": {
						"$ref": "#/components/schemas/DatasetMetadata"
					}
				},
				"required": [
					"id",
					"name",
					"created_at"
				],
				"type": "object",
				"additionalProperties": false
			},
			"ResultSuccess_DatasetResult-Array_": {
				"properties": {
					"data": {
						"items": {
							"$ref": "#/components/schemas/DatasetResult"
						},
						"type": "array"
					},
					"error": {
						"type": "number",
						"enum": [
							null
						],
						"nullable": true
					}
				},
				"required": [
					"data",
					"error"
				],
				"type": "object",
				"additionalProperties": false
			},
			"Result_DatasetResult-Array.string_": {
				"anyOf": [
					{
						"$ref": "#/components/schemas/ResultSuccess_DatasetResult-Array_"
					},
					{
						"$ref": "#/components/schemas/ResultError_string_"
					}
				]
			},
			"ResultSuccess___-Array_": {
				"properties": {
					"data": {
						"items": {
							"properties": {},
							"type": "object"
						},
						"type": "array"
					},
					"error": {
						"type": "number",
						"enum": [
							null
						],
						"nullable": true
					}
				},
				"required": [
					"data",
					"error"
				],
				"type": "object",
				"additionalProperties": false
			},
			"Result___-Array.string_": {
				"anyOf": [
					{
						"$ref": "#/components/schemas/ResultSuccess___-Array_"
					},
					{
						"$ref": "#/components/schemas/ResultError_string_"
					}
				]
			},
			"ResultSuccess__experimentId-string__": {
				"properties": {
					"data": {
						"properties": {
							"experimentId": {
								"type": "string"
							}
						},
						"required": [
							"experimentId"
						],
						"type": "object"
					},
					"error": {
						"type": "number",
						"enum": [
							null
						],
						"nullable": true
					}
				},
				"required": [
					"data",
					"error"
				],
				"type": "object",
				"additionalProperties": false
			},
			"Result__experimentId-string_.string_": {
				"anyOf": [
					{
						"$ref": "#/components/schemas/ResultSuccess__experimentId-string__"
					},
					{
						"$ref": "#/components/schemas/ResultError_string_"
					}
				]
			},
			"ExperimentV2": {
				"properties": {
					"id": {
						"type": "string"
					},
					"name": {
						"type": "string"
					},
					"original_prompt_version": {
						"type": "string"
					},
					"copied_original_prompt_version": {
						"type": "string",
						"nullable": true
					},
					"input_keys": {
						"items": {
							"type": "string"
						},
						"type": "array",
						"nullable": true
					},
					"created_at": {
						"type": "string"
					}
				},
				"required": [
					"id",
					"name",
					"original_prompt_version",
					"copied_original_prompt_version",
					"input_keys",
					"created_at"
				],
				"type": "object",
				"additionalProperties": false
			},
			"ResultSuccess_ExperimentV2-Array_": {
				"properties": {
					"data": {
						"items": {
							"$ref": "#/components/schemas/ExperimentV2"
						},
						"type": "array"
					},
					"error": {
						"type": "number",
						"enum": [
							null
						],
						"nullable": true
					}
				},
				"required": [
					"data",
					"error"
				],
				"type": "object",
				"additionalProperties": false
			},
			"Result_ExperimentV2-Array.string_": {
				"anyOf": [
					{
						"$ref": "#/components/schemas/ResultSuccess_ExperimentV2-Array_"
					},
					{
						"$ref": "#/components/schemas/ResultError_string_"
					}
				]
			},
			"ExperimentV2Output": {
				"properties": {
					"id": {
						"type": "string"
					},
					"request_id": {
						"type": "string"
					},
					"is_original": {
						"type": "boolean"
					},
					"prompt_version_id": {
						"type": "string"
					},
					"created_at": {
						"type": "string"
					},
					"input_record_id": {
						"type": "string"
					}
				},
				"required": [
					"id",
					"request_id",
					"is_original",
					"prompt_version_id",
					"created_at",
					"input_record_id"
				],
				"type": "object",
				"additionalProperties": false
			},
			"ExperimentV2Row": {
				"properties": {
					"id": {
						"type": "string"
					},
					"inputs": {
						"$ref": "#/components/schemas/Record_string.string_"
					},
					"prompt_version": {
						"type": "string"
					},
					"requests": {
						"items": {
							"$ref": "#/components/schemas/ExperimentV2Output"
						},
						"type": "array"
					}
				},
				"required": [
					"id",
					"inputs",
					"prompt_version",
					"requests"
				],
				"type": "object",
				"additionalProperties": false
			},
			"ExtendedExperimentData": {
				"properties": {
					"id": {
						"type": "string"
					},
					"name": {
						"type": "string"
					},
					"original_prompt_version": {
						"type": "string"
					},
					"copied_original_prompt_version": {
						"type": "string",
						"nullable": true
					},
					"input_keys": {
						"items": {
							"type": "string"
						},
						"type": "array",
						"nullable": true
					},
					"created_at": {
						"type": "string"
					},
					"rows": {
						"items": {
							"$ref": "#/components/schemas/ExperimentV2Row"
						},
						"type": "array"
					}
				},
				"required": [
					"id",
					"name",
					"original_prompt_version",
					"copied_original_prompt_version",
					"input_keys",
					"created_at",
					"rows"
				],
				"type": "object",
				"additionalProperties": false
			},
			"ResultSuccess_ExtendedExperimentData_": {
				"properties": {
					"data": {
						"$ref": "#/components/schemas/ExtendedExperimentData"
					},
					"error": {
						"type": "number",
						"enum": [
							null
						],
						"nullable": true
					}
				},
				"required": [
					"data",
					"error"
				],
				"type": "object",
				"additionalProperties": false
			},
			"Result_ExtendedExperimentData.string_": {
				"anyOf": [
					{
						"$ref": "#/components/schemas/ResultSuccess_ExtendedExperimentData_"
					},
					{
						"$ref": "#/components/schemas/ResultError_string_"
					}
				]
			},
			"CreateNewPromptVersionForExperimentParams": {
				"properties": {
					"newHeliconeTemplate": {},
					"isMajorVersion": {
						"type": "boolean"
					},
					"metadata": {
						"$ref": "#/components/schemas/Record_string.any_"
					},
					"experimentId": {
						"type": "string"
					},
					"bumpForMajorPromptVersionId": {
						"type": "string"
					},
					"parentPromptVersionId": {
						"type": "string"
					}
				},
				"required": [
					"newHeliconeTemplate",
					"parentPromptVersionId"
				],
				"type": "object",
				"additionalProperties": false
			},
			"ExperimentV2PromptVersion": {
				"properties": {
					"created_at": {
						"type": "string",
						"nullable": true
					},
					"experiment_id": {
						"type": "string",
						"nullable": true
					},
					"helicone_template": {
						"allOf": [
							{
								"$ref": "#/components/schemas/Json"
							}
						],
						"nullable": true
					},
					"id": {
						"type": "string"
					},
					"major_version": {
						"type": "number",
						"format": "double"
					},
					"metadata": {
						"allOf": [
							{
								"$ref": "#/components/schemas/Json"
							}
						],
						"nullable": true
					},
					"minor_version": {
						"type": "number",
						"format": "double"
					},
					"model": {
						"type": "string",
						"nullable": true
					},
					"organization": {
						"type": "string"
					},
					"prompt_v2": {
						"type": "string"
					},
					"soft_delete": {
						"type": "boolean",
						"nullable": true
					}
				},
				"required": [
					"created_at",
					"experiment_id",
					"helicone_template",
					"id",
					"major_version",
					"metadata",
					"minor_version",
					"model",
					"organization",
					"prompt_v2",
					"soft_delete"
				],
				"type": "object",
				"additionalProperties": false
			},
			"ResultSuccess_ExperimentV2PromptVersion-Array_": {
				"properties": {
					"data": {
						"items": {
							"$ref": "#/components/schemas/ExperimentV2PromptVersion"
						},
						"type": "array"
					},
					"error": {
						"type": "number",
						"enum": [
							null
						],
						"nullable": true
					}
				},
				"required": [
					"data",
					"error"
				],
				"type": "object",
				"additionalProperties": false
			},
			"Result_ExperimentV2PromptVersion-Array.string_": {
				"anyOf": [
					{
						"$ref": "#/components/schemas/ResultSuccess_ExperimentV2PromptVersion-Array_"
					},
					{
						"$ref": "#/components/schemas/ResultError_string_"
					}
				]
			},
			"ResultSuccess_boolean_": {
				"properties": {
					"data": {
						"type": "boolean"
					},
					"error": {
						"type": "number",
						"enum": [
							null
						],
						"nullable": true
					}
				},
				"required": [
					"data",
					"error"
				],
				"type": "object",
				"additionalProperties": false
			},
			"Result_boolean.string_": {
				"anyOf": [
					{
						"$ref": "#/components/schemas/ResultSuccess_boolean_"
					},
					{
						"$ref": "#/components/schemas/ResultError_string_"
					}
				]
			},
			"ScoreV2": {
				"properties": {
					"valueType": {
						"type": "string"
					},
					"value": {
						"anyOf": [
							{
								"type": "number",
								"format": "double"
							},
							{
								"type": "string",
								"format": "date-time"
							},
							{
								"type": "string"
							}
						]
					},
					"max": {
						"type": "number",
						"format": "double"
					},
					"min": {
						"type": "number",
						"format": "double"
					}
				},
				"required": [
					"valueType",
					"value",
					"max",
					"min"
				],
				"type": "object",
				"additionalProperties": false
			},
			"Record_string.ScoreV2_": {
				"properties": {},
				"additionalProperties": {
					"$ref": "#/components/schemas/ScoreV2"
				},
				"type": "object",
				"description": "Construct a type with a set of properties K of type T"
			},
			"ResultSuccess_Record_string.ScoreV2__": {
				"properties": {
					"data": {
						"$ref": "#/components/schemas/Record_string.ScoreV2_"
					},
					"error": {
						"type": "number",
						"enum": [
							null
						],
						"nullable": true
					}
				},
				"required": [
					"data",
					"error"
				],
				"type": "object",
				"additionalProperties": false
			},
			"Result_Record_string.ScoreV2_.string_": {
				"anyOf": [
					{
						"$ref": "#/components/schemas/ResultSuccess_Record_string.ScoreV2__"
					},
					{
						"$ref": "#/components/schemas/ResultError_string_"
					}
				]
			},
<<<<<<< HEAD
			"ResultSuccess_ScoreV2-or-null_": {
				"properties": {
					"data": {
						"allOf": [
							{
								"$ref": "#/components/schemas/ScoreV2"
							}
						],
						"nullable": true
					},
=======
			"EvaluatorResult": {
				"properties": {
					"id": {
						"type": "string"
					},
					"created_at": {
						"type": "string"
					},
					"scoring_type": {
						"type": "string"
					},
					"llm_template": {},
					"organization_id": {
						"type": "string"
					},
					"updated_at": {
						"type": "string"
					},
					"name": {
						"type": "string"
					}
				},
				"required": [
					"id",
					"created_at",
					"scoring_type",
					"llm_template",
					"organization_id",
					"updated_at",
					"name"
				],
				"type": "object",
				"additionalProperties": false
			},
			"ResultSuccess_EvaluatorResult-Array_": {
				"properties": {
					"data": {
						"items": {
							"$ref": "#/components/schemas/EvaluatorResult"
						},
						"type": "array"
					},
>>>>>>> 90f271e6
					"error": {
						"type": "number",
						"enum": [
							null
						],
						"nullable": true
<<<<<<< HEAD
=======
					}
				},
				"required": [
					"data",
					"error"
				],
				"type": "object",
				"additionalProperties": false
			},
			"Result_EvaluatorResult-Array.string_": {
				"anyOf": [
					{
						"$ref": "#/components/schemas/ResultSuccess_EvaluatorResult-Array_"
					},
					{
						"$ref": "#/components/schemas/ResultError_string_"
					}
				]
			},
			"ResponseObj": {
				"properties": {
					"body": {},
					"createdAt": {
						"type": "string"
					},
					"completionTokens": {
						"type": "number",
						"format": "double"
					},
					"promptTokens": {
						"type": "number",
						"format": "double"
					},
					"delayMs": {
						"type": "number",
						"format": "double"
					},
					"model": {
						"type": "string"
>>>>>>> 90f271e6
					}
				},
				"required": [
					"data",
					"error"
				],
				"type": "object",
				"additionalProperties": false
			},
			"Result_ScoreV2-or-null.string_": {
				"anyOf": [
					{
						"$ref": "#/components/schemas/ResultSuccess_ScoreV2-or-null_"
					},
					{
						"$ref": "#/components/schemas/ResultError_string_"
					}
				]
			},
			"ResultSuccess__datasetId-string__": {
				"properties": {
					"data": {
						"properties": {
							"datasetId": {
								"type": "string"
							}
						},
						"required": [
							"datasetId"
						],
						"type": "object"
					},
					"error": {
						"type": "number",
						"enum": [
							null
						],
						"nullable": true
					}
				},
				"required": [
					"data",
					"error"
				],
				"type": "object",
				"additionalProperties": false
			},
			"Result__datasetId-string_.string_": {
				"anyOf": [
					{
						"$ref": "#/components/schemas/ResultSuccess__datasetId-string__"
					},
					{
						"$ref": "#/components/schemas/ResultError_string_"
					}
				]
			},
			"DatasetMetadata": {
				"properties": {
					"promptVersionId": {
						"type": "string"
					},
					"inputRecordsIds": {
						"items": {
							"type": "string"
						},
						"type": "array"
					}
				},
				"type": "object",
				"additionalProperties": false
			},
			"NewDatasetParams": {
				"properties": {
					"datasetName": {
						"type": "string"
					},
					"requestIds": {
						"items": {
							"type": "string"
						},
						"type": "array"
					},
					"datasetType": {
						"type": "string",
						"enum": [
							"experiment",
							"helicone"
						]
					},
					"meta": {
						"$ref": "#/components/schemas/DatasetMetadata"
					}
				},
				"required": [
					"datasetName",
					"requestIds",
					"datasetType"
				],
				"type": "object",
				"additionalProperties": false
			},
			"Pick_FilterLeaf.request-or-prompts_versions_": {
				"properties": {
					"request": {
						"$ref": "#/components/schemas/Partial_RequestTableToOperators_"
					},
					"prompts_versions": {
						"$ref": "#/components/schemas/Partial_PromptVersionsToOperators_"
					}
				},
				"type": "object",
<<<<<<< HEAD
				"description": "From T, pick a set of properties whose keys are in the union K"
			},
			"FilterLeafSubset_request-or-prompts_versions_": {
				"$ref": "#/components/schemas/Pick_FilterLeaf.request-or-prompts_versions_"
			},
			"DatasetFilterNode": {
				"anyOf": [
					{
						"$ref": "#/components/schemas/FilterLeafSubset_request-or-prompts_versions_"
					},
					{
						"$ref": "#/components/schemas/DatasetFilterBranch"
=======
				"additionalProperties": false
			},
			"Result_Experiment-Array.string_": {
				"anyOf": [
					{
						"$ref": "#/components/schemas/ResultSuccess_Experiment-Array_"
					},
					{
						"$ref": "#/components/schemas/ResultError_string_"
					}
				]
			},
			"Partial_ExperimentToOperators_": {
				"properties": {
					"id": {
						"$ref": "#/components/schemas/Partial_TextOperators_"
					},
					"prompt_v2": {
						"$ref": "#/components/schemas/Partial_TextOperators_"
					}
				},
				"type": "object",
				"description": "Make all properties in T optional"
			},
			"Pick_FilterLeaf.experiment_": {
				"properties": {
					"experiment": {
						"$ref": "#/components/schemas/Partial_ExperimentToOperators_"
					}
				},
				"type": "object",
				"description": "From T, pick a set of properties whose keys are in the union K"
			},
			"FilterLeafSubset_experiment_": {
				"$ref": "#/components/schemas/Pick_FilterLeaf.experiment_"
			},
			"ExperimentFilterNode": {
				"anyOf": [
					{
						"$ref": "#/components/schemas/FilterLeafSubset_experiment_"
					},
					{
						"$ref": "#/components/schemas/ExperimentFilterBranch"
>>>>>>> 90f271e6
					},
					{
						"type": "string",
						"enum": [
							"all"
						]
					}
				]
			},
<<<<<<< HEAD
			"DatasetFilterBranch": {
				"properties": {
					"right": {
						"$ref": "#/components/schemas/DatasetFilterNode"
=======
			"ExperimentFilterBranch": {
				"properties": {
					"right": {
						"$ref": "#/components/schemas/ExperimentFilterNode"
>>>>>>> 90f271e6
					},
					"operator": {
						"type": "string",
						"enum": [
							"or",
							"and"
						]
					},
					"left": {
<<<<<<< HEAD
						"$ref": "#/components/schemas/DatasetFilterNode"
=======
						"$ref": "#/components/schemas/ExperimentFilterNode"
>>>>>>> 90f271e6
					}
				},
				"required": [
					"right",
					"operator",
					"left"
				],
				"type": "object"
			},
<<<<<<< HEAD
			"RandomDatasetParams": {
=======
			"IncludeExperimentKeys": {
				"properties": {
					"inputs": {
						"type": "boolean",
						"enum": [
							true
						],
						"nullable": false
					},
					"promptVersion": {
						"type": "boolean",
						"enum": [
							true
						],
						"nullable": false
					},
					"responseBodies": {
						"type": "boolean",
						"enum": [
							true
						],
						"nullable": false
					},
					"score": {
						"type": "boolean",
						"enum": [
							true
						],
						"nullable": false
					}
				},
				"type": "object",
				"additionalProperties": false
			},
			"ResultSuccess_EvaluatorResult_": {
				"properties": {
					"data": {
						"$ref": "#/components/schemas/EvaluatorResult"
					},
					"error": {
						"type": "number",
						"enum": [
							null
						],
						"nullable": true
					}
				},
				"required": [
					"data",
					"error"
				],
				"type": "object",
				"additionalProperties": false
			},
			"Result_EvaluatorResult.string_": {
				"anyOf": [
					{
						"$ref": "#/components/schemas/ResultSuccess_EvaluatorResult_"
					},
					{
						"$ref": "#/components/schemas/ResultError_string_"
					}
				]
			},
			"CreateEvaluatorParams": {
				"properties": {
					"scoring_type": {
						"type": "string"
					},
					"llm_template": {},
					"name": {
						"type": "string"
					}
				},
				"required": [
					"scoring_type",
					"llm_template",
					"name"
				],
				"type": "object",
				"additionalProperties": false
			},
			"UpdateEvaluatorParams": {
>>>>>>> 90f271e6
				"properties": {
					"scoring_type": {
						"type": "string"
					},
					"llm_template": {}
				},
				"type": "object",
				"additionalProperties": false
			},
			"EvaluatorExperiment": {
				"properties": {
					"experiment_created_at": {
						"type": "string"
					},
					"experiment_id": {
						"type": "string"
					}
				},
				"required": [
					"experiment_created_at",
					"experiment_id"
				],
				"type": "object"
			},
			"ResultSuccess_EvaluatorExperiment-Array_": {
				"properties": {
					"data": {
						"items": {
							"$ref": "#/components/schemas/EvaluatorExperiment"
						},
						"type": "array"
					},
					"error": {
						"type": "number",
						"enum": [
							null
						],
						"nullable": true
					}
				},
				"required": [
					"data",
					"error"
				],
				"type": "object",
				"additionalProperties": false
			},
			"Result_EvaluatorExperiment-Array.string_": {
				"anyOf": [
					{
						"$ref": "#/components/schemas/ResultSuccess_EvaluatorExperiment-Array_"
					},
					{
						"$ref": "#/components/schemas/ResultError_string_"
					}
				]
			},
			"ResultSuccess__tableId-string--experimentId-string__": {
				"properties": {
					"data": {
						"properties": {
							"experimentId": {
								"type": "string"
							},
							"tableId": {
								"type": "string"
							}
						},
						"required": [
							"experimentId",
							"tableId"
						],
						"type": "object"
					},
					"error": {
						"type": "number",
						"enum": [
							null
						],
						"nullable": true
					}
				},
				"required": [
					"data",
					"error"
				],
				"type": "object",
				"additionalProperties": false
			},
			"Result__tableId-string--experimentId-string_.string_": {
				"anyOf": [
					{
						"$ref": "#/components/schemas/ResultSuccess__tableId-string--experimentId-string__"
					},
					{
						"$ref": "#/components/schemas/ResultError_string_"
					}
				]
			},
			"CreateExperimentTableParams": {
				"properties": {
					"datasetId": {
						"type": "string"
					},
					"experimentMetadata": {
						"$ref": "#/components/schemas/Record_string.any_"
					},
					"promptVersionId": {
						"type": "string"
					},
					"newHeliconeTemplate": {
						"type": "string"
					},
					"isMajorVersion": {
						"type": "boolean"
					},
					"promptSubversionMetadata": {
						"$ref": "#/components/schemas/Record_string.any_"
					},
					"experimentTableMetadata": {
						"$ref": "#/components/schemas/Record_string.any_"
					}
				},
				"required": [
					"datasetId",
					"experimentMetadata",
					"promptVersionId",
					"newHeliconeTemplate",
					"isMajorVersion",
					"promptSubversionMetadata"
				],
				"type": "object",
				"additionalProperties": false
			},
			"ExperimentTableColumn": {
				"properties": {
					"id": {
						"type": "string"
					},
					"columnName": {
						"type": "string"
					},
					"columnType": {
						"type": "string"
					},
					"hypothesisId": {
						"type": "string"
					},
					"cells": {
						"items": {
							"properties": {
								"metadata": {
									"$ref": "#/components/schemas/Record_string.any_"
								},
								"value": {
									"type": "string",
									"nullable": true
								},
								"requestId": {
									"type": "string"
								},
								"rowIndex": {
									"type": "number",
									"format": "double"
								},
								"id": {
									"type": "string"
								}
							},
							"required": [
								"value",
								"rowIndex",
								"id"
							],
							"type": "object"
						},
						"type": "array"
					},
					"metadata": {
						"$ref": "#/components/schemas/Record_string.any_"
					}
				},
				"required": [
					"id",
					"columnName",
					"columnType",
					"cells"
				],
				"type": "object",
				"additionalProperties": false
			},
			"ExperimentTable": {
				"properties": {
					"id": {
						"type": "string"
					},
					"name": {
						"type": "string"
					},
					"experimentId": {
						"type": "string"
					},
					"columns": {
						"items": {
							"$ref": "#/components/schemas/ExperimentTableColumn"
						},
						"type": "array"
					},
					"metadata": {
						"$ref": "#/components/schemas/Record_string.any_"
					}
				},
				"required": [
					"id",
					"name",
					"experimentId",
					"columns"
				],
				"type": "object",
				"additionalProperties": false
			},
			"ResultSuccess_ExperimentTable_": {
				"properties": {
					"data": {
						"$ref": "#/components/schemas/ExperimentTable"
					},
					"error": {
						"type": "number",
						"enum": [
							null
						],
						"nullable": true
					}
				},
				"required": [
					"data",
					"error"
				],
				"type": "object",
				"additionalProperties": false
			},
			"Result_ExperimentTable.string_": {
				"anyOf": [
					{
						"$ref": "#/components/schemas/ResultSuccess_ExperimentTable_"
					},
					{
						"$ref": "#/components/schemas/ResultError_string_"
					}
				]
			},
			"ExperimentTableSimplified": {
				"properties": {
					"id": {
						"type": "string"
					},
					"name": {
						"type": "string"
					},
					"experimentId": {
						"type": "string"
					},
					"createdAt": {
						"type": "string"
					},
					"metadata": {},
					"columns": {
						"items": {
							"properties": {
								"columnType": {
									"type": "string"
								},
								"columnName": {
									"type": "string"
								},
								"id": {
									"type": "string"
								}
							},
							"required": [
								"columnType",
								"columnName",
								"id"
							],
							"type": "object"
						},
						"type": "array"
					}
				},
				"required": [
					"id",
					"name",
					"experimentId",
					"createdAt",
					"columns"
				],
				"type": "object",
				"additionalProperties": false
			},
			"ResultSuccess_ExperimentTableSimplified_": {
				"properties": {
					"data": {
						"$ref": "#/components/schemas/ExperimentTableSimplified"
					},
					"error": {
						"type": "number",
						"enum": [
							null
						],
						"nullable": true
					}
				},
				"required": [
					"data",
					"error"
				],
				"type": "object",
				"additionalProperties": false
			},
			"Result_ExperimentTableSimplified.string_": {
				"anyOf": [
					{
						"$ref": "#/components/schemas/ResultSuccess_ExperimentTableSimplified_"
					},
					{
						"$ref": "#/components/schemas/ResultError_string_"
					}
				]
			},
			"ResultSuccess_ExperimentTableSimplified-Array_": {
				"properties": {
					"data": {
						"items": {
							"$ref": "#/components/schemas/ExperimentTableSimplified"
						},
						"type": "array"
					},
					"error": {
						"type": "number",
						"enum": [
							null
						],
						"nullable": true
					}
				},
				"required": [
					"data",
					"error"
				],
				"type": "object",
				"additionalProperties": false
			},
			"Result_ExperimentTableSimplified-Array.string_": {
				"anyOf": [
					{
						"$ref": "#/components/schemas/ResultSuccess_ExperimentTableSimplified-Array_"
					},
					{
						"$ref": "#/components/schemas/ResultError_string_"
					}
				]
			},
			"PostgrestError": {
				"description": "Error format\n\n{@link https://postgrest.org/en/stable/api.html?highlight=options#errors-and-http-status-codes}",
				"properties": {
					"name": {
						"type": "string"
					},
					"message": {
						"type": "string"
					},
					"stack": {
						"type": "string"
					},
					"details": {
						"type": "string"
					},
					"hint": {
						"type": "string"
					},
					"code": {
						"type": "string"
					}
				},
				"required": [
					"name",
					"message",
					"details",
					"hint",
					"code"
				],
				"type": "object",
				"additionalProperties": false
			},
			"ResultError_PostgrestError_": {
				"properties": {
					"data": {
						"type": "number",
						"enum": [
							null
						],
						"nullable": true
					},
					"error": {
						"$ref": "#/components/schemas/PostgrestError"
					}
				},
				"required": [
					"data",
					"error"
				],
				"type": "object",
				"additionalProperties": false
			},
			"NewExperimentParams": {
				"properties": {
					"datasetId": {
						"type": "string"
					},
					"promptVersion": {
						"type": "string"
					},
					"model": {
						"type": "string"
					},
					"providerKeyId": {
						"type": "string"
					},
					"meta": {}
				},
				"required": [
					"datasetId",
					"promptVersion",
					"model",
					"providerKeyId"
				],
				"type": "object",
				"additionalProperties": false
			},
			"ResultSuccess__hypothesisId-string__": {
				"properties": {
					"data": {
						"properties": {
							"hypothesisId": {
								"type": "string"
							}
						},
						"required": [
							"hypothesisId"
						],
						"type": "object"
					},
					"error": {
						"type": "number",
						"enum": [
							null
						],
						"nullable": true
					}
				},
				"required": [
					"data",
					"error"
				],
				"type": "object",
				"additionalProperties": false
			},
			"Result__hypothesisId-string_.string_": {
				"anyOf": [
					{
						"$ref": "#/components/schemas/ResultSuccess__hypothesisId-string__"
					},
					{
						"$ref": "#/components/schemas/ResultError_string_"
					}
				]
			},
			"Score": {
				"properties": {
					"valueType": {
						"type": "string"
					},
					"value": {
						"anyOf": [
							{
								"type": "number",
								"format": "double"
							},
							{
								"type": "string",
								"format": "date-time"
							},
							{
								"type": "string"
							}
						]
					}
				},
				"required": [
					"valueType",
					"value"
				],
				"type": "object",
				"additionalProperties": false
			},
			"Record_string.Score_": {
				"properties": {},
				"additionalProperties": {
					"$ref": "#/components/schemas/Score"
				},
				"type": "object",
				"description": "Construct a type with a set of properties K of type T"
			},
			"ResultSuccess__runsCount-number--scores-Record_string.Score___": {
				"properties": {
					"data": {
						"properties": {
							"scores": {
								"$ref": "#/components/schemas/Record_string.Score_"
							},
							"runsCount": {
								"type": "number",
								"format": "double"
							}
						},
						"required": [
							"scores",
							"runsCount"
						],
						"type": "object"
					},
					"error": {
						"type": "number",
						"enum": [
							null
						],
						"nullable": true
					}
				},
				"required": [
					"data",
					"error"
				],
				"type": "object",
				"additionalProperties": false
			},
			"Result__runsCount-number--scores-Record_string.Score__.string_": {
				"anyOf": [
					{
						"$ref": "#/components/schemas/ResultSuccess__runsCount-number--scores-Record_string.Score___"
					},
					{
						"$ref": "#/components/schemas/ResultError_string_"
					}
				]
			},
			"ResponseObj": {
				"properties": {
					"body": {},
					"createdAt": {
						"type": "string"
					},
					"completionTokens": {
						"type": "number",
						"format": "double"
					},
					"promptTokens": {
						"type": "number",
						"format": "double"
					},
					"delayMs": {
						"type": "number",
						"format": "double"
					},
					"model": {
						"type": "string"
					}
				},
				"required": [
					"body",
					"createdAt",
					"completionTokens",
					"promptTokens",
					"delayMs",
					"model"
				],
				"type": "object",
				"additionalProperties": false
			},
			"RequestObj": {
				"properties": {
					"id": {
						"type": "string"
					},
					"provider": {
						"type": "string"
					}
				},
				"required": [
					"id",
					"provider"
				],
				"type": "object",
				"additionalProperties": false
			},
			"ExperimentDatasetRow": {
				"properties": {
					"rowId": {
						"type": "string"
					},
					"inputRecord": {
						"properties": {
							"request": {
								"$ref": "#/components/schemas/RequestObj"
							},
							"response": {
								"$ref": "#/components/schemas/ResponseObj"
							},
							"autoInputs": {
								"items": {
									"$ref": "#/components/schemas/Record_string.string_"
								},
								"type": "array"
							},
							"inputs": {
								"$ref": "#/components/schemas/Record_string.string_"
							},
							"requestPath": {
								"type": "string"
							},
							"requestId": {
								"type": "string"
							},
							"id": {
								"type": "string"
							}
						},
						"required": [
							"request",
							"response",
							"autoInputs",
							"inputs",
							"requestPath",
							"requestId",
							"id"
						],
						"type": "object"
					},
					"rowIndex": {
						"type": "number",
						"format": "double"
					},
					"columnId": {
						"type": "string"
					},
					"scores": {
						"$ref": "#/components/schemas/Record_string.Score_"
					}
				},
				"required": [
					"rowId",
					"inputRecord",
					"rowIndex",
					"columnId",
					"scores"
				],
				"type": "object",
				"additionalProperties": false
			},
			"ExperimentScores": {
				"properties": {
					"dataset": {
						"properties": {
							"scores": {
								"$ref": "#/components/schemas/Record_string.Score_"
							}
						},
						"required": [
							"scores"
						],
						"type": "object"
					},
					"hypothesis": {
						"properties": {
							"scores": {
								"$ref": "#/components/schemas/Record_string.Score_"
							},
							"runsCount": {
								"type": "number",
								"format": "double"
							}
						},
						"required": [
							"scores",
							"runsCount"
						],
						"type": "object"
					}
				},
				"required": [
					"dataset",
					"hypothesis"
				],
				"type": "object",
				"additionalProperties": false
			},
			"Experiment": {
				"properties": {
					"id": {
						"type": "string"
					},
					"organization": {
						"type": "string"
					},
					"dataset": {
						"properties": {
							"rows": {
								"items": {
									"$ref": "#/components/schemas/ExperimentDatasetRow"
								},
								"type": "array"
							},
							"name": {
								"type": "string"
							},
							"id": {
								"type": "string"
							}
						},
						"required": [
							"rows",
							"name",
							"id"
						],
						"type": "object"
					},
					"meta": {},
					"createdAt": {
						"type": "string"
					},
					"hypotheses": {
						"items": {
							"properties": {
								"runs": {
									"items": {
										"properties": {
											"request": {
												"$ref": "#/components/schemas/RequestObj"
											},
											"scores": {
												"$ref": "#/components/schemas/Record_string.Score_"
											},
											"response": {
												"$ref": "#/components/schemas/ResponseObj"
											},
											"resultRequestId": {
												"type": "string"
											},
											"datasetRowId": {
												"type": "string"
											}
										},
										"required": [
											"scores",
											"resultRequestId",
											"datasetRowId"
										],
										"type": "object"
									},
									"type": "array"
								},
								"providerKey": {
									"type": "string"
								},
								"createdAt": {
									"type": "string"
								},
								"status": {
									"type": "string"
								},
								"model": {
									"type": "string"
								},
								"parentPromptVersion": {
									"properties": {
										"template": {}
									},
									"required": [
										"template"
									],
									"type": "object"
								},
								"promptVersion": {
									"properties": {
										"template": {}
									},
									"required": [
										"template"
									],
									"type": "object"
								},
								"promptVersionId": {
									"type": "string"
								},
								"id": {
									"type": "string"
								}
							},
							"required": [
								"runs",
								"providerKey",
								"createdAt",
								"status",
								"model",
								"promptVersionId",
								"id"
							],
							"type": "object"
						},
						"type": "array"
					},
					"scores": {
						"allOf": [
							{
								"$ref": "#/components/schemas/ExperimentScores"
							}
						],
						"nullable": true
					},
					"tableId": {
						"type": "string",
						"nullable": true
					}
				},
				"required": [
					"id",
					"organization",
					"dataset",
					"meta",
					"createdAt",
					"hypotheses",
					"scores",
					"tableId"
				],
				"type": "object",
				"additionalProperties": false
			},
			"ResultSuccess_Experiment-Array_": {
				"properties": {
					"data": {
						"items": {
							"$ref": "#/components/schemas/Experiment"
						},
						"type": "array"
					},
					"error": {
						"type": "number",
						"enum": [
							null
						],
						"nullable": true
					}
				},
				"required": [
					"data",
					"error"
				],
				"type": "object",
				"additionalProperties": false
			},
			"Result_Experiment-Array.string_": {
				"anyOf": [
					{
						"$ref": "#/components/schemas/ResultSuccess_Experiment-Array_"
					},
					{
						"$ref": "#/components/schemas/ResultError_string_"
					}
				]
			},
			"Partial_ExperimentToOperators_": {
				"properties": {
					"id": {
						"$ref": "#/components/schemas/Partial_TextOperators_"
					},
					"prompt_v2": {
						"$ref": "#/components/schemas/Partial_TextOperators_"
					}
				},
				"type": "object",
				"description": "Make all properties in T optional"
			},
			"Pick_FilterLeaf.experiment_": {
				"properties": {
					"experiment": {
						"$ref": "#/components/schemas/Partial_ExperimentToOperators_"
					}
				},
				"type": "object",
				"description": "From T, pick a set of properties whose keys are in the union K"
			},
			"FilterLeafSubset_experiment_": {
				"$ref": "#/components/schemas/Pick_FilterLeaf.experiment_"
			},
			"ExperimentFilterNode": {
				"anyOf": [
					{
						"$ref": "#/components/schemas/FilterLeafSubset_experiment_"
					},
					{
						"$ref": "#/components/schemas/ExperimentFilterBranch"
					},
					{
						"type": "string",
						"enum": [
							"all"
						]
					}
				]
			},
			"ExperimentFilterBranch": {
				"properties": {
					"right": {
						"$ref": "#/components/schemas/ExperimentFilterNode"
					},
					"operator": {
						"type": "string",
						"enum": [
							"or",
							"and"
						]
					},
					"left": {
						"$ref": "#/components/schemas/ExperimentFilterNode"
					}
				},
				"required": [
					"right",
					"operator",
					"left"
				],
				"type": "object"
			},
			"IncludeExperimentKeys": {
				"properties": {
					"inputs": {
						"type": "boolean",
						"enum": [
							true
						],
						"nullable": false
					},
					"promptVersion": {
						"type": "boolean",
						"enum": [
							true
						],
						"nullable": false
					},
					"responseBodies": {
						"type": "boolean",
						"enum": [
							true
						],
						"nullable": false
					},
					"score": {
						"type": "boolean",
						"enum": [
							true
						],
						"nullable": false
					}
				},
				"type": "object",
				"additionalProperties": false
			},
			"HeliconeDatasetMetadata": {
				"properties": {
					"promptVersionId": {
						"type": "string"
					},
					"inputRecordsIds": {
						"items": {
							"type": "string"
						},
						"type": "array"
					}
				},
				"type": "object",
				"additionalProperties": false
			},
			"NewHeliconeDatasetParams": {
				"properties": {
					"datasetName": {
						"type": "string"
					},
					"requestIds": {
						"items": {
							"type": "string"
						},
						"type": "array"
					},
					"meta": {
						"$ref": "#/components/schemas/HeliconeDatasetMetadata"
					}
				},
				"required": [
					"datasetName",
					"requestIds"
				],
				"type": "object",
				"additionalProperties": false
			},
			"MutateParams": {
				"properties": {
					"addRequests": {
						"items": {
							"type": "string"
						},
						"type": "array"
					},
					"removeRequests": {
						"items": {
							"type": "string"
						},
						"type": "array"
					}
				},
				"required": [
					"addRequests",
					"removeRequests"
				],
				"type": "object",
				"additionalProperties": false
			},
			"HeliconeDatasetRow": {
				"properties": {
					"id": {
						"type": "string"
					},
					"origin_request_id": {
						"type": "string"
					},
					"dataset_id": {
						"type": "string"
					},
					"created_at": {
						"type": "string"
					},
					"signed_url": {
						"$ref": "#/components/schemas/Result_string.string_"
					}
				},
				"required": [
					"id",
					"origin_request_id",
					"dataset_id",
					"created_at",
					"signed_url"
				],
				"type": "object",
				"additionalProperties": false
			},
			"ResultSuccess_HeliconeDatasetRow-Array_": {
				"properties": {
					"data": {
						"items": {
							"$ref": "#/components/schemas/HeliconeDatasetRow"
						},
						"type": "array"
					},
					"error": {
						"type": "number",
						"enum": [
							null
						],
						"nullable": true
					}
				},
				"required": [
					"data",
					"error"
				],
				"type": "object",
				"additionalProperties": false
			},
			"Result_HeliconeDatasetRow-Array.string_": {
				"anyOf": [
					{
						"$ref": "#/components/schemas/ResultSuccess_HeliconeDatasetRow-Array_"
					},
					{
						"$ref": "#/components/schemas/ResultError_string_"
					}
				]
			},
			"ResultSuccess_number_": {
				"properties": {
					"data": {
						"type": "number",
						"format": "double"
					},
					"error": {
						"type": "number",
						"enum": [
							null
						],
						"nullable": true
					}
				},
				"required": [
					"data",
					"error"
				],
				"type": "object",
				"additionalProperties": false
			},
			"Result_number.string_": {
				"anyOf": [
					{
						"$ref": "#/components/schemas/ResultSuccess_number_"
					},
					{
						"$ref": "#/components/schemas/ResultError_string_"
					}
				]
			},
			"HeliconeDataset": {
				"properties": {
					"created_at": {
						"type": "string",
						"nullable": true
					},
					"dataset_type": {
						"type": "string"
					},
					"id": {
						"type": "string"
					},
					"meta": {
						"allOf": [
							{
								"$ref": "#/components/schemas/Json"
							}
						],
						"nullable": true
					},
					"name": {
						"type": "string",
						"nullable": true
					},
					"organization": {
						"type": "string"
					},
					"requests_count": {
						"type": "number",
						"format": "double"
					}
				},
				"required": [
					"created_at",
					"dataset_type",
					"id",
					"meta",
					"name",
					"organization",
					"requests_count"
				],
				"type": "object",
				"additionalProperties": false
			},
			"ResultSuccess_HeliconeDataset-Array_": {
				"properties": {
					"data": {
						"items": {
							"$ref": "#/components/schemas/HeliconeDataset"
						},
						"type": "array"
					},
					"error": {
						"type": "number",
						"enum": [
							null
						],
						"nullable": true
					}
				},
				"required": [
					"data",
					"error"
				],
				"type": "object",
				"additionalProperties": false
			},
			"Result_HeliconeDataset-Array.string_": {
				"anyOf": [
					{
						"$ref": "#/components/schemas/ResultSuccess_HeliconeDataset-Array_"
					},
					{
						"$ref": "#/components/schemas/ResultError_string_"
					}
				]
			},
			"ResultSuccess_any_": {
				"properties": {
					"data": {},
					"error": {
						"type": "number",
						"enum": [
							null
						],
						"nullable": true
					}
				},
				"required": [
					"data",
					"error"
				],
				"type": "object",
				"additionalProperties": false
			},
			"TotalValuesForAllOfTime": {
				"properties": {
					"total_cost": {
						"type": "number",
						"format": "double"
					},
					"total_tokens": {
						"type": "number",
						"format": "double"
					},
					"total_requests": {
						"type": "number",
						"format": "double"
					}
				},
				"required": [
					"total_cost",
					"total_tokens",
					"total_requests"
				],
				"type": "object"
			},
			"ResultSuccess_TotalValuesForAllOfTime_": {
				"properties": {
					"data": {
						"$ref": "#/components/schemas/TotalValuesForAllOfTime"
					},
					"error": {
						"type": "number",
						"enum": [
							null
						],
						"nullable": true
					}
				},
				"required": [
					"data",
					"error"
				],
				"type": "object",
				"additionalProperties": false
			},
			"Result_TotalValuesForAllOfTime.string_": {
				"anyOf": [
					{
						"$ref": "#/components/schemas/ResultSuccess_TotalValuesForAllOfTime_"
					},
					{
						"$ref": "#/components/schemas/ResultError_string_"
					}
				]
			},
			"ModelUsageOverTime": {
				"properties": {
					"tokens": {
						"type": "number",
						"format": "double"
					},
					"date": {
						"type": "string"
					},
					"model": {
						"type": "string"
					}
				},
				"required": [
					"tokens",
					"date",
					"model"
				],
				"type": "object"
			},
			"ResultSuccess_ModelUsageOverTime-Array_": {
				"properties": {
					"data": {
						"items": {
							"$ref": "#/components/schemas/ModelUsageOverTime"
						},
						"type": "array"
					},
					"error": {
						"type": "number",
						"enum": [
							null
						],
						"nullable": true
					}
				},
				"required": [
					"data",
					"error"
				],
				"type": "object",
				"additionalProperties": false
			},
			"Result_ModelUsageOverTime-Array.string_": {
				"anyOf": [
					{
						"$ref": "#/components/schemas/ResultSuccess_ModelUsageOverTime-Array_"
					},
					{
						"$ref": "#/components/schemas/ResultError_string_"
					}
				]
			},
			"ProviderUsageOverTime": {
				"properties": {
					"tokens": {
						"type": "number",
						"format": "double"
					},
					"date": {
						"type": "string"
					},
					"provider": {
						"type": "string"
					}
				},
				"required": [
					"tokens",
					"date",
					"provider"
				],
				"type": "object"
			},
			"ResultSuccess_ProviderUsageOverTime-Array_": {
				"properties": {
					"data": {
						"items": {
							"$ref": "#/components/schemas/ProviderUsageOverTime"
						},
						"type": "array"
					},
					"error": {
						"type": "number",
						"enum": [
							null
						],
						"nullable": true
					}
				},
				"required": [
					"data",
					"error"
				],
				"type": "object",
				"additionalProperties": false
			},
			"Result_ProviderUsageOverTime-Array.string_": {
				"anyOf": [
					{
						"$ref": "#/components/schemas/ResultSuccess_ProviderUsageOverTime-Array_"
					},
					{
						"$ref": "#/components/schemas/ResultError_string_"
					}
				]
			},
			"TimeSpan": {
				"type": "string",
				"enum": [
					"7d",
					"1m",
					"3m"
				],
				"description": "*\nFUTURE HELICONE DEVS ALL THE ROUTES HERE ARE CACHE UNAUTHENTICATED!! PLEASE DO NOT USE THE AUTH PARAM"
			},
			"ModelName": {
				"type": "string",
				"enum": [
					"gpt-3.5",
					"gpt-4o",
					"gpt-4o-mini",
					"gpt-4",
					"gpt-4-turbo",
					"claude-3-opus",
					"claude-3-sonnet",
					"claude-3-haiku",
					"claude-2",
					"open-mixtral",
					"Llama",
					"dall-e",
					"text-moderation",
					"text-embedding",
					"anthropic/claude-3.5-sonnet"
				]
			},
			"OpenStatsProviderName": {
				"type": "string",
				"enum": [
					"OPENAI",
					"ANTHROPIC",
					"OPENROUTER",
					"MISTRAL",
					"META"
				]
			},
			"DataIsBeautifulRequestBody": {
				"properties": {
					"provider": {
						"$ref": "#/components/schemas/OpenStatsProviderName"
					},
					"models": {
						"items": {
							"$ref": "#/components/schemas/ModelName"
						},
						"type": "array"
					},
					"timespan": {
						"$ref": "#/components/schemas/TimeSpan"
					}
				},
				"required": [
					"timespan"
				],
				"type": "object"
			},
			"TTFTvsPromptLength": {
				"properties": {
					"prompt_length": {
						"type": "number",
						"format": "double"
					},
					"ttft_normalized_p75": {
						"type": "number",
						"format": "double"
					},
					"ttft_normalized_p99": {
						"type": "number",
						"format": "double"
					},
					"ttft_normalized": {
						"type": "number",
						"format": "double"
					},
					"ttft_p75": {
						"type": "number",
						"format": "double"
					},
					"ttft_p99": {
						"type": "number",
						"format": "double"
					},
					"ttft": {
						"type": "number",
						"format": "double"
					}
				},
				"required": [
					"prompt_length",
					"ttft_normalized_p75",
					"ttft_normalized_p99",
					"ttft_normalized",
					"ttft_p75",
					"ttft_p99",
					"ttft"
				],
				"type": "object"
			},
			"ResultSuccess_TTFTvsPromptLength-Array_": {
				"properties": {
					"data": {
						"items": {
							"$ref": "#/components/schemas/TTFTvsPromptLength"
						},
						"type": "array"
					},
					"error": {
						"type": "number",
						"enum": [
							null
						],
						"nullable": true
					}
				},
				"required": [
					"data",
					"error"
				],
				"type": "object",
				"additionalProperties": false
			},
			"Result_TTFTvsPromptLength-Array.string_": {
				"anyOf": [
					{
						"$ref": "#/components/schemas/ResultSuccess_TTFTvsPromptLength-Array_"
					},
					{
						"$ref": "#/components/schemas/ResultError_string_"
					}
				]
			},
			"ModelBreakdown": {
				"properties": {
					"percent": {
						"type": "number",
						"format": "double"
					},
					"matched_model": {
						"type": "string"
					}
				},
				"required": [
					"percent",
					"matched_model"
				],
				"type": "object"
			},
			"ResultSuccess_ModelBreakdown-Array_": {
				"properties": {
					"data": {
						"items": {
							"$ref": "#/components/schemas/ModelBreakdown"
						},
						"type": "array"
					},
					"error": {
						"type": "number",
						"enum": [
							null
						],
						"nullable": true
					}
				},
				"required": [
					"data",
					"error"
				],
				"type": "object",
				"additionalProperties": false
			},
			"Result_ModelBreakdown-Array.string_": {
				"anyOf": [
					{
						"$ref": "#/components/schemas/ResultSuccess_ModelBreakdown-Array_"
					},
					{
						"$ref": "#/components/schemas/ResultError_string_"
					}
				]
			},
			"ModelCost": {
				"properties": {
					"percent": {
						"type": "number",
						"format": "double"
					},
					"matched_model": {
						"type": "string"
					}
				},
				"required": [
					"percent",
					"matched_model"
				],
				"type": "object"
			},
			"ResultSuccess_ModelCost-Array_": {
				"properties": {
					"data": {
						"items": {
							"$ref": "#/components/schemas/ModelCost"
						},
						"type": "array"
					},
					"error": {
						"type": "number",
						"enum": [
							null
						],
						"nullable": true
					}
				},
				"required": [
					"data",
					"error"
				],
				"type": "object",
				"additionalProperties": false
			},
			"Result_ModelCost-Array.string_": {
				"anyOf": [
					{
						"$ref": "#/components/schemas/ResultSuccess_ModelCost-Array_"
					},
					{
						"$ref": "#/components/schemas/ResultError_string_"
					}
				]
			},
			"ProviderBreakdown": {
				"properties": {
					"percent": {
						"type": "number",
						"format": "double"
					},
					"provider": {
						"type": "string"
					}
				},
				"required": [
					"percent",
					"provider"
				],
				"type": "object"
			},
			"ResultSuccess_ProviderBreakdown-Array_": {
				"properties": {
					"data": {
						"items": {
							"$ref": "#/components/schemas/ProviderBreakdown"
						},
						"type": "array"
					},
					"error": {
						"type": "number",
						"enum": [
							null
						],
						"nullable": true
					}
				},
				"required": [
					"data",
					"error"
				],
				"type": "object",
				"additionalProperties": false
			},
			"Result_ProviderBreakdown-Array.string_": {
				"anyOf": [
					{
						"$ref": "#/components/schemas/ResultSuccess_ProviderBreakdown-Array_"
					},
					{
						"$ref": "#/components/schemas/ResultError_string_"
					}
				]
			},
			"ModelBreakdownOverTime": {
				"allOf": [
					{
						"properties": {
							"date": {
								"type": "string"
							}
						},
						"required": [
							"date"
						],
						"type": "object"
					},
					{
						"$ref": "#/components/schemas/ModelBreakdown"
					}
				]
			},
			"ResultSuccess_ModelBreakdownOverTime-Array_": {
				"properties": {
					"data": {
						"items": {
							"$ref": "#/components/schemas/ModelBreakdownOverTime"
						},
						"type": "array"
					},
					"error": {
						"type": "number",
						"enum": [
							null
						],
						"nullable": true
					}
				},
				"required": [
					"data",
					"error"
				],
				"type": "object",
				"additionalProperties": false
			},
			"Result_ModelBreakdownOverTime-Array.string_": {
				"anyOf": [
					{
						"$ref": "#/components/schemas/ResultSuccess_ModelBreakdownOverTime-Array_"
					},
					{
						"$ref": "#/components/schemas/ResultError_string_"
					}
				]
			},
			"CustomerUsage": {
				"properties": {
					"id": {
						"type": "string"
					},
					"name": {
						"type": "string"
					},
					"cost": {
						"type": "number",
						"format": "double"
					},
					"count": {
						"type": "number",
						"format": "double"
					},
					"prompt_tokens": {
						"type": "number",
						"format": "double"
					},
					"completion_tokens": {
						"type": "number",
						"format": "double"
					}
				},
				"required": [
					"id",
					"name",
					"cost",
					"count",
					"prompt_tokens",
					"completion_tokens"
				],
				"type": "object",
				"additionalProperties": false
			},
			"Customer": {
				"properties": {
					"id": {
						"type": "string"
					},
					"name": {
						"type": "string"
					}
				},
				"required": [
					"id",
					"name"
				],
				"type": "object",
				"additionalProperties": false
			},
			"UpgradeToProRequest": {
				"properties": {
					"addons": {
						"properties": {
							"prompts": {
								"type": "boolean"
							},
							"alerts": {
								"type": "boolean"
							}
						},
						"type": "object"
					}
				},
				"type": "object",
				"additionalProperties": false
			},
			"NewOrganizationParams": {
				"properties": {
					"tier": {
						"type": "string",
						"nullable": true
					},
					"subscription_status": {
						"type": "string",
						"nullable": true
					},
					"stripe_subscription_item_id": {
						"type": "string",
						"nullable": true
					},
					"stripe_subscription_id": {
						"type": "string",
						"nullable": true
					},
					"stripe_metadata": {
						"$ref": "#/components/schemas/Json"
					},
					"stripe_customer_id": {
						"type": "string",
						"nullable": true
					},
					"soft_delete": {
						"type": "boolean"
					},
					"size": {
						"type": "string",
						"nullable": true
					},
					"reseller_id": {
						"type": "string",
						"nullable": true
					},
					"request_limit": {
						"type": "number",
						"format": "double",
						"nullable": true
					},
					"referral": {
						"type": "string",
						"nullable": true
					},
					"percent_to_log": {
						"type": "number",
						"format": "double",
						"nullable": true
					},
					"owner": {
						"type": "string"
					},
					"organization_type": {
						"type": "string"
					},
					"org_provider_key": {
						"type": "string",
						"nullable": true
					},
					"name": {
						"type": "string"
					},
					"logo_path": {
						"type": "string",
						"nullable": true
					},
					"limits": {
						"allOf": [
							{
								"$ref": "#/components/schemas/Json"
							}
						],
						"nullable": true
					},
					"is_personal": {
						"type": "boolean"
					},
					"id": {
						"type": "string"
					},
					"icon": {
						"type": "string"
					},
					"has_onboarded": {
						"type": "boolean"
					},
					"domain": {
						"type": "string",
						"nullable": true
					},
					"created_at": {
						"type": "string",
						"nullable": true
					},
					"color": {
						"type": "string"
					}
				},
				"required": [
					"owner",
					"name"
				],
				"type": "object"
			},
			"Pick_NewOrganizationParams.name-or-color-or-icon-or-org_provider_key-or-limits-or-reseller_id-or-organization_type_": {
				"properties": {
					"name": {
						"type": "string"
					},
					"color": {
						"type": "string"
					},
					"icon": {
						"type": "string"
					},
					"limits": {
						"$ref": "#/components/schemas/Json"
					},
					"org_provider_key": {
						"type": "string"
					},
					"organization_type": {
						"type": "string"
					},
					"reseller_id": {
						"type": "string"
					}
				},
				"required": [
					"name"
				],
				"type": "object",
				"description": "From T, pick a set of properties whose keys are in the union K"
			},
			"UpdateOrganizationParams": {
				"allOf": [
					{
						"$ref": "#/components/schemas/Pick_NewOrganizationParams.name-or-color-or-icon-or-org_provider_key-or-limits-or-reseller_id-or-organization_type_"
					},
					{
						"properties": {
							"variant": {
								"type": "string"
							}
						},
						"type": "object"
					}
				]
			},
			"UIFilterRowTree": {
				"anyOf": [
					{
						"$ref": "#/components/schemas/UIFilterRowNode"
					},
					{
						"$ref": "#/components/schemas/FilterRow"
					}
				]
			},
			"UIFilterRowNode": {
				"properties": {
					"operator": {
						"type": "string",
						"enum": [
							"and",
							"or"
						]
					},
					"rows": {
						"items": {
							"$ref": "#/components/schemas/UIFilterRowTree"
						},
						"type": "array"
					}
				},
				"required": [
					"operator",
					"rows"
				],
				"type": "object",
				"additionalProperties": false
			},
			"FilterRow": {
				"properties": {
					"value": {
						"type": "string"
					},
					"operatorIdx": {
						"type": "number",
						"format": "double"
					},
					"filterMapIdx": {
						"type": "number",
						"format": "double"
					}
				},
				"required": [
					"value",
					"operatorIdx",
					"filterMapIdx"
				],
				"type": "object"
			},
			"OrganizationFilter": {
				"properties": {
					"softDelete": {
						"type": "boolean"
					},
					"createdAt": {
						"type": "string"
					},
					"filter": {
						"items": {
							"$ref": "#/components/schemas/UIFilterRowTree"
						},
						"type": "array"
					},
					"name": {
						"type": "string"
					},
					"id": {
						"type": "string"
					}
				},
				"required": [
					"softDelete",
					"filter",
					"name",
					"id"
				],
				"type": "object"
			},
			"OrganizationLayout": {
				"properties": {
					"filters": {
						"items": {
							"$ref": "#/components/schemas/OrganizationFilter"
						},
						"type": "array"
					},
					"type": {
						"type": "string"
					},
					"organization_id": {
						"type": "string"
					},
					"id": {
						"type": "string"
					}
				},
				"required": [
					"filters",
					"type",
					"organization_id",
					"id"
				],
				"type": "object"
			},
			"ResultSuccess_OrganizationLayout_": {
				"properties": {
					"data": {
						"$ref": "#/components/schemas/OrganizationLayout"
					},
					"error": {
						"type": "number",
						"enum": [
							null
						],
						"nullable": true
					}
				},
				"required": [
					"data",
					"error"
				],
				"type": "object",
				"additionalProperties": false
			},
			"Result_OrganizationLayout.string_": {
				"anyOf": [
					{
						"$ref": "#/components/schemas/ResultSuccess_OrganizationLayout_"
					},
					{
						"$ref": "#/components/schemas/ResultError_string_"
					}
				]
			},
			"OrganizationMember": {
				"properties": {
					"org_role": {
						"type": "string"
					},
					"member": {
						"type": "string"
					},
					"email": {
						"type": "string"
					}
				},
				"required": [
					"org_role",
					"member",
					"email"
				],
				"type": "object"
			},
			"ResultSuccess_OrganizationMember-Array_": {
				"properties": {
					"data": {
						"items": {
							"$ref": "#/components/schemas/OrganizationMember"
						},
						"type": "array"
					},
					"error": {
						"type": "number",
						"enum": [
							null
						],
						"nullable": true
					}
				},
				"required": [
					"data",
					"error"
				],
				"type": "object",
				"additionalProperties": false
			},
			"Result_OrganizationMember-Array.string_": {
				"anyOf": [
					{
						"$ref": "#/components/schemas/ResultSuccess_OrganizationMember-Array_"
					},
					{
						"$ref": "#/components/schemas/ResultError_string_"
					}
				]
			},
			"OrganizationOwner": {
				"properties": {
					"tier": {
						"type": "string"
					},
					"email": {
						"type": "string"
					}
				},
				"required": [
					"tier",
					"email"
				],
				"type": "object"
			},
			"ResultSuccess_OrganizationOwner-Array_": {
				"properties": {
					"data": {
						"items": {
							"$ref": "#/components/schemas/OrganizationOwner"
						},
						"type": "array"
					},
					"error": {
						"type": "number",
						"enum": [
							null
						],
						"nullable": true
					}
				},
				"required": [
					"data",
					"error"
				],
				"type": "object",
				"additionalProperties": false
			},
			"Result_OrganizationOwner-Array.string_": {
				"anyOf": [
					{
						"$ref": "#/components/schemas/ResultSuccess_OrganizationOwner-Array_"
					},
					{
						"$ref": "#/components/schemas/ResultError_string_"
					}
				]
			},
			"ResultSuccess__score_key-string--score_sum-number--created_at_trunc-string_-Array_": {
				"properties": {
					"data": {
						"items": {
							"properties": {
								"created_at_trunc": {
									"type": "string"
								},
								"score_sum": {
									"type": "number",
									"format": "double"
								},
								"score_key": {
									"type": "string"
								}
							},
							"required": [
								"created_at_trunc",
								"score_sum",
								"score_key"
							],
							"type": "object"
						},
						"type": "array"
					},
					"error": {
						"type": "number",
						"enum": [
							null
						],
						"nullable": true
					}
				},
				"required": [
					"data",
					"error"
				],
				"type": "object",
				"additionalProperties": false
			},
			"Result__score_key-string--score_sum-number--created_at_trunc-string_-Array.string_": {
				"anyOf": [
					{
						"$ref": "#/components/schemas/ResultSuccess__score_key-string--score_sum-number--created_at_trunc-string_-Array_"
					},
					{
						"$ref": "#/components/schemas/ResultError_string_"
					}
				]
			},
			"RequestClickhouseFilterNode": {
				"anyOf": [
					{
						"$ref": "#/components/schemas/FilterLeafSubset_request_response_rmt_"
					},
					{
						"$ref": "#/components/schemas/RequestClickhouseFilterBranch"
					},
					{
						"type": "string",
						"enum": [
							"all"
						]
					}
				]
			},
			"RequestClickhouseFilterBranch": {
				"properties": {
					"right": {
						"$ref": "#/components/schemas/RequestClickhouseFilterNode"
					},
					"operator": {
						"type": "string",
						"enum": [
							"or",
							"and"
						]
					},
					"left": {
						"$ref": "#/components/schemas/RequestClickhouseFilterNode"
					}
				},
				"required": [
					"right",
					"operator",
					"left"
				],
				"type": "object"
			},
			"TimeIncrement": {
				"type": "string",
				"enum": [
					"min",
					"hour",
					"day",
					"week",
					"month",
					"year"
				]
			},
			"DataOverTimeRequest": {
				"properties": {
					"timeFilter": {
						"properties": {
							"end": {
								"type": "string"
							},
							"start": {
								"type": "string"
							}
						},
						"required": [
							"end",
							"start"
						],
						"type": "object"
					},
					"userFilter": {
						"$ref": "#/components/schemas/RequestClickhouseFilterNode"
					},
					"dbIncrement": {
						"$ref": "#/components/schemas/TimeIncrement"
					},
					"timeZoneDifference": {
						"type": "number",
						"format": "double"
					}
				},
				"required": [
					"timeFilter",
					"userFilter",
					"dbIncrement",
					"timeZoneDifference"
				],
				"type": "object",
				"additionalProperties": false
			},
			"MetricsData": {
				"properties": {
					"totalRequests": {
						"type": "number",
						"format": "double"
					},
					"requestCountPrevious24h": {
						"type": "number",
						"format": "double"
					},
					"requestVolumeChange": {
						"type": "number",
						"format": "double"
					},
					"errorRate24h": {
						"type": "number",
						"format": "double"
					},
					"errorRatePrevious24h": {
						"type": "number",
						"format": "double"
					},
					"errorRateChange": {
						"type": "number",
						"format": "double"
					},
					"averageLatency": {
						"type": "number",
						"format": "double"
					},
					"averageLatencyPerToken": {
						"type": "number",
						"format": "double"
					},
					"latencyChange": {
						"type": "number",
						"format": "double"
					},
					"latencyPerTokenChange": {
						"type": "number",
						"format": "double"
					},
					"recentRequestCount": {
						"type": "number",
						"format": "double"
					},
					"recentErrorCount": {
						"type": "number",
						"format": "double"
					}
				},
				"required": [
					"totalRequests",
					"requestCountPrevious24h",
					"requestVolumeChange",
					"errorRate24h",
					"errorRatePrevious24h",
					"errorRateChange",
					"averageLatency",
					"averageLatencyPerToken",
					"latencyChange",
					"latencyPerTokenChange",
					"recentRequestCount",
					"recentErrorCount"
				],
				"type": "object",
				"additionalProperties": false
			},
			"TimeSeriesDataPoint": {
				"properties": {
					"timestamp": {
						"type": "string",
						"format": "date-time"
					},
					"errorCount": {
						"type": "number",
						"format": "double"
					},
					"requestCount": {
						"type": "number",
						"format": "double"
					},
					"averageLatency": {
						"type": "number",
						"format": "double"
					},
					"averageLatencyPerCompletionToken": {
						"type": "number",
						"format": "double"
					}
				},
				"required": [
					"timestamp",
					"errorCount",
					"requestCount",
					"averageLatency",
					"averageLatencyPerCompletionToken"
				],
				"type": "object",
				"additionalProperties": false
			},
			"ProviderMetrics": {
				"properties": {
					"providerName": {
						"type": "string"
					},
					"metrics": {
						"allOf": [
							{
								"$ref": "#/components/schemas/MetricsData"
							},
							{
								"properties": {
									"timeSeriesData": {
										"items": {
											"$ref": "#/components/schemas/TimeSeriesDataPoint"
										},
										"type": "array"
									}
								},
								"required": [
									"timeSeriesData"
								],
								"type": "object"
							}
						]
					}
				},
				"required": [
					"providerName",
					"metrics"
				],
				"type": "object",
				"additionalProperties": false
			},
			"ResultSuccess_ProviderMetrics-Array_": {
				"properties": {
					"data": {
						"items": {
							"$ref": "#/components/schemas/ProviderMetrics"
						},
						"type": "array"
					},
					"error": {
						"type": "number",
						"enum": [
							null
						],
						"nullable": true
					}
				},
				"required": [
					"data",
					"error"
				],
				"type": "object",
				"additionalProperties": false
			},
			"Result_ProviderMetrics-Array.string_": {
				"anyOf": [
					{
						"$ref": "#/components/schemas/ResultSuccess_ProviderMetrics-Array_"
					},
					{
						"$ref": "#/components/schemas/ResultError_string_"
					}
				]
			},
			"ResultSuccess_ProviderMetrics_": {
				"properties": {
					"data": {
						"$ref": "#/components/schemas/ProviderMetrics"
					},
					"error": {
						"type": "number",
						"enum": [
							null
						],
						"nullable": true
					}
				},
				"required": [
					"data",
					"error"
				],
				"type": "object",
				"additionalProperties": false
			},
			"Result_ProviderMetrics.string_": {
				"anyOf": [
					{
						"$ref": "#/components/schemas/ResultSuccess_ProviderMetrics_"
					},
					{
						"$ref": "#/components/schemas/ResultError_string_"
					}
				]
			},
			"TimeFrame": {
				"type": "string",
				"enum": [
					"24h",
					"7d",
					"30d"
				]
			}
		},
		"securitySchemes": {
			"api_key": {
				"type": "apiKey",
				"name": "authorization",
				"in": "header"
			}
		}
	},
	"info": {
		"title": "helicone-api",
		"version": "1.0.0",
		"license": {
			"name": "MIT"
		},
		"contact": {}
	},
	"paths": {
		"/v1/admin/feature-flags": {
			"post": {
				"operationId": "UpdateFeatureFlags",
				"responses": {
					"204": {
						"description": "No content"
					}
				},
				"tags": [
					"Admin"
				],
				"security": [
					{
						"api_key": []
					}
				],
				"parameters": [],
				"requestBody": {
					"required": true,
					"content": {
						"application/json": {
							"schema": {
								"properties": {
									"orgId": {
										"type": "string"
									},
									"flag": {
										"type": "string"
									}
								},
								"required": [
									"orgId",
									"flag"
								],
								"type": "object"
							}
						}
					}
				}
			},
			"delete": {
				"operationId": "DeleteFeatureFlag",
				"responses": {
					"204": {
						"description": "No content"
					}
				},
				"tags": [
					"Admin"
				],
				"security": [
					{
						"api_key": []
					}
				],
				"parameters": [],
				"requestBody": {
					"required": true,
					"content": {
						"application/json": {
							"schema": {
								"properties": {
									"orgId": {
										"type": "string"
									},
									"flag": {
										"type": "string"
									}
								},
								"required": [
									"orgId",
									"flag"
								],
								"type": "object"
							}
						}
					}
				}
			}
		},
		"/v1/admin/feature-flags/query": {
			"post": {
				"operationId": "GetFeatureFlags",
				"responses": {
					"200": {
						"description": "Ok",
						"content": {
							"application/json": {
								"schema": {
									"$ref": "#/components/schemas/Result__organization_id-string--name-string--flags-string-Array_-Array.string_"
								}
							}
						}
					}
				},
				"tags": [
					"Admin"
				],
				"security": [
					{
						"api_key": []
					}
				],
				"parameters": []
			}
		},
		"/v1/admin/orgs/top-usage": {
			"post": {
				"operationId": "GetTopOrgsByUsage",
				"responses": {
					"200": {
						"description": "Ok",
						"content": {
							"application/json": {
								"schema": {
									"properties": {
										"organizations": {
											"items": {
												"properties": {
													"usage": {
														"properties": {
															"all_time_count": {
																"type": "number",
																"format": "double"
															},
															"monthly_usage": {
																"items": {
																	"properties": {
																		"requestCount": {
																			"type": "number",
																			"format": "double"
																		},
																		"month": {
																			"type": "string"
																		}
																	},
																	"required": [
																		"requestCount",
																		"month"
																	],
																	"type": "object"
																},
																"type": "array"
															},
															"requests_last_30_days": {
																"type": "number",
																"format": "double"
															},
															"total_requests": {
																"type": "number",
																"format": "double"
															}
														},
														"required": [
															"all_time_count",
															"monthly_usage",
															"requests_last_30_days",
															"total_requests"
														],
														"type": "object"
													},
													"organization": {
														"properties": {
															"members": {
																"items": {
																	"properties": {
																		"last_sign_in_at": {
																			"type": "string",
																			"nullable": true
																		},
																		"role": {
																			"type": "string"
																		},
																		"name": {
																			"type": "string"
																		},
																		"email": {
																			"type": "string"
																		},
																		"id": {
																			"type": "string"
																		}
																	},
																	"required": [
																		"last_sign_in_at",
																		"role",
																		"name",
																		"email",
																		"id"
																	],
																	"type": "object"
																},
																"type": "array"
															},
															"subscription_status": {
																"type": "string",
																"nullable": true
															},
															"stripe_subscription_id": {
																"type": "string",
																"nullable": true
															},
															"stripe_customer_id": {
																"type": "string",
																"nullable": true
															},
															"tier": {
																"type": "string"
															},
															"owner": {
																"type": "string"
															},
															"created_at": {
																"type": "string"
															},
															"name": {
																"type": "string"
															},
															"id": {
																"type": "string"
															}
														},
														"required": [
															"members",
															"subscription_status",
															"stripe_subscription_id",
															"stripe_customer_id",
															"tier",
															"owner",
															"created_at",
															"name",
															"id"
														],
														"type": "object"
													}
												},
												"required": [
													"usage",
													"organization"
												],
												"type": "object"
											},
											"type": "array"
										}
									},
									"required": [
										"organizations"
									],
									"type": "object"
								}
							}
						}
					}
				},
				"tags": [
					"Admin"
				],
				"security": [
					{
						"api_key": []
					}
				],
				"parameters": [],
				"requestBody": {
					"required": true,
					"content": {
						"application/json": {
							"schema": {
								"properties": {
									"minRequests": {
										"type": "number",
										"format": "double"
									},
									"limit": {
										"type": "number",
										"format": "double"
									}
								},
								"required": [
									"minRequests",
									"limit"
								],
								"type": "object"
							}
						}
					}
				}
			}
		},
		"/v1/admin/orgs/top": {
			"post": {
				"operationId": "GetTopOrgs",
				"responses": {
					"200": {
						"description": "Ok",
						"content": {
							"application/json": {
								"schema": {
									"items": {
										"properties": {
											"ct": {
												"type": "number",
												"format": "double"
											},
											"organization_id": {
												"type": "string"
											},
											"members": {
												"items": {
													"properties": {
														"last_active": {
															"type": "string"
														},
														"role": {
															"type": "string"
														},
														"email": {
															"type": "string"
														},
														"id": {
															"type": "string"
														}
													},
													"required": [
														"last_active",
														"role",
														"email",
														"id"
													],
													"type": "object"
												},
												"type": "array"
											},
											"name": {
												"type": "string"
											},
											"owner_last_login": {
												"type": "string"
											},
											"owner_email": {
												"type": "string"
											},
											"tier": {
												"type": "string"
											},
											"id": {
												"type": "string"
											},
											"overTime": {
												"items": {
													"properties": {
														"organization_id": {
															"type": "string"
														},
														"dt": {
															"type": "string"
														},
														"count": {
															"type": "number",
															"format": "double"
														}
													},
													"required": [
														"organization_id",
														"dt",
														"count"
													],
													"type": "object"
												},
												"type": "array"
											}
										},
										"required": [
											"ct",
											"organization_id",
											"members",
											"name",
											"owner_last_login",
											"owner_email",
											"tier",
											"id",
											"overTime"
										],
										"type": "object"
									},
									"type": "array"
								}
							}
						}
					}
				},
				"tags": [
					"Admin"
				],
				"security": [
					{
						"api_key": []
					}
				],
				"parameters": [],
				"requestBody": {
					"required": true,
					"content": {
						"application/json": {
							"schema": {
								"properties": {
									"emailContains": {
										"items": {
											"type": "string"
										},
										"type": "array"
									},
									"orgsNameContains": {
										"items": {
											"type": "string"
										},
										"type": "array"
									},
									"orgsId": {
										"items": {
											"type": "string"
										},
										"type": "array"
									},
									"tier": {
										"type": "string",
										"enum": [
											"all",
											"pro",
											"free",
											"growth",
											"enterprise"
										]
									},
									"endDate": {
										"type": "string"
									},
									"startDate": {
										"type": "string"
									}
								},
								"required": [
									"tier",
									"endDate",
									"startDate"
								],
								"type": "object"
							}
						}
					}
				}
			}
		},
		"/v1/admin/admins/query": {
			"get": {
				"operationId": "GetAdmins",
				"responses": {
					"200": {
						"description": "Ok",
						"content": {
							"application/json": {
								"schema": {
									"items": {
										"properties": {
											"user_id": {
												"type": "string",
												"nullable": true
											},
											"user_email": {
												"type": "string",
												"nullable": true
											},
											"id": {
												"type": "number",
												"format": "double"
											},
											"created_at": {
												"type": "string"
											}
										},
										"required": [
											"user_id",
											"user_email",
											"id",
											"created_at"
										],
										"type": "object"
									},
									"type": "array"
								}
							}
						}
					}
				},
				"tags": [
					"Admin"
				],
				"security": [
					{
						"api_key": []
					}
				],
				"parameters": []
			}
		},
		"/v1/admin/whodis": {
			"post": {
				"operationId": "Whodis",
				"responses": {
					"200": {
						"description": "Ok",
						"content": {
							"application/json": {
								"schema": {
									"properties": {
										"organizations": {
											"items": {
												"properties": {
													"usage": {
														"properties": {
															"all_time_count": {
																"type": "number",
																"format": "double"
															},
															"monthly_usage": {
																"items": {
																	"properties": {
																		"requestCount": {
																			"type": "number",
																			"format": "double"
																		},
																		"month": {
																			"type": "string"
																		}
																	},
																	"required": [
																		"requestCount",
																		"month"
																	],
																	"type": "object"
																},
																"type": "array"
															},
															"requests_last_30_days": {
																"type": "number",
																"format": "double"
															},
															"total_requests": {
																"type": "number",
																"format": "double"
															}
														},
														"required": [
															"all_time_count",
															"monthly_usage",
															"requests_last_30_days",
															"total_requests"
														],
														"type": "object"
													},
													"organization": {
														"properties": {
															"members": {
																"items": {
																	"properties": {
																		"last_sign_in_at": {
																			"type": "string",
																			"nullable": true
																		},
																		"role": {
																			"type": "string"
																		},
																		"name": {
																			"type": "string"
																		},
																		"email": {
																			"type": "string"
																		},
																		"id": {
																			"type": "string"
																		}
																	},
																	"required": [
																		"last_sign_in_at",
																		"role",
																		"name",
																		"email",
																		"id"
																	],
																	"type": "object"
																},
																"type": "array"
															},
															"subscription_status": {
																"type": "string",
																"nullable": true
															},
															"stripe_subscription_id": {
																"type": "string",
																"nullable": true
															},
															"stripe_customer_id": {
																"type": "string",
																"nullable": true
															},
															"tier": {
																"type": "string"
															},
															"owner": {
																"type": "string"
															},
															"created_at": {
																"type": "string"
															},
															"name": {
																"type": "string"
															},
															"id": {
																"type": "string"
															}
														},
														"required": [
															"members",
															"subscription_status",
															"stripe_subscription_id",
															"stripe_customer_id",
															"tier",
															"owner",
															"created_at",
															"name",
															"id"
														],
														"type": "object"
													}
												},
												"required": [
													"usage",
													"organization"
												],
												"type": "object"
											},
											"type": "array"
										}
									},
									"required": [
										"organizations"
									],
									"type": "object"
								}
							}
						}
					}
				},
				"tags": [
					"Admin"
				],
				"security": [
					{
						"api_key": []
					}
				],
				"parameters": [],
				"requestBody": {
					"required": true,
					"content": {
						"application/json": {
							"schema": {
								"properties": {
									"email": {
										"type": "string"
									},
									"userId": {
										"type": "string"
									},
									"organizationId": {
										"type": "string"
									}
								},
								"type": "object"
							}
						}
					}
				}
			}
		},
		"/v1/admin/settings/{name}": {
			"get": {
				"operationId": "GetSetting",
				"responses": {
					"200": {
						"description": "Ok",
						"content": {
							"application/json": {
								"schema": {
									"$ref": "#/components/schemas/Setting"
								}
							}
						}
					}
				},
				"tags": [
					"Admin"
				],
				"security": [
					{
						"api_key": []
					}
				],
				"parameters": [
					{
						"in": "path",
						"name": "name",
						"required": true,
						"schema": {
							"$ref": "#/components/schemas/SettingName"
						}
					}
				]
			}
		},
		"/v1/admin/azure/run-test": {
			"post": {
				"operationId": "AzureTest",
				"responses": {
					"200": {
						"description": "Ok",
						"content": {
							"application/json": {
								"schema": {
									"properties": {
										"fetchParams": {
											"properties": {
												"body": {
													"type": "string"
												},
												"headers": {
													"properties": {},
													"additionalProperties": {
														"type": "string"
													},
													"type": "object"
												},
												"url": {
													"$ref": "#/components/schemas/url.URL"
												}
											},
											"required": [
												"body",
												"headers",
												"url"
											],
											"type": "object"
										},
										"resultText": {
											"type": "string"
										}
									},
									"required": [
										"fetchParams",
										"resultText"
									],
									"type": "object"
								}
							}
						}
					}
				},
				"tags": [
					"Admin"
				],
				"security": [
					{
						"api_key": []
					}
				],
				"parameters": [],
				"requestBody": {
					"required": true,
					"content": {
						"application/json": {
							"schema": {
								"properties": {
									"requestBody": {}
								},
								"required": [
									"requestBody"
								],
								"type": "object"
							}
						}
					}
				}
			}
		},
		"/v1/admin/settings": {
			"post": {
				"operationId": "UpdateSetting",
				"responses": {
					"204": {
						"description": "No content"
					}
				},
				"tags": [
					"Admin"
				],
				"security": [
					{
						"api_key": []
					}
				],
				"parameters": [],
				"requestBody": {
					"required": true,
					"content": {
						"application/json": {
							"schema": {
								"properties": {
									"settings": {
										"$ref": "#/components/schemas/Setting"
									},
									"name": {
										"$ref": "#/components/schemas/SettingName"
									}
								},
								"required": [
									"settings",
									"name"
								],
								"type": "object"
							}
						}
					}
				}
			}
		},
		"/v1/admin/orgs/query": {
			"post": {
				"operationId": "FindAllOrgs",
				"responses": {
					"200": {
						"description": "Ok",
						"content": {
							"application/json": {
								"schema": {
									"properties": {
										"orgs": {
											"items": {
												"properties": {
													"id": {
														"type": "string"
													},
													"name": {
														"type": "string"
													}
												},
												"required": [
													"id",
													"name"
												],
												"type": "object"
											},
											"type": "array"
										}
									},
									"required": [
										"orgs"
									],
									"type": "object"
								}
							}
						}
					}
				},
				"tags": [
					"Admin"
				],
				"security": [
					{
						"api_key": []
					}
				],
				"parameters": [],
				"requestBody": {
					"required": true,
					"content": {
						"application/json": {
							"schema": {
								"properties": {
									"orgName": {
										"type": "string"
									}
								},
								"required": [
									"orgName"
								],
								"type": "object"
							}
						}
					}
				}
			}
		},
		"/v1/admin/orgs/over-time/query": {
			"post": {
				"operationId": "NewOrgsOverTime",
				"responses": {
					"200": {
						"description": "Ok",
						"content": {
							"application/json": {
								"schema": {
									"properties": {
										"usersOverTime": {
											"items": {
												"properties": {
													"day": {
														"type": "string"
													},
													"count": {
														"type": "string"
													}
												},
												"required": [
													"day",
													"count"
												],
												"type": "object"
											},
											"type": "array"
										},
										"newUsersOvertime": {
											"items": {
												"properties": {
													"day": {
														"type": "string"
													},
													"count": {
														"type": "string"
													}
												},
												"required": [
													"day",
													"count"
												],
												"type": "object"
											},
											"type": "array"
										},
										"newOrgsOvertime": {
											"items": {
												"properties": {
													"day": {
														"type": "string"
													},
													"count": {
														"type": "string"
													}
												},
												"required": [
													"day",
													"count"
												],
												"type": "object"
											},
											"type": "array"
										}
									},
									"required": [
										"usersOverTime",
										"newUsersOvertime",
										"newOrgsOvertime"
									],
									"type": "object"
								}
							}
						}
					}
				},
				"tags": [
					"Admin"
				],
				"security": [
					{
						"api_key": []
					}
				],
				"parameters": [],
				"requestBody": {
					"required": true,
					"content": {
						"application/json": {
							"schema": {
								"properties": {
									"groupBy": {
										"type": "string",
										"enum": [
											"hour",
											"day",
											"week",
											"month"
										]
									},
									"timeFilter": {
										"type": "string",
										"enum": [
											"1 days",
											"7 days",
											"1 month",
											"3 months",
											"6 months",
											"12 months",
											"24 months"
										]
									}
								},
								"required": [
									"groupBy",
									"timeFilter"
								],
								"type": "object"
							}
						}
					}
				}
			}
		},
		"/v1/admin/admins/org/query": {
			"post": {
				"operationId": "AddAdminsToOrg",
				"responses": {
					"204": {
						"description": "No content"
					}
				},
				"tags": [
					"Admin"
				],
				"security": [
					{
						"api_key": []
					}
				],
				"parameters": [],
				"requestBody": {
					"required": true,
					"content": {
						"application/json": {
							"schema": {
								"properties": {
									"adminIds": {
										"items": {
											"type": "string"
										},
										"type": "array"
									},
									"orgId": {
										"type": "string"
									}
								},
								"required": [
									"adminIds",
									"orgId"
								],
								"type": "object"
							}
						}
					}
				}
			}
		},
		"/v1/admin/alert_banners": {
			"post": {
				"operationId": "CreateAlertBanner",
				"responses": {
					"204": {
						"description": "No content"
					}
				},
				"tags": [
					"Admin"
				],
				"security": [
					{
						"api_key": []
					}
				],
				"parameters": [],
				"requestBody": {
					"required": true,
					"content": {
						"application/json": {
							"schema": {
								"properties": {
									"message": {
										"type": "string"
									},
									"title": {
										"type": "string"
									}
								},
								"required": [
									"message",
									"title"
								],
								"type": "object"
							}
						}
					}
				}
			},
			"patch": {
				"operationId": "UpdateAlertBanner",
				"responses": {
					"204": {
						"description": "No content"
					}
				},
				"tags": [
					"Admin"
				],
				"security": [
					{
						"api_key": []
					}
				],
				"parameters": [],
				"requestBody": {
					"required": true,
					"content": {
						"application/json": {
							"schema": {
								"properties": {
									"active": {
										"type": "boolean"
									},
									"id": {
										"type": "number",
										"format": "double"
									}
								},
								"required": [
									"active",
									"id"
								],
								"type": "object"
							}
						}
					}
				}
			}
		},
		"/v1/evals/query": {
			"post": {
				"operationId": "QueryEvals",
				"responses": {
					"200": {
						"description": "Ok",
						"content": {
							"application/json": {
								"schema": {
									"$ref": "#/components/schemas/Result_Eval-Array.string_"
								}
							}
						}
					}
				},
				"tags": [
					"Evals"
				],
				"security": [
					{
						"api_key": []
					}
				],
				"parameters": [],
				"requestBody": {
					"required": true,
					"content": {
						"application/json": {
							"schema": {
								"$ref": "#/components/schemas/EvalQueryParams"
							}
						}
					}
				}
			}
		},
		"/v1/evals/scores": {
			"get": {
				"operationId": "GetEvalScores",
				"responses": {
					"200": {
						"description": "Ok",
						"content": {
							"application/json": {
								"schema": {
									"$ref": "#/components/schemas/Result_string-Array.string_"
								}
							}
						}
					}
				},
				"tags": [
					"Evals"
				],
				"security": [
					{
						"api_key": []
					}
				],
				"parameters": []
			}
		},
		"/v1/evals/{requestId}": {
			"post": {
				"operationId": "AddEval",
				"responses": {
					"200": {
						"description": "Ok",
						"content": {
							"application/json": {
								"schema": {
									"$ref": "#/components/schemas/Result_null.string_"
								}
							}
						}
					}
				},
				"tags": [
					"Evals"
				],
				"security": [
					{
						"api_key": []
					}
				],
				"parameters": [
					{
						"in": "path",
						"name": "requestId",
						"required": true,
						"schema": {
							"type": "string"
						}
					}
				],
				"requestBody": {
					"required": true,
					"content": {
						"application/json": {
							"schema": {
								"properties": {
									"score": {
										"type": "number",
										"format": "double"
									},
									"name": {
										"type": "string"
									}
								},
								"required": [
									"score",
									"name"
								],
								"type": "object"
							}
						}
					}
				}
			}
		},
		"/v1/evals/score-distributions/query": {
			"post": {
				"operationId": "QueryScoreDistributions",
				"responses": {
					"200": {
						"description": "Ok",
						"content": {
							"application/json": {
								"schema": {
									"$ref": "#/components/schemas/Result_ScoreDistribution-Array.string_"
								}
							}
						}
					}
				},
				"tags": [
					"Evals"
				],
				"security": [
					{
						"api_key": []
					}
				],
				"parameters": [],
				"requestBody": {
					"required": true,
					"content": {
						"application/json": {
							"schema": {
								"$ref": "#/components/schemas/EvalQueryParams"
							}
						}
					}
				}
			}
		},
		"/v1/webhooks": {
			"post": {
				"operationId": "NewWebhook",
				"responses": {
					"200": {
						"description": "Ok",
						"content": {
							"application/json": {
								"schema": {
									"anyOf": [
										{
											"$ref": "#/components/schemas/ResultSuccess_unknown_"
										},
										{
											"$ref": "#/components/schemas/ResultError_unknown_"
										}
									]
								}
							}
						}
					}
				},
				"tags": [
					"Webhooks"
				],
				"security": [
					{
						"api_key": []
					}
				],
				"parameters": [],
				"requestBody": {
					"required": true,
					"content": {
						"application/json": {
							"schema": {
								"$ref": "#/components/schemas/WebhookData"
							}
						}
					}
				}
			},
			"get": {
				"operationId": "GetWebhooks",
				"responses": {
					"200": {
						"description": "Ok",
						"content": {
							"application/json": {
								"schema": {
									"$ref": "#/components/schemas/Result__id-string--created_at-string--destination-string--version-string--config-string--hmac_key-string_-Array.string_"
								}
							}
						}
					}
				},
				"tags": [
					"Webhooks"
				],
				"security": [
					{
						"api_key": []
					}
				],
				"parameters": []
			}
		},
		"/v1/webhooks/{webhookId}": {
			"delete": {
				"operationId": "DeleteWebhook",
				"responses": {
					"200": {
						"description": "Ok",
						"content": {
							"application/json": {
								"schema": {
									"$ref": "#/components/schemas/Result_null.string_"
								}
							}
						}
					}
				},
				"tags": [
					"Webhooks"
				],
				"security": [
					{
						"api_key": []
					}
				],
				"parameters": [
					{
						"in": "path",
						"name": "webhookId",
						"required": true,
						"schema": {
							"type": "string"
						}
					}
				]
			}
		},
		"/v1/public/waitlist/experiments": {
			"post": {
				"operationId": "AddToWaitlist",
				"responses": {
					"200": {
						"description": "Ok",
						"content": {
							"application/json": {
								"schema": {
									"anyOf": [
										{
											"$ref": "#/components/schemas/ResultSuccess_unknown_"
										},
										{
											"$ref": "#/components/schemas/ResultError_any_"
										}
									]
								}
							}
						}
					}
				},
				"tags": [
					"Waitlist"
				],
				"security": [],
				"parameters": [],
				"requestBody": {
					"required": true,
					"content": {
						"application/json": {
							"schema": {
								"properties": {
									"email": {
										"type": "string"
									}
								},
								"required": [
									"email"
								],
								"type": "object"
							}
						}
					}
				}
			}
		},
		"/v1/vault/add": {
			"post": {
				"operationId": "AddKey",
				"responses": {
					"200": {
						"description": "Ok",
						"content": {
							"application/json": {
								"schema": {
									"$ref": "#/components/schemas/Result__id-string_.string_"
								}
							}
						}
					}
				},
				"tags": [
					"Vault"
				],
				"security": [
					{
						"api_key": []
					}
				],
				"parameters": [],
				"requestBody": {
					"required": true,
					"content": {
						"application/json": {
							"schema": {
								"$ref": "#/components/schemas/AddVaultKeyParams"
							}
						}
					}
				}
			}
		},
		"/v1/vault/keys": {
			"get": {
				"operationId": "GetKeys",
				"responses": {
					"200": {
						"description": "Ok",
						"content": {
							"application/json": {
								"schema": {
									"$ref": "#/components/schemas/Result_DecryptedProviderKey-Array.string_"
								}
							}
						}
					}
				},
				"tags": [
					"Vault"
				],
				"security": [
					{
						"api_key": []
					}
				],
				"parameters": []
			}
		},
		"/v1/vault/key/{providerKeyId}": {
			"get": {
				"operationId": "GetKeyById",
				"responses": {
					"200": {
						"description": "Ok",
						"content": {
							"application/json": {
								"schema": {
									"$ref": "#/components/schemas/Result_DecryptedProviderKey.string_"
								}
							}
						}
					}
				},
				"tags": [
					"Vault"
				],
				"security": [
					{
						"api_key": []
					}
				],
				"parameters": [
					{
						"in": "path",
						"name": "providerKeyId",
						"required": true,
						"schema": {
							"type": "string"
						}
					}
				]
			}
		},
		"/v1/vault/update/{id}": {
			"patch": {
				"operationId": "UpdateKey",
				"responses": {
					"200": {
						"description": "Ok",
						"content": {
							"application/json": {
								"schema": {
									"$ref": "#/components/schemas/Result_null.string_"
								}
							}
						}
					}
				},
				"tags": [
					"Vault"
				],
				"security": [
					{
						"api_key": []
					}
				],
				"parameters": [
					{
						"in": "path",
						"name": "id",
						"required": true,
						"schema": {
							"type": "string"
						}
					}
				],
				"requestBody": {
					"required": true,
					"content": {
						"application/json": {
							"schema": {
								"properties": {
									"active": {
										"type": "boolean"
									},
									"name": {
										"type": "string"
									},
									"key": {
										"type": "string"
									}
								},
								"type": "object"
							}
						}
					}
				}
			}
		},
		"/v1/request/query": {
			"post": {
				"operationId": "GetRequests",
				"responses": {
					"200": {
						"description": "Ok",
						"content": {
							"application/json": {
								"schema": {
									"$ref": "#/components/schemas/Result_HeliconeRequest-Array.string_"
								},
								"examples": {
									"Example 1": {
										"value": {
											"filter": "all",
											"isCached": false,
											"limit": 10,
											"offset": 0,
											"sort": {
												"created_at": "desc"
											},
											"isScored": false,
											"isPartOfExperiment": false
										}
									}
								}
							}
						}
					}
				},
				"tags": [
					"Request"
				],
				"security": [
					{
						"api_key": []
					}
				],
				"parameters": [],
				"requestBody": {
					"description": "Request query filters",
					"required": true,
					"content": {
						"application/json": {
							"schema": {
								"$ref": "#/components/schemas/RequestQueryParams",
								"description": "Request query filters"
							},
							"example": {
								"filter": "all",
								"isCached": false,
								"limit": 10,
								"offset": 0,
								"sort": {
									"created_at": "desc"
								},
								"isScored": false,
								"isPartOfExperiment": false
							}
						}
					}
				}
			}
		},
		"/v1/request/query-clickhouse": {
			"post": {
				"operationId": "GetRequestsClickhouse",
				"responses": {
					"200": {
						"description": "Ok",
						"content": {
							"application/json": {
								"schema": {
									"$ref": "#/components/schemas/Result_HeliconeRequest-Array.string_"
								},
								"examples": {
									"Example 1": {
										"value": {
											"filter": "all",
											"isCached": false,
											"limit": 10,
											"offset": 0,
											"sort": {
												"created_at": "desc"
											},
											"isScored": false,
											"isPartOfExperiment": false
										}
									}
								}
							}
						}
					}
				},
				"tags": [
					"Request"
				],
				"security": [
					{
						"api_key": []
					}
				],
				"parameters": [],
				"requestBody": {
					"description": "Request query filters",
					"required": true,
					"content": {
						"application/json": {
							"schema": {
								"$ref": "#/components/schemas/RequestQueryParams",
								"description": "Request query filters"
							},
							"example": {
								"filter": "all",
								"isCached": false,
								"limit": 10,
								"offset": 0,
								"sort": {
									"created_at": "desc"
								},
								"isScored": false,
								"isPartOfExperiment": false
							}
						}
					}
				}
			}
		},
		"/v1/request/{requestId}": {
			"get": {
				"operationId": "GetRequestById",
				"responses": {
					"200": {
						"description": "Ok",
						"content": {
							"application/json": {
								"schema": {
									"$ref": "#/components/schemas/Result_HeliconeRequest.string_"
								}
							}
						}
					}
				},
				"tags": [
					"Request"
				],
				"security": [
					{
						"api_key": []
					}
				],
				"parameters": [
					{
						"in": "path",
						"name": "requestId",
						"required": true,
						"schema": {
							"type": "string"
						}
					}
				]
			}
		},
		"/v1/request/query-ids": {
			"post": {
				"operationId": "GetRequestsByIds",
				"responses": {
					"200": {
						"description": "Ok",
						"content": {
							"application/json": {
								"schema": {
									"$ref": "#/components/schemas/Result_HeliconeRequest-Array.string_"
								}
							}
						}
					}
				},
				"tags": [
					"Request"
				],
				"security": [
					{
						"api_key": []
					}
				],
				"parameters": [],
				"requestBody": {
					"required": true,
					"content": {
						"application/json": {
							"schema": {
								"properties": {
									"requestIds": {
										"items": {
											"type": "string"
										},
										"type": "array"
									}
								},
								"required": [
									"requestIds"
								],
								"type": "object"
							}
						}
					}
				}
			}
		},
		"/v1/request/{requestId}/feedback": {
			"post": {
				"operationId": "FeedbackRequest",
				"responses": {
					"200": {
						"description": "Ok",
						"content": {
							"application/json": {
								"schema": {
									"$ref": "#/components/schemas/Result_null.string_"
								}
							}
						}
					}
				},
				"tags": [
					"Request"
				],
				"security": [
					{
						"api_key": []
					}
				],
				"parameters": [
					{
						"in": "path",
						"name": "requestId",
						"required": true,
						"schema": {
							"type": "string"
						}
					}
				],
				"requestBody": {
					"required": true,
					"content": {
						"application/json": {
							"schema": {
								"properties": {
									"rating": {
										"type": "boolean"
									}
								},
								"required": [
									"rating"
								],
								"type": "object"
							}
						}
					}
				}
			}
		},
		"/v1/request/{requestId}/property": {
			"put": {
				"operationId": "PutProperty",
				"responses": {
					"200": {
						"description": "Ok",
						"content": {
							"application/json": {
								"schema": {
									"$ref": "#/components/schemas/Result_null.string_"
								}
							}
						}
					}
				},
				"tags": [
					"Request"
				],
				"security": [
					{
						"api_key": []
					}
				],
				"parameters": [
					{
						"in": "path",
						"name": "requestId",
						"required": true,
						"schema": {
							"type": "string"
						}
					}
				],
				"requestBody": {
					"required": true,
					"content": {
						"application/json": {
							"schema": {
								"properties": {
									"value": {
										"type": "string"
									},
									"key": {
										"type": "string"
									}
								},
								"required": [
									"value",
									"key"
								],
								"type": "object"
							}
						}
					}
				}
			}
		},
		"/v1/request/{requestId}/assets/{assetId}": {
			"post": {
				"operationId": "GetRequestAssetById",
				"responses": {
					"200": {
						"description": "Ok",
						"content": {
							"application/json": {
								"schema": {
									"$ref": "#/components/schemas/Result_HeliconeRequestAsset.string_"
								}
							}
						}
					}
				},
				"tags": [
					"Request"
				],
				"security": [
					{
						"api_key": []
					}
				],
				"parameters": [
					{
						"in": "path",
						"name": "requestId",
						"required": true,
						"schema": {
							"type": "string"
						}
					},
					{
						"in": "path",
						"name": "assetId",
						"required": true,
						"schema": {
							"type": "string"
						}
					}
				]
			}
		},
		"/v1/request/{requestId}/score": {
			"post": {
				"operationId": "AddScores",
				"responses": {
					"200": {
						"description": "Ok",
						"content": {
							"application/json": {
								"schema": {
									"$ref": "#/components/schemas/Result_null.string_"
								}
							}
						}
					}
				},
				"tags": [
					"Request"
				],
				"security": [
					{
						"api_key": []
					}
				],
				"parameters": [
					{
						"in": "path",
						"name": "requestId",
						"required": true,
						"schema": {
							"type": "string"
						}
					}
				],
				"requestBody": {
					"required": true,
					"content": {
						"application/json": {
							"schema": {
								"$ref": "#/components/schemas/ScoreRequest"
							}
						}
					}
				}
			}
		},
		"/v1/session/query": {
			"post": {
				"operationId": "GetSessions",
				"responses": {
					"200": {
						"description": "Ok",
						"content": {
							"application/json": {
								"schema": {
									"$ref": "#/components/schemas/Result_SessionResult-Array.string_"
								}
							}
						}
					}
				},
				"tags": [
					"Session"
				],
				"security": [
					{
						"api_key": []
					}
				],
				"parameters": [],
				"requestBody": {
					"required": true,
					"content": {
						"application/json": {
							"schema": {
								"$ref": "#/components/schemas/SessionQueryParams"
							}
						}
					}
				}
			}
		},
		"/v1/session/name/query": {
			"post": {
				"operationId": "GetNames",
				"responses": {
					"200": {
						"description": "Ok",
						"content": {
							"application/json": {
								"schema": {
									"$ref": "#/components/schemas/Result_SessionNameResult-Array.string_"
								}
							}
						}
					}
				},
				"tags": [
					"Session"
				],
				"security": [
					{
						"api_key": []
					}
				],
				"parameters": [],
				"requestBody": {
					"required": true,
					"content": {
						"application/json": {
							"schema": {
								"$ref": "#/components/schemas/SessionNameQueryParams"
							}
						}
					}
				}
			}
		},
		"/v1/session/metrics/query": {
			"post": {
				"operationId": "GetMetrics",
				"responses": {
					"200": {
						"description": "Ok",
						"content": {
							"application/json": {
								"schema": {
									"$ref": "#/components/schemas/Result_SessionMetrics.string_"
								}
							}
						}
					}
				},
				"tags": [
					"Session"
				],
				"security": [
					{
						"api_key": []
					}
				],
				"parameters": [],
				"requestBody": {
					"required": true,
					"content": {
						"application/json": {
							"schema": {
								"$ref": "#/components/schemas/SessionNameQueryParams"
							}
						}
					}
				}
			}
		},
		"/v1/session/{sessionId}/feedback": {
			"post": {
				"operationId": "UpdateSessionFeedback",
				"responses": {
					"200": {
						"description": "Ok",
						"content": {
							"application/json": {
								"schema": {
									"$ref": "#/components/schemas/Result_null.string_"
								}
							}
						}
					}
				},
				"tags": [
					"Session"
				],
				"security": [
					{
						"api_key": []
					}
				],
				"parameters": [
					{
						"in": "path",
						"name": "sessionId",
						"required": true,
						"schema": {
							"type": "string"
						}
					}
				],
				"requestBody": {
					"required": true,
					"content": {
						"application/json": {
							"schema": {
								"properties": {
									"rating": {
										"type": "boolean"
									}
								},
								"required": [
									"rating"
								],
								"type": "object"
							}
						}
					}
				}
			}
		},
		"/v1/user/metrics/query": {
			"post": {
				"operationId": "GetUserMetrics",
				"responses": {
					"200": {
						"description": "Ok",
						"content": {
							"application/json": {
								"schema": {
									"$ref": "#/components/schemas/Result_UserMetricsResult-Array.string_"
								}
							}
						}
					}
				},
				"tags": [
					"User"
				],
				"security": [
					{
						"api_key": []
					}
				],
				"parameters": [],
				"requestBody": {
					"required": true,
					"content": {
						"application/json": {
							"schema": {
								"$ref": "#/components/schemas/UserMetricsQueryParams"
							}
						}
					}
				}
			}
		},
		"/v1/user/query": {
			"post": {
				"operationId": "GetUsers",
				"responses": {
					"200": {
						"description": "Ok",
						"content": {
							"application/json": {
								"schema": {
									"$ref": "#/components/schemas/Result__count-number--prompt_tokens-number--completion_tokens-number--user_id-string--cost_usd-number_-Array.string_"
								}
							}
						}
					}
				},
				"tags": [
					"User"
				],
				"security": [
					{
						"api_key": []
					}
				],
				"parameters": [],
				"requestBody": {
					"required": true,
					"content": {
						"application/json": {
							"schema": {
								"$ref": "#/components/schemas/UserQueryParams"
							}
						}
					}
				}
			}
		},
		"/v1/trace/log": {
			"post": {
				"operationId": "LogTrace",
				"responses": {
					"204": {
						"description": "No content"
					}
				},
				"tags": [
					"Trace"
				],
				"security": [
					{
						"api_key": []
					}
				],
				"parameters": [],
				"requestBody": {
					"required": true,
					"content": {
						"application/json": {
							"schema": {
								"$ref": "#/components/schemas/OTELTrace"
							}
						}
					}
				}
			}
		},
		"/v1/trace/log-python": {
			"post": {
				"operationId": "LogPythonTrace",
				"responses": {
					"204": {
						"description": "No content"
					}
				},
				"tags": [
					"Trace"
				],
				"security": [
					{
						"api_key": []
					}
				],
				"parameters": [],
				"requestBody": {
					"required": true,
					"content": {
						"application/json": {
							"schema": {}
						}
					}
				}
			}
		},
		"/v1/prompt/query": {
			"post": {
				"operationId": "GetPrompts",
				"responses": {
					"200": {
						"description": "Ok",
						"content": {
							"application/json": {
								"schema": {
									"$ref": "#/components/schemas/Result_PromptsResult-Array.string_"
								}
							}
						}
					}
				},
				"tags": [
					"Prompt"
				],
				"security": [
					{
						"api_key": []
					}
				],
				"parameters": [],
				"requestBody": {
					"required": true,
					"content": {
						"application/json": {
							"schema": {
								"$ref": "#/components/schemas/PromptsQueryParams"
							}
						}
					}
				}
			}
		},
		"/v1/prompt/{promptId}/query": {
			"post": {
				"operationId": "GetPrompt",
				"responses": {
					"200": {
						"description": "Ok",
						"content": {
							"application/json": {
								"schema": {
									"$ref": "#/components/schemas/Result_PromptResult.string_"
								}
							}
						}
					}
				},
				"tags": [
					"Prompt"
				],
				"security": [
					{
						"api_key": []
					}
				],
				"parameters": [
					{
						"in": "path",
						"name": "promptId",
						"required": true,
						"schema": {
							"type": "string"
						}
					}
				],
				"requestBody": {
					"required": true,
					"content": {
						"application/json": {
							"schema": {
								"$ref": "#/components/schemas/PromptQueryParams"
							}
						}
					}
				}
			}
		},
		"/v1/prompt/{promptId}": {
			"delete": {
				"operationId": "DeletePrompt",
				"responses": {
					"204": {
						"description": "No content"
					}
				},
				"tags": [
					"Prompt"
				],
				"security": [
					{
						"api_key": []
					}
				],
				"parameters": [
					{
						"in": "path",
						"name": "promptId",
						"required": true,
						"schema": {
							"type": "string"
						}
					}
				]
			}
		},
		"/v1/prompt/create": {
			"post": {
				"operationId": "CreatePrompt",
				"responses": {
					"200": {
						"description": "Ok",
						"content": {
							"application/json": {
								"schema": {
									"$ref": "#/components/schemas/Result_CreatePromptResponse.string_"
								}
							}
						}
					}
				},
				"tags": [
					"Prompt"
				],
				"security": [
					{
						"api_key": []
					}
				],
				"parameters": [],
				"requestBody": {
					"required": true,
					"content": {
						"application/json": {
							"schema": {
								"properties": {
									"metadata": {
										"$ref": "#/components/schemas/Record_string.any_"
									},
									"prompt": {
										"properties": {
											"messages": {
												"items": {},
												"type": "array"
											},
											"model": {
												"type": "string"
											}
										},
										"required": [
											"messages",
											"model"
										],
										"type": "object"
									},
									"userDefinedId": {
										"type": "string"
									}
								},
								"required": [
									"metadata",
									"prompt",
									"userDefinedId"
								],
								"type": "object"
							}
						}
					}
				}
			}
		},
		"/v1/prompt/version/{promptVersionId}/subversion": {
			"post": {
				"operationId": "CreateSubversion",
				"responses": {
					"200": {
						"description": "Ok",
						"content": {
							"application/json": {
								"schema": {
									"$ref": "#/components/schemas/Result_PromptVersionResult.string_"
								}
							}
						}
					}
				},
				"tags": [
					"Prompt"
				],
				"security": [
					{
						"api_key": []
					}
				],
				"parameters": [
					{
						"in": "path",
						"name": "promptVersionId",
						"required": true,
						"schema": {
							"type": "string"
						}
					}
				],
				"requestBody": {
					"required": true,
					"content": {
						"application/json": {
							"schema": {
								"$ref": "#/components/schemas/PromptCreateSubversionParams"
							}
						}
					}
				}
			}
		},
		"/v1/prompt/version/{promptVersionId}/promote": {
			"post": {
				"operationId": "PromotePromptVersionToProduction",
				"responses": {
					"200": {
						"description": "Ok",
						"content": {
							"application/json": {
								"schema": {
									"$ref": "#/components/schemas/Result_PromptVersionResult.string_"
								}
							}
						}
					}
				},
				"tags": [
					"Prompt"
				],
				"security": [
					{
						"api_key": []
					}
				],
				"parameters": [
					{
						"in": "path",
						"name": "promptVersionId",
						"required": true,
						"schema": {
							"type": "string"
						}
					}
				],
				"requestBody": {
					"required": true,
					"content": {
						"application/json": {
							"schema": {
								"properties": {
									"previousProductionVersionId": {
										"type": "string"
									}
								},
								"required": [
									"previousProductionVersionId"
								],
								"type": "object"
							}
						}
					}
				}
			}
		},
		"/v1/prompt/version/{promptVersionId}/inputs/query": {
			"post": {
				"operationId": "GetInputs",
				"responses": {
					"200": {
						"description": "Ok",
						"content": {
							"application/json": {
								"schema": {
									"$ref": "#/components/schemas/Result_PromptInputRecord-Array.string_"
								}
							}
						}
					}
				},
				"tags": [
					"Prompt"
				],
				"security": [
					{
						"api_key": []
					}
				],
				"parameters": [
					{
						"in": "path",
						"name": "promptVersionId",
						"required": true,
						"schema": {
							"type": "string"
						}
					}
				],
				"requestBody": {
					"required": true,
					"content": {
						"application/json": {
							"schema": {
								"properties": {
									"random": {
										"type": "boolean"
									},
									"limit": {
										"type": "number",
										"format": "double"
									}
								},
								"required": [
									"limit"
								],
								"type": "object"
							}
						}
					}
				}
			}
		},
		"/v1/prompt/{promptId}/experiments": {
			"get": {
				"operationId": "GetPromptExperiments",
				"responses": {
					"200": {
						"description": "Ok",
						"content": {
							"application/json": {
								"schema": {
									"$ref": "#/components/schemas/Result__id-string--created_at-string--num_hypotheses-number--dataset-string--meta-Record_string.any__-Array.string_"
								}
							}
						}
					}
				},
				"tags": [
					"Prompt"
				],
				"security": [
					{
						"api_key": []
					}
				],
				"parameters": [
					{
						"in": "path",
						"name": "promptId",
						"required": true,
						"schema": {
							"type": "string"
						}
					}
				]
			}
		},
		"/v1/prompt/{promptId}/versions/query": {
			"post": {
				"operationId": "GetPromptVersions",
				"responses": {
					"200": {
						"description": "Ok",
						"content": {
							"application/json": {
								"schema": {
									"$ref": "#/components/schemas/Result_PromptVersionResult-Array.string_"
								}
							}
						}
					}
				},
				"tags": [
					"Prompt"
				],
				"security": [
					{
						"api_key": []
					}
				],
				"parameters": [
					{
						"in": "path",
						"name": "promptId",
						"required": true,
						"schema": {
							"type": "string"
						}
					}
				],
				"requestBody": {
					"required": true,
					"content": {
						"application/json": {
							"schema": {
								"$ref": "#/components/schemas/PromptVersionsQueryParams"
							}
						}
					}
				}
			}
		},
		"/v1/prompt/version/{promptVersionId}": {
			"get": {
				"operationId": "GetPromptVersion",
				"responses": {
					"200": {
						"description": "Ok",
						"content": {
							"application/json": {
								"schema": {
									"$ref": "#/components/schemas/Result_PromptVersionResult.string_"
								}
							}
						}
					}
				},
				"tags": [
					"Prompt"
				],
				"security": [
					{
						"api_key": []
					}
				],
				"parameters": [
					{
						"in": "path",
						"name": "promptVersionId",
						"required": true,
						"schema": {
							"type": "string"
						}
					}
				]
			},
			"delete": {
				"operationId": "DeletePromptVersion",
				"responses": {
					"200": {
						"description": "Ok",
						"content": {
							"application/json": {
								"schema": {
									"$ref": "#/components/schemas/Result_null.string_"
								}
							}
						}
					}
				},
				"tags": [
					"Prompt"
				],
				"security": [
					{
						"api_key": []
					}
				],
				"parameters": [
					{
						"in": "path",
						"name": "promptVersionId",
						"required": true,
						"schema": {
							"type": "string"
						}
					}
				]
			}
		},
		"/v1/prompt/{user_defined_id}/compile": {
			"post": {
				"operationId": "GetPromptVersionsCompiled",
				"responses": {
					"200": {
						"description": "Ok",
						"content": {
							"application/json": {
								"schema": {
									"$ref": "#/components/schemas/Result_PromptVersionResultCompiled.string_"
								}
							}
						}
					}
				},
				"tags": [
					"Prompt"
				],
				"security": [
					{
						"api_key": []
					}
				],
				"parameters": [
					{
						"in": "path",
						"name": "user_defined_id",
						"required": true,
						"schema": {
							"type": "string"
						}
					}
				],
				"requestBody": {
					"required": true,
					"content": {
						"application/json": {
							"schema": {
								"$ref": "#/components/schemas/PromptVersiosQueryParamsCompiled"
							}
						}
					}
				}
			}
		},
		"/v1/prompt/{user_defined_id}/template": {
			"post": {
				"operationId": "GetPromptVersionTemplates",
				"responses": {
					"200": {
						"description": "Ok",
						"content": {
							"application/json": {
								"schema": {
									"$ref": "#/components/schemas/Result_PromptVersionResultFilled.string_"
								}
							}
						}
					}
				},
				"tags": [
					"Prompt"
				],
				"security": [
					{
						"api_key": []
					}
				],
				"parameters": [
					{
						"in": "path",
						"name": "user_defined_id",
						"required": true,
						"schema": {
							"type": "string"
						}
					}
				],
				"requestBody": {
					"required": true,
					"content": {
						"application/json": {
							"schema": {
								"$ref": "#/components/schemas/PromptVersiosQueryParamsCompiled"
							}
						}
					}
				}
			}
		},
		"/v1/log/request": {
			"post": {
				"operationId": "GetRequests",
				"responses": {
					"204": {
						"description": "No content"
					}
				},
				"tags": [
					"Log"
				],
				"security": [
					{
						"api_key": []
					}
				],
				"parameters": [],
				"requestBody": {
					"description": "Log message to log",
					"required": true,
					"content": {
						"application/json": {
							"schema": {
								"$ref": "#/components/schemas/Message",
								"description": "Log message to log"
							}
						}
					}
				}
			}
		},
		"/v1/key/generateHash": {
			"post": {
				"operationId": "GenerateHash",
				"responses": {
					"200": {
						"description": "Ok",
						"content": {
							"application/json": {
								"schema": {
									"properties": {
										"error": {
											"properties": {
												"details": {
													"type": "string"
												},
												"message": {
													"type": "string"
												}
											},
											"type": "object"
										},
										"success": {
											"type": "boolean"
										}
									},
									"type": "object"
								}
							}
						}
					}
				},
				"tags": [
					"Utils"
				],
				"security": [
					{
						"api_key": []
					}
				],
				"parameters": [],
				"requestBody": {
					"required": true,
					"content": {
						"application/json": {
							"schema": {
								"$ref": "#/components/schemas/GenerateHashQueryParams"
							}
						}
					}
				}
			}
		},
		"/v1/dataset/{datasetId}/fine-tune": {
			"post": {
				"operationId": "DatasetFineTune",
				"responses": {
					"200": {
						"description": "Ok",
						"content": {
							"application/json": {
								"schema": {
									"$ref": "#/components/schemas/FineTuneResult"
								}
							}
						}
					}
				},
				"tags": [
					"FineTune",
					"Dataset"
				],
				"security": [
					{
						"api_key": []
					}
				],
				"parameters": [
					{
						"in": "path",
						"name": "datasetId",
						"required": true,
						"schema": {
							"type": "string"
						}
					}
				],
				"requestBody": {
					"required": true,
					"content": {
						"application/json": {
							"schema": {
								"$ref": "#/components/schemas/FineTuneBodyParams"
							}
						}
					}
				}
			}
		},
		"/v1/fine-tune": {
			"post": {
				"operationId": "FineTune",
				"responses": {
					"200": {
						"description": "Ok",
						"content": {
							"application/json": {
								"schema": {
									"anyOf": [
										{
											"properties": {
												"error": {
													"type": "string"
												}
											},
											"required": [
												"error"
											],
											"type": "object"
										},
										{
											"properties": {
												"data": {
													"properties": {
														"url": {
															"type": "string"
														},
														"fineTuneJob": {
															"type": "string"
														}
													},
													"required": [
														"url",
														"fineTuneJob"
													],
													"type": "object"
												},
												"success": {
													"type": "boolean"
												}
											},
											"required": [
												"data",
												"success"
											],
											"type": "object"
										}
									]
								}
							}
						}
					}
				},
				"tags": [
					"FineTune"
				],
				"security": [
					{
						"api_key": []
					}
				],
				"parameters": [],
				"requestBody": {
					"required": true,
					"content": {
						"application/json": {
							"schema": {
								"$ref": "#/components/schemas/FineTuneBody"
							}
						}
					}
				}
			}
		},
		"/v1/fine-tune/{jobId}/stats": {
			"get": {
				"operationId": "FineTuneJobStats",
				"responses": {
					"200": {
						"description": "Ok",
						"content": {
							"application/json": {
								"schema": {
									"anyOf": [
										{
											"properties": {
												"error": {
													"type": "string"
												}
											},
											"required": [
												"error"
											],
											"type": "object"
										},
										{
											"properties": {
												"events": {},
												"job": {}
											},
											"required": [
												"events",
												"job"
											],
											"type": "object"
										}
									]
								}
							}
						}
					}
				},
				"tags": [
					"FineTune"
				],
				"security": [
					{
						"api_key": []
					}
				],
				"parameters": [
					{
						"in": "path",
						"name": "jobId",
						"required": true,
						"schema": {
							"type": "string"
						}
					}
				]
			}
		},
		"/v1/demo/completion": {
			"post": {
				"operationId": "DemoCompletion",
				"responses": {
					"200": {
						"description": "Ok",
						"content": {
							"application/json": {
								"schema": {
									"$ref": "#/components/schemas/Result_ChatCompletion.string_"
								}
							}
						}
					}
				},
				"tags": [
					"Demo",
					"Demo"
				],
				"security": [
					{
						"api_key": []
					}
				],
				"parameters": [],
				"requestBody": {
					"required": true,
					"content": {
						"application/json": {
							"schema": {
								"properties": {
									"cache_enabled": {
										"type": "boolean"
									},
									"max_tokens": {
										"type": "number",
										"format": "double"
									},
									"tool_choice": {
										"$ref": "#/components/schemas/ChatCompletionToolChoiceOption"
									},
									"tools": {
										"items": {
											"$ref": "#/components/schemas/ChatCompletionTool"
										},
										"type": "array"
									},
									"sessionPath": {
										"type": "string"
									},
									"sessionName": {
										"type": "string"
									},
									"sessionId": {
										"type": "string"
									},
									"userEmail": {
										"type": "string"
									},
									"promptId": {
										"type": "string"
									},
									"messages": {
										"items": {
											"$ref": "#/components/schemas/ChatCompletionMessageParam"
										},
										"type": "array"
									}
								},
								"required": [
									"promptId",
									"messages"
								],
								"type": "object"
							}
						}
					}
				}
			}
		},
		"/v1/alert/query": {
			"get": {
				"operationId": "GetAlerts",
				"responses": {
					"200": {
						"description": "Ok",
						"content": {
							"application/json": {
								"schema": {
									"$ref": "#/components/schemas/Result_AlertResponse.string_"
								}
							}
						}
					}
				},
				"tags": [
					"Alert"
				],
				"security": [
					{
						"api_key": []
					}
				],
				"parameters": []
			}
		},
		"/v1/alert/create": {
			"post": {
				"operationId": "CreateAlert",
				"responses": {
					"200": {
						"description": "Ok",
						"content": {
							"application/json": {
								"schema": {
									"$ref": "#/components/schemas/Result_string.string_"
								}
							}
						}
					}
				},
				"tags": [
					"Alert"
				],
				"security": [
					{
						"api_key": []
					}
				],
				"parameters": [],
				"requestBody": {
					"required": true,
					"content": {
						"application/json": {
							"schema": {
								"$ref": "#/components/schemas/AlertRequest"
							}
						}
					}
				}
			}
		},
		"/v1/alert/{alertId}": {
			"delete": {
				"operationId": "DeleteAlert",
				"responses": {
					"200": {
						"description": "Ok",
						"content": {
							"application/json": {
								"schema": {
									"$ref": "#/components/schemas/Result_null.string_"
								}
							}
						}
					}
				},
				"tags": [
					"Alert"
				],
				"security": [
					{
						"api_key": []
					}
				],
				"parameters": [
					{
						"in": "path",
						"name": "alertId",
						"required": true,
						"schema": {
							"type": "string"
						}
					}
				]
			}
		},
		"/v1/property/query": {
			"post": {
				"operationId": "GetProperties",
				"responses": {
					"200": {
						"description": "Ok",
						"content": {
							"application/json": {
								"schema": {
									"$ref": "#/components/schemas/Result_Property-Array.string_"
								}
							}
						}
					}
				},
				"tags": [
					"Property"
				],
				"security": [
					{
						"api_key": []
					}
				],
				"parameters": [],
				"requestBody": {
					"required": true,
					"content": {
						"application/json": {
							"schema": {
								"properties": {},
								"type": "object"
							}
						}
					}
				}
			}
		},
		"/v1/integration": {
			"post": {
				"operationId": "CreateIntegration",
				"responses": {
					"200": {
						"description": "Ok",
						"content": {
							"application/json": {
								"schema": {
									"$ref": "#/components/schemas/Result__id-string_.string_"
								}
							}
						}
					}
				},
				"tags": [
					"Integration"
				],
				"security": [
					{
						"api_key": []
					}
				],
				"parameters": [],
				"requestBody": {
					"required": true,
					"content": {
						"application/json": {
							"schema": {
								"$ref": "#/components/schemas/IntegrationCreateParams"
							}
						}
					}
				}
			},
			"get": {
				"operationId": "GetIntegrations",
				"responses": {
					"200": {
						"description": "Ok",
						"content": {
							"application/json": {
								"schema": {
									"$ref": "#/components/schemas/Result_Array_Integration_.string_"
								}
							}
						}
					}
				},
				"tags": [
					"Integration"
				],
				"security": [
					{
						"api_key": []
					}
				],
				"parameters": []
			}
		},
		"/v1/integration/{integrationId}": {
			"post": {
				"operationId": "UpdateIntegration",
				"responses": {
					"200": {
						"description": "Ok",
						"content": {
							"application/json": {
								"schema": {
									"$ref": "#/components/schemas/Result_null.string_"
								}
							}
						}
					}
				},
				"tags": [
					"Integration"
				],
				"security": [
					{
						"api_key": []
					}
				],
				"parameters": [
					{
						"in": "path",
						"name": "integrationId",
						"required": true,
						"schema": {
							"type": "string"
						}
					}
				],
				"requestBody": {
					"required": true,
					"content": {
						"application/json": {
							"schema": {
								"$ref": "#/components/schemas/IntegrationUpdateParams"
							}
						}
					}
				}
			},
			"get": {
				"operationId": "GetIntegration",
				"responses": {
					"200": {
						"description": "Ok",
						"content": {
							"application/json": {
								"schema": {
									"$ref": "#/components/schemas/Result_Integration.string_"
								}
							}
						}
					}
				},
				"tags": [
					"Integration"
				],
				"security": [
					{
						"api_key": []
					}
				],
				"parameters": [
					{
						"in": "path",
						"name": "integrationId",
						"required": true,
						"schema": {
							"type": "string"
						}
					}
				]
			}
		},
		"/v1/integration/type/{type}": {
			"get": {
				"operationId": "GetIntegrationByType",
				"responses": {
					"200": {
						"description": "Ok",
						"content": {
							"application/json": {
								"schema": {
									"$ref": "#/components/schemas/Result_Integration.string_"
								}
							}
						}
					}
				},
				"tags": [
					"Integration"
				],
				"security": [
					{
						"api_key": []
					}
				],
				"parameters": [
					{
						"in": "path",
						"name": "type",
						"required": true,
						"schema": {
							"type": "string"
						}
					}
				]
			}
		},
		"/v1/integration/slack/settings": {
			"get": {
				"operationId": "GetSlackSettings",
				"responses": {
					"200": {
						"description": "Ok",
						"content": {
							"application/json": {
								"schema": {
									"$ref": "#/components/schemas/Result_Integration.string_"
								}
							}
						}
					}
				},
				"tags": [
					"Integration"
				],
				"security": [
					{
						"api_key": []
					}
				],
				"parameters": []
			}
		},
		"/v1/integration/slack/channels": {
			"get": {
				"operationId": "GetSlackChannels",
				"responses": {
					"200": {
						"description": "Ok",
						"content": {
							"application/json": {
								"schema": {
									"$ref": "#/components/schemas/Result_Array__id-string--name-string__.string_"
								}
							}
						}
					}
				},
				"tags": [
					"Integration"
				],
				"security": [
					{
						"api_key": []
					}
				],
				"parameters": []
			}
		},
		"/v1/evaluator": {
			"post": {
				"operationId": "CreateEvaluator",
				"responses": {
					"200": {
						"description": "Ok",
						"content": {
							"application/json": {
								"schema": {
									"$ref": "#/components/schemas/Result_EvaluatorResult.string_"
								}
							}
						}
					}
				},
				"tags": [
					"Evaluator"
				],
				"security": [
					{
						"api_key": []
					}
				],
				"parameters": [],
				"requestBody": {
					"required": true,
					"content": {
						"application/json": {
							"schema": {
								"$ref": "#/components/schemas/CreateEvaluatorParams"
							}
						}
					}
				}
			}
		},
		"/v1/evaluator/{evaluatorId}": {
			"get": {
				"operationId": "GetEvaluator",
				"responses": {
					"200": {
						"description": "Ok",
						"content": {
							"application/json": {
								"schema": {
									"$ref": "#/components/schemas/Result_EvaluatorResult.string_"
								}
							}
						}
					}
				},
				"tags": [
					"Evaluator"
				],
				"security": [
					{
						"api_key": []
					}
				],
				"parameters": [
					{
						"in": "path",
						"name": "evaluatorId",
						"required": true,
						"schema": {
							"type": "string"
						}
					}
				]
			},
			"put": {
				"operationId": "UpdateEvaluator",
				"responses": {
					"200": {
						"description": "Ok",
						"content": {
							"application/json": {
								"schema": {
									"$ref": "#/components/schemas/Result_EvaluatorResult.string_"
								}
							}
						}
					}
				},
				"tags": [
					"Evaluator"
				],
				"security": [
					{
						"api_key": []
					}
				],
				"parameters": [
					{
						"in": "path",
						"name": "evaluatorId",
						"required": true,
						"schema": {
							"type": "string"
						}
					}
				],
				"requestBody": {
					"required": true,
					"content": {
						"application/json": {
							"schema": {
								"$ref": "#/components/schemas/UpdateEvaluatorParams"
							}
						}
					}
				}
			},
			"delete": {
				"operationId": "DeleteEvaluator",
				"responses": {
					"200": {
						"description": "Ok",
						"content": {
							"application/json": {
								"schema": {
									"$ref": "#/components/schemas/Result_null.string_"
								}
							}
						}
					}
				},
				"tags": [
					"Evaluator"
				],
				"security": [
					{
						"api_key": []
					}
				],
				"parameters": [
					{
						"in": "path",
						"name": "evaluatorId",
						"required": true,
						"schema": {
							"type": "string"
						}
					}
				]
			}
		},
		"/v1/evaluator/query": {
			"post": {
				"operationId": "QueryEvaluators",
				"responses": {
					"200": {
						"description": "Ok",
						"content": {
							"application/json": {
								"schema": {
									"$ref": "#/components/schemas/Result_EvaluatorResult-Array.string_"
								}
							}
						}
					}
				},
				"tags": [
					"Evaluator"
				],
				"security": [
					{
						"api_key": []
					}
				],
				"parameters": [],
				"requestBody": {
					"required": true,
					"content": {
						"application/json": {
							"schema": {
								"properties": {},
								"type": "object"
							}
						}
					}
				}
			}
		},
		"/v1/evaluator/{evaluatorId}/experiments": {
			"get": {
				"operationId": "GetExperimentsForEvaluator",
				"responses": {
					"200": {
						"description": "Ok",
						"content": {
							"application/json": {
								"schema": {
									"$ref": "#/components/schemas/Result_EvaluatorExperiment-Array.string_"
								}
							}
						}
					}
				},
				"tags": [
					"Evaluator"
				],
				"security": [
					{
						"api_key": []
					}
				],
				"parameters": [
					{
						"in": "path",
						"name": "evaluatorId",
						"required": true,
						"schema": {
							"type": "string"
						}
					}
				]
			}
		},
		"/v2/experiment/new": {
			"post": {
				"operationId": "CreateNewExperiment",
				"responses": {
					"200": {
						"description": "Ok",
						"content": {
							"application/json": {
								"schema": {
									"$ref": "#/components/schemas/Result__experimentId-string_.string_"
								}
							}
						}
					}
				},
				"tags": [
					"Experiment"
				],
				"security": [
					{
						"api_key": []
					}
				],
				"parameters": [],
				"requestBody": {
					"required": true,
					"content": {
						"application/json": {
							"schema": {
								"properties": {
									"originalPromptVersion": {
										"type": "string"
									},
									"name": {
										"type": "string"
									}
								},
								"required": [
									"originalPromptVersion",
									"name"
								],
								"type": "object"
							}
						}
					}
				}
			}
		},
		"/v2/experiment": {
			"get": {
				"operationId": "GetExperiments",
				"responses": {
					"200": {
						"description": "Ok",
						"content": {
							"application/json": {
								"schema": {
									"$ref": "#/components/schemas/Result_ExperimentV2-Array.string_"
								}
							}
						}
					}
				},
				"tags": [
					"Experiment"
				],
				"security": [
					{
						"api_key": []
					}
				],
				"parameters": []
			}
		},
		"/v2/experiment/{experimentId}": {
			"get": {
				"operationId": "GetExperimentById",
				"responses": {
					"200": {
						"description": "Ok",
						"content": {
							"application/json": {
								"schema": {
									"$ref": "#/components/schemas/Result_ExtendedExperimentData.string_"
								}
							}
						}
					}
				},
				"tags": [
					"Experiment"
				],
				"security": [
					{
						"api_key": []
					}
				],
				"parameters": [
					{
						"in": "path",
						"name": "experimentId",
						"required": true,
						"schema": {
							"type": "string"
						}
					}
				]
			}
		},
		"/v2/experiment/{experimentId}/prompt-version": {
			"post": {
				"operationId": "CreateNewPromptVersionForExperiment",
				"responses": {
					"200": {
						"description": "Ok",
						"content": {
							"application/json": {
								"schema": {
									"$ref": "#/components/schemas/Result_PromptVersionResult.string_"
								}
							}
						}
					}
				},
				"tags": [
					"Experiment"
				],
				"security": [
					{
						"api_key": []
					}
				],
				"parameters": [
					{
						"in": "path",
						"name": "experimentId",
						"required": true,
						"schema": {
							"type": "string"
						}
					}
				],
				"requestBody": {
					"required": true,
					"content": {
						"application/json": {
							"schema": {
								"$ref": "#/components/schemas/CreateNewPromptVersionForExperimentParams"
							}
						}
					}
				}
			}
		},
		"/v2/experiment/{experimentId}/prompt-versions": {
			"get": {
				"operationId": "GetPromptVersionsForExperiment",
				"responses": {
					"200": {
						"description": "Ok",
						"content": {
							"application/json": {
								"schema": {
									"$ref": "#/components/schemas/Result_ExperimentV2PromptVersion-Array.string_"
								}
							}
						}
					}
				},
				"tags": [
					"Experiment"
				],
				"security": [
					{
						"api_key": []
					}
				],
				"parameters": [
					{
						"in": "path",
						"name": "experimentId",
						"required": true,
						"schema": {
							"type": "string"
						}
					}
				]
			}
		},
		"/v2/experiment/{experimentId}/input-keys": {
			"get": {
				"operationId": "GetInputKeysForExperiment",
				"responses": {
					"200": {
						"description": "Ok",
						"content": {
							"application/json": {
								"schema": {
									"$ref": "#/components/schemas/Result_string-Array.string_"
								}
							}
						}
					}
				},
				"tags": [
					"Experiment"
				],
				"security": [
					{
						"api_key": []
					}
				],
				"parameters": [
					{
						"in": "path",
						"name": "experimentId",
						"required": true,
						"schema": {
							"type": "string"
						}
					}
				]
			}
		},
		"/v2/experiment/{experimentId}/add-manual-row": {
			"post": {
				"operationId": "AddManualRowToExperiment",
				"responses": {
					"200": {
						"description": "Ok",
						"content": {
							"application/json": {
								"schema": {
									"$ref": "#/components/schemas/Result_string.string_"
								}
							}
						}
					}
				},
				"tags": [
					"Experiment"
				],
				"security": [
					{
						"api_key": []
					}
				],
				"parameters": [
					{
						"in": "path",
						"name": "experimentId",
						"required": true,
						"schema": {
							"type": "string"
						}
					}
				],
				"requestBody": {
					"required": true,
					"content": {
						"application/json": {
							"schema": {
								"properties": {
									"inputs": {
										"$ref": "#/components/schemas/Record_string.string_"
									}
								},
								"required": [
									"inputs"
								],
								"type": "object"
							}
						}
					}
				}
			}
		},
		"/v2/experiment/{experimentId}/row/insert/batch": {
			"post": {
				"operationId": "CreateExperimentTableRowBatch",
				"responses": {
					"200": {
						"description": "Ok",
						"content": {
							"application/json": {
								"schema": {
									"$ref": "#/components/schemas/Result_null.string_"
								}
							}
						}
					}
				},
				"tags": [
					"Experiment"
				],
				"security": [
					{
						"api_key": []
					}
				],
				"parameters": [
					{
						"in": "path",
						"name": "experimentId",
						"required": true,
						"schema": {
							"type": "string"
						}
					}
				],
				"requestBody": {
					"required": true,
					"content": {
						"application/json": {
							"schema": {
								"properties": {
									"rows": {
										"items": {
											"properties": {
												"inputs": {
													"$ref": "#/components/schemas/Record_string.string_"
												},
												"inputRecordId": {
													"type": "string"
												}
											},
											"required": [
												"inputs",
												"inputRecordId"
											],
											"type": "object"
										},
										"type": "array"
									}
								},
								"required": [
									"rows"
								],
								"type": "object"
							}
						}
					}
				}
			}
		},
		"/v2/experiment/{experimentId}/row/update": {
			"post": {
				"operationId": "UpdateExperimentTableRow",
				"responses": {
					"200": {
						"description": "Ok",
						"content": {
							"application/json": {
								"schema": {
									"$ref": "#/components/schemas/Result_null.string_"
								}
							}
						}
					}
				},
				"tags": [
					"Experiment"
				],
				"security": [
					{
						"api_key": []
					}
				],
				"parameters": [
					{
						"in": "path",
						"name": "experimentId",
						"required": true,
						"schema": {
							"type": "string"
						}
					}
				],
				"requestBody": {
					"required": true,
					"content": {
						"application/json": {
							"schema": {
								"properties": {
									"inputs": {
										"$ref": "#/components/schemas/Record_string.string_"
									},
									"inputRecordId": {
										"type": "string"
									}
								},
								"required": [
									"inputs",
									"inputRecordId"
								],
								"type": "object"
							}
						}
					}
				}
			}
		},
		"/v2/experiment/{experimentId}/run-hypothesis": {
			"post": {
				"operationId": "RunHypothesis",
				"responses": {
					"200": {
						"description": "Ok",
						"content": {
							"application/json": {
								"schema": {
									"$ref": "#/components/schemas/Result_string.string_"
								}
							}
						}
					}
				},
				"tags": [
					"Experiment"
				],
				"security": [
					{
						"api_key": []
					}
				],
				"parameters": [
					{
						"in": "path",
						"name": "experimentId",
						"required": true,
						"schema": {
							"type": "string"
						}
					}
				],
				"requestBody": {
					"required": true,
					"content": {
						"application/json": {
							"schema": {
								"properties": {
									"inputRecordId": {
										"type": "string"
									},
									"promptVersionId": {
										"type": "string"
									}
								},
								"required": [
									"inputRecordId",
									"promptVersionId"
								],
								"type": "object"
							}
						}
					}
				}
			}
		},
		"/v2/experiment/{experimentId}/evaluators": {
			"get": {
				"operationId": "GetExperimentEvaluators",
				"responses": {
					"200": {
						"description": "Ok",
						"content": {
							"application/json": {
								"schema": {
									"$ref": "#/components/schemas/Result_EvaluatorResult-Array.string_"
								}
							}
						}
					}
				},
				"tags": [
					"Experiment"
				],
				"security": [
					{
						"api_key": []
					}
				],
				"parameters": [
					{
						"in": "path",
						"name": "experimentId",
						"required": true,
						"schema": {
							"type": "string"
						}
					}
				]
			},
			"post": {
				"operationId": "CreateExperimentEvaluator",
				"responses": {
					"200": {
						"description": "Ok",
						"content": {
							"application/json": {
								"schema": {
									"$ref": "#/components/schemas/Result_null.string_"
								}
							}
						}
					}
				},
				"tags": [
					"Experiment"
				],
				"security": [
					{
						"api_key": []
					}
				],
				"parameters": [
					{
<<<<<<< HEAD
						"in": "path",
						"name": "experimentId",
						"required": true,
						"schema": {
							"type": "string"
						}
					}
=======
						"api_key": []
					}
				],
				"parameters": []
			}
		},
		"/v1/experiment/dataset": {
			"post": {
				"operationId": "AddDataset",
				"responses": {
					"200": {
						"description": "Ok",
						"content": {
							"application/json": {
								"schema": {
									"$ref": "#/components/schemas/Result__datasetId-string_.string_"
								}
							}
						}
					}
				},
				"tags": [
					"Dataset"
				],
				"security": [
					{
						"api_key": []
					}
>>>>>>> 90f271e6
				],
				"requestBody": {
					"required": true,
					"content": {
						"application/json": {
							"schema": {
<<<<<<< HEAD
								"properties": {
									"evaluatorId": {
										"type": "string"
									}
								},
								"required": [
									"evaluatorId"
								],
								"type": "object"
							}
						}
					}
				}
			}
		},
		"/v2/experiment/{experimentId}/evaluators/{evaluatorId}": {
			"delete": {
				"operationId": "DeleteExperimentEvaluator",
=======
								"$ref": "#/components/schemas/NewDatasetParams"
							}
						}
					}
				}
			}
		},
		"/v1/experiment/dataset/random": {
			"post": {
				"operationId": "AddRandomDataset",
>>>>>>> 90f271e6
				"responses": {
					"200": {
						"description": "Ok",
						"content": {
							"application/json": {
								"schema": {
<<<<<<< HEAD
									"$ref": "#/components/schemas/Result_null.string_"
=======
									"$ref": "#/components/schemas/Result__datasetId-string_.string_"
>>>>>>> 90f271e6
								}
							}
						}
					}
				},
				"tags": [
<<<<<<< HEAD
					"Experiment"
=======
					"Dataset"
>>>>>>> 90f271e6
				],
				"security": [
					{
						"api_key": []
					}
				],
				"parameters": [],
				"requestBody": {
					"required": true,
					"content": {
						"application/json": {
							"schema": {
								"$ref": "#/components/schemas/RandomDatasetParams"
							}
						}
					}
				}
			}
		},
		"/v1/experiment/dataset/query": {
			"post": {
				"operationId": "GetDatasets",
				"responses": {
					"200": {
						"description": "Ok",
						"content": {
							"application/json": {
								"schema": {
									"$ref": "#/components/schemas/Result_DatasetResult-Array.string_"
								}
							}
						}
					}
				},
				"tags": [
					"Dataset"
				],
				"security": [
					{
<<<<<<< HEAD
						"in": "path",
						"name": "experimentId",
						"required": true,
						"schema": {
							"type": "string"
						}
					},
					{
						"in": "path",
						"name": "evaluatorId",
						"required": true,
						"schema": {
							"type": "string"
						}
					}
				]
			}
		},
		"/v2/experiment/{experimentId}/evaluators/run": {
			"post": {
				"operationId": "RunExperimentEvaluators",
=======
						"api_key": []
					}
				],
				"parameters": [],
				"requestBody": {
					"required": true,
					"content": {
						"application/json": {
							"schema": {
								"properties": {
									"promptVersionId": {
										"type": "string"
									}
								},
								"type": "object"
							}
						}
					}
				}
			}
		},
		"/v1/experiment/dataset/{datasetId}/row/insert": {
			"post": {
				"operationId": "InsertDatasetRow",
>>>>>>> 90f271e6
				"responses": {
					"200": {
						"description": "Ok",
						"content": {
							"application/json": {
								"schema": {
<<<<<<< HEAD
									"$ref": "#/components/schemas/Result_null.string_"
=======
									"$ref": "#/components/schemas/Result_string.string_"
>>>>>>> 90f271e6
								}
							}
						}
					}
				},
				"tags": [
<<<<<<< HEAD
					"Experiment"
=======
					"Dataset"
>>>>>>> 90f271e6
				],
				"security": [
					{
						"api_key": []
					}
				],
				"parameters": [
					{
						"in": "path",
<<<<<<< HEAD
						"name": "experimentId",
=======
						"name": "datasetId",
>>>>>>> 90f271e6
						"required": true,
						"schema": {
							"type": "string"
						}
					}
<<<<<<< HEAD
				]
			}
		},
		"/v2/experiment/{experimentId}/should-run-evaluators": {
			"get": {
				"operationId": "ShouldRunEvaluators",
=======
				],
				"requestBody": {
					"required": true,
					"content": {
						"application/json": {
							"schema": {
								"properties": {
									"originalColumnId": {
										"type": "string"
									},
									"inputs": {
										"$ref": "#/components/schemas/Record_string.string_"
									},
									"inputRecordId": {
										"type": "string"
									}
								},
								"required": [
									"inputs",
									"inputRecordId"
								],
								"type": "object"
							}
						}
					}
				}
			}
		},
		"/v1/experiment/dataset/{datasetId}/version/{promptVersionId}/row/new": {
			"post": {
				"operationId": "CreateDatasetRow",
>>>>>>> 90f271e6
				"responses": {
					"200": {
						"description": "Ok",
						"content": {
							"application/json": {
								"schema": {
<<<<<<< HEAD
									"$ref": "#/components/schemas/Result_boolean.string_"
=======
									"$ref": "#/components/schemas/Result_string.string_"
>>>>>>> 90f271e6
								}
							}
						}
					}
				},
				"tags": [
<<<<<<< HEAD
					"Experiment"
=======
					"Dataset"
>>>>>>> 90f271e6
				],
				"security": [
					{
						"api_key": []
					}
				],
				"parameters": [
					{
						"in": "path",
<<<<<<< HEAD
						"name": "experimentId",
=======
						"name": "datasetId",
						"required": true,
						"schema": {
							"type": "string"
						}
					},
					{
						"in": "path",
						"name": "promptVersionId",
>>>>>>> 90f271e6
						"required": true,
						"schema": {
							"type": "string"
						}
					}
				],
				"requestBody": {
					"required": true,
					"content": {
						"application/json": {
							"schema": {
								"properties": {
									"sourceRequest": {
										"type": "string"
									},
									"inputs": {
										"$ref": "#/components/schemas/Record_string.string_"
									}
								},
								"required": [
									"inputs"
								],
								"type": "object"
							}
						}
					}
				}
			}
		},
<<<<<<< HEAD
		"/v2/experiment/{experimentId}/{promptVersionId}/scores": {
			"get": {
				"operationId": "GetExperimentPromptVersionScores",
=======
		"/v1/experiment/dataset/{datasetId}/inputs/query": {
			"post": {
				"operationId": "GetDataset",
>>>>>>> 90f271e6
				"responses": {
					"200": {
						"description": "Ok",
						"content": {
							"application/json": {
								"schema": {
<<<<<<< HEAD
									"$ref": "#/components/schemas/Result_Record_string.ScoreV2_.string_"
=======
									"$ref": "#/components/schemas/Result_PromptInputRecord-Array.string_"
>>>>>>> 90f271e6
								}
							}
						}
					}
				},
				"tags": [
<<<<<<< HEAD
					"Experiment"
=======
					"Dataset"
>>>>>>> 90f271e6
				],
				"security": [
					{
						"api_key": []
					}
				],
				"parameters": [
					{
						"in": "path",
<<<<<<< HEAD
						"name": "experimentId",
						"required": true,
						"schema": {
							"type": "string"
						}
					},
					{
						"in": "path",
						"name": "promptVersionId",
=======
						"name": "datasetId",
>>>>>>> 90f271e6
						"required": true,
						"schema": {
							"type": "string"
						}
					}
				]
			}
		},
<<<<<<< HEAD
		"/v2/experiment/{experimentId}/{requestId}/{scoreKey}": {
			"get": {
				"operationId": "GetExperimentScore",
=======
		"/v1/experiment/dataset/{datasetId}/mutate": {
			"post": {
				"operationId": "MutateDataset",
>>>>>>> 90f271e6
				"responses": {
					"200": {
						"description": "Ok",
						"content": {
							"application/json": {
								"schema": {
<<<<<<< HEAD
									"$ref": "#/components/schemas/Result_ScoreV2-or-null.string_"
=======
									"$ref": "#/components/schemas/Result___-Array.string_"
>>>>>>> 90f271e6
								}
							}
						}
					}
				},
				"tags": [
<<<<<<< HEAD
					"Experiment"
=======
					"Dataset"
>>>>>>> 90f271e6
				],
				"security": [
					{
						"api_key": []
					}
				],
<<<<<<< HEAD
				"parameters": [
					{
						"in": "path",
						"name": "experimentId",
						"required": true,
						"schema": {
							"type": "string"
						}
					},
					{
						"in": "path",
						"name": "requestId",
						"required": true,
						"schema": {
							"type": "string"
						}
					},
					{
						"in": "path",
						"name": "scoreKey",
						"required": true,
						"schema": {
							"type": "string"
=======
				"parameters": [],
				"requestBody": {
					"required": true,
					"content": {
						"application/json": {
							"schema": {
								"properties": {
									"removeRequests": {
										"items": {
											"type": "string"
										},
										"type": "array"
									},
									"addRequests": {
										"items": {
											"type": "string"
										},
										"type": "array"
									}
								},
								"required": [
									"removeRequests",
									"addRequests"
								],
								"type": "object"
							}
>>>>>>> 90f271e6
						}
					}
				}
			}
		},
		"/v1/experiment/dataset": {
			"post": {
				"operationId": "AddDataset",
				"responses": {
					"200": {
						"description": "Ok",
						"content": {
							"application/json": {
								"schema": {
									"$ref": "#/components/schemas/Result__datasetId-string_.string_"
								}
							}
						}
					}
				},
				"tags": [
					"Dataset"
				],
				"security": [
					{
						"api_key": []
					}
				],
				"parameters": [],
				"requestBody": {
					"required": true,
					"content": {
						"application/json": {
							"schema": {
								"$ref": "#/components/schemas/NewDatasetParams"
							}
						}
					}
				}
			}
		},
		"/v1/experiment/dataset/random": {
			"post": {
				"operationId": "AddRandomDataset",
				"responses": {
					"200": {
						"description": "Ok",
						"content": {
							"application/json": {
								"schema": {
									"$ref": "#/components/schemas/Result__datasetId-string_.string_"
								}
							}
						}
					}
				},
				"tags": [
					"Dataset"
				],
				"security": [
					{
						"api_key": []
					}
				],
				"parameters": [],
				"requestBody": {
					"required": true,
					"content": {
						"application/json": {
							"schema": {
								"$ref": "#/components/schemas/RandomDatasetParams"
							}
						}
					}
				}
			}
		},
		"/v1/experiment/dataset/query": {
			"post": {
				"operationId": "GetDatasets",
				"responses": {
					"200": {
						"description": "Ok",
						"content": {
							"application/json": {
								"schema": {
									"$ref": "#/components/schemas/Result_DatasetResult-Array.string_"
								}
							}
						}
					}
				},
				"tags": [
					"Dataset"
				],
				"security": [
					{
						"api_key": []
					}
				],
				"parameters": [],
				"requestBody": {
					"required": true,
					"content": {
						"application/json": {
							"schema": {
								"properties": {
									"promptVersionId": {
										"type": "string"
									}
								},
								"type": "object"
							}
						}
					}
				}
			}
		},
		"/v1/experiment/dataset/{datasetId}/row/insert": {
			"post": {
				"operationId": "InsertDatasetRow",
				"responses": {
					"200": {
						"description": "Ok",
						"content": {
							"application/json": {
								"schema": {
									"$ref": "#/components/schemas/Result_string.string_"
								}
							}
						}
					}
				},
				"tags": [
					"Dataset"
				],
				"security": [
					{
						"api_key": []
					}
				],
				"parameters": [
					{
						"in": "path",
						"name": "datasetId",
						"required": true,
						"schema": {
							"type": "string"
						}
					}
				],
				"requestBody": {
					"required": true,
					"content": {
						"application/json": {
							"schema": {
								"properties": {
									"originalColumnId": {
										"type": "string"
									},
									"inputs": {
										"$ref": "#/components/schemas/Record_string.string_"
									},
									"inputRecordId": {
										"type": "string"
									}
								},
								"required": [
									"inputs",
									"inputRecordId"
								],
								"type": "object"
							}
						}
					}
				}
			}
		},
		"/v1/experiment/dataset/{datasetId}/version/{promptVersionId}/row/new": {
			"post": {
				"operationId": "CreateDatasetRow",
				"responses": {
					"200": {
						"description": "Ok",
						"content": {
							"application/json": {
								"schema": {
									"$ref": "#/components/schemas/Result_string.string_"
								}
							}
						}
					}
				},
				"tags": [
					"Dataset"
				],
				"security": [
					{
						"api_key": []
					}
				],
				"parameters": [
					{
						"in": "path",
						"name": "datasetId",
						"required": true,
						"schema": {
							"type": "string"
						}
					},
					{
						"in": "path",
						"name": "promptVersionId",
						"required": true,
						"schema": {
							"type": "string"
						}
					}
				],
				"requestBody": {
					"required": true,
					"content": {
						"application/json": {
							"schema": {
								"properties": {
									"sourceRequest": {
										"type": "string"
									},
									"inputs": {
										"$ref": "#/components/schemas/Record_string.string_"
									}
								},
								"required": [
									"inputs"
								],
								"type": "object"
							}
						}
					}
				}
			}
		},
		"/v1/experiment/dataset/{datasetId}/inputs/query": {
			"post": {
				"operationId": "GetDataset",
				"responses": {
					"200": {
						"description": "Ok",
						"content": {
							"application/json": {
								"schema": {
									"$ref": "#/components/schemas/Result_PromptInputRecord-Array.string_"
								}
							}
						}
					}
				},
				"tags": [
					"Dataset"
				],
				"security": [
					{
						"api_key": []
					}
				],
				"parameters": [
					{
						"in": "path",
						"name": "datasetId",
						"required": true,
						"schema": {
							"type": "string"
						}
					}
				]
			}
		},
		"/v1/experiment/dataset/{datasetId}/mutate": {
			"post": {
				"operationId": "MutateDataset",
				"responses": {
					"200": {
						"description": "Ok",
						"content": {
							"application/json": {
								"schema": {
									"$ref": "#/components/schemas/Result___-Array.string_"
								}
							}
						}
					}
				},
				"tags": [
					"Dataset"
				],
				"security": [
					{
						"api_key": []
					}
				],
				"parameters": [],
				"requestBody": {
					"required": true,
					"content": {
						"application/json": {
							"schema": {
								"properties": {
									"removeRequests": {
										"items": {
											"type": "string"
										},
										"type": "array"
									},
									"addRequests": {
										"items": {
											"type": "string"
										},
										"type": "array"
									}
								},
								"required": [
									"removeRequests",
									"addRequests"
								],
								"type": "object"
							}
						}
					}
				}
			}
		},
		"/v1/experiment/new-empty": {
			"post": {
				"operationId": "CreateNewEmptyExperiment",
				"responses": {
					"200": {
						"description": "Ok",
						"content": {
							"application/json": {
								"schema": {
									"$ref": "#/components/schemas/Result__experimentId-string_.string_"
								}
							}
						}
					}
				},
				"tags": [
					"Experiment"
				],
				"security": [
					{
						"api_key": []
					}
				],
				"parameters": [],
				"requestBody": {
					"required": true,
					"content": {
						"application/json": {
							"schema": {
								"properties": {
									"datasetId": {
										"type": "string"
									},
									"metadata": {
										"$ref": "#/components/schemas/Record_string.string_"
									}
								},
								"required": [
									"datasetId",
									"metadata"
								],
								"type": "object"
							}
						}
					}
				}
			}
		},
		"/v1/experiment/table/new": {
			"post": {
				"operationId": "CreateNewExperimentTable",
				"responses": {
					"200": {
						"description": "Ok",
						"content": {
							"application/json": {
								"schema": {
									"$ref": "#/components/schemas/Result__tableId-string--experimentId-string_.string_"
								}
							}
						}
					}
				},
				"tags": [
					"Experiment"
				],
				"security": [
					{
						"api_key": []
					}
				],
				"parameters": [],
				"requestBody": {
					"required": true,
					"content": {
						"application/json": {
							"schema": {
								"$ref": "#/components/schemas/CreateExperimentTableParams"
							}
						}
					}
				}
			}
		},
		"/v1/experiment/table/{experimentTableId}/query": {
			"post": {
				"operationId": "GetExperimentTableById",
				"responses": {
					"200": {
						"description": "Ok",
						"content": {
							"application/json": {
								"schema": {
									"$ref": "#/components/schemas/Result_ExperimentTable.string_"
								}
							}
						}
					}
				},
				"tags": [
					"Experiment"
				],
				"security": [
					{
						"api_key": []
					}
				],
				"parameters": [
					{
						"in": "path",
						"name": "experimentTableId",
						"required": true,
						"schema": {
							"type": "string"
						}
					}
				]
			}
		},
		"/v1/experiment/table/{experimentTableId}/metadata/query": {
			"post": {
				"operationId": "GetExperimentTableMetadata",
				"responses": {
					"200": {
						"description": "Ok",
						"content": {
							"application/json": {
								"schema": {
									"$ref": "#/components/schemas/Result_ExperimentTableSimplified.string_"
								}
							}
						}
					}
				},
				"tags": [
					"Experiment"
				],
				"security": [
					{
						"api_key": []
					}
				],
				"parameters": [
					{
						"in": "path",
						"name": "experimentTableId",
						"required": true,
						"schema": {
							"type": "string"
						}
					}
				]
			}
		},
		"/v1/experiment/tables/query": {
			"post": {
				"operationId": "GetExperimentTables",
				"responses": {
					"200": {
						"description": "Ok",
						"content": {
							"application/json": {
								"schema": {
									"$ref": "#/components/schemas/Result_ExperimentTableSimplified-Array.string_"
								}
							}
						}
					}
				},
				"tags": [
					"Experiment"
				],
				"security": [
					{
						"api_key": []
					}
				],
				"parameters": []
			}
		},
		"/v1/experiment/table/{experimentTableId}/cell": {
			"post": {
				"operationId": "CreateExperimentCell",
				"responses": {
					"200": {
						"description": "Ok",
						"content": {
							"application/json": {
								"schema": {
									"$ref": "#/components/schemas/Result_null.string_"
								}
							}
						}
					}
				},
				"tags": [
					"Experiment"
				],
				"security": [
					{
						"api_key": []
					}
				],
				"parameters": [
					{
						"in": "path",
						"name": "experimentTableId",
						"required": true,
						"schema": {
							"type": "string"
						}
					}
				],
				"requestBody": {
					"required": true,
					"content": {
						"application/json": {
							"schema": {
								"properties": {
									"value": {
										"type": "string",
										"nullable": true
									},
									"rowIndex": {
										"type": "number",
										"format": "double"
									},
									"columnId": {
										"type": "string"
									}
								},
								"required": [
									"value",
									"rowIndex",
									"columnId"
								],
								"type": "object"
							}
						}
					}
				}
			},
			"patch": {
				"operationId": "UpdateExperimentCell",
				"responses": {
					"200": {
						"description": "Ok",
						"content": {
							"application/json": {
								"schema": {
									"$ref": "#/components/schemas/Result_null.string_"
								}
							}
						}
					}
				},
				"tags": [
					"Experiment"
				],
				"security": [
					{
						"api_key": []
					}
				],
				"parameters": [
					{
						"in": "path",
						"name": "experimentTableId",
						"required": true,
						"schema": {
							"type": "string"
						}
					}
				],
				"requestBody": {
					"required": true,
					"content": {
						"application/json": {
							"schema": {
								"properties": {
									"updateInputs": {
										"type": "boolean"
									},
									"metadata": {
										"type": "string"
									},
									"value": {
										"type": "string"
									},
									"status": {
										"type": "string"
									},
									"cellId": {
										"type": "string"
									}
								},
								"required": [
									"cellId"
								],
								"type": "object"
							}
						}
					}
				}
			}
		},
		"/v1/experiment/table/{experimentTableId}/column": {
			"post": {
				"operationId": "CreateExperimentColumn",
				"responses": {
					"200": {
						"description": "Ok",
						"content": {
							"application/json": {
								"schema": {
									"$ref": "#/components/schemas/Result_null.string_"
								}
							}
						}
					}
				},
				"tags": [
					"Experiment"
				],
				"security": [
					{
						"api_key": []
					}
				],
				"parameters": [
					{
						"in": "path",
						"name": "experimentTableId",
						"required": true,
						"schema": {
							"type": "string"
						}
					}
				],
				"requestBody": {
					"required": true,
					"content": {
						"application/json": {
							"schema": {
								"properties": {
									"inputKeys": {
										"items": {
											"type": "string"
										},
										"type": "array"
									},
									"promptVersionId": {
										"type": "string"
									},
									"hypothesisId": {
										"type": "string"
									},
									"columnType": {
										"type": "string"
									},
									"columnName": {
										"type": "string"
									}
								},
								"required": [
									"columnType",
									"columnName"
								],
								"type": "object"
							}
						}
					}
				}
			}
		},
		"/v1/experiment/table/{experimentTableId}/row/new": {
			"post": {
				"operationId": "CreateExperimentTableRow",
				"responses": {
					"200": {
						"description": "Ok",
						"content": {
							"application/json": {
								"schema": {
									"$ref": "#/components/schemas/Result_null.string_"
								}
							}
						}
					}
				},
				"tags": [
					"Experiment"
				],
				"security": [
					{
						"api_key": []
					}
				],
				"parameters": [
					{
						"in": "path",
						"name": "experimentTableId",
						"required": true,
						"schema": {
							"type": "string"
						}
					}
				],
				"requestBody": {
					"required": true,
					"content": {
						"application/json": {
							"schema": {
								"properties": {
									"inputs": {
										"$ref": "#/components/schemas/Record_string.string_"
									},
									"sourceRequest": {
										"type": "string"
									},
									"promptVersionId": {
										"type": "string"
									}
								},
								"required": [
									"promptVersionId"
								],
								"type": "object"
							}
						}
					}
				}
			}
		},
		"/v1/experiment/table/{experimentTableId}/row/{rowIndex}": {
			"delete": {
				"operationId": "DeleteExperimentTableRow",
				"responses": {
					"200": {
						"description": "Ok",
						"content": {
							"application/json": {
								"schema": {
									"$ref": "#/components/schemas/Result_null.string_"
								}
							}
						}
					}
				},
				"tags": [
					"Experiment"
				],
				"security": [
					{
						"api_key": []
					}
				],
				"parameters": [
					{
						"in": "path",
						"name": "experimentTableId",
						"required": true,
						"schema": {
							"type": "string"
						}
					},
					{
						"in": "path",
						"name": "rowIndex",
						"required": true,
						"schema": {
							"format": "double",
							"type": "number"
						}
					}
				]
			}
		},
		"/v1/experiment/table/{experimentTableId}/row/insert/batch": {
			"post": {
				"operationId": "CreateExperimentTableRowWithCellsBatch",
				"responses": {
					"200": {
						"description": "Ok",
						"content": {
							"application/json": {
								"schema": {
									"$ref": "#/components/schemas/Result_null.string_"
								}
							}
						}
					}
				},
				"tags": [
					"Experiment"
				],
				"security": [
					{
						"api_key": []
					}
				],
				"parameters": [
					{
						"in": "path",
						"name": "experimentTableId",
						"required": true,
						"schema": {
							"type": "string"
						}
					}
				],
				"requestBody": {
					"required": true,
					"content": {
						"application/json": {
							"schema": {
								"properties": {
									"rows": {
										"items": {
											"properties": {
												"sourceRequest": {
													"type": "string"
												},
												"cells": {
													"items": {
														"properties": {
															"metadata": {},
															"value": {
																"type": "string",
																"nullable": true
															},
															"columnId": {
																"type": "string"
															}
														},
														"required": [
															"value",
															"columnId"
														],
														"type": "object"
													},
													"type": "array"
												},
												"datasetId": {
													"type": "string"
												},
												"inputs": {
													"$ref": "#/components/schemas/Record_string.string_"
												},
												"inputRecordId": {
													"type": "string"
												}
											},
											"required": [
												"cells",
												"datasetId",
												"inputs",
												"inputRecordId"
											],
											"type": "object"
										},
										"type": "array"
									}
								},
								"required": [
									"rows"
								],
								"type": "object"
							}
						}
					}
				}
			}
		},
		"/v1/experiment/update-meta": {
			"post": {
				"operationId": "UpdateExperimentMeta",
				"responses": {
					"200": {
						"description": "Ok",
						"content": {
							"application/json": {
								"schema": {
									"anyOf": [
										{
											"$ref": "#/components/schemas/ResultSuccess_unknown_"
										},
										{
											"$ref": "#/components/schemas/ResultError_PostgrestError_"
										}
									]
								}
							}
						}
					}
				},
				"tags": [
					"Experiment"
				],
				"security": [
					{
						"api_key": []
					}
				],
				"parameters": [],
				"requestBody": {
					"required": true,
					"content": {
						"application/json": {
							"schema": {
								"properties": {
									"meta": {
										"$ref": "#/components/schemas/Record_string.string_"
									},
									"experimentId": {
										"type": "string"
									}
								},
								"required": [
									"meta",
									"experimentId"
								],
								"type": "object"
							}
						}
					}
				}
			}
		},
		"/v1/experiment": {
			"post": {
				"operationId": "CreateNewExperiment",
				"responses": {
					"200": {
						"description": "Ok",
						"content": {
							"application/json": {
								"schema": {
									"$ref": "#/components/schemas/Result__experimentId-string_.string_"
								}
							}
						}
					}
				},
				"tags": [
					"Experiment"
				],
				"security": [
					{
						"api_key": []
					}
				],
				"parameters": [],
				"requestBody": {
					"required": true,
					"content": {
						"application/json": {
							"schema": {
								"$ref": "#/components/schemas/NewExperimentParams"
							}
						}
					}
				}
			}
		},
<<<<<<< HEAD
		"/v1/experiment/hypothesis": {
			"post": {
				"operationId": "CreateNewExperimentHypothesis",
=======
		"/v1/evaluator": {
			"post": {
				"operationId": "CreateEvaluator",
>>>>>>> 90f271e6
				"responses": {
					"200": {
						"description": "Ok",
						"content": {
							"application/json": {
								"schema": {
<<<<<<< HEAD
									"$ref": "#/components/schemas/Result__hypothesisId-string_.string_"
=======
									"$ref": "#/components/schemas/Result_EvaluatorResult.string_"
>>>>>>> 90f271e6
								}
							}
						}
					}
				},
				"tags": [
<<<<<<< HEAD
					"Experiment"
=======
					"Evaluator"
>>>>>>> 90f271e6
				],
				"security": [
					{
						"api_key": []
					}
				],
				"parameters": [],
				"requestBody": {
					"required": true,
					"content": {
						"application/json": {
							"schema": {
<<<<<<< HEAD
								"properties": {
									"status": {
										"type": "string",
										"enum": [
											"PENDING",
											"RUNNING",
											"COMPLETED",
											"FAILED"
										]
									},
									"providerKeyId": {
										"type": "string"
									},
									"promptVersion": {
										"type": "string"
									},
									"model": {
										"type": "string"
									},
									"experimentId": {
										"type": "string"
									}
								},
								"required": [
									"status",
									"providerKeyId",
									"promptVersion",
									"model",
									"experimentId"
								],
								"type": "object"
							}
						}
					}
				}
			}
		},
		"/v1/experiment/hypothesis/{hypothesisId}/scores/query": {
			"post": {
				"operationId": "GetExperimentHypothesisScores",
=======
								"$ref": "#/components/schemas/CreateEvaluatorParams"
							}
						}
					}
				}
			}
		},
		"/v1/evaluator/{evaluatorId}": {
			"get": {
				"operationId": "GetEvaluator",
>>>>>>> 90f271e6
				"responses": {
					"200": {
						"description": "Ok",
						"content": {
							"application/json": {
								"schema": {
<<<<<<< HEAD
									"$ref": "#/components/schemas/Result__runsCount-number--scores-Record_string.Score__.string_"
=======
									"$ref": "#/components/schemas/Result_EvaluatorResult.string_"
>>>>>>> 90f271e6
								}
							}
						}
					}
				},
				"tags": [
<<<<<<< HEAD
					"Experiment"
=======
					"Evaluator"
>>>>>>> 90f271e6
				],
				"security": [
					{
						"api_key": []
					}
				],
				"parameters": [
					{
						"in": "path",
<<<<<<< HEAD
						"name": "hypothesisId",
=======
						"name": "evaluatorId",
>>>>>>> 90f271e6
						"required": true,
						"schema": {
							"type": "string"
						}
					}
				]
<<<<<<< HEAD
			}
		},
		"/v1/experiment/{experimentId}/evaluators": {
			"get": {
				"operationId": "GetExperimentEvaluators",
=======
			},
			"put": {
				"operationId": "UpdateEvaluator",
>>>>>>> 90f271e6
				"responses": {
					"200": {
						"description": "Ok",
						"content": {
							"application/json": {
								"schema": {
<<<<<<< HEAD
									"$ref": "#/components/schemas/Result_EvaluatorResult-Array.string_"
=======
									"$ref": "#/components/schemas/Result_EvaluatorResult.string_"
>>>>>>> 90f271e6
								}
							}
						}
					}
				},
				"tags": [
<<<<<<< HEAD
					"Experiment"
=======
					"Evaluator"
>>>>>>> 90f271e6
				],
				"security": [
					{
						"api_key": []
					}
				],
				"parameters": [
					{
						"in": "path",
<<<<<<< HEAD
						"name": "experimentId",
						"required": true,
						"schema": {
							"type": "string"
						}
					}
				]
			},
			"post": {
				"operationId": "CreateExperimentEvaluatorOld",
=======
						"name": "evaluatorId",
						"required": true,
						"schema": {
							"type": "string"
						}
					}
				],
				"requestBody": {
					"required": true,
					"content": {
						"application/json": {
							"schema": {
								"$ref": "#/components/schemas/UpdateEvaluatorParams"
							}
						}
					}
				}
			},
			"delete": {
				"operationId": "DeleteEvaluator",
>>>>>>> 90f271e6
				"responses": {
					"200": {
						"description": "Ok",
						"content": {
							"application/json": {
								"schema": {
									"$ref": "#/components/schemas/Result_null.string_"
								}
							}
						}
					}
				},
				"tags": [
<<<<<<< HEAD
					"Experiment"
=======
					"Evaluator"
>>>>>>> 90f271e6
				],
				"security": [
					{
						"api_key": []
					}
				],
				"parameters": [
					{
						"in": "path",
<<<<<<< HEAD
						"name": "experimentId",
=======
						"name": "evaluatorId",
>>>>>>> 90f271e6
						"required": true,
						"schema": {
							"type": "string"
						}
					}
<<<<<<< HEAD
				],
				"requestBody": {
					"required": true,
					"content": {
						"application/json": {
							"schema": {
								"properties": {
									"evaluatorId": {
										"type": "string"
									}
								},
								"required": [
									"evaluatorId"
								],
								"type": "object"
							}
						}
					}
				}
			}
		},
		"/v1/experiment/{experimentId}/evaluators/run": {
			"post": {
				"operationId": "RunExperimentEvaluatorsOld",
=======
				]
			}
		},
		"/v1/evaluator/query": {
			"post": {
				"operationId": "QueryEvaluators",
>>>>>>> 90f271e6
				"responses": {
					"200": {
						"description": "Ok",
						"content": {
							"application/json": {
								"schema": {
<<<<<<< HEAD
									"$ref": "#/components/schemas/Result_null.string_"
=======
									"$ref": "#/components/schemas/Result_EvaluatorResult-Array.string_"
>>>>>>> 90f271e6
								}
							}
						}
					}
				},
				"tags": [
<<<<<<< HEAD
					"Experiment"
=======
					"Evaluator"
>>>>>>> 90f271e6
				],
				"security": [
					{
						"api_key": []
					}
				],
<<<<<<< HEAD
				"parameters": [
					{
						"in": "path",
						"name": "experimentId",
						"required": true,
						"schema": {
							"type": "string"
						}
					}
				]
			}
		},
		"/v1/experiment/{experimentId}/evaluators/{evaluatorId}": {
			"delete": {
				"operationId": "DeleteExperimentEvaluatorOld",
=======
				"parameters": [],
				"requestBody": {
					"required": true,
					"content": {
						"application/json": {
							"schema": {
								"properties": {},
								"type": "object"
							}
						}
					}
				}
			}
		},
		"/v1/evaluator/{evaluatorId}/experiments": {
			"get": {
				"operationId": "GetExperimentsForEvaluator",
>>>>>>> 90f271e6
				"responses": {
					"200": {
						"description": "Ok",
						"content": {
							"application/json": {
								"schema": {
<<<<<<< HEAD
									"$ref": "#/components/schemas/Result_null.string_"
=======
									"$ref": "#/components/schemas/Result_EvaluatorExperiment-Array.string_"
>>>>>>> 90f271e6
								}
							}
						}
					}
				},
				"tags": [
<<<<<<< HEAD
					"Experiment"
=======
					"Evaluator"
>>>>>>> 90f271e6
				],
				"security": [
					{
						"api_key": []
					}
				],
				"parameters": [
					{
						"in": "path",
<<<<<<< HEAD
						"name": "experimentId",
						"required": true,
						"schema": {
							"type": "string"
						}
					},
					{
						"in": "path",
=======
>>>>>>> 90f271e6
						"name": "evaluatorId",
						"required": true,
						"schema": {
							"type": "string"
						}
					}
				]
			}
		},
<<<<<<< HEAD
		"/v1/experiment/query": {
			"post": {
				"operationId": "GetExperimentsOld",
				"responses": {
					"200": {
						"description": "Ok",
						"content": {
							"application/json": {
								"schema": {
									"$ref": "#/components/schemas/Result_Experiment-Array.string_"
								}
							}
						}
					}
				},
				"tags": [
					"Experiment"
				],
				"security": [
					{
						"api_key": []
					}
				],
				"parameters": [],
				"requestBody": {
					"required": true,
					"content": {
						"application/json": {
							"schema": {
								"properties": {
									"include": {
										"$ref": "#/components/schemas/IncludeExperimentKeys"
									},
									"filter": {
										"$ref": "#/components/schemas/ExperimentFilterNode"
									}
								},
								"required": [
									"filter"
								],
								"type": "object"
							}
						}
					}
				}
			}
		},
=======
>>>>>>> 90f271e6
		"/v1/helicone-dataset": {
			"post": {
				"operationId": "AddHeliconeDataset",
				"responses": {
					"200": {
						"description": "Ok",
						"content": {
							"application/json": {
								"schema": {
									"$ref": "#/components/schemas/Result__datasetId-string_.string_"
								}
							}
						}
					}
				},
				"tags": [
					"Dataset"
				],
				"security": [
					{
						"api_key": []
					}
				],
				"parameters": [],
				"requestBody": {
					"required": true,
					"content": {
						"application/json": {
							"schema": {
								"$ref": "#/components/schemas/NewHeliconeDatasetParams"
							}
						}
					}
				}
			}
		},
		"/v1/helicone-dataset/{datasetId}/mutate": {
			"post": {
				"operationId": "MutateHeliconeDataset",
				"responses": {
					"200": {
						"description": "Ok",
						"content": {
							"application/json": {
								"schema": {
									"$ref": "#/components/schemas/Result_null.string_"
								}
							}
						}
					}
				},
				"tags": [
					"Dataset"
				],
				"security": [
					{
						"api_key": []
					}
				],
				"parameters": [
					{
						"in": "path",
						"name": "datasetId",
						"required": true,
						"schema": {
							"type": "string"
						}
					}
				],
				"requestBody": {
					"required": true,
					"content": {
						"application/json": {
							"schema": {
								"$ref": "#/components/schemas/MutateParams"
							}
						}
					}
				}
			}
		},
		"/v1/helicone-dataset/{datasetId}/query": {
			"post": {
				"operationId": "QueryHeliconeDatasetRows",
				"responses": {
					"200": {
						"description": "Ok",
						"content": {
							"application/json": {
								"schema": {
									"$ref": "#/components/schemas/Result_HeliconeDatasetRow-Array.string_"
								}
							}
						}
					}
				},
				"tags": [
					"Dataset"
				],
				"security": [
					{
						"api_key": []
					}
				],
				"parameters": [
					{
						"in": "path",
						"name": "datasetId",
						"required": true,
						"schema": {
							"type": "string"
						}
					}
				],
				"requestBody": {
					"required": true,
					"content": {
						"application/json": {
							"schema": {
								"properties": {
									"limit": {
										"type": "number",
										"format": "double"
									},
									"offset": {
										"type": "number",
										"format": "double"
									}
								},
								"required": [
									"limit",
									"offset"
								],
								"type": "object"
							}
						}
					}
				}
			}
		},
		"/v1/helicone-dataset/{datasetId}/count": {
			"post": {
				"operationId": "CountHeliconeDatasetRows",
				"responses": {
					"200": {
						"description": "Ok",
						"content": {
							"application/json": {
								"schema": {
									"$ref": "#/components/schemas/Result_number.string_"
								}
							}
						}
					}
				},
				"tags": [
					"Dataset"
				],
				"security": [
					{
						"api_key": []
					}
				],
				"parameters": [
					{
						"in": "path",
						"name": "datasetId",
						"required": true,
						"schema": {
							"type": "string"
						}
					}
				]
			}
		},
		"/v1/helicone-dataset/query": {
			"post": {
				"operationId": "QueryHeliconeDataset",
				"responses": {
					"200": {
						"description": "Ok",
						"content": {
							"application/json": {
								"schema": {
									"$ref": "#/components/schemas/Result_HeliconeDataset-Array.string_"
								}
							}
						}
					}
				},
				"tags": [
					"Dataset"
				],
				"security": [
					{
						"api_key": []
					}
				],
				"parameters": [],
				"requestBody": {
					"required": true,
					"content": {
						"application/json": {
							"schema": {
								"properties": {
									"datasetIds": {
										"items": {
											"type": "string"
										},
										"type": "array"
									}
								},
								"type": "object"
							}
						}
					}
				}
			}
		},
		"/v1/helicone-dataset/{datasetId}/request/{requestId}": {
			"post": {
				"operationId": "UpdateHeliconeDatasetRequest",
				"responses": {
					"200": {
						"description": "Ok",
						"content": {
							"application/json": {
								"schema": {
									"anyOf": [
										{
											"$ref": "#/components/schemas/ResultError_unknown_"
										},
										{
											"$ref": "#/components/schemas/ResultSuccess_any_"
										}
									]
								}
							}
						}
					}
				},
				"tags": [
					"Dataset"
				],
				"security": [
					{
						"api_key": []
					}
				],
				"parameters": [
					{
						"in": "path",
						"name": "datasetId",
						"required": true,
						"schema": {
							"type": "string"
						}
					},
					{
						"in": "path",
						"name": "requestId",
						"required": true,
						"schema": {
							"type": "string"
						}
					}
				],
				"requestBody": {
					"required": true,
					"content": {
						"application/json": {
							"schema": {
								"properties": {
									"responseBody": {
										"$ref": "#/components/schemas/Json"
									},
									"requestBody": {
										"$ref": "#/components/schemas/Json"
									}
								},
								"required": [
									"responseBody",
									"requestBody"
								],
								"type": "object"
							}
						}
					}
				}
			}
		},
		"/v1/public/dataisbeautiful/total-values": {
			"post": {
				"operationId": "GetTotalValues",
				"responses": {
					"200": {
						"description": "Ok",
						"content": {
							"application/json": {
								"schema": {
									"$ref": "#/components/schemas/Result_TotalValuesForAllOfTime.string_"
								}
							}
						}
					}
				},
				"tags": [
					"DataIsBeautiful"
				],
				"security": [
					{
						"api_key": []
					}
				],
				"parameters": []
			}
		},
		"/v1/public/dataisbeautiful/model/usage/overtime": {
			"post": {
				"operationId": "GetModelUsageOverTime",
				"responses": {
					"200": {
						"description": "Ok",
						"content": {
							"application/json": {
								"schema": {
									"$ref": "#/components/schemas/Result_ModelUsageOverTime-Array.string_"
								}
							}
						}
					}
				},
				"tags": [
					"DataIsBeautiful"
				],
				"security": [
					{
						"api_key": []
					}
				],
				"parameters": []
			}
		},
		"/v1/public/dataisbeautiful/provider/usage/overtime": {
			"post": {
				"operationId": "GetProviderUsageOverTime",
				"responses": {
					"200": {
						"description": "Ok",
						"content": {
							"application/json": {
								"schema": {
									"$ref": "#/components/schemas/Result_ProviderUsageOverTime-Array.string_"
								}
							}
						}
					}
				},
				"tags": [
					"DataIsBeautiful"
				],
				"security": [
					{
						"api_key": []
					}
				],
				"parameters": []
			}
		},
		"/v1/public/dataisbeautiful/total-requests": {
			"post": {
				"operationId": "GetTotalRequests",
				"responses": {
					"200": {
						"description": "Ok",
						"content": {
							"application/json": {
								"schema": {
									"$ref": "#/components/schemas/Result_number.string_"
								}
							}
						}
					}
				},
				"tags": [
					"DataIsBeautiful"
				],
				"security": [
					{
						"api_key": []
					}
				],
				"parameters": [],
				"requestBody": {
					"required": true,
					"content": {
						"application/json": {
							"schema": {
								"$ref": "#/components/schemas/DataIsBeautifulRequestBody"
							}
						}
					}
				}
			}
		},
		"/v1/public/dataisbeautiful/ttft-vs-prompt-length": {
			"post": {
				"operationId": "GetTTFTvsPromptInputLength",
				"responses": {
					"200": {
						"description": "Ok",
						"content": {
							"application/json": {
								"schema": {
									"$ref": "#/components/schemas/Result_TTFTvsPromptLength-Array.string_"
								}
							}
						}
					}
				},
				"tags": [
					"DataIsBeautiful"
				],
				"security": [
					{
						"api_key": []
					}
				],
				"parameters": [],
				"requestBody": {
					"required": true,
					"content": {
						"application/json": {
							"schema": {
								"$ref": "#/components/schemas/DataIsBeautifulRequestBody"
							}
						}
					}
				}
			}
		},
		"/v1/public/dataisbeautiful/model/percentage": {
			"post": {
				"operationId": "GetModelPercentage",
				"responses": {
					"200": {
						"description": "Ok",
						"content": {
							"application/json": {
								"schema": {
									"$ref": "#/components/schemas/Result_ModelBreakdown-Array.string_"
								}
							}
						}
					}
				},
				"tags": [
					"DataIsBeautiful"
				],
				"security": [
					{
						"api_key": []
					}
				],
				"parameters": [],
				"requestBody": {
					"required": true,
					"content": {
						"application/json": {
							"schema": {
								"$ref": "#/components/schemas/DataIsBeautifulRequestBody"
							}
						}
					}
				}
			}
		},
		"/v1/public/dataisbeautiful/model/cost": {
			"post": {
				"operationId": "GetModelCost",
				"responses": {
					"200": {
						"description": "Ok",
						"content": {
							"application/json": {
								"schema": {
									"$ref": "#/components/schemas/Result_ModelCost-Array.string_"
								}
							}
						}
					}
				},
				"tags": [
					"DataIsBeautiful"
				],
				"security": [
					{
						"api_key": []
					}
				],
				"parameters": [],
				"requestBody": {
					"required": true,
					"content": {
						"application/json": {
							"schema": {
								"$ref": "#/components/schemas/DataIsBeautifulRequestBody"
							}
						}
					}
				}
			}
		},
		"/v1/public/dataisbeautiful/provider/percentage": {
			"post": {
				"operationId": "GetProviderPercentage",
				"responses": {
					"200": {
						"description": "Ok",
						"content": {
							"application/json": {
								"schema": {
									"$ref": "#/components/schemas/Result_ProviderBreakdown-Array.string_"
								}
							}
						}
					}
				},
				"tags": [
					"DataIsBeautiful"
				],
				"security": [
					{
						"api_key": []
					}
				],
				"parameters": [],
				"requestBody": {
					"required": true,
					"content": {
						"application/json": {
							"schema": {
								"$ref": "#/components/schemas/DataIsBeautifulRequestBody"
							}
						}
					}
				}
			}
		},
		"/v1/public/dataisbeautiful/model/percentage/overtime": {
			"post": {
				"operationId": "GetModelPercentageOverTime",
				"responses": {
					"200": {
						"description": "Ok",
						"content": {
							"application/json": {
								"schema": {
									"$ref": "#/components/schemas/Result_ModelBreakdownOverTime-Array.string_"
								}
							}
						}
					}
				},
				"tags": [
					"DataIsBeautiful"
				],
				"security": [
					{
						"api_key": []
					}
				],
				"parameters": [],
				"requestBody": {
					"required": true,
					"content": {
						"application/json": {
							"schema": {
								"$ref": "#/components/schemas/DataIsBeautifulRequestBody"
							}
						}
					}
				}
			}
		},
		"/v1/customer/{customerId}/usage/query": {
			"post": {
				"operationId": "GetCustomerUsage",
				"responses": {
					"200": {
						"description": "Ok",
						"content": {
							"application/json": {
								"schema": {
									"allOf": [
										{
											"$ref": "#/components/schemas/CustomerUsage"
										}
									],
									"nullable": true
								}
							}
						}
					}
				},
				"tags": [
					"Customer"
				],
				"security": [
					{
						"api_key": []
					}
				],
				"parameters": [
					{
						"in": "path",
						"name": "customerId",
						"required": true,
						"schema": {
							"type": "string"
						}
					}
				],
				"requestBody": {
					"required": true,
					"content": {
						"application/json": {
							"schema": {
								"properties": {},
								"type": "object"
							}
						}
					}
				}
			}
		},
		"/v1/customer/query": {
			"post": {
				"operationId": "GetCustomers",
				"responses": {
					"200": {
						"description": "Ok",
						"content": {
							"application/json": {
								"schema": {
									"items": {
										"$ref": "#/components/schemas/Customer"
									},
									"type": "array"
								}
							}
						}
					}
				},
				"tags": [
					"Customer"
				],
				"security": [
					{
						"api_key": []
					}
				],
				"parameters": [],
				"requestBody": {
					"required": true,
					"content": {
						"application/json": {
							"schema": {
								"properties": {},
								"type": "object"
							}
						}
					}
				}
			}
		},
		"/v1/stripe/subscription/free/usage": {
			"get": {
				"operationId": "GetFreeUsage",
				"responses": {
					"200": {
						"description": "Ok",
						"content": {
							"application/json": {
								"schema": {
									"type": "number",
									"format": "double"
								}
							}
						}
					}
				},
				"tags": [
					"Stripe"
				],
				"security": [
					{
						"api_key": []
					}
				],
				"parameters": []
			}
		},
		"/v1/stripe/subscription/new-customer/upgrade-to-pro": {
			"post": {
				"operationId": "UpgradeToPro",
				"responses": {
					"200": {
						"description": "Ok",
						"content": {
							"application/json": {
								"schema": {
									"type": "string"
								}
							}
						}
					}
				},
				"tags": [
					"Stripe"
				],
				"security": [
					{
						"api_key": []
					}
				],
				"parameters": [],
				"requestBody": {
					"required": true,
					"content": {
						"application/json": {
							"schema": {
								"$ref": "#/components/schemas/UpgradeToProRequest"
							}
						}
					}
				}
			}
		},
		"/v1/stripe/subscription/existing-customer/upgrade-to-pro": {
			"post": {
				"operationId": "UpgradeExistingCustomer",
				"responses": {
					"200": {
						"description": "Ok",
						"content": {
							"application/json": {
								"schema": {
									"type": "string"
								}
							}
						}
					}
				},
				"tags": [
					"Stripe"
				],
				"security": [
					{
						"api_key": []
					}
				],
				"parameters": [],
				"requestBody": {
					"required": true,
					"content": {
						"application/json": {
							"schema": {
								"$ref": "#/components/schemas/UpgradeToProRequest"
							}
						}
					}
				}
			}
		},
		"/v1/stripe/subscription/manage-subscription": {
			"post": {
				"operationId": "ManageSubscription",
				"responses": {
					"200": {
						"description": "Ok",
						"content": {
							"application/json": {
								"schema": {
									"type": "string"
								}
							}
						}
					}
				},
				"tags": [
					"Stripe"
				],
				"security": [
					{
						"api_key": []
					}
				],
				"parameters": []
			}
		},
		"/v1/stripe/subscription/undo-cancel-subscription": {
			"post": {
				"operationId": "UndoCancelSubscription",
				"responses": {
					"200": {
						"description": "Ok",
						"content": {
							"application/json": {
								"schema": {
									"type": "number",
									"enum": [
										null
									],
									"nullable": true
								}
							}
						}
					}
				},
				"tags": [
					"Stripe"
				],
				"security": [
					{
						"api_key": []
					}
				],
				"parameters": []
			}
		},
		"/v1/stripe/subscription/add-ons/{productType}": {
			"post": {
				"operationId": "AddOns",
				"responses": {
					"200": {
						"description": "Ok",
						"content": {
							"application/json": {
								"schema": {
									"type": "number",
									"enum": [
										null
									],
									"nullable": true
								}
							}
						}
					}
				},
				"tags": [
					"Stripe"
				],
				"security": [
					{
						"api_key": []
					}
				],
				"parameters": [
					{
						"in": "path",
						"name": "productType",
						"required": true,
						"schema": {
							"type": "string",
							"enum": [
								"alerts",
								"prompts"
							]
						}
					}
				]
			},
			"delete": {
				"operationId": "DeleteAddOns",
				"responses": {
					"200": {
						"description": "Ok",
						"content": {
							"application/json": {
								"schema": {
									"type": "number",
									"enum": [
										null
									],
									"nullable": true
								}
							}
						}
					}
				},
				"tags": [
					"Stripe"
				],
				"security": [
					{
						"api_key": []
					}
				],
				"parameters": [
					{
						"in": "path",
						"name": "productType",
						"required": true,
						"schema": {
							"type": "string",
							"enum": [
								"alerts",
								"prompts"
							]
						}
					}
				]
			}
		},
		"/v1/stripe/subscription/preview-invoice": {
			"get": {
				"operationId": "PreviewInvoice",
				"responses": {
					"200": {
						"description": "Ok",
						"content": {
							"application/json": {
								"schema": {
									"properties": {
										"total": {
											"type": "number",
											"format": "double"
										},
										"tax": {
											"type": "number",
											"format": "double",
											"nullable": true
										},
										"subtotal": {
											"type": "number",
											"format": "double"
										},
										"discount": {
											"properties": {
												"coupon": {
													"properties": {
														"amount_off": {
															"type": "number",
															"format": "double",
															"nullable": true
														},
														"percent_off": {
															"type": "number",
															"format": "double",
															"nullable": true
														},
														"name": {
															"type": "string",
															"nullable": true
														}
													},
													"required": [
														"amount_off",
														"percent_off",
														"name"
													],
													"type": "object"
												}
											},
											"required": [
												"coupon"
											],
											"type": "object",
											"nullable": true
										},
										"lines": {
											"properties": {
												"data": {
													"items": {
														"properties": {
															"description": {
																"type": "string",
																"nullable": true
															},
															"amount": {
																"type": "number",
																"format": "double",
																"nullable": true
															},
															"id": {
																"type": "string",
																"nullable": true
															}
														},
														"required": [
															"description",
															"amount",
															"id"
														],
														"type": "object"
													},
													"type": "array"
												}
											},
											"required": [
												"data"
											],
											"type": "object",
											"nullable": true
										},
										"next_payment_attempt": {
											"type": "number",
											"format": "double",
											"nullable": true
										},
										"currency": {
											"type": "string",
											"nullable": true
										}
									},
									"required": [
										"total",
										"tax",
										"subtotal",
										"discount",
										"lines",
										"next_payment_attempt",
										"currency"
									],
									"type": "object",
									"nullable": true
								}
							}
						}
					}
				},
				"tags": [
					"Stripe"
				],
				"security": [
					{
						"api_key": []
					}
				],
				"parameters": []
			}
		},
		"/v1/stripe/subscription/cancel-subscription": {
			"post": {
				"operationId": "CancelSubscription",
				"responses": {
					"200": {
						"description": "Ok",
						"content": {
							"application/json": {
								"schema": {
									"type": "number",
									"enum": [
										null
									],
									"nullable": true
								}
							}
						}
					}
				},
				"tags": [
					"Stripe"
				],
				"security": [
					{
						"api_key": []
					}
				],
				"parameters": []
			}
		},
		"/v1/stripe/subscription/migrate-to-pro": {
			"post": {
				"operationId": "MigrateToPro",
				"responses": {
					"204": {
						"description": "No content"
					}
				},
				"tags": [
					"Stripe"
				],
				"security": [
					{
						"api_key": []
					}
				],
				"parameters": []
			}
		},
		"/v1/stripe/subscription": {
			"get": {
				"operationId": "GetSubscription",
				"responses": {
					"200": {
						"description": "Ok",
						"content": {
							"application/json": {
								"schema": {
									"properties": {
										"items": {
											"items": {
												"properties": {
													"price": {
														"properties": {
															"product": {
																"properties": {
																	"name": {
																		"type": "string",
																		"nullable": true
																	}
																},
																"required": [
																	"name"
																],
																"type": "object",
																"nullable": true
															}
														},
														"required": [
															"product"
														],
														"type": "object"
													},
													"quantity": {
														"type": "number",
														"format": "double"
													}
												},
												"required": [
													"price"
												],
												"type": "object"
											},
											"type": "array"
										},
										"trial_end": {
											"type": "number",
											"format": "double",
											"nullable": true
										},
										"id": {
											"type": "string"
										},
										"current_period_start": {
											"type": "number",
											"format": "double"
										},
										"current_period_end": {
											"type": "number",
											"format": "double"
										},
										"cancel_at_period_end": {
											"type": "boolean"
										},
										"status": {
											"type": "string"
										}
									},
									"required": [
										"items",
										"trial_end",
										"id",
										"current_period_start",
										"current_period_end",
										"cancel_at_period_end",
										"status"
									],
									"type": "object",
									"nullable": true
								}
							}
						}
					}
				},
				"tags": [
					"Stripe"
				],
				"security": [
					{
						"api_key": []
					}
				],
				"parameters": []
			}
		},
		"/v1/stripe/webhook": {
			"post": {
				"operationId": "HandleStripeWebhook",
				"responses": {
					"204": {
						"description": "No content"
					}
				},
				"tags": [
					"Stripe"
				],
				"security": [
					{
						"api_key": []
					}
				],
				"parameters": [],
				"requestBody": {
					"required": true,
					"content": {
						"application/json": {
							"schema": {}
						}
					}
				}
			}
		},
		"/v1/organization/user/accept_terms": {
			"post": {
				"operationId": "AcceptTerms",
				"responses": {
					"200": {
						"description": "Ok",
						"content": {
							"application/json": {
								"schema": {
									"$ref": "#/components/schemas/Result_null.string_"
								}
							}
						}
					}
				},
				"tags": [
					"Organization"
				],
				"security": [
					{
						"api_key": []
					}
				],
				"parameters": []
			}
		},
		"/v1/organization/create": {
			"post": {
				"operationId": "CreateNewOrganization",
				"responses": {
					"200": {
						"description": "Ok",
						"content": {
							"application/json": {
								"schema": {
									"$ref": "#/components/schemas/Result_null.string_"
								}
							}
						}
					}
				},
				"tags": [
					"Organization"
				],
				"security": [
					{
						"api_key": []
					}
				],
				"parameters": [],
				"requestBody": {
					"required": true,
					"content": {
						"application/json": {
							"schema": {
								"$ref": "#/components/schemas/NewOrganizationParams"
							}
						}
					}
				}
			}
		},
		"/v1/organization/{organizationId}/update": {
			"post": {
				"operationId": "UpdateOrganization",
				"responses": {
					"200": {
						"description": "Ok",
						"content": {
							"application/json": {
								"schema": {
									"$ref": "#/components/schemas/Result_null.string_"
								}
							}
						}
					}
				},
				"tags": [
					"Organization"
				],
				"security": [
					{
						"api_key": []
					}
				],
				"parameters": [
					{
						"in": "path",
						"name": "organizationId",
						"required": true,
						"schema": {
							"type": "string"
						}
					}
				],
				"requestBody": {
					"required": true,
					"content": {
						"application/json": {
							"schema": {
								"$ref": "#/components/schemas/UpdateOrganizationParams"
							}
						}
					}
				}
			}
		},
		"/v1/organization/onboard": {
			"post": {
				"operationId": "OnboardOrganization",
				"responses": {
					"200": {
						"description": "Ok",
						"content": {
							"application/json": {
								"schema": {
									"$ref": "#/components/schemas/Result_null.string_"
								}
							}
						}
					}
				},
				"tags": [
					"Organization"
				],
				"security": [
					{
						"api_key": []
					}
				],
				"parameters": [],
				"requestBody": {
					"required": true,
					"content": {
						"application/json": {
							"schema": {
								"properties": {},
								"type": "object"
							}
						}
					}
				}
			}
		},
		"/v1/organization/{organizationId}/add_member": {
			"post": {
				"operationId": "AddMemberToOrganization",
				"responses": {
					"200": {
						"description": "Ok",
						"content": {
							"application/json": {
								"schema": {
									"$ref": "#/components/schemas/Result_null.string_"
								}
							}
						}
					}
				},
				"tags": [
					"Organization"
				],
				"security": [
					{
						"api_key": []
					}
				],
				"parameters": [
					{
						"in": "path",
						"name": "organizationId",
						"required": true,
						"schema": {
							"type": "string"
						}
					}
				],
				"requestBody": {
					"required": true,
					"content": {
						"application/json": {
							"schema": {
								"properties": {
									"email": {
										"type": "string"
									}
								},
								"required": [
									"email"
								],
								"type": "object"
							}
						}
					}
				}
			}
		},
		"/v1/organization/{organizationId}/create_filter": {
			"post": {
				"operationId": "CreateOrganizationFilter",
				"responses": {
					"200": {
						"description": "Ok",
						"content": {
							"application/json": {
								"schema": {
									"$ref": "#/components/schemas/Result_null.string_"
								}
							}
						}
					}
				},
				"tags": [
					"Organization"
				],
				"security": [
					{
						"api_key": []
					}
				],
				"parameters": [
					{
						"in": "path",
						"name": "organizationId",
						"required": true,
						"schema": {
							"type": "string"
						}
					}
				],
				"requestBody": {
					"required": true,
					"content": {
						"application/json": {
							"schema": {
								"properties": {
									"filterType": {
										"type": "string",
										"enum": [
											"dashboard",
											"requests"
										]
									},
									"filters": {
										"items": {
											"$ref": "#/components/schemas/OrganizationFilter"
										},
										"type": "array"
									}
								},
								"required": [
									"filterType",
									"filters"
								],
								"type": "object"
							}
						}
					}
				}
			}
		},
		"/v1/organization/{organizationId}/update_filter": {
			"post": {
				"operationId": "UpdateOrganizationFilter",
				"responses": {
					"200": {
						"description": "Ok",
						"content": {
							"application/json": {
								"schema": {
									"$ref": "#/components/schemas/Result_null.string_"
								}
							}
						}
					}
				},
				"tags": [
					"Organization"
				],
				"security": [
					{
						"api_key": []
					}
				],
				"parameters": [
					{
						"in": "path",
						"name": "organizationId",
						"required": true,
						"schema": {
							"type": "string"
						}
					}
				],
				"requestBody": {
					"required": true,
					"content": {
						"application/json": {
							"schema": {
								"properties": {
									"filterType": {
										"type": "string",
										"enum": [
											"dashboard",
											"requests"
										]
									},
									"filters": {
										"items": {
											"$ref": "#/components/schemas/OrganizationFilter"
										},
										"type": "array"
									}
								},
								"required": [
									"filterType",
									"filters"
								],
								"type": "object"
							}
						}
					}
				}
			}
		},
		"/v1/organization/delete": {
			"delete": {
				"operationId": "DeleteOrganization",
				"responses": {
					"200": {
						"description": "Ok",
						"content": {
							"application/json": {
								"schema": {
									"$ref": "#/components/schemas/Result_null.string_"
								}
							}
						}
					}
				},
				"tags": [
					"Organization"
				],
				"security": [
					{
						"api_key": []
					}
				],
				"parameters": []
			}
		},
		"/v1/organization/{organizationId}/layout": {
			"get": {
				"operationId": "GetOrganizationLayout",
				"responses": {
					"200": {
						"description": "Ok",
						"content": {
							"application/json": {
								"schema": {
									"$ref": "#/components/schemas/Result_OrganizationLayout.string_"
								}
							}
						}
					}
				},
				"tags": [
					"Organization"
				],
				"security": [
					{
						"api_key": []
					}
				],
				"parameters": [
					{
						"in": "path",
						"name": "organizationId",
						"required": true,
						"schema": {
							"type": "string"
						}
					},
					{
						"in": "query",
						"name": "filterType",
						"required": true,
						"schema": {
							"type": "string"
						}
					}
				]
			}
		},
		"/v1/organization/{organizationId}/members": {
			"get": {
				"operationId": "GetOrganizationMembers",
				"responses": {
					"200": {
						"description": "Ok",
						"content": {
							"application/json": {
								"schema": {
									"$ref": "#/components/schemas/Result_OrganizationMember-Array.string_"
								}
							}
						}
					}
				},
				"tags": [
					"Organization"
				],
				"security": [
					{
						"api_key": []
					}
				],
				"parameters": [
					{
						"in": "path",
						"name": "organizationId",
						"required": true,
						"schema": {
							"type": "string"
						}
					}
				]
			}
		},
		"/v1/organization/{organizationId}/update_member": {
			"post": {
				"operationId": "UpdateOrganizationMember",
				"responses": {
					"200": {
						"description": "Ok",
						"content": {
							"application/json": {
								"schema": {
									"$ref": "#/components/schemas/Result_null.string_"
								}
							}
						}
					}
				},
				"tags": [
					"Organization"
				],
				"security": [
					{
						"api_key": []
					}
				],
				"parameters": [
					{
						"in": "path",
						"name": "organizationId",
						"required": true,
						"schema": {
							"type": "string"
						}
					}
				],
				"requestBody": {
					"required": true,
					"content": {
						"application/json": {
							"schema": {
								"properties": {
									"memberId": {
										"type": "string"
									},
									"role": {
										"type": "string"
									}
								},
								"required": [
									"memberId",
									"role"
								],
								"type": "object"
							}
						}
					}
				}
			}
		},
		"/v1/organization/{organizationId}/owner": {
			"get": {
				"operationId": "GetOrganizationOwner",
				"responses": {
					"200": {
						"description": "Ok",
						"content": {
							"application/json": {
								"schema": {
									"$ref": "#/components/schemas/Result_OrganizationOwner-Array.string_"
								}
							}
						}
					}
				},
				"tags": [
					"Organization"
				],
				"security": [
					{
						"api_key": []
					}
				],
				"parameters": [
					{
						"in": "path",
						"name": "organizationId",
						"required": true,
						"schema": {
							"type": "string"
						}
					}
				]
			}
		},
		"/v1/organization/{organizationId}/remove_member": {
			"delete": {
				"operationId": "RemoveMemberFromOrganization",
				"responses": {
					"200": {
						"description": "Ok",
						"content": {
							"application/json": {
								"schema": {
									"$ref": "#/components/schemas/Result_null.string_"
								}
							}
						}
					}
				},
				"tags": [
					"Organization"
				],
				"security": [
					{
						"api_key": []
					}
				],
				"parameters": [
					{
						"in": "path",
						"name": "organizationId",
						"required": true,
						"schema": {
							"type": "string"
						}
					},
					{
						"in": "query",
						"name": "memberId",
						"required": true,
						"schema": {
							"type": "string"
						}
					}
				]
			}
		},
		"/v1/dashboard/scores/query": {
			"post": {
				"operationId": "GetScoresOverTime",
				"responses": {
					"200": {
						"description": "Ok",
						"content": {
							"application/json": {
								"schema": {
									"$ref": "#/components/schemas/Result__score_key-string--score_sum-number--created_at_trunc-string_-Array.string_"
								},
								"examples": {
									"Example 1": {
										"value": {
											"userFilter": "all",
											"timeFilter": {
												"start": "2024-01-01",
												"end": "2024-01-31"
											},
											"dbIncrement": "day",
											"timeZoneDifference": 0
										}
									}
								}
							}
						}
					}
				},
				"tags": [
					"Dashboard"
				],
				"security": [
					{
						"api_key": []
					}
				],
				"parameters": [],
				"requestBody": {
					"required": true,
					"content": {
						"application/json": {
							"schema": {
								"$ref": "#/components/schemas/DataOverTimeRequest"
							}
						}
					}
				}
			}
		},
		"/v1/public/status/provider": {
			"get": {
				"operationId": "GetAllProviderStatus",
				"responses": {
					"200": {
						"description": "Ok",
						"content": {
							"application/json": {
								"schema": {
									"$ref": "#/components/schemas/Result_ProviderMetrics-Array.string_"
								}
							}
						}
					}
				},
				"tags": [
					"Status"
				],
				"security": [
					{
						"api_key": []
					}
				],
				"parameters": []
			}
		},
		"/v1/public/status/provider/{provider}": {
			"get": {
				"operationId": "GetProviderStatus",
				"responses": {
					"200": {
						"description": "Ok",
						"content": {
							"application/json": {
								"schema": {
									"$ref": "#/components/schemas/Result_ProviderMetrics.string_"
								}
							}
						}
					}
				},
				"tags": [
					"Status"
				],
				"security": [
					{
						"api_key": []
					}
				],
				"parameters": [
					{
						"in": "path",
						"name": "provider",
						"required": true,
						"schema": {
							"type": "string"
						}
					},
					{
						"in": "query",
						"name": "timeFrame",
						"required": true,
						"schema": {
							"$ref": "#/components/schemas/TimeFrame"
						}
					}
				]
			}
		},
		"/v1/settings/query": {
			"get": {
				"operationId": "GetSettings",
				"responses": {
					"200": {
						"description": "Ok",
						"content": {
							"application/json": {
								"schema": {
									"properties": {
										"useAzureForExperiment": {
											"type": "boolean"
										}
									},
									"required": [
										"useAzureForExperiment"
									],
									"type": "object"
								}
							}
						}
					}
				},
				"tags": [
					"Settings"
				],
				"security": [
					{
						"api_key": []
					}
				],
				"parameters": []
			}
		}
	},
	"servers": [
		{
			"url": "https://api.helicone.ai/"
		},
		{
			"url": "http://localhost:8585/"
		}
	]
}<|MERGE_RESOLUTION|>--- conflicted
+++ resolved
@@ -5232,18 +5232,44 @@
 					}
 				]
 			},
-			"ResultSuccess__datasetId-string__": {
+			"EvaluatorResult": {
+				"properties": {
+					"id": {
+						"type": "string"
+					},
+					"created_at": {
+						"type": "string"
+					},
+					"scoring_type": {
+						"type": "string"
+					},
+					"llm_template": {},
+					"organization_id": {
+						"type": "string"
+					},
+					"updated_at": {
+						"type": "string"
+					},
+					"name": {
+						"type": "string"
+					}
+				},
+				"required": [
+					"id",
+					"created_at",
+					"scoring_type",
+					"llm_template",
+					"organization_id",
+					"updated_at",
+					"name"
+				],
+				"type": "object",
+				"additionalProperties": false
+			},
+			"ResultSuccess_EvaluatorResult_": {
 				"properties": {
 					"data": {
-						"properties": {
-							"datasetId": {
-								"type": "string"
-							}
-						},
-						"required": [
-							"datasetId"
-						],
-						"type": "object"
+						"$ref": "#/components/schemas/EvaluatorResult"
 					},
 					"error": {
 						"type": "number",
@@ -5260,167 +5286,39 @@
 				"type": "object",
 				"additionalProperties": false
 			},
-			"Result__datasetId-string_.string_": {
+			"Result_EvaluatorResult.string_": {
 				"anyOf": [
 					{
-						"$ref": "#/components/schemas/ResultSuccess__datasetId-string__"
+						"$ref": "#/components/schemas/ResultSuccess_EvaluatorResult_"
 					},
 					{
 						"$ref": "#/components/schemas/ResultError_string_"
 					}
 				]
 			},
-			"DatasetMetadata": {
-				"properties": {
-					"promptVersionId": {
-						"type": "string"
-					},
-					"inputRecordsIds": {
-						"items": {
-							"type": "string"
-						},
-						"type": "array"
-					}
-				},
-				"type": "object",
-				"additionalProperties": false
-			},
-			"NewDatasetParams": {
-				"properties": {
-					"datasetName": {
-						"type": "string"
-					},
-					"requestIds": {
-						"items": {
-							"type": "string"
-						},
-						"type": "array"
-					},
-					"datasetType": {
-						"type": "string",
-						"enum": [
-							"experiment",
-							"helicone"
-						]
-					},
-					"meta": {
-						"$ref": "#/components/schemas/DatasetMetadata"
-					}
-				},
-				"required": [
-					"datasetName",
-					"requestIds",
-					"datasetType"
-				],
-				"type": "object",
-				"additionalProperties": false
-			},
-			"Pick_FilterLeaf.request-or-prompts_versions_": {
-				"properties": {
-					"request": {
-						"$ref": "#/components/schemas/Partial_RequestTableToOperators_"
-					},
-					"prompts_versions": {
-						"$ref": "#/components/schemas/Partial_PromptVersionsToOperators_"
-					}
-				},
-				"type": "object",
-				"description": "From T, pick a set of properties whose keys are in the union K"
-			},
-			"FilterLeafSubset_request-or-prompts_versions_": {
-				"$ref": "#/components/schemas/Pick_FilterLeaf.request-or-prompts_versions_"
-			},
-			"DatasetFilterNode": {
-				"anyOf": [
-					{
-						"$ref": "#/components/schemas/FilterLeafSubset_request-or-prompts_versions_"
-					},
-					{
-						"$ref": "#/components/schemas/DatasetFilterBranch"
-					},
-					{
-						"type": "string",
-						"enum": [
-							"all"
-						]
-					}
-				]
-			},
-			"DatasetFilterBranch": {
-				"properties": {
-					"right": {
-						"$ref": "#/components/schemas/DatasetFilterNode"
-					},
-					"operator": {
-						"type": "string",
-						"enum": [
-							"or",
-							"and"
-						]
-					},
-					"left": {
-						"$ref": "#/components/schemas/DatasetFilterNode"
-					}
-				},
-				"required": [
-					"right",
-					"operator",
-					"left"
-				],
-				"type": "object"
-			},
-			"RandomDatasetParams": {
-				"properties": {
-					"datasetName": {
-						"type": "string"
-					},
-					"filter": {
-						"$ref": "#/components/schemas/DatasetFilterNode"
-					},
-					"offset": {
-						"type": "number",
-						"format": "double"
-					},
-					"limit": {
-						"type": "number",
-						"format": "double"
-					}
-				},
-				"required": [
-					"datasetName",
-					"filter"
-				],
-				"type": "object",
-				"additionalProperties": false
-			},
-			"DatasetResult": {
-				"properties": {
-					"id": {
-						"type": "string"
-					},
+			"CreateEvaluatorParams": {
+				"properties": {
+					"scoring_type": {
+						"type": "string"
+					},
+					"llm_template": {},
 					"name": {
 						"type": "string"
-					},
-					"created_at": {
-						"type": "string"
-					},
-					"meta": {
-						"$ref": "#/components/schemas/DatasetMetadata"
-					}
-				},
-				"required": [
-					"id",
-					"name",
-					"created_at"
-				],
-				"type": "object",
-				"additionalProperties": false
-			},
-			"ResultSuccess_DatasetResult-Array_": {
+					}
+				},
+				"required": [
+					"scoring_type",
+					"llm_template",
+					"name"
+				],
+				"type": "object",
+				"additionalProperties": false
+			},
+			"ResultSuccess_EvaluatorResult-Array_": {
 				"properties": {
 					"data": {
 						"items": {
-							"$ref": "#/components/schemas/DatasetResult"
+							"$ref": "#/components/schemas/EvaluatorResult"
 						},
 						"type": "array"
 					},
@@ -5439,22 +5337,46 @@
 				"type": "object",
 				"additionalProperties": false
 			},
-			"Result_DatasetResult-Array.string_": {
+			"Result_EvaluatorResult-Array.string_": {
 				"anyOf": [
 					{
-						"$ref": "#/components/schemas/ResultSuccess_DatasetResult-Array_"
+						"$ref": "#/components/schemas/ResultSuccess_EvaluatorResult-Array_"
 					},
 					{
 						"$ref": "#/components/schemas/ResultError_string_"
 					}
 				]
 			},
-			"ResultSuccess___-Array_": {
+			"UpdateEvaluatorParams": {
+				"properties": {
+					"scoring_type": {
+						"type": "string"
+					},
+					"llm_template": {}
+				},
+				"type": "object",
+				"additionalProperties": false
+			},
+			"EvaluatorExperiment": {
+				"properties": {
+					"experiment_created_at": {
+						"type": "string"
+					},
+					"experiment_id": {
+						"type": "string"
+					}
+				},
+				"required": [
+					"experiment_created_at",
+					"experiment_id"
+				],
+				"type": "object"
+			},
+			"ResultSuccess_EvaluatorExperiment-Array_": {
 				"properties": {
 					"data": {
 						"items": {
-							"properties": {},
-							"type": "object"
+							"$ref": "#/components/schemas/EvaluatorExperiment"
 						},
 						"type": "array"
 					},
@@ -5473,10 +5395,10 @@
 				"type": "object",
 				"additionalProperties": false
 			},
-			"Result___-Array.string_": {
+			"Result_EvaluatorExperiment-Array.string_": {
 				"anyOf": [
 					{
-						"$ref": "#/components/schemas/ResultSuccess___-Array_"
+						"$ref": "#/components/schemas/ResultSuccess_EvaluatorExperiment-Array_"
 					},
 					{
 						"$ref": "#/components/schemas/ResultError_string_"
@@ -5957,7 +5879,6 @@
 					}
 				]
 			},
-<<<<<<< HEAD
 			"ResultSuccess_ScoreV2-or-null_": {
 				"properties": {
 					"data": {
@@ -5968,98 +5889,12 @@
 						],
 						"nullable": true
 					},
-=======
-			"EvaluatorResult": {
-				"properties": {
-					"id": {
-						"type": "string"
-					},
-					"created_at": {
-						"type": "string"
-					},
-					"scoring_type": {
-						"type": "string"
-					},
-					"llm_template": {},
-					"organization_id": {
-						"type": "string"
-					},
-					"updated_at": {
-						"type": "string"
-					},
-					"name": {
-						"type": "string"
-					}
-				},
-				"required": [
-					"id",
-					"created_at",
-					"scoring_type",
-					"llm_template",
-					"organization_id",
-					"updated_at",
-					"name"
-				],
-				"type": "object",
-				"additionalProperties": false
-			},
-			"ResultSuccess_EvaluatorResult-Array_": {
-				"properties": {
-					"data": {
-						"items": {
-							"$ref": "#/components/schemas/EvaluatorResult"
-						},
-						"type": "array"
-					},
->>>>>>> 90f271e6
 					"error": {
 						"type": "number",
 						"enum": [
 							null
 						],
 						"nullable": true
-<<<<<<< HEAD
-=======
-					}
-				},
-				"required": [
-					"data",
-					"error"
-				],
-				"type": "object",
-				"additionalProperties": false
-			},
-			"Result_EvaluatorResult-Array.string_": {
-				"anyOf": [
-					{
-						"$ref": "#/components/schemas/ResultSuccess_EvaluatorResult-Array_"
-					},
-					{
-						"$ref": "#/components/schemas/ResultError_string_"
-					}
-				]
-			},
-			"ResponseObj": {
-				"properties": {
-					"body": {},
-					"createdAt": {
-						"type": "string"
-					},
-					"completionTokens": {
-						"type": "number",
-						"format": "double"
-					},
-					"promptTokens": {
-						"type": "number",
-						"format": "double"
-					},
-					"delayMs": {
-						"type": "number",
-						"format": "double"
-					},
-					"model": {
-						"type": "string"
->>>>>>> 90f271e6
 					}
 				},
 				"required": [
@@ -6172,7 +6007,6 @@
 					}
 				},
 				"type": "object",
-<<<<<<< HEAD
 				"description": "From T, pick a set of properties whose keys are in the union K"
 			},
 			"FilterLeafSubset_request-or-prompts_versions_": {
@@ -6185,51 +6019,6 @@
 					},
 					{
 						"$ref": "#/components/schemas/DatasetFilterBranch"
-=======
-				"additionalProperties": false
-			},
-			"Result_Experiment-Array.string_": {
-				"anyOf": [
-					{
-						"$ref": "#/components/schemas/ResultSuccess_Experiment-Array_"
-					},
-					{
-						"$ref": "#/components/schemas/ResultError_string_"
-					}
-				]
-			},
-			"Partial_ExperimentToOperators_": {
-				"properties": {
-					"id": {
-						"$ref": "#/components/schemas/Partial_TextOperators_"
-					},
-					"prompt_v2": {
-						"$ref": "#/components/schemas/Partial_TextOperators_"
-					}
-				},
-				"type": "object",
-				"description": "Make all properties in T optional"
-			},
-			"Pick_FilterLeaf.experiment_": {
-				"properties": {
-					"experiment": {
-						"$ref": "#/components/schemas/Partial_ExperimentToOperators_"
-					}
-				},
-				"type": "object",
-				"description": "From T, pick a set of properties whose keys are in the union K"
-			},
-			"FilterLeafSubset_experiment_": {
-				"$ref": "#/components/schemas/Pick_FilterLeaf.experiment_"
-			},
-			"ExperimentFilterNode": {
-				"anyOf": [
-					{
-						"$ref": "#/components/schemas/FilterLeafSubset_experiment_"
-					},
-					{
-						"$ref": "#/components/schemas/ExperimentFilterBranch"
->>>>>>> 90f271e6
 					},
 					{
 						"type": "string",
@@ -6239,17 +6028,10 @@
 					}
 				]
 			},
-<<<<<<< HEAD
 			"DatasetFilterBranch": {
 				"properties": {
 					"right": {
 						"$ref": "#/components/schemas/DatasetFilterNode"
-=======
-			"ExperimentFilterBranch": {
-				"properties": {
-					"right": {
-						"$ref": "#/components/schemas/ExperimentFilterNode"
->>>>>>> 90f271e6
 					},
 					"operator": {
 						"type": "string",
@@ -6259,11 +6041,7 @@
 						]
 					},
 					"left": {
-<<<<<<< HEAD
 						"$ref": "#/components/schemas/DatasetFilterNode"
-=======
-						"$ref": "#/components/schemas/ExperimentFilterNode"
->>>>>>> 90f271e6
 					}
 				},
 				"required": [
@@ -6273,47 +6051,60 @@
 				],
 				"type": "object"
 			},
-<<<<<<< HEAD
 			"RandomDatasetParams": {
-=======
-			"IncludeExperimentKeys": {
-				"properties": {
-					"inputs": {
-						"type": "boolean",
-						"enum": [
-							true
-						],
-						"nullable": false
-					},
-					"promptVersion": {
-						"type": "boolean",
-						"enum": [
-							true
-						],
-						"nullable": false
-					},
-					"responseBodies": {
-						"type": "boolean",
-						"enum": [
-							true
-						],
-						"nullable": false
-					},
-					"score": {
-						"type": "boolean",
-						"enum": [
-							true
-						],
-						"nullable": false
-					}
-				},
-				"type": "object",
-				"additionalProperties": false
-			},
-			"ResultSuccess_EvaluatorResult_": {
+				"properties": {
+					"datasetName": {
+						"type": "string"
+					},
+					"filter": {
+						"$ref": "#/components/schemas/DatasetFilterNode"
+					},
+					"offset": {
+						"type": "number",
+						"format": "double"
+					},
+					"limit": {
+						"type": "number",
+						"format": "double"
+					}
+				},
+				"required": [
+					"datasetName",
+					"filter"
+				],
+				"type": "object",
+				"additionalProperties": false
+			},
+			"DatasetResult": {
+				"properties": {
+					"id": {
+						"type": "string"
+					},
+					"name": {
+						"type": "string"
+					},
+					"created_at": {
+						"type": "string"
+					},
+					"meta": {
+						"$ref": "#/components/schemas/DatasetMetadata"
+					}
+				},
+				"required": [
+					"id",
+					"name",
+					"created_at"
+				],
+				"type": "object",
+				"additionalProperties": false
+			},
+			"ResultSuccess_DatasetResult-Array_": {
 				"properties": {
 					"data": {
-						"$ref": "#/components/schemas/EvaluatorResult"
+						"items": {
+							"$ref": "#/components/schemas/DatasetResult"
+						},
+						"type": "array"
 					},
 					"error": {
 						"type": "number",
@@ -6330,65 +6121,22 @@
 				"type": "object",
 				"additionalProperties": false
 			},
-			"Result_EvaluatorResult.string_": {
+			"Result_DatasetResult-Array.string_": {
 				"anyOf": [
 					{
-						"$ref": "#/components/schemas/ResultSuccess_EvaluatorResult_"
+						"$ref": "#/components/schemas/ResultSuccess_DatasetResult-Array_"
 					},
 					{
 						"$ref": "#/components/schemas/ResultError_string_"
 					}
 				]
 			},
-			"CreateEvaluatorParams": {
-				"properties": {
-					"scoring_type": {
-						"type": "string"
-					},
-					"llm_template": {},
-					"name": {
-						"type": "string"
-					}
-				},
-				"required": [
-					"scoring_type",
-					"llm_template",
-					"name"
-				],
-				"type": "object",
-				"additionalProperties": false
-			},
-			"UpdateEvaluatorParams": {
->>>>>>> 90f271e6
-				"properties": {
-					"scoring_type": {
-						"type": "string"
-					},
-					"llm_template": {}
-				},
-				"type": "object",
-				"additionalProperties": false
-			},
-			"EvaluatorExperiment": {
-				"properties": {
-					"experiment_created_at": {
-						"type": "string"
-					},
-					"experiment_id": {
-						"type": "string"
-					}
-				},
-				"required": [
-					"experiment_created_at",
-					"experiment_id"
-				],
-				"type": "object"
-			},
-			"ResultSuccess_EvaluatorExperiment-Array_": {
+			"ResultSuccess___-Array_": {
 				"properties": {
 					"data": {
 						"items": {
-							"$ref": "#/components/schemas/EvaluatorExperiment"
+							"properties": {},
+							"type": "object"
 						},
 						"type": "array"
 					},
@@ -6407,10 +6155,10 @@
 				"type": "object",
 				"additionalProperties": false
 			},
-			"Result_EvaluatorExperiment-Array.string_": {
+			"Result___-Array.string_": {
 				"anyOf": [
 					{
-						"$ref": "#/components/schemas/ResultSuccess_EvaluatorExperiment-Array_"
+						"$ref": "#/components/schemas/ResultSuccess___-Array_"
 					},
 					{
 						"$ref": "#/components/schemas/ResultError_string_"
@@ -13202,7 +12950,6 @@
 				],
 				"parameters": [
 					{
-<<<<<<< HEAD
 						"in": "path",
 						"name": "experimentId",
 						"required": true,
@@ -13210,43 +12957,12 @@
 							"type": "string"
 						}
 					}
-=======
-						"api_key": []
-					}
-				],
-				"parameters": []
-			}
-		},
-		"/v1/experiment/dataset": {
-			"post": {
-				"operationId": "AddDataset",
-				"responses": {
-					"200": {
-						"description": "Ok",
-						"content": {
-							"application/json": {
-								"schema": {
-									"$ref": "#/components/schemas/Result__datasetId-string_.string_"
-								}
-							}
-						}
-					}
-				},
-				"tags": [
-					"Dataset"
-				],
-				"security": [
-					{
-						"api_key": []
-					}
->>>>>>> 90f271e6
 				],
 				"requestBody": {
 					"required": true,
 					"content": {
 						"application/json": {
 							"schema": {
-<<<<<<< HEAD
 								"properties": {
 									"evaluatorId": {
 										"type": "string"
@@ -13265,80 +12981,28 @@
 		"/v2/experiment/{experimentId}/evaluators/{evaluatorId}": {
 			"delete": {
 				"operationId": "DeleteExperimentEvaluator",
-=======
-								"$ref": "#/components/schemas/NewDatasetParams"
-							}
-						}
-					}
-				}
-			}
-		},
-		"/v1/experiment/dataset/random": {
-			"post": {
-				"operationId": "AddRandomDataset",
->>>>>>> 90f271e6
 				"responses": {
 					"200": {
 						"description": "Ok",
 						"content": {
 							"application/json": {
 								"schema": {
-<<<<<<< HEAD
 									"$ref": "#/components/schemas/Result_null.string_"
-=======
-									"$ref": "#/components/schemas/Result__datasetId-string_.string_"
->>>>>>> 90f271e6
-								}
-							}
-						}
-					}
-				},
-				"tags": [
-<<<<<<< HEAD
+								}
+							}
+						}
+					}
+				},
+				"tags": [
 					"Experiment"
-=======
-					"Dataset"
->>>>>>> 90f271e6
-				],
-				"security": [
-					{
-						"api_key": []
-					}
-				],
-				"parameters": [],
-				"requestBody": {
-					"required": true,
-					"content": {
-						"application/json": {
-							"schema": {
-								"$ref": "#/components/schemas/RandomDatasetParams"
-							}
-						}
-					}
-				}
-			}
-		},
-		"/v1/experiment/dataset/query": {
-			"post": {
-				"operationId": "GetDatasets",
-				"responses": {
-					"200": {
-						"description": "Ok",
-						"content": {
-							"application/json": {
-								"schema": {
-									"$ref": "#/components/schemas/Result_DatasetResult-Array.string_"
-								}
-							}
-						}
-					}
-				},
-				"tags": [
-					"Dataset"
-				],
-				"security": [
-					{
-<<<<<<< HEAD
+				],
+				"security": [
+					{
+						"api_key": []
+					}
+				],
+				"parameters": [
+					{
 						"in": "path",
 						"name": "experimentId",
 						"required": true,
@@ -13360,54 +13024,20 @@
 		"/v2/experiment/{experimentId}/evaluators/run": {
 			"post": {
 				"operationId": "RunExperimentEvaluators",
-=======
-						"api_key": []
-					}
-				],
-				"parameters": [],
-				"requestBody": {
-					"required": true,
-					"content": {
-						"application/json": {
-							"schema": {
-								"properties": {
-									"promptVersionId": {
-										"type": "string"
-									}
-								},
-								"type": "object"
-							}
-						}
-					}
-				}
-			}
-		},
-		"/v1/experiment/dataset/{datasetId}/row/insert": {
-			"post": {
-				"operationId": "InsertDatasetRow",
->>>>>>> 90f271e6
 				"responses": {
 					"200": {
 						"description": "Ok",
 						"content": {
 							"application/json": {
 								"schema": {
-<<<<<<< HEAD
 									"$ref": "#/components/schemas/Result_null.string_"
-=======
-									"$ref": "#/components/schemas/Result_string.string_"
->>>>>>> 90f271e6
-								}
-							}
-						}
-					}
-				},
-				"tags": [
-<<<<<<< HEAD
+								}
+							}
+						}
+					}
+				},
+				"tags": [
 					"Experiment"
-=======
-					"Dataset"
->>>>>>> 90f271e6
 				],
 				"security": [
 					{
@@ -13417,78 +13047,32 @@
 				"parameters": [
 					{
 						"in": "path",
-<<<<<<< HEAD
 						"name": "experimentId",
-=======
-						"name": "datasetId",
->>>>>>> 90f271e6
 						"required": true,
 						"schema": {
 							"type": "string"
 						}
 					}
-<<<<<<< HEAD
 				]
 			}
 		},
 		"/v2/experiment/{experimentId}/should-run-evaluators": {
 			"get": {
 				"operationId": "ShouldRunEvaluators",
-=======
-				],
-				"requestBody": {
-					"required": true,
-					"content": {
-						"application/json": {
-							"schema": {
-								"properties": {
-									"originalColumnId": {
-										"type": "string"
-									},
-									"inputs": {
-										"$ref": "#/components/schemas/Record_string.string_"
-									},
-									"inputRecordId": {
-										"type": "string"
-									}
-								},
-								"required": [
-									"inputs",
-									"inputRecordId"
-								],
-								"type": "object"
-							}
-						}
-					}
-				}
-			}
-		},
-		"/v1/experiment/dataset/{datasetId}/version/{promptVersionId}/row/new": {
-			"post": {
-				"operationId": "CreateDatasetRow",
->>>>>>> 90f271e6
 				"responses": {
 					"200": {
 						"description": "Ok",
 						"content": {
 							"application/json": {
 								"schema": {
-<<<<<<< HEAD
 									"$ref": "#/components/schemas/Result_boolean.string_"
-=======
-									"$ref": "#/components/schemas/Result_string.string_"
->>>>>>> 90f271e6
-								}
-							}
-						}
-					}
-				},
-				"tags": [
-<<<<<<< HEAD
+								}
+							}
+						}
+					}
+				},
+				"tags": [
 					"Experiment"
-=======
-					"Dataset"
->>>>>>> 90f271e6
 				],
 				"security": [
 					{
@@ -13498,79 +13082,32 @@
 				"parameters": [
 					{
 						"in": "path",
-<<<<<<< HEAD
 						"name": "experimentId",
-=======
-						"name": "datasetId",
 						"required": true,
 						"schema": {
 							"type": "string"
 						}
-					},
-					{
-						"in": "path",
-						"name": "promptVersionId",
->>>>>>> 90f271e6
-						"required": true,
-						"schema": {
-							"type": "string"
-						}
-					}
-				],
-				"requestBody": {
-					"required": true,
-					"content": {
-						"application/json": {
-							"schema": {
-								"properties": {
-									"sourceRequest": {
-										"type": "string"
-									},
-									"inputs": {
-										"$ref": "#/components/schemas/Record_string.string_"
-									}
-								},
-								"required": [
-									"inputs"
-								],
-								"type": "object"
-							}
-						}
-					}
-				}
+					}
+				]
 			}
 		},
-<<<<<<< HEAD
 		"/v2/experiment/{experimentId}/{promptVersionId}/scores": {
 			"get": {
 				"operationId": "GetExperimentPromptVersionScores",
-=======
-		"/v1/experiment/dataset/{datasetId}/inputs/query": {
-			"post": {
-				"operationId": "GetDataset",
->>>>>>> 90f271e6
 				"responses": {
 					"200": {
 						"description": "Ok",
 						"content": {
 							"application/json": {
 								"schema": {
-<<<<<<< HEAD
 									"$ref": "#/components/schemas/Result_Record_string.ScoreV2_.string_"
-=======
-									"$ref": "#/components/schemas/Result_PromptInputRecord-Array.string_"
->>>>>>> 90f271e6
-								}
-							}
-						}
-					}
-				},
-				"tags": [
-<<<<<<< HEAD
+								}
+							}
+						}
+					}
+				},
+				"tags": [
 					"Experiment"
-=======
-					"Dataset"
->>>>>>> 90f271e6
 				],
 				"security": [
 					{
@@ -13580,7 +13117,6 @@
 				"parameters": [
 					{
 						"in": "path",
-<<<<<<< HEAD
 						"name": "experimentId",
 						"required": true,
 						"schema": {
@@ -13590,9 +13126,6 @@
 					{
 						"in": "path",
 						"name": "promptVersionId",
-=======
-						"name": "datasetId",
->>>>>>> 90f271e6
 						"required": true,
 						"schema": {
 							"type": "string"
@@ -13601,44 +13134,29 @@
 				]
 			}
 		},
-<<<<<<< HEAD
 		"/v2/experiment/{experimentId}/{requestId}/{scoreKey}": {
 			"get": {
 				"operationId": "GetExperimentScore",
-=======
-		"/v1/experiment/dataset/{datasetId}/mutate": {
-			"post": {
-				"operationId": "MutateDataset",
->>>>>>> 90f271e6
 				"responses": {
 					"200": {
 						"description": "Ok",
 						"content": {
 							"application/json": {
 								"schema": {
-<<<<<<< HEAD
 									"$ref": "#/components/schemas/Result_ScoreV2-or-null.string_"
-=======
-									"$ref": "#/components/schemas/Result___-Array.string_"
->>>>>>> 90f271e6
-								}
-							}
-						}
-					}
-				},
-				"tags": [
-<<<<<<< HEAD
+								}
+							}
+						}
+					}
+				},
+				"tags": [
 					"Experiment"
-=======
-					"Dataset"
->>>>>>> 90f271e6
-				],
-				"security": [
-					{
-						"api_key": []
-					}
-				],
-<<<<<<< HEAD
+				],
+				"security": [
+					{
+						"api_key": []
+					}
+				],
 				"parameters": [
 					{
 						"in": "path",
@@ -13662,37 +13180,9 @@
 						"required": true,
 						"schema": {
 							"type": "string"
-=======
-				"parameters": [],
-				"requestBody": {
-					"required": true,
-					"content": {
-						"application/json": {
-							"schema": {
-								"properties": {
-									"removeRequests": {
-										"items": {
-											"type": "string"
-										},
-										"type": "array"
-									},
-									"addRequests": {
-										"items": {
-											"type": "string"
-										},
-										"type": "array"
-									}
-								},
-								"required": [
-									"removeRequests",
-									"addRequests"
-								],
-								"type": "object"
-							}
->>>>>>> 90f271e6
-						}
-					}
-				}
+						}
+					}
+				]
 			}
 		},
 		"/v1/experiment/dataset": {
@@ -14686,37 +14176,23 @@
 				}
 			}
 		},
-<<<<<<< HEAD
 		"/v1/experiment/hypothesis": {
 			"post": {
 				"operationId": "CreateNewExperimentHypothesis",
-=======
-		"/v1/evaluator": {
-			"post": {
-				"operationId": "CreateEvaluator",
->>>>>>> 90f271e6
 				"responses": {
 					"200": {
 						"description": "Ok",
 						"content": {
 							"application/json": {
 								"schema": {
-<<<<<<< HEAD
 									"$ref": "#/components/schemas/Result__hypothesisId-string_.string_"
-=======
-									"$ref": "#/components/schemas/Result_EvaluatorResult.string_"
->>>>>>> 90f271e6
-								}
-							}
-						}
-					}
-				},
-				"tags": [
-<<<<<<< HEAD
+								}
+							}
+						}
+					}
+				},
+				"tags": [
 					"Experiment"
-=======
-					"Evaluator"
->>>>>>> 90f271e6
 				],
 				"security": [
 					{
@@ -14729,7 +14205,6 @@
 					"content": {
 						"application/json": {
 							"schema": {
-<<<<<<< HEAD
 								"properties": {
 									"status": {
 										"type": "string",
@@ -14770,40 +14245,20 @@
 		"/v1/experiment/hypothesis/{hypothesisId}/scores/query": {
 			"post": {
 				"operationId": "GetExperimentHypothesisScores",
-=======
-								"$ref": "#/components/schemas/CreateEvaluatorParams"
-							}
-						}
-					}
-				}
-			}
-		},
-		"/v1/evaluator/{evaluatorId}": {
-			"get": {
-				"operationId": "GetEvaluator",
->>>>>>> 90f271e6
 				"responses": {
 					"200": {
 						"description": "Ok",
 						"content": {
 							"application/json": {
 								"schema": {
-<<<<<<< HEAD
 									"$ref": "#/components/schemas/Result__runsCount-number--scores-Record_string.Score__.string_"
-=======
-									"$ref": "#/components/schemas/Result_EvaluatorResult.string_"
->>>>>>> 90f271e6
-								}
-							}
-						}
-					}
-				},
-				"tags": [
-<<<<<<< HEAD
+								}
+							}
+						}
+					}
+				},
+				"tags": [
 					"Experiment"
-=======
-					"Evaluator"
->>>>>>> 90f271e6
 				],
 				"security": [
 					{
@@ -14813,50 +14268,32 @@
 				"parameters": [
 					{
 						"in": "path",
-<<<<<<< HEAD
 						"name": "hypothesisId",
-=======
-						"name": "evaluatorId",
->>>>>>> 90f271e6
 						"required": true,
 						"schema": {
 							"type": "string"
 						}
 					}
 				]
-<<<<<<< HEAD
 			}
 		},
 		"/v1/experiment/{experimentId}/evaluators": {
 			"get": {
 				"operationId": "GetExperimentEvaluators",
-=======
-			},
-			"put": {
-				"operationId": "UpdateEvaluator",
->>>>>>> 90f271e6
 				"responses": {
 					"200": {
 						"description": "Ok",
 						"content": {
 							"application/json": {
 								"schema": {
-<<<<<<< HEAD
 									"$ref": "#/components/schemas/Result_EvaluatorResult-Array.string_"
-=======
-									"$ref": "#/components/schemas/Result_EvaluatorResult.string_"
->>>>>>> 90f271e6
-								}
-							}
-						}
-					}
-				},
-				"tags": [
-<<<<<<< HEAD
+								}
+							}
+						}
+					}
+				},
+				"tags": [
 					"Experiment"
-=======
-					"Evaluator"
->>>>>>> 90f271e6
 				],
 				"security": [
 					{
@@ -14866,7 +14303,6 @@
 				"parameters": [
 					{
 						"in": "path",
-<<<<<<< HEAD
 						"name": "experimentId",
 						"required": true,
 						"schema": {
@@ -14877,28 +14313,6 @@
 			},
 			"post": {
 				"operationId": "CreateExperimentEvaluatorOld",
-=======
-						"name": "evaluatorId",
-						"required": true,
-						"schema": {
-							"type": "string"
-						}
-					}
-				],
-				"requestBody": {
-					"required": true,
-					"content": {
-						"application/json": {
-							"schema": {
-								"$ref": "#/components/schemas/UpdateEvaluatorParams"
-							}
-						}
-					}
-				}
-			},
-			"delete": {
-				"operationId": "DeleteEvaluator",
->>>>>>> 90f271e6
 				"responses": {
 					"200": {
 						"description": "Ok",
@@ -14912,11 +14326,7 @@
 					}
 				},
 				"tags": [
-<<<<<<< HEAD
 					"Experiment"
-=======
-					"Evaluator"
->>>>>>> 90f271e6
 				],
 				"security": [
 					{
@@ -14926,17 +14336,12 @@
 				"parameters": [
 					{
 						"in": "path",
-<<<<<<< HEAD
 						"name": "experimentId",
-=======
-						"name": "evaluatorId",
->>>>>>> 90f271e6
 						"required": true,
 						"schema": {
 							"type": "string"
 						}
 					}
-<<<<<<< HEAD
 				],
 				"requestBody": {
 					"required": true,
@@ -14961,43 +14366,26 @@
 		"/v1/experiment/{experimentId}/evaluators/run": {
 			"post": {
 				"operationId": "RunExperimentEvaluatorsOld",
-=======
-				]
-			}
-		},
-		"/v1/evaluator/query": {
-			"post": {
-				"operationId": "QueryEvaluators",
->>>>>>> 90f271e6
 				"responses": {
 					"200": {
 						"description": "Ok",
 						"content": {
 							"application/json": {
 								"schema": {
-<<<<<<< HEAD
 									"$ref": "#/components/schemas/Result_null.string_"
-=======
-									"$ref": "#/components/schemas/Result_EvaluatorResult-Array.string_"
->>>>>>> 90f271e6
-								}
-							}
-						}
-					}
-				},
-				"tags": [
-<<<<<<< HEAD
+								}
+							}
+						}
+					}
+				},
+				"tags": [
 					"Experiment"
-=======
-					"Evaluator"
->>>>>>> 90f271e6
-				],
-				"security": [
-					{
-						"api_key": []
-					}
-				],
-<<<<<<< HEAD
+				],
+				"security": [
+					{
+						"api_key": []
+					}
+				],
 				"parameters": [
 					{
 						"in": "path",
@@ -15013,47 +14401,20 @@
 		"/v1/experiment/{experimentId}/evaluators/{evaluatorId}": {
 			"delete": {
 				"operationId": "DeleteExperimentEvaluatorOld",
-=======
-				"parameters": [],
-				"requestBody": {
-					"required": true,
-					"content": {
-						"application/json": {
-							"schema": {
-								"properties": {},
-								"type": "object"
-							}
-						}
-					}
-				}
-			}
-		},
-		"/v1/evaluator/{evaluatorId}/experiments": {
-			"get": {
-				"operationId": "GetExperimentsForEvaluator",
->>>>>>> 90f271e6
 				"responses": {
 					"200": {
 						"description": "Ok",
 						"content": {
 							"application/json": {
 								"schema": {
-<<<<<<< HEAD
 									"$ref": "#/components/schemas/Result_null.string_"
-=======
-									"$ref": "#/components/schemas/Result_EvaluatorExperiment-Array.string_"
->>>>>>> 90f271e6
-								}
-							}
-						}
-					}
-				},
-				"tags": [
-<<<<<<< HEAD
+								}
+							}
+						}
+					}
+				},
+				"tags": [
 					"Experiment"
-=======
-					"Evaluator"
->>>>>>> 90f271e6
 				],
 				"security": [
 					{
@@ -15063,7 +14424,6 @@
 				"parameters": [
 					{
 						"in": "path",
-<<<<<<< HEAD
 						"name": "experimentId",
 						"required": true,
 						"schema": {
@@ -15072,8 +14432,6 @@
 					},
 					{
 						"in": "path",
-=======
->>>>>>> 90f271e6
 						"name": "evaluatorId",
 						"required": true,
 						"schema": {
@@ -15083,7 +14441,6 @@
 				]
 			}
 		},
-<<<<<<< HEAD
 		"/v1/experiment/query": {
 			"post": {
 				"operationId": "GetExperimentsOld",
@@ -15131,8 +14488,6 @@
 				}
 			}
 		},
-=======
->>>>>>> 90f271e6
 		"/v1/helicone-dataset": {
 			"post": {
 				"operationId": "AddHeliconeDataset",
