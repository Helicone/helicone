--- conflicted
+++ resolved
@@ -5233,18 +5233,44 @@
 					}
 				]
 			},
-			"ResultSuccess__datasetId-string__": {
+			"EvaluatorResult": {
+				"properties": {
+					"id": {
+						"type": "string"
+					},
+					"created_at": {
+						"type": "string"
+					},
+					"scoring_type": {
+						"type": "string"
+					},
+					"llm_template": {},
+					"organization_id": {
+						"type": "string"
+					},
+					"updated_at": {
+						"type": "string"
+					},
+					"name": {
+						"type": "string"
+					}
+				},
+				"required": [
+					"id",
+					"created_at",
+					"scoring_type",
+					"llm_template",
+					"organization_id",
+					"updated_at",
+					"name"
+				],
+				"type": "object",
+				"additionalProperties": false
+			},
+			"ResultSuccess_EvaluatorResult_": {
 				"properties": {
 					"data": {
-						"properties": {
-							"datasetId": {
-								"type": "string"
-							}
-						},
-						"required": [
-							"datasetId"
-						],
-						"type": "object"
+						"$ref": "#/components/schemas/EvaluatorResult"
 					},
 					"error": {
 						"type": "number",
@@ -5261,167 +5287,39 @@
 				"type": "object",
 				"additionalProperties": false
 			},
-			"Result__datasetId-string_.string_": {
+			"Result_EvaluatorResult.string_": {
 				"anyOf": [
 					{
-						"$ref": "#/components/schemas/ResultSuccess__datasetId-string__"
+						"$ref": "#/components/schemas/ResultSuccess_EvaluatorResult_"
 					},
 					{
 						"$ref": "#/components/schemas/ResultError_string_"
 					}
 				]
 			},
-			"DatasetMetadata": {
-				"properties": {
-					"promptVersionId": {
-						"type": "string"
-					},
-					"inputRecordsIds": {
-						"items": {
-							"type": "string"
-						},
-						"type": "array"
-					}
-				},
-				"type": "object",
-				"additionalProperties": false
-			},
-			"NewDatasetParams": {
-				"properties": {
-					"datasetName": {
-						"type": "string"
-					},
-					"requestIds": {
-						"items": {
-							"type": "string"
-						},
-						"type": "array"
-					},
-					"datasetType": {
-						"type": "string",
-						"enum": [
-							"experiment",
-							"helicone"
-						]
-					},
-					"meta": {
-						"$ref": "#/components/schemas/DatasetMetadata"
-					}
-				},
-				"required": [
-					"datasetName",
-					"requestIds",
-					"datasetType"
-				],
-				"type": "object",
-				"additionalProperties": false
-			},
-			"Pick_FilterLeaf.request-or-prompts_versions_": {
-				"properties": {
-					"request": {
-						"$ref": "#/components/schemas/Partial_RequestTableToOperators_"
-					},
-					"prompts_versions": {
-						"$ref": "#/components/schemas/Partial_PromptVersionsToOperators_"
-					}
-				},
-				"type": "object",
-				"description": "From T, pick a set of properties whose keys are in the union K"
-			},
-			"FilterLeafSubset_request-or-prompts_versions_": {
-				"$ref": "#/components/schemas/Pick_FilterLeaf.request-or-prompts_versions_"
-			},
-			"DatasetFilterNode": {
-				"anyOf": [
-					{
-						"$ref": "#/components/schemas/FilterLeafSubset_request-or-prompts_versions_"
-					},
-					{
-						"$ref": "#/components/schemas/DatasetFilterBranch"
-					},
-					{
-						"type": "string",
-						"enum": [
-							"all"
-						]
-					}
-				]
-			},
-			"DatasetFilterBranch": {
-				"properties": {
-					"right": {
-						"$ref": "#/components/schemas/DatasetFilterNode"
-					},
-					"operator": {
-						"type": "string",
-						"enum": [
-							"or",
-							"and"
-						]
-					},
-					"left": {
-						"$ref": "#/components/schemas/DatasetFilterNode"
-					}
-				},
-				"required": [
-					"right",
-					"operator",
-					"left"
-				],
-				"type": "object"
-			},
-			"RandomDatasetParams": {
-				"properties": {
-					"datasetName": {
-						"type": "string"
-					},
-					"filter": {
-						"$ref": "#/components/schemas/DatasetFilterNode"
-					},
-					"offset": {
-						"type": "number",
-						"format": "double"
-					},
-					"limit": {
-						"type": "number",
-						"format": "double"
-					}
-				},
-				"required": [
-					"datasetName",
-					"filter"
-				],
-				"type": "object",
-				"additionalProperties": false
-			},
-			"DatasetResult": {
-				"properties": {
-					"id": {
-						"type": "string"
-					},
+			"CreateEvaluatorParams": {
+				"properties": {
+					"scoring_type": {
+						"type": "string"
+					},
+					"llm_template": {},
 					"name": {
 						"type": "string"
-					},
-					"created_at": {
-						"type": "string"
-					},
-					"meta": {
-						"$ref": "#/components/schemas/DatasetMetadata"
-					}
-				},
-				"required": [
-					"id",
-					"name",
-					"created_at"
-				],
-				"type": "object",
-				"additionalProperties": false
-			},
-			"ResultSuccess_DatasetResult-Array_": {
+					}
+				},
+				"required": [
+					"scoring_type",
+					"llm_template",
+					"name"
+				],
+				"type": "object",
+				"additionalProperties": false
+			},
+			"ResultSuccess_EvaluatorResult-Array_": {
 				"properties": {
 					"data": {
 						"items": {
-							"$ref": "#/components/schemas/DatasetResult"
+							"$ref": "#/components/schemas/EvaluatorResult"
 						},
 						"type": "array"
 					},
@@ -5440,22 +5338,46 @@
 				"type": "object",
 				"additionalProperties": false
 			},
-			"Result_DatasetResult-Array.string_": {
+			"Result_EvaluatorResult-Array.string_": {
 				"anyOf": [
 					{
-						"$ref": "#/components/schemas/ResultSuccess_DatasetResult-Array_"
+						"$ref": "#/components/schemas/ResultSuccess_EvaluatorResult-Array_"
 					},
 					{
 						"$ref": "#/components/schemas/ResultError_string_"
 					}
 				]
 			},
-			"ResultSuccess___-Array_": {
+			"UpdateEvaluatorParams": {
+				"properties": {
+					"scoring_type": {
+						"type": "string"
+					},
+					"llm_template": {}
+				},
+				"type": "object",
+				"additionalProperties": false
+			},
+			"EvaluatorExperiment": {
+				"properties": {
+					"experiment_created_at": {
+						"type": "string"
+					},
+					"experiment_id": {
+						"type": "string"
+					}
+				},
+				"required": [
+					"experiment_created_at",
+					"experiment_id"
+				],
+				"type": "object"
+			},
+			"ResultSuccess_EvaluatorExperiment-Array_": {
 				"properties": {
 					"data": {
 						"items": {
-							"properties": {},
-							"type": "object"
+							"$ref": "#/components/schemas/EvaluatorExperiment"
 						},
 						"type": "array"
 					},
@@ -5474,10 +5396,10 @@
 				"type": "object",
 				"additionalProperties": false
 			},
-			"Result___-Array.string_": {
+			"Result_EvaluatorExperiment-Array.string_": {
 				"anyOf": [
 					{
-						"$ref": "#/components/schemas/ResultSuccess___-Array_"
+						"$ref": "#/components/schemas/ResultSuccess_EvaluatorExperiment-Array_"
 					},
 					{
 						"$ref": "#/components/schemas/ResultError_string_"
@@ -5958,78 +5880,7 @@
 					}
 				]
 			},
-<<<<<<< HEAD
-			"EvaluatorResult": {
-				"properties": {
-					"id": {
-						"type": "string"
-					},
-					"created_at": {
-						"type": "string"
-					},
-					"scoring_type": {
-						"type": "string"
-					},
-					"llm_template": {},
-					"organization_id": {
-						"type": "string"
-					},
-					"updated_at": {
-						"type": "string"
-					},
-					"name": {
-						"type": "string"
-					}
-				},
-				"required": [
-					"id",
-					"created_at",
-					"scoring_type",
-					"llm_template",
-					"organization_id",
-					"updated_at",
-					"name"
-				],
-				"type": "object",
-				"additionalProperties": false
-			},
-			"ResultSuccess_EvaluatorResult-Array_": {
-				"properties": {
-					"data": {
-						"items": {
-							"$ref": "#/components/schemas/EvaluatorResult"
-						},
-						"type": "array"
-					},
-					"error": {
-						"type": "number",
-						"enum": [
-							null
-						],
-						"nullable": true
-					}
-				},
-				"required": [
-					"data",
-					"error"
-				],
-				"type": "object",
-				"additionalProperties": false
-			},
-			"Result_EvaluatorResult-Array.string_": {
-				"anyOf": [
-					{
-						"$ref": "#/components/schemas/ResultSuccess_EvaluatorResult-Array_"
-					},
-					{
-						"$ref": "#/components/schemas/ResultError_string_"
-					}
-				]
-			},
-			"ResponseObj": {
-=======
 			"ResultSuccess_ScoreV2-or-null_": {
->>>>>>> bb26ff43
 				"properties": {
 					"data": {
 						"allOf": [
@@ -6315,109 +6166,6 @@
 					}
 				]
 			},
-<<<<<<< HEAD
-			"Partial_ExperimentToOperators_": {
-				"properties": {
-					"id": {
-						"$ref": "#/components/schemas/Partial_TextOperators_"
-					},
-					"prompt_v2": {
-						"$ref": "#/components/schemas/Partial_TextOperators_"
-					}
-				},
-				"type": "object",
-				"description": "Make all properties in T optional"
-			},
-			"Pick_FilterLeaf.experiment_": {
-				"properties": {
-					"experiment": {
-						"$ref": "#/components/schemas/Partial_ExperimentToOperators_"
-					}
-				},
-				"type": "object",
-				"description": "From T, pick a set of properties whose keys are in the union K"
-			},
-			"FilterLeafSubset_experiment_": {
-				"$ref": "#/components/schemas/Pick_FilterLeaf.experiment_"
-			},
-			"ExperimentFilterNode": {
-				"anyOf": [
-					{
-						"$ref": "#/components/schemas/FilterLeafSubset_experiment_"
-					},
-					{
-						"$ref": "#/components/schemas/ExperimentFilterBranch"
-					},
-					{
-						"type": "string",
-						"enum": [
-							"all"
-						]
-					}
-				]
-			},
-			"ExperimentFilterBranch": {
-				"properties": {
-					"right": {
-						"$ref": "#/components/schemas/ExperimentFilterNode"
-					},
-					"operator": {
-						"type": "string",
-						"enum": [
-							"or",
-							"and"
-						]
-					},
-					"left": {
-						"$ref": "#/components/schemas/ExperimentFilterNode"
-					}
-				},
-				"required": [
-					"right",
-					"operator",
-					"left"
-				],
-				"type": "object"
-			},
-			"IncludeExperimentKeys": {
-				"properties": {
-					"inputs": {
-						"type": "boolean",
-						"enum": [
-							true
-						],
-						"nullable": false
-					},
-					"promptVersion": {
-						"type": "boolean",
-						"enum": [
-							true
-						],
-						"nullable": false
-					},
-					"responseBodies": {
-						"type": "boolean",
-						"enum": [
-							true
-						],
-						"nullable": false
-					},
-					"score": {
-						"type": "boolean",
-						"enum": [
-							true
-						],
-						"nullable": false
-					}
-				},
-				"type": "object",
-				"additionalProperties": false
-			},
-			"ResultSuccess_EvaluatorResult_": {
-				"properties": {
-					"data": {
-						"$ref": "#/components/schemas/EvaluatorResult"
-=======
 			"ResultSuccess__tableId-string--experimentId-string__": {
 				"properties": {
 					"data": {
@@ -6434,7 +6182,6 @@
 							"tableId"
 						],
 						"type": "object"
->>>>>>> bb26ff43
 					},
 					"error": {
 						"type": "number",
@@ -6451,33 +6198,16 @@
 				"type": "object",
 				"additionalProperties": false
 			},
-<<<<<<< HEAD
-			"Result_EvaluatorResult.string_": {
-				"anyOf": [
-					{
-						"$ref": "#/components/schemas/ResultSuccess_EvaluatorResult_"
-=======
 			"Result__tableId-string--experimentId-string_.string_": {
 				"anyOf": [
 					{
 						"$ref": "#/components/schemas/ResultSuccess__tableId-string--experimentId-string__"
->>>>>>> bb26ff43
 					},
 					{
 						"$ref": "#/components/schemas/ResultError_string_"
 					}
 				]
 			},
-<<<<<<< HEAD
-			"CreateEvaluatorParams": {
-				"properties": {
-					"scoring_type": {
-						"type": "string"
-					},
-					"llm_template": {},
-					"name": {
-						"type": "string"
-=======
 			"CreateExperimentTableParams": {
 				"properties": {
 					"datasetId": {
@@ -6689,62 +6419,30 @@
 							null
 						],
 						"nullable": true
->>>>>>> bb26ff43
-					}
-				},
-				"required": [
-					"scoring_type",
-					"llm_template",
-					"name"
-				],
-				"type": "object",
-				"additionalProperties": false
-			},
-<<<<<<< HEAD
-			"UpdateEvaluatorParams": {
-				"properties": {
-					"scoring_type": {
-						"type": "string"
-=======
+					}
+				},
+				"required": [
+					"data",
+					"error"
+				],
+				"type": "object",
+				"additionalProperties": false
+			},
 			"Result_ExperimentTableSimplified.string_": {
 				"anyOf": [
 					{
 						"$ref": "#/components/schemas/ResultSuccess_ExperimentTableSimplified_"
->>>>>>> bb26ff43
-					},
-					"llm_template": {}
-				},
-				"type": "object",
-				"additionalProperties": false
-			},
-			"EvaluatorExperiment": {
-				"properties": {
-					"experiment_created_at": {
-						"type": "string"
-					},
-					"experiment_id": {
-						"type": "string"
-					}
-				},
-				"required": [
-					"experiment_created_at",
-					"experiment_id"
-				],
-				"type": "object"
-			},
-<<<<<<< HEAD
-			"ResultSuccess_EvaluatorExperiment-Array_": {
-				"properties": {
-					"data": {
-						"items": {
-							"$ref": "#/components/schemas/EvaluatorExperiment"
-=======
+					},
+					{
+						"$ref": "#/components/schemas/ResultError_string_"
+					}
+				]
+			},
 			"ResultSuccess_ExperimentTableSimplified-Array_": {
 				"properties": {
 					"data": {
 						"items": {
 							"$ref": "#/components/schemas/ExperimentTableSimplified"
->>>>>>> bb26ff43
 						},
 						"type": "array"
 					},
@@ -6763,17 +6461,10 @@
 				"type": "object",
 				"additionalProperties": false
 			},
-<<<<<<< HEAD
-			"Result_EvaluatorExperiment-Array.string_": {
-				"anyOf": [
-					{
-						"$ref": "#/components/schemas/ResultSuccess_EvaluatorExperiment-Array_"
-=======
 			"Result_ExperimentTableSimplified-Array.string_": {
 				"anyOf": [
 					{
 						"$ref": "#/components/schemas/ResultSuccess_ExperimentTableSimplified-Array_"
->>>>>>> bb26ff43
 					},
 					{
 						"$ref": "#/components/schemas/ResultError_string_"
@@ -8814,43 +8505,116 @@
 						"type": "number",
 						"format": "double"
 					},
-<<<<<<< HEAD
-					"model": {
+					"averageLatencyPerToken": {
+						"type": "number",
+						"format": "double"
+					},
+					"latencyChange": {
+						"type": "number",
+						"format": "double"
+					},
+					"latencyPerTokenChange": {
+						"type": "number",
+						"format": "double"
+					},
+					"recentRequestCount": {
+						"type": "number",
+						"format": "double"
+					},
+					"recentErrorCount": {
+						"type": "number",
+						"format": "double"
+					}
+				},
+				"required": [
+					"totalRequests",
+					"requestCountPrevious24h",
+					"requestVolumeChange",
+					"errorRate24h",
+					"errorRatePrevious24h",
+					"errorRateChange",
+					"averageLatency",
+					"averageLatencyPerToken",
+					"latencyChange",
+					"latencyPerTokenChange",
+					"recentRequestCount",
+					"recentErrorCount"
+				],
+				"type": "object",
+				"additionalProperties": false
+			},
+			"TimeSeriesDataPoint": {
+				"properties": {
+					"timestamp": {
 						"type": "string",
-						"nullable": true
-					},
-					"organization": {
-						"type": "string"
-					},
-					"prompt_v2": {
-						"type": "string"
-					},
-					"soft_delete": {
-						"type": "boolean",
-						"nullable": true
-					}
-				},
-				"required": [
-					"created_at",
-					"experiment_id",
-					"helicone_template",
-					"id",
-					"major_version",
-					"metadata",
-					"minor_version",
-					"model",
-					"organization",
-					"prompt_v2",
-					"soft_delete"
-				],
-				"type": "object",
-				"additionalProperties": false
-			},
-			"ResultSuccess_ExperimentV2PromptVersion-Array_": {
+						"format": "date-time"
+					},
+					"errorCount": {
+						"type": "number",
+						"format": "double"
+					},
+					"requestCount": {
+						"type": "number",
+						"format": "double"
+					},
+					"averageLatency": {
+						"type": "number",
+						"format": "double"
+					},
+					"averageLatencyPerCompletionToken": {
+						"type": "number",
+						"format": "double"
+					}
+				},
+				"required": [
+					"timestamp",
+					"errorCount",
+					"requestCount",
+					"averageLatency",
+					"averageLatencyPerCompletionToken"
+				],
+				"type": "object",
+				"additionalProperties": false
+			},
+			"ProviderMetrics": {
+				"properties": {
+					"providerName": {
+						"type": "string"
+					},
+					"metrics": {
+						"allOf": [
+							{
+								"$ref": "#/components/schemas/MetricsData"
+							},
+							{
+								"properties": {
+									"timeSeriesData": {
+										"items": {
+											"$ref": "#/components/schemas/TimeSeriesDataPoint"
+										},
+										"type": "array"
+									}
+								},
+								"required": [
+									"timeSeriesData"
+								],
+								"type": "object"
+							}
+						]
+					}
+				},
+				"required": [
+					"providerName",
+					"metrics"
+				],
+				"type": "object",
+				"additionalProperties": false
+			},
+			"ResultSuccess_ProviderMetrics-Array_": {
 				"properties": {
 					"data": {
 						"items": {
-							"$ref": "#/components/schemas/ExperimentV2PromptVersion"
+							"$ref": "#/components/schemas/ProviderMetrics"
 						},
 						"type": "array"
 					},
@@ -8869,14 +8633,52 @@
 				"type": "object",
 				"additionalProperties": false
 			},
-			"Result_ExperimentV2PromptVersion-Array.string_": {
+			"Result_ProviderMetrics-Array.string_": {
 				"anyOf": [
 					{
-						"$ref": "#/components/schemas/ResultSuccess_ExperimentV2PromptVersion-Array_"
+						"$ref": "#/components/schemas/ResultSuccess_ProviderMetrics-Array_"
 					},
 					{
 						"$ref": "#/components/schemas/ResultError_string_"
 					}
+				]
+			},
+			"ResultSuccess_ProviderMetrics_": {
+				"properties": {
+					"data": {
+						"$ref": "#/components/schemas/ProviderMetrics"
+					},
+					"error": {
+						"type": "number",
+						"enum": [
+							null
+						],
+						"nullable": true
+					}
+				},
+				"required": [
+					"data",
+					"error"
+				],
+				"type": "object",
+				"additionalProperties": false
+			},
+			"Result_ProviderMetrics.string_": {
+				"anyOf": [
+					{
+						"$ref": "#/components/schemas/ResultSuccess_ProviderMetrics_"
+					},
+					{
+						"$ref": "#/components/schemas/ResultError_string_"
+					}
+				]
+			},
+			"TimeFrame": {
+				"type": "string",
+				"enum": [
+					"24h",
+					"7d",
+					"30d"
 				]
 			},
 			"MetricStats": {
@@ -9114,118 +8916,6 @@
 					"data": {
 						"items": {
 							"$ref": "#/components/schemas/Model"
-=======
-					"averageLatencyPerToken": {
-						"type": "number",
-						"format": "double"
-					},
-					"latencyChange": {
-						"type": "number",
-						"format": "double"
-					},
-					"latencyPerTokenChange": {
-						"type": "number",
-						"format": "double"
-					},
-					"recentRequestCount": {
-						"type": "number",
-						"format": "double"
-					},
-					"recentErrorCount": {
-						"type": "number",
-						"format": "double"
-					}
-				},
-				"required": [
-					"totalRequests",
-					"requestCountPrevious24h",
-					"requestVolumeChange",
-					"errorRate24h",
-					"errorRatePrevious24h",
-					"errorRateChange",
-					"averageLatency",
-					"averageLatencyPerToken",
-					"latencyChange",
-					"latencyPerTokenChange",
-					"recentRequestCount",
-					"recentErrorCount"
-				],
-				"type": "object",
-				"additionalProperties": false
-			},
-			"TimeSeriesDataPoint": {
-				"properties": {
-					"timestamp": {
-						"type": "string",
-						"format": "date-time"
-					},
-					"errorCount": {
-						"type": "number",
-						"format": "double"
-					},
-					"requestCount": {
-						"type": "number",
-						"format": "double"
-					},
-					"averageLatency": {
-						"type": "number",
-						"format": "double"
-					},
-					"averageLatencyPerCompletionToken": {
-						"type": "number",
-						"format": "double"
-					}
-				},
-				"required": [
-					"timestamp",
-					"errorCount",
-					"requestCount",
-					"averageLatency",
-					"averageLatencyPerCompletionToken"
-				],
-				"type": "object",
-				"additionalProperties": false
-			},
-			"ProviderMetrics": {
-				"properties": {
-					"providerName": {
-						"type": "string"
-					},
-					"metrics": {
-						"allOf": [
-							{
-								"$ref": "#/components/schemas/MetricsData"
-							},
-							{
-								"properties": {
-									"timeSeriesData": {
-										"items": {
-											"$ref": "#/components/schemas/TimeSeriesDataPoint"
-										},
-										"type": "array"
-									}
-								},
-								"required": [
-									"timeSeriesData"
-								],
-								"type": "object"
-							}
-						]
-					}
-				},
-				"required": [
-					"providerName",
-					"metrics"
-				],
-				"type": "object",
-				"additionalProperties": false
-			},
-			"ResultSuccess_ProviderMetrics-Array_": {
-				"properties": {
-					"data": {
-						"items": {
-							"$ref": "#/components/schemas/ProviderMetrics"
->>>>>>> bb26ff43
 						},
 						"type": "array"
 					},
@@ -9244,54 +8934,16 @@
 				"type": "object",
 				"additionalProperties": false
 			},
-<<<<<<< HEAD
 			"Result_Model-Array.string_": {
 				"anyOf": [
 					{
 						"$ref": "#/components/schemas/ResultSuccess_Model-Array_"
-=======
-			"Result_ProviderMetrics-Array.string_": {
-				"anyOf": [
-					{
-						"$ref": "#/components/schemas/ResultSuccess_ProviderMetrics-Array_"
 					},
 					{
 						"$ref": "#/components/schemas/ResultError_string_"
 					}
 				]
 			},
-			"ResultSuccess_ProviderMetrics_": {
-				"properties": {
-					"data": {
-						"$ref": "#/components/schemas/ProviderMetrics"
-					},
-					"error": {
-						"type": "number",
-						"enum": [
-							null
-						],
-						"nullable": true
-					}
-				},
-				"required": [
-					"data",
-					"error"
-				],
-				"type": "object",
-				"additionalProperties": false
-			},
-			"Result_ProviderMetrics.string_": {
-				"anyOf": [
-					{
-						"$ref": "#/components/schemas/ResultSuccess_ProviderMetrics_"
->>>>>>> bb26ff43
-					},
-					{
-						"$ref": "#/components/schemas/ResultError_string_"
-					}
-				]
-			},
-<<<<<<< HEAD
 			"ModelsToCompare": {
 				"properties": {
 					"provider": {
@@ -9313,15 +8965,6 @@
 					"parent"
 				],
 				"type": "object"
-=======
-			"TimeFrame": {
-				"type": "string",
-				"enum": [
-					"24h",
-					"7d",
-					"30d"
-				]
->>>>>>> bb26ff43
 			}
 		},
 		"securitySchemes": {
@@ -9329,8 +8972,6 @@
 				"type": "apiKey",
 				"name": "authorization",
 				"in": "header"
-<<<<<<< HEAD
-=======
 			}
 		}
 	},
@@ -10367,7 +10008,6 @@
 						}
 					}
 				}
->>>>>>> bb26ff43
 			}
 		},
 		"/v1/admin/admins/org/query": {
@@ -13654,36 +13294,6 @@
 				],
 				"parameters": [
 					{
-<<<<<<< HEAD
-						"api_key": []
-					}
-				],
-				"parameters": []
-			}
-		},
-		"/v1/experiment/dataset": {
-			"post": {
-				"operationId": "AddDataset",
-				"responses": {
-					"200": {
-						"description": "Ok",
-						"content": {
-							"application/json": {
-								"schema": {
-									"$ref": "#/components/schemas/Result__datasetId-string_.string_"
-								}
-							}
-						}
-					}
-				},
-				"tags": [
-					"Dataset"
-				],
-				"security": [
-					{
-						"api_key": []
-					}
-=======
 						"in": "path",
 						"name": "experimentId",
 						"required": true,
@@ -13691,25 +13301,12 @@
 							"type": "string"
 						}
 					}
->>>>>>> bb26ff43
 				],
 				"requestBody": {
 					"required": true,
 					"content": {
 						"application/json": {
 							"schema": {
-<<<<<<< HEAD
-								"$ref": "#/components/schemas/NewDatasetParams"
-							}
-						}
-					}
-				}
-			}
-		},
-		"/v1/experiment/dataset/random": {
-			"post": {
-				"operationId": "AddRandomDataset",
-=======
 								"properties": {
 									"evaluatorId": {
 										"type": "string"
@@ -13728,53 +13325,26 @@
 		"/v2/experiment/{experimentId}/evaluators/{evaluatorId}": {
 			"delete": {
 				"operationId": "DeleteExperimentEvaluator",
->>>>>>> bb26ff43
 				"responses": {
 					"200": {
 						"description": "Ok",
 						"content": {
 							"application/json": {
 								"schema": {
-<<<<<<< HEAD
-									"$ref": "#/components/schemas/Result__datasetId-string_.string_"
-=======
 									"$ref": "#/components/schemas/Result_null.string_"
->>>>>>> bb26ff43
-								}
-							}
-						}
-					}
-				},
-				"tags": [
-<<<<<<< HEAD
-					"Dataset"
-=======
+								}
+							}
+						}
+					}
+				},
+				"tags": [
 					"Experiment"
->>>>>>> bb26ff43
 				],
 				"security": [
 					{
 						"api_key": []
 					}
 				],
-<<<<<<< HEAD
-				"parameters": [],
-				"requestBody": {
-					"required": true,
-					"content": {
-						"application/json": {
-							"schema": {
-								"$ref": "#/components/schemas/RandomDatasetParams"
-							}
-						}
-					}
-				}
-			}
-		},
-		"/v1/experiment/dataset/query": {
-			"post": {
-				"operationId": "GetDatasets",
-=======
 				"parameters": [
 					{
 						"in": "path",
@@ -13798,58 +13368,26 @@
 		"/v2/experiment/{experimentId}/evaluators/run": {
 			"post": {
 				"operationId": "RunExperimentEvaluators",
->>>>>>> bb26ff43
 				"responses": {
 					"200": {
 						"description": "Ok",
 						"content": {
 							"application/json": {
 								"schema": {
-<<<<<<< HEAD
-									"$ref": "#/components/schemas/Result_DatasetResult-Array.string_"
-=======
 									"$ref": "#/components/schemas/Result_null.string_"
->>>>>>> bb26ff43
-								}
-							}
-						}
-					}
-				},
-				"tags": [
-<<<<<<< HEAD
-					"Dataset"
-=======
+								}
+							}
+						}
+					}
+				},
+				"tags": [
 					"Experiment"
->>>>>>> bb26ff43
 				],
 				"security": [
 					{
 						"api_key": []
 					}
 				],
-<<<<<<< HEAD
-				"parameters": [],
-				"requestBody": {
-					"required": true,
-					"content": {
-						"application/json": {
-							"schema": {
-								"properties": {
-									"promptVersionId": {
-										"type": "string"
-									}
-								},
-								"type": "object"
-							}
-						}
-					}
-				}
-			}
-		},
-		"/v1/experiment/dataset/{datasetId}/row/insert": {
-			"post": {
-				"operationId": "InsertDatasetRow",
-=======
 				"parameters": [
 					{
 						"in": "path",
@@ -13865,29 +13403,20 @@
 		"/v2/experiment/{experimentId}/should-run-evaluators": {
 			"get": {
 				"operationId": "ShouldRunEvaluators",
->>>>>>> bb26ff43
 				"responses": {
 					"200": {
 						"description": "Ok",
 						"content": {
 							"application/json": {
 								"schema": {
-<<<<<<< HEAD
-									"$ref": "#/components/schemas/Result_string.string_"
-=======
 									"$ref": "#/components/schemas/Result_boolean.string_"
->>>>>>> bb26ff43
-								}
-							}
-						}
-					}
-				},
-				"tags": [
-<<<<<<< HEAD
-					"Dataset"
-=======
+								}
+							}
+						}
+					}
+				},
+				"tags": [
 					"Experiment"
->>>>>>> bb26ff43
 				],
 				"security": [
 					{
@@ -13897,75 +13426,32 @@
 				"parameters": [
 					{
 						"in": "path",
-<<<<<<< HEAD
-						"name": "datasetId",
-=======
 						"name": "experimentId",
->>>>>>> bb26ff43
 						"required": true,
 						"schema": {
 							"type": "string"
 						}
 					}
-				],
-				"requestBody": {
-					"required": true,
-					"content": {
-						"application/json": {
-							"schema": {
-								"properties": {
-									"originalColumnId": {
-										"type": "string"
-									},
-									"inputs": {
-										"$ref": "#/components/schemas/Record_string.string_"
-									},
-									"inputRecordId": {
-										"type": "string"
-									}
-								},
-								"required": [
-									"inputs",
-									"inputRecordId"
-								],
-								"type": "object"
-							}
-						}
-					}
-				}
+				]
 			}
 		},
-<<<<<<< HEAD
-		"/v1/experiment/dataset/{datasetId}/version/{promptVersionId}/row/new": {
-			"post": {
-				"operationId": "CreateDatasetRow",
-=======
 		"/v2/experiment/{experimentId}/{promptVersionId}/scores": {
 			"get": {
 				"operationId": "GetExperimentPromptVersionScores",
->>>>>>> bb26ff43
 				"responses": {
 					"200": {
 						"description": "Ok",
 						"content": {
 							"application/json": {
 								"schema": {
-<<<<<<< HEAD
-									"$ref": "#/components/schemas/Result_string.string_"
-=======
 									"$ref": "#/components/schemas/Result_Record_string.ScoreV2_.string_"
->>>>>>> bb26ff43
-								}
-							}
-						}
-					}
-				},
-				"tags": [
-<<<<<<< HEAD
-					"Dataset"
-=======
+								}
+							}
+						}
+					}
+				},
+				"tags": [
 					"Experiment"
->>>>>>> bb26ff43
 				],
 				"security": [
 					{
@@ -13975,11 +13461,7 @@
 				"parameters": [
 					{
 						"in": "path",
-<<<<<<< HEAD
-						"name": "datasetId",
-=======
 						"name": "experimentId",
->>>>>>> bb26ff43
 						"required": true,
 						"schema": {
 							"type": "string"
@@ -13991,66 +13473,28 @@
 						"required": true,
 						"schema": {
 							"type": "string"
-<<<<<<< HEAD
-						}
-					}
-				],
-				"requestBody": {
-					"required": true,
-					"content": {
-						"application/json": {
-							"schema": {
-								"properties": {
-									"sourceRequest": {
-										"type": "string"
-									},
-									"inputs": {
-										"$ref": "#/components/schemas/Record_string.string_"
-									}
-								},
-								"required": [
-									"inputs"
-								],
-								"type": "object"
-							}
-=======
->>>>>>> bb26ff43
 						}
 					}
 				]
 			}
 		},
-<<<<<<< HEAD
-		"/v1/experiment/dataset/{datasetId}/inputs/query": {
-			"post": {
-				"operationId": "GetDataset",
-=======
 		"/v2/experiment/{experimentId}/{requestId}/{scoreKey}": {
 			"get": {
 				"operationId": "GetExperimentScore",
->>>>>>> bb26ff43
 				"responses": {
 					"200": {
 						"description": "Ok",
 						"content": {
 							"application/json": {
 								"schema": {
-<<<<<<< HEAD
-									"$ref": "#/components/schemas/Result_PromptInputRecord-Array.string_"
-=======
 									"$ref": "#/components/schemas/Result_ScoreV2-or-null.string_"
->>>>>>> bb26ff43
-								}
-							}
-						}
-					}
-				},
-				"tags": [
-<<<<<<< HEAD
-					"Dataset"
-=======
+								}
+							}
+						}
+					}
+				},
+				"tags": [
 					"Experiment"
->>>>>>> bb26ff43
 				],
 				"security": [
 					{
@@ -14060,9 +13504,6 @@
 				"parameters": [
 					{
 						"in": "path",
-<<<<<<< HEAD
-						"name": "datasetId",
-=======
 						"name": "experimentId",
 						"required": true,
 						"schema": {
@@ -14080,67 +13521,12 @@
 					{
 						"in": "path",
 						"name": "scoreKey",
->>>>>>> bb26ff43
 						"required": true,
 						"schema": {
 							"type": "string"
 						}
 					}
 				]
-			}
-		},
-		"/v1/experiment/dataset/{datasetId}/mutate": {
-			"post": {
-				"operationId": "MutateDataset",
-				"responses": {
-					"200": {
-						"description": "Ok",
-						"content": {
-							"application/json": {
-								"schema": {
-									"$ref": "#/components/schemas/Result___-Array.string_"
-								}
-							}
-						}
-					}
-				},
-				"tags": [
-					"Dataset"
-				],
-				"security": [
-					{
-						"api_key": []
-					}
-				],
-				"parameters": [],
-				"requestBody": {
-					"required": true,
-					"content": {
-						"application/json": {
-							"schema": {
-								"properties": {
-									"removeRequests": {
-										"items": {
-											"type": "string"
-										},
-										"type": "array"
-									},
-									"addRequests": {
-										"items": {
-											"type": "string"
-										},
-										"type": "array"
-									}
-								},
-								"required": [
-									"removeRequests",
-									"addRequests"
-								],
-								"type": "object"
-							}
-						}
-					}
-				}
 			}
 		},
 		"/v1/experiment/dataset": {
@@ -15134,37 +14520,23 @@
 				}
 			}
 		},
-<<<<<<< HEAD
-		"/v1/evaluator": {
-			"post": {
-				"operationId": "CreateEvaluator",
-=======
 		"/v1/experiment/hypothesis": {
 			"post": {
 				"operationId": "CreateNewExperimentHypothesis",
->>>>>>> bb26ff43
 				"responses": {
 					"200": {
 						"description": "Ok",
 						"content": {
 							"application/json": {
 								"schema": {
-<<<<<<< HEAD
-									"$ref": "#/components/schemas/Result_EvaluatorResult.string_"
-=======
 									"$ref": "#/components/schemas/Result__hypothesisId-string_.string_"
->>>>>>> bb26ff43
-								}
-							}
-						}
-					}
-				},
-				"tags": [
-<<<<<<< HEAD
-					"Evaluator"
-=======
+								}
+							}
+						}
+					}
+				},
+				"tags": [
 					"Experiment"
->>>>>>> bb26ff43
 				],
 				"security": [
 					{
@@ -15177,18 +14549,6 @@
 					"content": {
 						"application/json": {
 							"schema": {
-<<<<<<< HEAD
-								"$ref": "#/components/schemas/CreateEvaluatorParams"
-							}
-						}
-					}
-				}
-			}
-		},
-		"/v1/evaluator/{evaluatorId}": {
-			"get": {
-				"operationId": "GetEvaluator",
-=======
 								"properties": {
 									"status": {
 										"type": "string",
@@ -15229,29 +14589,20 @@
 		"/v1/experiment/hypothesis/{hypothesisId}/scores/query": {
 			"post": {
 				"operationId": "GetExperimentHypothesisScores",
->>>>>>> bb26ff43
 				"responses": {
 					"200": {
 						"description": "Ok",
 						"content": {
 							"application/json": {
 								"schema": {
-<<<<<<< HEAD
-									"$ref": "#/components/schemas/Result_EvaluatorResult.string_"
-=======
 									"$ref": "#/components/schemas/Result__runsCount-number--scores-Record_string.Score__.string_"
->>>>>>> bb26ff43
-								}
-							}
-						}
-					}
-				},
-				"tags": [
-<<<<<<< HEAD
-					"Evaluator"
-=======
+								}
+							}
+						}
+					}
+				},
+				"tags": [
 					"Experiment"
->>>>>>> bb26ff43
 				],
 				"security": [
 					{
@@ -15261,50 +14612,32 @@
 				"parameters": [
 					{
 						"in": "path",
-<<<<<<< HEAD
-						"name": "evaluatorId",
-=======
 						"name": "hypothesisId",
->>>>>>> bb26ff43
 						"required": true,
 						"schema": {
 							"type": "string"
 						}
 					}
 				]
-<<<<<<< HEAD
-			},
-			"put": {
-				"operationId": "UpdateEvaluator",
-=======
 			}
 		},
 		"/v1/experiment/{experimentId}/evaluators": {
 			"get": {
 				"operationId": "GetExperimentEvaluators",
->>>>>>> bb26ff43
 				"responses": {
 					"200": {
 						"description": "Ok",
 						"content": {
 							"application/json": {
 								"schema": {
-<<<<<<< HEAD
-									"$ref": "#/components/schemas/Result_EvaluatorResult.string_"
-=======
 									"$ref": "#/components/schemas/Result_EvaluatorResult-Array.string_"
->>>>>>> bb26ff43
-								}
-							}
-						}
-					}
-				},
-				"tags": [
-<<<<<<< HEAD
-					"Evaluator"
-=======
+								}
+							}
+						}
+					}
+				},
+				"tags": [
 					"Experiment"
->>>>>>> bb26ff43
 				],
 				"security": [
 					{
@@ -15314,28 +14647,6 @@
 				"parameters": [
 					{
 						"in": "path",
-<<<<<<< HEAD
-						"name": "evaluatorId",
-						"required": true,
-						"schema": {
-							"type": "string"
-						}
-					}
-				],
-				"requestBody": {
-					"required": true,
-					"content": {
-						"application/json": {
-							"schema": {
-								"$ref": "#/components/schemas/UpdateEvaluatorParams"
-							}
-						}
-					}
-				}
-			},
-			"delete": {
-				"operationId": "DeleteEvaluator",
-=======
 						"name": "experimentId",
 						"required": true,
 						"schema": {
@@ -15346,7 +14657,6 @@
 			},
 			"post": {
 				"operationId": "CreateExperimentEvaluatorOld",
->>>>>>> bb26ff43
 				"responses": {
 					"200": {
 						"description": "Ok",
@@ -15360,11 +14670,7 @@
 					}
 				},
 				"tags": [
-<<<<<<< HEAD
-					"Evaluator"
-=======
 					"Experiment"
->>>>>>> bb26ff43
 				],
 				"security": [
 					{
@@ -15374,24 +14680,12 @@
 				"parameters": [
 					{
 						"in": "path",
-<<<<<<< HEAD
-						"name": "evaluatorId",
-=======
 						"name": "experimentId",
->>>>>>> bb26ff43
 						"required": true,
 						"schema": {
 							"type": "string"
 						}
 					}
-<<<<<<< HEAD
-				]
-			}
-		},
-		"/v1/evaluator/query": {
-			"post": {
-				"operationId": "QueryEvaluators",
-=======
 				],
 				"requestBody": {
 					"required": true,
@@ -15416,54 +14710,26 @@
 		"/v1/experiment/{experimentId}/evaluators/run": {
 			"post": {
 				"operationId": "RunExperimentEvaluatorsOld",
->>>>>>> bb26ff43
 				"responses": {
 					"200": {
 						"description": "Ok",
 						"content": {
 							"application/json": {
 								"schema": {
-<<<<<<< HEAD
-									"$ref": "#/components/schemas/Result_EvaluatorResult-Array.string_"
-=======
 									"$ref": "#/components/schemas/Result_null.string_"
->>>>>>> bb26ff43
-								}
-							}
-						}
-					}
-				},
-				"tags": [
-<<<<<<< HEAD
-					"Evaluator"
-=======
+								}
+							}
+						}
+					}
+				},
+				"tags": [
 					"Experiment"
->>>>>>> bb26ff43
 				],
 				"security": [
 					{
 						"api_key": []
 					}
 				],
-<<<<<<< HEAD
-				"parameters": [],
-				"requestBody": {
-					"required": true,
-					"content": {
-						"application/json": {
-							"schema": {
-								"properties": {},
-								"type": "object"
-							}
-						}
-					}
-				}
-			}
-		},
-		"/v1/evaluator/{evaluatorId}/experiments": {
-			"get": {
-				"operationId": "GetExperimentsForEvaluator",
-=======
 				"parameters": [
 					{
 						"in": "path",
@@ -15479,29 +14745,20 @@
 		"/v1/experiment/{experimentId}/evaluators/{evaluatorId}": {
 			"delete": {
 				"operationId": "DeleteExperimentEvaluatorOld",
->>>>>>> bb26ff43
 				"responses": {
 					"200": {
 						"description": "Ok",
 						"content": {
 							"application/json": {
 								"schema": {
-<<<<<<< HEAD
-									"$ref": "#/components/schemas/Result_EvaluatorExperiment-Array.string_"
-=======
 									"$ref": "#/components/schemas/Result_null.string_"
->>>>>>> bb26ff43
-								}
-							}
-						}
-					}
-				},
-				"tags": [
-<<<<<<< HEAD
-					"Evaluator"
-=======
+								}
+							}
+						}
+					}
+				},
+				"tags": [
 					"Experiment"
->>>>>>> bb26ff43
 				],
 				"security": [
 					{
@@ -15511,8 +14768,6 @@
 				"parameters": [
 					{
 						"in": "path",
-<<<<<<< HEAD
-=======
 						"name": "experimentId",
 						"required": true,
 						"schema": {
@@ -15521,7 +14776,6 @@
 					},
 					{
 						"in": "path",
->>>>>>> bb26ff43
 						"name": "evaluatorId",
 						"required": true,
 						"schema": {
@@ -15531,8 +14785,6 @@
 				]
 			}
 		},
-<<<<<<< HEAD
-=======
 		"/v1/experiment/query": {
 			"post": {
 				"operationId": "GetExperimentsOld",
@@ -15580,7 +14832,6 @@
 				}
 			}
 		},
->>>>>>> bb26ff43
 		"/v1/helicone-dataset": {
 			"post": {
 				"operationId": "AddHeliconeDataset",
