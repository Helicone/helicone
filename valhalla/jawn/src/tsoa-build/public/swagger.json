--- conflicted
+++ resolved
@@ -969,22 +969,29 @@
 				"type": "object",
 				"additionalProperties": false
 			},
-<<<<<<< HEAD
-			"ResultSuccess_null_": {
+			"HeliconeRequestAsset": {
+				"properties": {
+					"assetUrl": {
+						"type": "string"
+					}
+				},
+				"required": [
+					"assetUrl"
+				],
+				"type": "object",
+				"additionalProperties": false
+			},
+			"ResultSuccess_HeliconeRequestAsset_": {
 				"properties": {
 					"data": {
+						"$ref": "#/components/schemas/HeliconeRequestAsset"
+					},
+					"error": {
 						"type": "number",
 						"enum": [
 							null
 						],
 						"nullable": true
-					},
-					"error": {
-						"type": "number",
-						"enum": [
-							null
-						],
-						"nullable": true
 					}
 				},
 				"required": [
@@ -994,48 +1001,6 @@
 				"type": "object",
 				"additionalProperties": false
 			},
-			"Result_null.string_": {
-				"anyOf": [
-					{
-						"$ref": "#/components/schemas/ResultSuccess_null_"
-					},
-					{
-						"$ref": "#/components/schemas/ResultError_string_"
-					}
-				]
-			},
-			"HeliconeRequestAsset": {
-				"properties": {
-					"assetUrl": {
-						"type": "string"
-					}
-				},
-				"required": [
-					"assetUrl"
-				],
-				"type": "object",
-				"additionalProperties": false
-			},
-			"ResultSuccess_HeliconeRequestAsset_": {
-				"properties": {
-					"data": {
-						"$ref": "#/components/schemas/HeliconeRequestAsset"
-					},
-					"error": {
-						"type": "number",
-						"enum": [
-							null
-						],
-						"nullable": true
-					}
-				},
-				"required": [
-					"data",
-					"error"
-				],
-				"type": "object",
-				"additionalProperties": false
-			},
 			"Result_HeliconeRequestAsset.string_": {
 				"anyOf": [
 					{
@@ -1046,8 +1011,6 @@
 					}
 				]
 			},
-=======
->>>>>>> e8755fcb
 			"PromptsResult": {
 				"properties": {
 					"id": {
