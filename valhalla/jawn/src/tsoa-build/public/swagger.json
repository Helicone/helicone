--- conflicted
+++ resolved
@@ -8386,12 +8386,8 @@
 						"type": "string",
 						"enum": [
 							"fp4",
-<<<<<<< HEAD
-							"fp8"
-=======
 							"fp8",
 							"bf16"
->>>>>>> b27141e8
 						]
 					},
 					"responseFormat": {
