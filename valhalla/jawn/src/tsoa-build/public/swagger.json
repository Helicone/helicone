{
	"openapi": "3.0.0",
	"components": {
		"examples": {},
		"headers": {},
		"parameters": {},
		"requestBodies": {},
		"responses": {},
		"schemas": {
			"Eval": {
				"properties": {
					"name": {
						"type": "string"
					},
					"averageScore": {
						"type": "number",
						"format": "double"
					},
					"minScore": {
						"type": "number",
						"format": "double"
					},
					"maxScore": {
						"type": "number",
						"format": "double"
					},
					"count": {
						"type": "number",
						"format": "double"
					},
					"overTime": {
						"items": {
							"properties": {
								"count": {
									"type": "number",
									"format": "double"
								},
								"date": {
									"type": "string"
								}
							},
							"required": [
								"count",
								"date"
							],
							"type": "object"
						},
						"type": "array"
					},
					"averageOverTime": {
						"items": {
							"properties": {
								"value": {
									"type": "number",
									"format": "double"
								},
								"date": {
									"type": "string"
								}
							},
							"required": [
								"value",
								"date"
							],
							"type": "object"
						},
						"type": "array"
					}
				},
				"required": [
					"name",
					"averageScore",
					"minScore",
					"maxScore",
					"count",
					"overTime",
					"averageOverTime"
				],
				"type": "object",
				"additionalProperties": false
			},
			"ResultSuccess_Eval-Array_": {
				"properties": {
					"data": {
						"items": {
							"$ref": "#/components/schemas/Eval"
						},
						"type": "array"
					},
					"error": {
						"type": "number",
						"enum": [
							null
						],
						"nullable": true
					}
				},
				"required": [
					"data",
					"error"
				],
				"type": "object",
				"additionalProperties": false
			},
			"ResultError_string_": {
				"properties": {
					"data": {
						"type": "number",
						"enum": [
							null
						],
						"nullable": true
					},
					"error": {
						"type": "string"
					}
				},
				"required": [
					"data",
					"error"
				],
				"type": "object",
				"additionalProperties": false
			},
			"Result_Eval-Array.string_": {
				"anyOf": [
					{
						"$ref": "#/components/schemas/ResultSuccess_Eval-Array_"
					},
					{
						"$ref": "#/components/schemas/ResultError_string_"
					}
				]
			},
			"Partial_NumberOperators_": {
				"properties": {
					"not-equals": {
						"type": "number",
						"format": "double"
					},
					"equals": {
						"type": "number",
						"format": "double"
					},
					"gte": {
						"type": "number",
						"format": "double"
					},
					"lte": {
						"type": "number",
						"format": "double"
					},
					"lt": {
						"type": "number",
						"format": "double"
					},
					"gt": {
						"type": "number",
						"format": "double"
					}
				},
				"type": "object",
				"description": "Make all properties in T optional"
			},
			"Partial_TimestampOperatorsTyped_": {
				"properties": {
					"gte": {
						"type": "string",
						"format": "date-time"
					},
					"lte": {
						"type": "string",
						"format": "date-time"
					},
					"lt": {
						"type": "string",
						"format": "date-time"
					},
					"gt": {
						"type": "string",
						"format": "date-time"
					}
				},
				"type": "object",
				"description": "Make all properties in T optional"
			},
			"Partial_TextOperators_": {
				"properties": {
					"not-equals": {
						"type": "string"
					},
					"equals": {
						"type": "string"
					},
					"like": {
						"type": "string"
					},
					"ilike": {
						"type": "string"
					},
					"contains": {
						"type": "string"
					},
					"not-contains": {
						"type": "string"
					}
				},
				"type": "object",
				"description": "Make all properties in T optional"
			},
			"Partial_BooleanOperators_": {
				"properties": {
					"equals": {
						"type": "boolean"
					}
				},
				"type": "object",
				"description": "Make all properties in T optional"
			},
			"Partial_VectorOperators_": {
				"properties": {
					"contains": {
						"type": "string"
					}
				},
				"type": "object",
				"description": "Make all properties in T optional"
			},
			"Partial_RequestResponseRMTToOperators_": {
				"properties": {
					"latency": {
						"$ref": "#/components/schemas/Partial_NumberOperators_"
					},
					"status": {
						"$ref": "#/components/schemas/Partial_NumberOperators_"
					},
					"request_created_at": {
						"$ref": "#/components/schemas/Partial_TimestampOperatorsTyped_"
					},
					"response_created_at": {
						"$ref": "#/components/schemas/Partial_TimestampOperatorsTyped_"
					},
					"model": {
						"$ref": "#/components/schemas/Partial_TextOperators_"
					},
					"user_id": {
						"$ref": "#/components/schemas/Partial_TextOperators_"
					},
					"organization_id": {
						"$ref": "#/components/schemas/Partial_TextOperators_"
					},
					"node_id": {
						"$ref": "#/components/schemas/Partial_TextOperators_"
					},
					"job_id": {
						"$ref": "#/components/schemas/Partial_TextOperators_"
					},
					"threat": {
						"$ref": "#/components/schemas/Partial_BooleanOperators_"
					},
					"request_id": {
						"$ref": "#/components/schemas/Partial_TextOperators_"
					},
					"prompt_tokens": {
						"$ref": "#/components/schemas/Partial_NumberOperators_"
					},
					"completion_tokens": {
						"$ref": "#/components/schemas/Partial_NumberOperators_"
					},
					"total_tokens": {
						"$ref": "#/components/schemas/Partial_NumberOperators_"
					},
					"target_url": {
						"$ref": "#/components/schemas/Partial_TextOperators_"
					},
					"properties": {
						"properties": {},
						"additionalProperties": {
							"$ref": "#/components/schemas/Partial_TextOperators_"
						},
						"type": "object"
					},
					"search_properties": {
						"properties": {},
						"additionalProperties": {
							"$ref": "#/components/schemas/Partial_TextOperators_"
						},
						"type": "object"
					},
					"scores": {
						"properties": {},
						"additionalProperties": {
							"$ref": "#/components/schemas/Partial_TextOperators_"
						},
						"type": "object"
					},
					"scores_column": {
						"$ref": "#/components/schemas/Partial_TextOperators_"
					},
					"request_body": {
						"$ref": "#/components/schemas/Partial_VectorOperators_"
					},
					"response_body": {
						"$ref": "#/components/schemas/Partial_VectorOperators_"
					}
				},
				"type": "object",
				"description": "Make all properties in T optional"
			},
			"Pick_FilterLeaf.request_response_rmt_": {
				"properties": {
					"request_response_rmt": {
						"$ref": "#/components/schemas/Partial_RequestResponseRMTToOperators_"
					}
				},
				"type": "object",
				"description": "From T, pick a set of properties whose keys are in the union K"
			},
			"FilterLeafSubset_request_response_rmt_": {
				"$ref": "#/components/schemas/Pick_FilterLeaf.request_response_rmt_"
			},
			"EvalFilterNode": {
				"anyOf": [
					{
						"$ref": "#/components/schemas/FilterLeafSubset_request_response_rmt_"
					},
					{
						"$ref": "#/components/schemas/EvalFilterBranch"
					},
					{
						"type": "string",
						"enum": [
							"all"
						]
					}
				]
			},
			"EvalFilterBranch": {
				"properties": {
					"right": {
						"$ref": "#/components/schemas/EvalFilterNode"
					},
					"operator": {
						"type": "string",
						"enum": [
							"or",
							"and"
						]
					},
					"left": {
						"$ref": "#/components/schemas/EvalFilterNode"
					}
				},
				"required": [
					"right",
					"operator",
					"left"
				],
				"type": "object"
			},
			"EvalQueryParams": {
				"properties": {
					"filter": {
						"$ref": "#/components/schemas/EvalFilterNode"
					},
					"timeFilter": {
						"properties": {
							"end": {
								"type": "string"
							},
							"start": {
								"type": "string"
							}
						},
						"required": [
							"end",
							"start"
						],
						"type": "object"
					},
					"offset": {
						"type": "number",
						"format": "double"
					},
					"limit": {
						"type": "number",
						"format": "double"
					}
				},
				"required": [
					"filter",
					"timeFilter"
				],
				"type": "object",
				"additionalProperties": false
			},
			"ResultSuccess_string-Array_": {
				"properties": {
					"data": {
						"items": {
							"type": "string"
						},
						"type": "array"
					},
					"error": {
						"type": "number",
						"enum": [
							null
						],
						"nullable": true
					}
				},
				"required": [
					"data",
					"error"
				],
				"type": "object",
				"additionalProperties": false
			},
			"Result_string-Array.string_": {
				"anyOf": [
					{
						"$ref": "#/components/schemas/ResultSuccess_string-Array_"
					},
					{
						"$ref": "#/components/schemas/ResultError_string_"
					}
				]
			},
			"ResultSuccess_null_": {
				"properties": {
					"data": {
						"type": "number",
						"enum": [
							null
						],
						"nullable": true
					},
					"error": {
						"type": "number",
						"enum": [
							null
						],
						"nullable": true
					}
				},
				"required": [
					"data",
					"error"
				],
				"type": "object",
				"additionalProperties": false
			},
			"Result_null.string_": {
				"anyOf": [
					{
						"$ref": "#/components/schemas/ResultSuccess_null_"
					},
					{
						"$ref": "#/components/schemas/ResultError_string_"
					}
				]
			},
			"ScoreDistribution": {
				"properties": {
					"name": {
						"type": "string"
					},
					"distribution": {
						"items": {
							"properties": {
								"value": {
									"type": "number",
									"format": "double"
								},
								"upper": {
									"type": "number",
									"format": "double"
								},
								"lower": {
									"type": "number",
									"format": "double"
								}
							},
							"required": [
								"value",
								"upper",
								"lower"
							],
							"type": "object"
						},
						"type": "array"
					}
				},
				"required": [
					"name",
					"distribution"
				],
				"type": "object",
				"additionalProperties": false
			},
			"ResultSuccess_ScoreDistribution-Array_": {
				"properties": {
					"data": {
						"items": {
							"$ref": "#/components/schemas/ScoreDistribution"
						},
						"type": "array"
					},
					"error": {
						"type": "number",
						"enum": [
							null
						],
						"nullable": true
					}
				},
				"required": [
					"data",
					"error"
				],
				"type": "object",
				"additionalProperties": false
			},
			"Result_ScoreDistribution-Array.string_": {
				"anyOf": [
					{
						"$ref": "#/components/schemas/ResultSuccess_ScoreDistribution-Array_"
					},
					{
						"$ref": "#/components/schemas/ResultError_string_"
					}
				]
			},
			"ResultSuccess_unknown_": {
				"properties": {
					"data": {},
					"error": {
						"type": "number",
						"enum": [
							null
						],
						"nullable": true
					}
				},
				"required": [
					"data",
					"error"
				],
				"type": "object",
				"additionalProperties": false
			},
			"ResultError_unknown_": {
				"properties": {
					"data": {
						"type": "number",
						"enum": [
							null
						],
						"nullable": true
					},
					"error": {}
				},
				"required": [
					"data",
					"error"
				],
				"type": "object",
				"additionalProperties": false
			},
			"Record_string.any_": {
				"properties": {},
				"additionalProperties": {},
				"type": "object",
				"description": "Construct a type with a set of properties K of type T"
			},
			"WebhookData": {
				"properties": {
					"destination": {
						"type": "string"
					},
					"config": {
						"$ref": "#/components/schemas/Record_string.any_"
					}
				},
				"required": [
					"destination",
					"config"
				],
				"type": "object",
				"additionalProperties": false
			},
			"ResultSuccess__id-string--created_at-string--destination-string--version-string--config-string--hmac_key-string_-Array_": {
				"properties": {
					"data": {
						"items": {
							"properties": {
								"hmac_key": {
									"type": "string"
								},
								"config": {
									"type": "string"
								},
								"version": {
									"type": "string"
								},
								"destination": {
									"type": "string"
								},
								"created_at": {
									"type": "string"
								},
								"id": {
									"type": "string"
								}
							},
							"required": [
								"hmac_key",
								"config",
								"version",
								"destination",
								"created_at",
								"id"
							],
							"type": "object"
						},
						"type": "array"
					},
					"error": {
						"type": "number",
						"enum": [
							null
						],
						"nullable": true
					}
				},
				"required": [
					"data",
					"error"
				],
				"type": "object",
				"additionalProperties": false
			},
			"Result__id-string--created_at-string--destination-string--version-string--config-string--hmac_key-string_-Array.string_": {
				"anyOf": [
					{
						"$ref": "#/components/schemas/ResultSuccess__id-string--created_at-string--destination-string--version-string--config-string--hmac_key-string_-Array_"
					},
					{
						"$ref": "#/components/schemas/ResultError_string_"
					}
				]
			},
			"ResultError_any_": {
				"properties": {
					"data": {
						"type": "number",
						"enum": [
							null
						],
						"nullable": true
					},
					"error": {}
				},
				"required": [
					"data",
					"error"
				],
				"type": "object",
				"additionalProperties": false
			},
			"ResultSuccess__id-string__": {
				"properties": {
					"data": {
						"properties": {
							"id": {
								"type": "string"
							}
						},
						"required": [
							"id"
						],
						"type": "object"
					},
					"error": {
						"type": "number",
						"enum": [
							null
						],
						"nullable": true
					}
				},
				"required": [
					"data",
					"error"
				],
				"type": "object",
				"additionalProperties": false
			},
			"Result__id-string_.string_": {
				"anyOf": [
					{
						"$ref": "#/components/schemas/ResultSuccess__id-string__"
					},
					{
						"$ref": "#/components/schemas/ResultError_string_"
					}
				]
			},
			"AddVaultKeyParams": {
				"properties": {
					"key": {
						"type": "string"
					},
					"provider": {
						"type": "string"
					},
					"name": {
						"type": "string"
					}
				},
				"required": [
					"key",
					"provider"
				],
				"type": "object",
				"additionalProperties": false
			},
			"DecryptedProviderKey": {
				"properties": {
					"provider_key_name": {
						"type": "string",
						"nullable": true
					},
					"provider_name": {
						"type": "string",
						"nullable": true
					},
					"provider_key": {
						"type": "string",
						"nullable": true
					},
					"org_id": {
						"type": "string",
						"nullable": true
					},
					"id": {
						"type": "string",
						"nullable": true
					}
				},
				"required": [
					"provider_key_name",
					"provider_name",
					"provider_key",
					"org_id",
					"id"
				],
				"type": "object"
			},
			"ResultSuccess_DecryptedProviderKey-Array_": {
				"properties": {
					"data": {
						"items": {
							"$ref": "#/components/schemas/DecryptedProviderKey"
						},
						"type": "array"
					},
					"error": {
						"type": "number",
						"enum": [
							null
						],
						"nullable": true
					}
				},
				"required": [
					"data",
					"error"
				],
				"type": "object",
				"additionalProperties": false
			},
			"Result_DecryptedProviderKey-Array.string_": {
				"anyOf": [
					{
						"$ref": "#/components/schemas/ResultSuccess_DecryptedProviderKey-Array_"
					},
					{
						"$ref": "#/components/schemas/ResultError_string_"
					}
				]
			},
			"ResultSuccess_DecryptedProviderKey_": {
				"properties": {
					"data": {
						"$ref": "#/components/schemas/DecryptedProviderKey"
					},
					"error": {
						"type": "number",
						"enum": [
							null
						],
						"nullable": true
					}
				},
				"required": [
					"data",
					"error"
				],
				"type": "object",
				"additionalProperties": false
			},
			"Result_DecryptedProviderKey.string_": {
				"anyOf": [
					{
						"$ref": "#/components/schemas/ResultSuccess_DecryptedProviderKey_"
					},
					{
						"$ref": "#/components/schemas/ResultError_string_"
					}
				]
			},
			"Record_string.string_": {
				"properties": {},
				"additionalProperties": {
					"type": "string"
				},
				"type": "object",
				"description": "Construct a type with a set of properties K of type T"
			},
			"ProviderName": {
				"type": "string",
				"enum": [
					"OPENAI",
					"ANTHROPIC",
					"AZURE",
					"LOCAL",
					"HELICONE",
					"AMDBARTEK",
					"ANYSCALE",
					"CLOUDFLARE",
					"2YFV",
					"TOGETHER",
					"LEMONFOX",
					"FIREWORKS",
					"PERPLEXITY",
					"GOOGLE",
					"OPENROUTER",
					"WISDOMINANUTSHELL",
					"GROQ",
					"COHERE",
					"MISTRAL",
					"DEEPINFRA",
					"QSTASH",
					"FIRECRAWL"
				]
			},
			"Provider": {
				"anyOf": [
					{
						"$ref": "#/components/schemas/ProviderName"
					},
					{
						"type": "string"
					},
					{
						"type": "string",
						"enum": [
							"CUSTOM"
						]
					}
				]
			},
			"LlmType": {
				"type": "string",
				"enum": [
					"chat",
					"completion"
				]
			},
			"FunctionCall": {
				"properties": {
					"name": {
						"type": "string"
					},
					"arguments": {
						"additionalProperties": false,
						"type": "object"
					}
				},
				"type": "object",
				"additionalProperties": false
			},
			"ChatMessage": {
				"properties": {
					"role": {
						"type": "string"
					},
					"content": {
						"type": "string"
					},
					"function_call": {
						"$ref": "#/components/schemas/FunctionCall"
					}
				},
				"type": "object",
				"additionalProperties": false
			},
			"Request": {
				"properties": {
					"llm_type": {
						"$ref": "#/components/schemas/LlmType"
					},
					"model": {
						"type": "string"
					},
					"provider": {
						"type": "string"
					},
					"prompt": {
						"type": "string",
						"nullable": true
					},
					"max_tokens": {
						"type": "number",
						"format": "double",
						"nullable": true
					},
					"temperature": {
						"type": "number",
						"format": "double",
						"nullable": true
					},
					"top_p": {
						"type": "number",
						"format": "double",
						"nullable": true
					},
					"n": {
						"type": "number",
						"format": "double",
						"nullable": true
					},
					"stream": {
						"type": "boolean",
						"nullable": true
					},
					"stop": {
						"type": "string",
						"nullable": true
					},
					"presence_penalty": {
						"type": "number",
						"format": "double",
						"nullable": true
					},
					"frequency_penalty": {
						"type": "number",
						"format": "double",
						"nullable": true
					},
					"logprobs": {
						"type": "number",
						"format": "double",
						"nullable": true
					},
					"best_of": {
						"type": "number",
						"format": "double",
						"nullable": true
					},
					"logit_bias": {
						"additionalProperties": false,
						"type": "object",
						"nullable": true
					},
					"user": {
						"type": "string",
						"nullable": true
					},
					"messages": {
						"items": {
							"$ref": "#/components/schemas/ChatMessage"
						},
						"type": "array",
						"nullable": true
					},
					"tooLarge": {
						"type": "boolean"
					},
					"heliconeMessage": {
						"type": "string"
					}
				},
				"type": "object",
				"additionalProperties": false
			},
			"Record_number.string_": {
				"properties": {},
				"additionalProperties": {
					"type": "string"
				},
				"type": "object",
				"description": "Construct a type with a set of properties K of type T"
			},
			"ErrorInfo": {
				"properties": {
					"code": {
						"type": "string",
						"nullable": true
					},
					"message": {
						"type": "string",
						"nullable": true
					}
				},
				"type": "object",
				"additionalProperties": false
			},
			"Response": {
				"properties": {
					"completions": {
						"allOf": [
							{
								"$ref": "#/components/schemas/Record_number.string_"
							}
						],
						"nullable": true
					},
					"message": {
						"allOf": [
							{
								"$ref": "#/components/schemas/ChatMessage"
							}
						],
						"nullable": true
					},
					"error": {
						"allOf": [
							{
								"$ref": "#/components/schemas/ErrorInfo"
							}
						],
						"nullable": true
					},
					"model": {
						"type": "string",
						"nullable": true
					},
					"tooLarge": {
						"type": "boolean"
					},
					"heliconeMessage": {
						"type": "string"
					}
				},
				"type": "object",
				"additionalProperties": false
			},
			"LlmSchema": {
				"properties": {
					"request": {
						"$ref": "#/components/schemas/Request"
					},
					"response": {
						"allOf": [
							{
								"$ref": "#/components/schemas/Response"
							}
						],
						"nullable": true
					}
				},
				"required": [
					"request"
				],
				"type": "object",
				"additionalProperties": false
			},
			"Record_string.number_": {
				"properties": {},
				"additionalProperties": {
					"type": "number",
					"format": "double"
				},
				"type": "object",
				"description": "Construct a type with a set of properties K of type T"
			},
			"HeliconeRequest": {
				"properties": {
					"response_id": {
						"type": "string",
						"nullable": true,
						"example": "Happy"
					},
					"response_created_at": {
						"type": "string",
						"nullable": true
					},
					"response_body": {},
					"response_status": {
						"type": "number",
						"format": "double"
					},
					"response_model": {
						"type": "string",
						"nullable": true
					},
					"request_id": {
						"type": "string"
					},
					"request_created_at": {
						"type": "string"
					},
					"request_body": {},
					"request_path": {
						"type": "string"
					},
					"request_user_id": {
						"type": "string",
						"nullable": true
					},
					"request_properties": {
						"allOf": [
							{
								"$ref": "#/components/schemas/Record_string.string_"
							}
						],
						"nullable": true
					},
					"request_model": {
						"type": "string",
						"nullable": true
					},
					"model_override": {
						"type": "string",
						"nullable": true
					},
					"helicone_user": {
						"type": "string",
						"nullable": true
					},
					"provider": {
						"$ref": "#/components/schemas/Provider"
					},
					"delay_ms": {
						"type": "number",
						"format": "double",
						"nullable": true
					},
					"time_to_first_token": {
						"type": "number",
						"format": "double",
						"nullable": true
					},
					"total_tokens": {
						"type": "number",
						"format": "double",
						"nullable": true
					},
					"prompt_tokens": {
						"type": "number",
						"format": "double",
						"nullable": true
					},
					"completion_tokens": {
						"type": "number",
						"format": "double",
						"nullable": true
					},
					"prompt_id": {
						"type": "string",
						"nullable": true
					},
					"feedback_created_at": {
						"type": "string",
						"nullable": true
					},
					"feedback_id": {
						"type": "string",
						"nullable": true
					},
					"feedback_rating": {
						"type": "boolean",
						"nullable": true
					},
					"signed_body_url": {
						"type": "string",
						"nullable": true
					},
					"llmSchema": {
						"allOf": [
							{
								"$ref": "#/components/schemas/LlmSchema"
							}
						],
						"nullable": true
					},
					"country_code": {
						"type": "string",
						"nullable": true
					},
					"asset_ids": {
						"items": {
							"type": "string"
						},
						"type": "array",
						"nullable": true
					},
					"asset_urls": {
						"allOf": [
							{
								"$ref": "#/components/schemas/Record_string.string_"
							}
						],
						"nullable": true
					},
					"scores": {
						"allOf": [
							{
								"$ref": "#/components/schemas/Record_string.number_"
							}
						],
						"nullable": true
					},
					"costUSD": {
						"type": "number",
						"format": "double",
						"nullable": true
					},
					"properties": {
						"$ref": "#/components/schemas/Record_string.string_"
					},
					"assets": {
						"items": {
							"type": "string"
						},
						"type": "array"
					},
					"target_url": {
						"type": "string"
					}
				},
				"required": [
					"response_id",
					"response_created_at",
					"response_status",
					"response_model",
					"request_id",
					"request_created_at",
					"request_body",
					"request_path",
					"request_user_id",
					"request_properties",
					"request_model",
					"model_override",
					"helicone_user",
					"provider",
					"delay_ms",
					"time_to_first_token",
					"total_tokens",
					"prompt_tokens",
					"completion_tokens",
					"prompt_id",
					"llmSchema",
					"country_code",
					"asset_ids",
					"asset_urls",
					"scores",
					"properties",
					"assets",
					"target_url"
				],
				"type": "object",
				"additionalProperties": false
			},
			"ResultSuccess_HeliconeRequest-Array_": {
				"properties": {
					"data": {
						"items": {
							"$ref": "#/components/schemas/HeliconeRequest"
						},
						"type": "array"
					},
					"error": {
						"type": "number",
						"enum": [
							null
						],
						"nullable": true
					}
				},
				"required": [
					"data",
					"error"
				],
				"type": "object",
				"additionalProperties": false
			},
			"Result_HeliconeRequest-Array.string_": {
				"anyOf": [
					{
						"$ref": "#/components/schemas/ResultSuccess_HeliconeRequest-Array_"
					},
					{
						"$ref": "#/components/schemas/ResultError_string_"
					}
				]
			},
			"Partial_ResponseTableToOperators_": {
				"properties": {
					"body_tokens": {
						"$ref": "#/components/schemas/Partial_NumberOperators_"
					},
					"body_model": {
						"$ref": "#/components/schemas/Partial_TextOperators_"
					},
					"body_completion": {
						"$ref": "#/components/schemas/Partial_TextOperators_"
					},
					"status": {
						"$ref": "#/components/schemas/Partial_NumberOperators_"
					},
					"model": {
						"$ref": "#/components/schemas/Partial_TextOperators_"
					}
				},
				"type": "object",
				"description": "Make all properties in T optional"
			},
			"Partial_TimestampOperators_": {
				"properties": {
					"gte": {
						"type": "string"
					},
					"lte": {
						"type": "string"
					},
					"lt": {
						"type": "string"
					},
					"gt": {
						"type": "string"
					}
				},
				"type": "object",
				"description": "Make all properties in T optional"
			},
			"Partial_RequestTableToOperators_": {
				"properties": {
					"prompt": {
						"$ref": "#/components/schemas/Partial_TextOperators_"
					},
					"created_at": {
						"$ref": "#/components/schemas/Partial_TimestampOperators_"
					},
					"user_id": {
						"$ref": "#/components/schemas/Partial_TextOperators_"
					},
					"auth_hash": {
						"$ref": "#/components/schemas/Partial_TextOperators_"
					},
					"org_id": {
						"$ref": "#/components/schemas/Partial_TextOperators_"
					},
					"id": {
						"$ref": "#/components/schemas/Partial_TextOperators_"
					},
					"node_id": {
						"$ref": "#/components/schemas/Partial_TextOperators_"
					},
					"model": {
						"$ref": "#/components/schemas/Partial_TextOperators_"
					},
					"modelOverride": {
						"$ref": "#/components/schemas/Partial_TextOperators_"
					},
					"path": {
						"$ref": "#/components/schemas/Partial_TextOperators_"
					},
					"prompt_id": {
						"$ref": "#/components/schemas/Partial_TextOperators_"
					}
				},
				"type": "object",
				"description": "Make all properties in T optional"
			},
			"Partial_FeedbackTableToOperators_": {
				"properties": {
					"id": {
						"$ref": "#/components/schemas/Partial_NumberOperators_"
					},
					"created_at": {
						"$ref": "#/components/schemas/Partial_TimestampOperators_"
					},
					"rating": {
						"$ref": "#/components/schemas/Partial_BooleanOperators_"
					},
					"response_id": {
						"$ref": "#/components/schemas/Partial_TextOperators_"
					}
				},
				"type": "object",
				"description": "Make all properties in T optional"
			},
			"Partial_RequestResponseSearchToOperators_": {
				"properties": {
					"request_body_vector": {
						"$ref": "#/components/schemas/Partial_VectorOperators_"
					},
					"response_body_vector": {
						"$ref": "#/components/schemas/Partial_VectorOperators_"
					}
				},
				"type": "object",
				"description": "Make all properties in T optional"
			},
			"Partial_SessionsRequestResponseRMTToOperators_": {
				"properties": {
					"total_cost": {
						"$ref": "#/components/schemas/Partial_NumberOperators_"
					},
					"total_tokens": {
						"$ref": "#/components/schemas/Partial_NumberOperators_"
					}
				},
				"type": "object",
				"description": "Make all properties in T optional"
			},
			"Partial_CacheHitsTableToOperators_": {
				"properties": {
					"organization_id": {
						"$ref": "#/components/schemas/Partial_TextOperators_"
					},
					"request_id": {
						"$ref": "#/components/schemas/Partial_TextOperators_"
					},
					"latency": {
						"$ref": "#/components/schemas/Partial_NumberOperators_"
					},
					"completion_tokens": {
						"$ref": "#/components/schemas/Partial_NumberOperators_"
					},
					"prompt_tokens": {
						"$ref": "#/components/schemas/Partial_NumberOperators_"
					},
					"created_at": {
						"$ref": "#/components/schemas/Partial_TimestampOperatorsTyped_"
					}
				},
				"type": "object",
				"description": "Make all properties in T optional"
			},
			"Pick_FilterLeaf.feedback-or-request-or-response-or-properties-or-values-or-request_response_search-or-cache_hits-or-request_response_rmt-or-sessions_request_response_rmt_": {
				"properties": {
					"request_response_rmt": {
						"$ref": "#/components/schemas/Partial_RequestResponseRMTToOperators_"
					},
					"response": {
						"$ref": "#/components/schemas/Partial_ResponseTableToOperators_"
					},
					"request": {
						"$ref": "#/components/schemas/Partial_RequestTableToOperators_"
					},
					"feedback": {
						"$ref": "#/components/schemas/Partial_FeedbackTableToOperators_"
					},
					"request_response_search": {
						"$ref": "#/components/schemas/Partial_RequestResponseSearchToOperators_"
					},
					"sessions_request_response_rmt": {
						"$ref": "#/components/schemas/Partial_SessionsRequestResponseRMTToOperators_"
					},
					"cache_hits": {
						"$ref": "#/components/schemas/Partial_CacheHitsTableToOperators_"
					},
					"properties": {
						"properties": {},
						"additionalProperties": {
							"$ref": "#/components/schemas/Partial_TextOperators_"
						},
						"type": "object"
					},
					"values": {
						"properties": {},
						"additionalProperties": {
							"$ref": "#/components/schemas/Partial_TextOperators_"
						},
						"type": "object"
					}
				},
				"type": "object",
				"description": "From T, pick a set of properties whose keys are in the union K"
			},
			"FilterLeafSubset_feedback-or-request-or-response-or-properties-or-values-or-request_response_search-or-cache_hits-or-request_response_rmt-or-sessions_request_response_rmt_": {
				"$ref": "#/components/schemas/Pick_FilterLeaf.feedback-or-request-or-response-or-properties-or-values-or-request_response_search-or-cache_hits-or-request_response_rmt-or-sessions_request_response_rmt_"
			},
			"RequestFilterNode": {
				"anyOf": [
					{
						"$ref": "#/components/schemas/FilterLeafSubset_feedback-or-request-or-response-or-properties-or-values-or-request_response_search-or-cache_hits-or-request_response_rmt-or-sessions_request_response_rmt_"
					},
					{
						"$ref": "#/components/schemas/RequestFilterBranch"
					},
					{
						"type": "string",
						"enum": [
							"all"
						]
					}
				]
			},
			"RequestFilterBranch": {
				"properties": {
					"right": {
						"$ref": "#/components/schemas/RequestFilterNode"
					},
					"operator": {
						"type": "string",
						"enum": [
							"or",
							"and"
						]
					},
					"left": {
						"$ref": "#/components/schemas/RequestFilterNode"
					}
				},
				"required": [
					"right",
					"operator",
					"left"
				],
				"type": "object"
			},
			"SortDirection": {
				"type": "string",
				"enum": [
					"asc",
					"desc"
				]
			},
			"SortLeafRequest": {
				"properties": {
					"random": {
						"type": "boolean",
						"enum": [
							true
						],
						"nullable": false
					},
					"created_at": {
						"$ref": "#/components/schemas/SortDirection"
					},
					"cache_created_at": {
						"$ref": "#/components/schemas/SortDirection"
					},
					"latency": {
						"$ref": "#/components/schemas/SortDirection"
					},
					"last_active": {
						"$ref": "#/components/schemas/SortDirection"
					},
					"total_tokens": {
						"$ref": "#/components/schemas/SortDirection"
					},
					"completion_tokens": {
						"$ref": "#/components/schemas/SortDirection"
					},
					"prompt_tokens": {
						"$ref": "#/components/schemas/SortDirection"
					},
					"user_id": {
						"$ref": "#/components/schemas/SortDirection"
					},
					"body_model": {
						"$ref": "#/components/schemas/SortDirection"
					},
					"is_cached": {
						"$ref": "#/components/schemas/SortDirection"
					},
					"request_prompt": {
						"$ref": "#/components/schemas/SortDirection"
					},
					"response_text": {
						"$ref": "#/components/schemas/SortDirection"
					},
					"properties": {
						"properties": {},
						"additionalProperties": {
							"$ref": "#/components/schemas/SortDirection"
						},
						"type": "object"
					},
					"values": {
						"properties": {},
						"additionalProperties": {
							"$ref": "#/components/schemas/SortDirection"
						},
						"type": "object"
					}
				},
				"type": "object",
				"additionalProperties": false
			},
			"RequestQueryParams": {
				"properties": {
					"filter": {
						"$ref": "#/components/schemas/RequestFilterNode"
					},
					"offset": {
						"type": "number",
						"format": "double"
					},
					"limit": {
						"type": "number",
						"format": "double"
					},
					"sort": {
						"$ref": "#/components/schemas/SortLeafRequest"
					},
					"isCached": {
						"type": "boolean"
					},
					"includeInputs": {
						"type": "boolean"
					},
					"isPartOfExperiment": {
						"type": "boolean"
					},
					"isScored": {
						"type": "boolean"
					}
				},
				"required": [
					"filter"
				],
				"type": "object",
				"additionalProperties": false
			},
			"ResultSuccess_HeliconeRequest_": {
				"properties": {
					"data": {
						"$ref": "#/components/schemas/HeliconeRequest"
					},
					"error": {
						"type": "number",
						"enum": [
							null
						],
						"nullable": true
					}
				},
				"required": [
					"data",
					"error"
				],
				"type": "object",
				"additionalProperties": false
			},
			"Result_HeliconeRequest.string_": {
				"anyOf": [
					{
						"$ref": "#/components/schemas/ResultSuccess_HeliconeRequest_"
					},
					{
						"$ref": "#/components/schemas/ResultError_string_"
					}
				]
			},
			"HeliconeRequestAsset": {
				"properties": {
					"assetUrl": {
						"type": "string"
					}
				},
				"required": [
					"assetUrl"
				],
				"type": "object",
				"additionalProperties": false
			},
			"ResultSuccess_HeliconeRequestAsset_": {
				"properties": {
					"data": {
						"$ref": "#/components/schemas/HeliconeRequestAsset"
					},
					"error": {
						"type": "number",
						"enum": [
							null
						],
						"nullable": true
					}
				},
				"required": [
					"data",
					"error"
				],
				"type": "object",
				"additionalProperties": false
			},
			"Result_HeliconeRequestAsset.string_": {
				"anyOf": [
					{
						"$ref": "#/components/schemas/ResultSuccess_HeliconeRequestAsset_"
					},
					{
						"$ref": "#/components/schemas/ResultError_string_"
					}
				]
			},
			"Record_string.number-or-boolean_": {
				"properties": {},
				"additionalProperties": {
					"anyOf": [
						{
							"type": "number",
							"format": "double"
						},
						{
							"type": "boolean"
						}
					]
				},
				"type": "object",
				"description": "Construct a type with a set of properties K of type T"
			},
			"Scores": {
				"$ref": "#/components/schemas/Record_string.number-or-boolean_"
			},
			"ScoreRequest": {
				"properties": {
					"scores": {
						"$ref": "#/components/schemas/Scores"
					}
				},
				"required": [
					"scores"
				],
				"type": "object",
				"additionalProperties": false
			},
			"SessionResult": {
				"properties": {
					"created_at": {
						"type": "string"
					},
					"latest_request_created_at": {
						"type": "string"
					},
					"session": {
						"type": "string"
					},
					"total_cost": {
						"type": "number",
						"format": "double"
					},
					"total_requests": {
						"type": "number",
						"format": "double"
					},
					"prompt_tokens": {
						"type": "number",
						"format": "double"
					},
					"completion_tokens": {
						"type": "number",
						"format": "double"
					},
					"total_tokens": {
						"type": "number",
						"format": "double"
					}
				},
				"required": [
					"created_at",
					"latest_request_created_at",
					"session",
					"total_cost",
					"total_requests",
					"prompt_tokens",
					"completion_tokens",
					"total_tokens"
				],
				"type": "object",
				"additionalProperties": false
			},
			"ResultSuccess_SessionResult-Array_": {
				"properties": {
					"data": {
						"items": {
							"$ref": "#/components/schemas/SessionResult"
						},
						"type": "array"
					},
					"error": {
						"type": "number",
						"enum": [
							null
						],
						"nullable": true
					}
				},
				"required": [
					"data",
					"error"
				],
				"type": "object",
				"additionalProperties": false
			},
			"Result_SessionResult-Array.string_": {
				"anyOf": [
					{
						"$ref": "#/components/schemas/ResultSuccess_SessionResult-Array_"
					},
					{
						"$ref": "#/components/schemas/ResultError_string_"
					}
				]
			},
			"SessionQueryParams": {
				"properties": {
					"sessionIdContains": {
						"type": "string"
					},
					"timeFilter": {
						"properties": {
							"endTimeUnixMs": {
								"type": "number",
								"format": "double"
							},
							"startTimeUnixMs": {
								"type": "number",
								"format": "double"
							}
						},
						"required": [
							"endTimeUnixMs",
							"startTimeUnixMs"
						],
						"type": "object"
					},
					"sessionName": {
						"type": "string"
					},
					"timezoneDifference": {
						"type": "number",
						"format": "double"
					},
					"filter": {
						"$ref": "#/components/schemas/RequestFilterNode"
					}
				},
				"required": [
					"sessionIdContains",
					"timeFilter",
					"sessionName",
					"timezoneDifference",
					"filter"
				],
				"type": "object",
				"additionalProperties": false
			},
			"SessionNameResult": {
				"properties": {
					"name": {
						"type": "string"
					},
					"created_at": {
						"type": "string"
					},
					"total_cost": {
						"type": "number",
						"format": "double"
					},
					"last_used": {
						"type": "string"
					},
					"first_used": {
						"type": "string"
					},
					"session_count": {
						"type": "number",
						"format": "double"
					}
				},
				"required": [
					"name",
					"created_at",
					"total_cost",
					"last_used",
					"first_used",
					"session_count"
				],
				"type": "object",
				"additionalProperties": false
			},
			"ResultSuccess_SessionNameResult-Array_": {
				"properties": {
					"data": {
						"items": {
							"$ref": "#/components/schemas/SessionNameResult"
						},
						"type": "array"
					},
					"error": {
						"type": "number",
						"enum": [
							null
						],
						"nullable": true
					}
				},
				"required": [
					"data",
					"error"
				],
				"type": "object",
				"additionalProperties": false
			},
			"Result_SessionNameResult-Array.string_": {
				"anyOf": [
					{
						"$ref": "#/components/schemas/ResultSuccess_SessionNameResult-Array_"
					},
					{
						"$ref": "#/components/schemas/ResultError_string_"
					}
				]
			},
			"SessionNameQueryParams": {
				"properties": {
					"nameContains": {
						"type": "string"
					},
					"timezoneDifference": {
						"type": "number",
						"format": "double"
					},
					"pSize": {
						"type": "string",
						"enum": [
							"p50",
							"p75",
							"p95",
							"p99",
							"p99.9"
						]
					},
					"useInterquartile": {
						"type": "boolean"
					}
				},
				"required": [
					"nameContains",
					"timezoneDifference"
				],
				"type": "object",
				"additionalProperties": false
			},
			"HistogramRow": {
				"properties": {
					"range_start": {
						"type": "string"
					},
					"range_end": {
						"type": "string"
					},
					"value": {
						"type": "number",
						"format": "double"
					}
				},
				"required": [
					"range_start",
					"range_end",
					"value"
				],
				"type": "object",
				"additionalProperties": false
			},
			"SessionMetrics": {
				"properties": {
					"session_count": {
						"items": {
							"$ref": "#/components/schemas/HistogramRow"
						},
						"type": "array"
					},
					"session_duration": {
						"items": {
							"$ref": "#/components/schemas/HistogramRow"
						},
						"type": "array"
					},
					"session_cost": {
						"items": {
							"$ref": "#/components/schemas/HistogramRow"
						},
						"type": "array"
					}
				},
				"required": [
					"session_count",
					"session_duration",
					"session_cost"
				],
				"type": "object",
				"additionalProperties": false
			},
			"ResultSuccess_SessionMetrics_": {
				"properties": {
					"data": {
						"$ref": "#/components/schemas/SessionMetrics"
					},
					"error": {
						"type": "number",
						"enum": [
							null
						],
						"nullable": true
					}
				},
				"required": [
					"data",
					"error"
				],
				"type": "object",
				"additionalProperties": false
			},
			"Result_SessionMetrics.string_": {
				"anyOf": [
					{
						"$ref": "#/components/schemas/ResultSuccess_SessionMetrics_"
					},
					{
						"$ref": "#/components/schemas/ResultError_string_"
					}
				]
			},
			"UserMetricsResult": {
				"properties": {
					"user_id": {
						"type": "string"
					},
					"active_for": {
						"type": "number",
						"format": "double"
					},
					"first_active": {
						"type": "string"
					},
					"last_active": {
						"type": "string"
					},
					"total_requests": {
						"type": "number",
						"format": "double"
					},
					"average_requests_per_day_active": {
						"type": "number",
						"format": "double"
					},
					"average_tokens_per_request": {
						"type": "number",
						"format": "double"
					},
					"total_completion_tokens": {
						"type": "number",
						"format": "double"
					},
					"total_prompt_tokens": {
						"type": "number",
						"format": "double"
					},
					"cost": {
						"type": "number",
						"format": "double"
					}
				},
				"required": [
					"user_id",
					"active_for",
					"first_active",
					"last_active",
					"total_requests",
					"average_requests_per_day_active",
					"average_tokens_per_request",
					"total_completion_tokens",
					"total_prompt_tokens",
					"cost"
				],
				"type": "object",
				"additionalProperties": false
			},
			"ResultSuccess_UserMetricsResult-Array_": {
				"properties": {
					"data": {
						"items": {
							"$ref": "#/components/schemas/UserMetricsResult"
						},
						"type": "array"
					},
					"error": {
						"type": "number",
						"enum": [
							null
						],
						"nullable": true
					}
				},
				"required": [
					"data",
					"error"
				],
				"type": "object",
				"additionalProperties": false
			},
			"Result_UserMetricsResult-Array.string_": {
				"anyOf": [
					{
						"$ref": "#/components/schemas/ResultSuccess_UserMetricsResult-Array_"
					},
					{
						"$ref": "#/components/schemas/ResultError_string_"
					}
				]
			},
			"Partial_UserMetricsToOperators_": {
				"properties": {
					"user_id": {
						"$ref": "#/components/schemas/Partial_TextOperators_"
					},
					"last_active": {
						"$ref": "#/components/schemas/Partial_TimestampOperators_"
					},
					"total_requests": {
						"$ref": "#/components/schemas/Partial_NumberOperators_"
					},
					"active_for": {
						"$ref": "#/components/schemas/Partial_NumberOperators_"
					},
					"average_requests_per_day_active": {
						"$ref": "#/components/schemas/Partial_NumberOperators_"
					},
					"average_tokens_per_request": {
						"$ref": "#/components/schemas/Partial_NumberOperators_"
					},
					"total_completion_tokens": {
						"$ref": "#/components/schemas/Partial_NumberOperators_"
					},
					"total_prompt_tokens": {
						"$ref": "#/components/schemas/Partial_NumberOperators_"
					},
					"cost": {
						"$ref": "#/components/schemas/Partial_NumberOperators_"
					}
				},
				"type": "object",
				"description": "Make all properties in T optional"
			},
			"Pick_FilterLeaf.user_metrics-or-request_response_rmt_": {
				"properties": {
					"request_response_rmt": {
						"$ref": "#/components/schemas/Partial_RequestResponseRMTToOperators_"
					},
					"user_metrics": {
						"$ref": "#/components/schemas/Partial_UserMetricsToOperators_"
					}
				},
				"type": "object",
				"description": "From T, pick a set of properties whose keys are in the union K"
			},
			"FilterLeafSubset_user_metrics-or-request_response_rmt_": {
				"$ref": "#/components/schemas/Pick_FilterLeaf.user_metrics-or-request_response_rmt_"
			},
			"UserFilterNode": {
				"anyOf": [
					{
						"$ref": "#/components/schemas/FilterLeafSubset_user_metrics-or-request_response_rmt_"
					},
					{
						"$ref": "#/components/schemas/UserFilterBranch"
					},
					{
						"type": "string",
						"enum": [
							"all"
						]
					}
				]
			},
			"UserFilterBranch": {
				"properties": {
					"right": {
						"$ref": "#/components/schemas/UserFilterNode"
					},
					"operator": {
						"type": "string",
						"enum": [
							"or",
							"and"
						]
					},
					"left": {
						"$ref": "#/components/schemas/UserFilterNode"
					}
				},
				"required": [
					"right",
					"operator",
					"left"
				],
				"type": "object"
			},
			"UserMetricsQueryParams": {
				"properties": {
					"filter": {
						"$ref": "#/components/schemas/UserFilterNode"
					},
					"offset": {
						"type": "number",
						"format": "double"
					},
					"limit": {
						"type": "number",
						"format": "double"
					},
					"timeFilter": {
						"properties": {
							"endTimeUnixSeconds": {
								"type": "number",
								"format": "double"
							},
							"startTimeUnixSeconds": {
								"type": "number",
								"format": "double"
							}
						},
						"required": [
							"endTimeUnixSeconds",
							"startTimeUnixSeconds"
						],
						"type": "object"
					},
					"timeZoneDifferenceMinutes": {
						"type": "number",
						"format": "double"
					}
				},
				"required": [
					"filter",
					"offset",
					"limit"
				],
				"type": "object",
				"additionalProperties": false
			},
			"ResultSuccess__count-number--prompt_tokens-number--completion_tokens-number--user_id-string--cost_usd-number_-Array_": {
				"properties": {
					"data": {
						"items": {
							"properties": {
								"cost_usd": {
									"type": "number",
									"format": "double"
								},
								"user_id": {
									"type": "string"
								},
								"completion_tokens": {
									"type": "number",
									"format": "double"
								},
								"prompt_tokens": {
									"type": "number",
									"format": "double"
								},
								"count": {
									"type": "number",
									"format": "double"
								}
							},
							"required": [
								"cost_usd",
								"user_id",
								"completion_tokens",
								"prompt_tokens",
								"count"
							],
							"type": "object"
						},
						"type": "array"
					},
					"error": {
						"type": "number",
						"enum": [
							null
						],
						"nullable": true
					}
				},
				"required": [
					"data",
					"error"
				],
				"type": "object",
				"additionalProperties": false
			},
			"Result__count-number--prompt_tokens-number--completion_tokens-number--user_id-string--cost_usd-number_-Array.string_": {
				"anyOf": [
					{
						"$ref": "#/components/schemas/ResultSuccess__count-number--prompt_tokens-number--completion_tokens-number--user_id-string--cost_usd-number_-Array_"
					},
					{
						"$ref": "#/components/schemas/ResultError_string_"
					}
				]
			},
			"UserQueryParams": {
				"properties": {
					"userIds": {
						"items": {
							"type": "string"
						},
						"type": "array"
					},
					"timeFilter": {
						"properties": {
							"endTimeUnixSeconds": {
								"type": "number",
								"format": "double"
							},
							"startTimeUnixSeconds": {
								"type": "number",
								"format": "double"
							}
						},
						"required": [
							"endTimeUnixSeconds",
							"startTimeUnixSeconds"
						],
						"type": "object"
					}
				},
				"type": "object",
				"additionalProperties": false
			},
			"OTELTrace": {
				"properties": {
					"resourceSpans": {
						"items": {
							"properties": {
								"scopeSpans": {
									"items": {
										"properties": {
											"spans": {
												"items": {
													"properties": {
														"droppedLinksCount": {
															"type": "number",
															"format": "double"
														},
														"links": {
															"items": {},
															"type": "array"
														},
														"status": {
															"properties": {
																"code": {
																	"type": "number",
																	"format": "double"
																}
															},
															"required": [
																"code"
															],
															"type": "object"
														},
														"droppedEventsCount": {
															"type": "number",
															"format": "double"
														},
														"events": {
															"items": {},
															"type": "array"
														},
														"droppedAttributesCount": {
															"type": "number",
															"format": "double"
														},
														"attributes": {
															"items": {
																"properties": {
																	"value": {
																		"properties": {
																			"intValue": {
																				"type": "number",
																				"format": "double"
																			},
																			"stringValue": {
																				"type": "string"
																			}
																		},
																		"type": "object"
																	},
																	"key": {
																		"type": "string"
																	}
																},
																"required": [
																	"value",
																	"key"
																],
																"type": "object"
															},
															"type": "array"
														},
														"endTimeUnixNano": {
															"type": "string"
														},
														"startTimeUnixNano": {
															"type": "string"
														},
														"kind": {
															"type": "number",
															"format": "double"
														},
														"name": {
															"type": "string"
														},
														"spanId": {
															"type": "string"
														},
														"traceId": {
															"type": "string"
														}
													},
													"required": [
														"droppedLinksCount",
														"links",
														"status",
														"droppedEventsCount",
														"events",
														"droppedAttributesCount",
														"attributes",
														"endTimeUnixNano",
														"startTimeUnixNano",
														"kind",
														"name",
														"spanId",
														"traceId"
													],
													"type": "object"
												},
												"type": "array"
											},
											"scope": {
												"properties": {
													"version": {
														"type": "string"
													},
													"name": {
														"type": "string"
													}
												},
												"required": [
													"version",
													"name"
												],
												"type": "object"
											}
										},
										"required": [
											"spans",
											"scope"
										],
										"type": "object"
									},
									"type": "array"
								},
								"resource": {
									"properties": {
										"droppedAttributesCount": {
											"type": "number",
											"format": "double"
										},
										"attributes": {
											"items": {
												"properties": {
													"value": {
														"properties": {
															"arrayValue": {
																"properties": {
																	"values": {
																		"items": {
																			"properties": {
																				"stringValue": {
																					"type": "string"
																				}
																			},
																			"required": [
																				"stringValue"
																			],
																			"type": "object"
																		},
																		"type": "array"
																	}
																},
																"required": [
																	"values"
																],
																"type": "object"
															},
															"intValue": {
																"type": "number",
																"format": "double"
															},
															"stringValue": {
																"type": "string"
															}
														},
														"type": "object"
													},
													"key": {
														"type": "string"
													}
												},
												"required": [
													"value",
													"key"
												],
												"type": "object"
											},
											"type": "array"
										}
									},
									"required": [
										"droppedAttributesCount",
										"attributes"
									],
									"type": "object"
								}
							},
							"required": [
								"scopeSpans",
								"resource"
							],
							"type": "object"
						},
						"type": "array"
					}
				},
				"required": [
					"resourceSpans"
				],
				"type": "object"
			},
			"PromptsResult": {
				"properties": {
					"id": {
						"type": "string"
					},
					"user_defined_id": {
						"type": "string"
					},
					"description": {
						"type": "string"
					},
					"pretty_name": {
						"type": "string"
					},
					"created_at": {
						"type": "string"
					},
					"major_version": {
						"type": "number",
						"format": "double"
					},
					"metadata": {
						"$ref": "#/components/schemas/Record_string.any_"
					}
				},
				"required": [
					"id",
					"user_defined_id",
					"description",
					"pretty_name",
					"created_at",
					"major_version"
				],
				"type": "object",
				"additionalProperties": false
			},
			"ResultSuccess_PromptsResult-Array_": {
				"properties": {
					"data": {
						"items": {
							"$ref": "#/components/schemas/PromptsResult"
						},
						"type": "array"
					},
					"error": {
						"type": "number",
						"enum": [
							null
						],
						"nullable": true
					}
				},
				"required": [
					"data",
					"error"
				],
				"type": "object",
				"additionalProperties": false
			},
			"Result_PromptsResult-Array.string_": {
				"anyOf": [
					{
						"$ref": "#/components/schemas/ResultSuccess_PromptsResult-Array_"
					},
					{
						"$ref": "#/components/schemas/ResultError_string_"
					}
				]
			},
			"Partial_PromptToOperators_": {
				"properties": {
					"id": {
						"$ref": "#/components/schemas/Partial_TextOperators_"
					},
					"user_defined_id": {
						"$ref": "#/components/schemas/Partial_TextOperators_"
					}
				},
				"type": "object",
				"description": "Make all properties in T optional"
			},
			"Pick_FilterLeaf.prompt_v2_": {
				"properties": {
					"prompt_v2": {
						"$ref": "#/components/schemas/Partial_PromptToOperators_"
					}
				},
				"type": "object",
				"description": "From T, pick a set of properties whose keys are in the union K"
			},
			"FilterLeafSubset_prompt_v2_": {
				"$ref": "#/components/schemas/Pick_FilterLeaf.prompt_v2_"
			},
			"PromptsFilterNode": {
				"anyOf": [
					{
						"$ref": "#/components/schemas/FilterLeafSubset_prompt_v2_"
					},
					{
						"$ref": "#/components/schemas/PromptsFilterBranch"
					},
					{
						"type": "string",
						"enum": [
							"all"
						]
					}
				]
			},
			"PromptsFilterBranch": {
				"properties": {
					"right": {
						"$ref": "#/components/schemas/PromptsFilterNode"
					},
					"operator": {
						"type": "string",
						"enum": [
							"or",
							"and"
						]
					},
					"left": {
						"$ref": "#/components/schemas/PromptsFilterNode"
					}
				},
				"required": [
					"right",
					"operator",
					"left"
				],
				"type": "object"
			},
			"PromptsQueryParams": {
				"properties": {
					"filter": {
						"$ref": "#/components/schemas/PromptsFilterNode"
					}
				},
				"required": [
					"filter"
				],
				"type": "object",
				"additionalProperties": false
			},
			"PromptResult": {
				"properties": {
					"id": {
						"type": "string"
					},
					"user_defined_id": {
						"type": "string"
					},
					"description": {
						"type": "string"
					},
					"pretty_name": {
						"type": "string"
					},
					"major_version": {
						"type": "number",
						"format": "double"
					},
					"latest_version_id": {
						"type": "string"
					},
					"latest_model_used": {
						"type": "string"
					},
					"created_at": {
						"type": "string"
					},
					"last_used": {
						"type": "string"
					},
					"versions": {
						"items": {
							"type": "string"
						},
						"type": "array"
					},
					"metadata": {
						"$ref": "#/components/schemas/Record_string.any_"
					}
				},
				"required": [
					"id",
					"user_defined_id",
					"description",
					"pretty_name",
					"major_version",
					"latest_version_id",
					"latest_model_used",
					"created_at",
					"last_used",
					"versions"
				],
				"type": "object",
				"additionalProperties": false
			},
			"ResultSuccess_PromptResult_": {
				"properties": {
					"data": {
						"$ref": "#/components/schemas/PromptResult"
					},
					"error": {
						"type": "number",
						"enum": [
							null
						],
						"nullable": true
					}
				},
				"required": [
					"data",
					"error"
				],
				"type": "object",
				"additionalProperties": false
			},
			"Result_PromptResult.string_": {
				"anyOf": [
					{
						"$ref": "#/components/schemas/ResultSuccess_PromptResult_"
					},
					{
						"$ref": "#/components/schemas/ResultError_string_"
					}
				]
			},
			"PromptQueryParams": {
				"properties": {
					"timeFilter": {
						"properties": {
							"end": {
								"type": "string"
							},
							"start": {
								"type": "string"
							}
						},
						"required": [
							"end",
							"start"
						],
						"type": "object"
					}
				},
				"required": [
					"timeFilter"
				],
				"type": "object",
				"additionalProperties": false
			},
			"CreatePromptResponse": {
				"properties": {
					"id": {
						"type": "string"
					},
					"prompt_version_id": {
						"type": "string"
					}
				},
				"required": [
					"id",
					"prompt_version_id"
				],
				"type": "object",
				"additionalProperties": false
			},
			"ResultSuccess_CreatePromptResponse_": {
				"properties": {
					"data": {
						"$ref": "#/components/schemas/CreatePromptResponse"
					},
					"error": {
						"type": "number",
						"enum": [
							null
						],
						"nullable": true
					}
				},
				"required": [
					"data",
					"error"
				],
				"type": "object",
				"additionalProperties": false
			},
			"Result_CreatePromptResponse.string_": {
				"anyOf": [
					{
						"$ref": "#/components/schemas/ResultSuccess_CreatePromptResponse_"
					},
					{
						"$ref": "#/components/schemas/ResultError_string_"
					}
				]
			},
			"PromptVersionResult": {
				"properties": {
					"id": {
						"type": "string"
					},
					"minor_version": {
						"type": "number",
						"format": "double"
					},
					"major_version": {
						"type": "number",
						"format": "double"
					},
					"prompt_v2": {
						"type": "string"
					},
					"model": {
						"type": "string"
					},
					"helicone_template": {
						"type": "string"
					},
					"created_at": {
						"type": "string"
					},
					"metadata": {
						"$ref": "#/components/schemas/Record_string.any_"
					}
				},
				"required": [
					"id",
					"minor_version",
					"major_version",
					"prompt_v2",
					"model",
					"helicone_template",
					"created_at",
					"metadata"
				],
				"type": "object",
				"additionalProperties": false
			},
			"ResultSuccess_PromptVersionResult_": {
				"properties": {
					"data": {
						"$ref": "#/components/schemas/PromptVersionResult"
					},
					"error": {
						"type": "number",
						"enum": [
							null
						],
						"nullable": true
					}
				},
				"required": [
					"data",
					"error"
				],
				"type": "object",
				"additionalProperties": false
			},
			"Result_PromptVersionResult.string_": {
				"anyOf": [
					{
						"$ref": "#/components/schemas/ResultSuccess_PromptVersionResult_"
					},
					{
						"$ref": "#/components/schemas/ResultError_string_"
					}
				]
			},
			"PromptCreateSubversionParams": {
				"properties": {
					"newHeliconeTemplate": {},
					"isMajorVersion": {
						"type": "boolean"
					},
					"metadata": {
						"$ref": "#/components/schemas/Record_string.any_"
					}
				},
				"required": [
					"newHeliconeTemplate"
				],
				"type": "object",
				"additionalProperties": false
			},
			"PromptInputRecord": {
				"properties": {
					"id": {
						"type": "string"
					},
					"inputs": {
						"$ref": "#/components/schemas/Record_string.string_"
					},
					"dataset_row_id": {
						"type": "string"
					},
					"source_request": {
						"type": "string"
					},
					"prompt_version": {
						"type": "string"
					},
					"created_at": {
						"type": "string"
					},
					"response_body": {
						"type": "string"
					},
					"request_body": {
						"type": "string"
					},
					"auto_prompt_inputs": {
						"items": {},
						"type": "array"
					}
				},
				"required": [
					"id",
					"inputs",
					"source_request",
					"prompt_version",
					"created_at",
					"auto_prompt_inputs"
				],
				"type": "object",
				"additionalProperties": false
			},
			"ResultSuccess_PromptInputRecord-Array_": {
				"properties": {
					"data": {
						"items": {
							"$ref": "#/components/schemas/PromptInputRecord"
						},
						"type": "array"
					},
					"error": {
						"type": "number",
						"enum": [
							null
						],
						"nullable": true
					}
				},
				"required": [
					"data",
					"error"
				],
				"type": "object",
				"additionalProperties": false
			},
			"Result_PromptInputRecord-Array.string_": {
				"anyOf": [
					{
						"$ref": "#/components/schemas/ResultSuccess_PromptInputRecord-Array_"
					},
					{
						"$ref": "#/components/schemas/ResultError_string_"
					}
				]
			},
			"ResultSuccess__id-string--created_at-string--num_hypotheses-number--dataset-string--meta-Record_string.any__-Array_": {
				"properties": {
					"data": {
						"items": {
							"properties": {
								"meta": {
									"$ref": "#/components/schemas/Record_string.any_"
								},
								"dataset": {
									"type": "string"
								},
								"num_hypotheses": {
									"type": "number",
									"format": "double"
								},
								"created_at": {
									"type": "string"
								},
								"id": {
									"type": "string"
								}
							},
							"required": [
								"meta",
								"dataset",
								"num_hypotheses",
								"created_at",
								"id"
							],
							"type": "object"
						},
						"type": "array"
					},
					"error": {
						"type": "number",
						"enum": [
							null
						],
						"nullable": true
					}
				},
				"required": [
					"data",
					"error"
				],
				"type": "object",
				"additionalProperties": false
			},
			"Result__id-string--created_at-string--num_hypotheses-number--dataset-string--meta-Record_string.any__-Array.string_": {
				"anyOf": [
					{
						"$ref": "#/components/schemas/ResultSuccess__id-string--created_at-string--num_hypotheses-number--dataset-string--meta-Record_string.any__-Array_"
					},
					{
						"$ref": "#/components/schemas/ResultError_string_"
					}
				]
			},
			"ResultSuccess_PromptVersionResult-Array_": {
				"properties": {
					"data": {
						"items": {
							"$ref": "#/components/schemas/PromptVersionResult"
						},
						"type": "array"
					},
					"error": {
						"type": "number",
						"enum": [
							null
						],
						"nullable": true
					}
				},
				"required": [
					"data",
					"error"
				],
				"type": "object",
				"additionalProperties": false
			},
			"Result_PromptVersionResult-Array.string_": {
				"anyOf": [
					{
						"$ref": "#/components/schemas/ResultSuccess_PromptVersionResult-Array_"
					},
					{
						"$ref": "#/components/schemas/ResultError_string_"
					}
				]
			},
			"Partial_PromptVersionsToOperators_": {
				"properties": {
					"minor_version": {
						"$ref": "#/components/schemas/Partial_NumberOperators_"
					},
					"major_version": {
						"$ref": "#/components/schemas/Partial_NumberOperators_"
					},
					"id": {
						"$ref": "#/components/schemas/Partial_TextOperators_"
					},
					"prompt_v2": {
						"$ref": "#/components/schemas/Partial_TextOperators_"
					}
				},
				"type": "object",
				"description": "Make all properties in T optional"
			},
			"Pick_FilterLeaf.prompts_versions_": {
				"properties": {
					"prompts_versions": {
						"$ref": "#/components/schemas/Partial_PromptVersionsToOperators_"
					}
				},
				"type": "object",
				"description": "From T, pick a set of properties whose keys are in the union K"
			},
			"FilterLeafSubset_prompts_versions_": {
				"$ref": "#/components/schemas/Pick_FilterLeaf.prompts_versions_"
			},
			"PromptVersionsFilterNode": {
				"anyOf": [
					{
						"$ref": "#/components/schemas/FilterLeafSubset_prompts_versions_"
					},
					{
						"$ref": "#/components/schemas/PromptVersionsFilterBranch"
					},
					{
						"type": "string",
						"enum": [
							"all"
						]
					}
				]
			},
			"PromptVersionsFilterBranch": {
				"properties": {
					"right": {
						"$ref": "#/components/schemas/PromptVersionsFilterNode"
					},
					"operator": {
						"type": "string",
						"enum": [
							"or",
							"and"
						]
					},
					"left": {
						"$ref": "#/components/schemas/PromptVersionsFilterNode"
					}
				},
				"required": [
					"right",
					"operator",
					"left"
				],
				"type": "object"
			},
			"PromptVersionsQueryParams": {
				"properties": {
					"filter": {
						"$ref": "#/components/schemas/PromptVersionsFilterNode"
					},
					"includeExperimentVersions": {
						"type": "boolean"
					}
				},
				"type": "object",
				"additionalProperties": false
			},
			"PromptVersionResultCompiled": {
				"properties": {
					"id": {
						"type": "string"
					},
					"minor_version": {
						"type": "number",
						"format": "double"
					},
					"major_version": {
						"type": "number",
						"format": "double"
					},
					"prompt_v2": {
						"type": "string"
					},
					"model": {
						"type": "string"
					},
					"prompt_compiled": {}
				},
				"required": [
					"id",
					"minor_version",
					"major_version",
					"prompt_v2",
					"model",
					"prompt_compiled"
				],
				"type": "object",
				"additionalProperties": false
			},
			"ResultSuccess_PromptVersionResultCompiled_": {
				"properties": {
					"data": {
						"$ref": "#/components/schemas/PromptVersionResultCompiled"
					},
					"error": {
						"type": "number",
						"enum": [
							null
						],
						"nullable": true
					}
				},
				"required": [
					"data",
					"error"
				],
				"type": "object",
				"additionalProperties": false
			},
			"Result_PromptVersionResultCompiled.string_": {
				"anyOf": [
					{
						"$ref": "#/components/schemas/ResultSuccess_PromptVersionResultCompiled_"
					},
					{
						"$ref": "#/components/schemas/ResultError_string_"
					}
				]
			},
			"PromptVersiosQueryParamsCompiled": {
				"properties": {
					"filter": {
						"$ref": "#/components/schemas/PromptVersionsFilterNode"
					},
					"includeExperimentVersions": {
						"type": "boolean"
					},
					"inputs": {
						"$ref": "#/components/schemas/Record_string.string_"
					}
				},
				"required": [
					"inputs"
				],
				"type": "object",
				"additionalProperties": false
			},
			"PromptVersionResultFilled": {
				"properties": {
					"id": {
						"type": "string"
					},
					"minor_version": {
						"type": "number",
						"format": "double"
					},
					"major_version": {
						"type": "number",
						"format": "double"
					},
					"prompt_v2": {
						"type": "string"
					},
					"model": {
						"type": "string"
					},
					"filled_helicone_template": {}
				},
				"required": [
					"id",
					"minor_version",
					"major_version",
					"prompt_v2",
					"model",
					"filled_helicone_template"
				],
				"type": "object",
				"additionalProperties": false
			},
			"ResultSuccess_PromptVersionResultFilled_": {
				"properties": {
					"data": {
						"$ref": "#/components/schemas/PromptVersionResultFilled"
					},
					"error": {
						"type": "number",
						"enum": [
							null
						],
						"nullable": true
					}
				},
				"required": [
					"data",
					"error"
				],
				"type": "object",
				"additionalProperties": false
			},
			"Result_PromptVersionResultFilled.string_": {
				"anyOf": [
					{
						"$ref": "#/components/schemas/ResultSuccess_PromptVersionResultFilled_"
					},
					{
						"$ref": "#/components/schemas/ResultError_string_"
					}
				]
			},
			"ResultSuccess__organization_id-string--name-string--flags-string-Array_-Array_": {
				"properties": {
					"data": {
						"items": {
							"properties": {
								"flags": {
									"items": {
										"type": "string"
									},
									"type": "array"
								},
								"name": {
									"type": "string"
								},
								"organization_id": {
									"type": "string"
								}
							},
							"required": [
								"flags",
								"name",
								"organization_id"
							],
							"type": "object"
						},
						"type": "array"
					},
					"error": {
						"type": "number",
						"enum": [
							null
						],
						"nullable": true
					}
				},
				"required": [
					"data",
					"error"
				],
				"type": "object",
				"additionalProperties": false
			},
			"Result__organization_id-string--name-string--flags-string-Array_-Array.string_": {
				"anyOf": [
					{
						"$ref": "#/components/schemas/ResultSuccess__organization_id-string--name-string--flags-string-Array_-Array_"
					},
					{
						"$ref": "#/components/schemas/ResultError_string_"
					}
				]
			},
			"KafkaSettings": {
				"properties": {
					"miniBatchSize": {
						"type": "number",
						"format": "double"
					}
				},
				"required": [
					"miniBatchSize"
				],
				"type": "object",
				"additionalProperties": false
			},
			"AzureExperiment": {
				"properties": {
					"azureBaseUri": {
						"type": "string"
					},
					"azureApiVersion": {
						"type": "string"
					},
					"azureDeploymentName": {
						"type": "string"
					},
					"azureApiKey": {
						"type": "string"
					}
				},
				"required": [
					"azureBaseUri",
					"azureApiVersion",
					"azureDeploymentName",
					"azureApiKey"
				],
				"type": "object",
				"additionalProperties": false
			},
			"Setting": {
				"anyOf": [
					{
						"$ref": "#/components/schemas/KafkaSettings"
					},
					{
						"$ref": "#/components/schemas/AzureExperiment"
					}
				]
			},
			"SettingName": {
				"type": "string",
				"enum": [
					"kafka:dlq",
					"kafka:log",
					"kafka:dlq:eu",
					"kafka:log:eu",
					"kafka:orgs-to-dlq",
					"azure:experiment"
				],
				"nullable": false
			},
			"url.URL": {
				"type": "string",
				"description": "The URL interface represents an object providing static methods used for creating object URLs.\n\n[MDN Reference](https://developer.mozilla.org/docs/Web/API/URL)\n`URL` class is a global reference for `require('url').URL`\nhttps://nodejs.org/api/url.html#the-whatwg-url-api"
			},
			"HeliconeMeta": {
				"properties": {
					"lytixHost": {
						"type": "string"
					},
					"lytixKey": {
						"type": "string"
					},
					"posthogHost": {
						"type": "string"
					},
					"posthogApiKey": {
						"type": "string"
					},
					"webhookEnabled": {
						"type": "boolean"
					},
					"omitResponseLog": {
						"type": "boolean"
					},
					"omitRequestLog": {
						"type": "boolean"
					},
					"modelOverride": {
						"type": "string"
					}
				},
				"required": [
					"webhookEnabled",
					"omitResponseLog",
					"omitRequestLog"
				],
				"type": "object"
			},
			"TemplateWithInputs": {
				"description": "Parses a string containing custom JSX-like tags and extracts information to produce two outputs:\n1. A version of the string with all JSX tags removed, leaving only the text content.\n2. An object representing a template with self-closing JSX tags and a separate mapping of keys to their\n   corresponding text content.\n\nThe function specifically targets `<helicone-prompt-input>` tags, which include a `key` attribute and enclosed text content.\nThese tags are transformed or removed based on the desired output structure. The process involves regular expressions\nto match and manipulate the input string to produce the outputs.\n\nParameters:\n- input: A string containing the text and JSX-like tags to be parsed.\n\nReturns:\nAn object with two properties:\n1. stringWithoutJSXTags: A string where all `<helicone-prompt-input>` tags are removed, and only their text content remains.\n2. templateWithInputs: An object containing:\n   - template: A version of the input string where `<helicone-prompt-input>` tags are replaced with self-closing versions,\n     preserving the `key` attributes but removing the text content.\n   - inputs: An object mapping the `key` attributes to their corresponding text content, effectively extracting\n     the data from the original tags.\n\nExample Usage:\n```ts\nconst input = `\nThe scene is <helicone-prompt-input key=\"scene\" >Harry Potter</helicone-prompt-input>.\n<helicone-prompt-input key=\"name\" >justin</helicone-prompt-input>  test`;\n\nconst expectedOutput = parseJSXString(input);\nconsole.log(expectedOutput);\n```\nThe function is useful for preprocessing strings with embedded custom JSX-like tags, extracting useful data,\nand preparing templates for further processing or rendering. It demonstrates a practical application of regular\nexpressions for text manipulation in TypeScript, specifically tailored to a custom JSX-like syntax.",
				"properties": {
					"template": {
						"additionalProperties": false,
						"type": "object"
					},
					"inputs": {
						"properties": {},
						"additionalProperties": {
							"type": "string"
						},
						"type": "object"
					},
					"autoInputs": {
						"items": {},
						"type": "array"
					}
				},
				"required": [
					"template",
					"inputs",
					"autoInputs"
				],
				"type": "object",
				"additionalProperties": false
			},
			"Log": {
				"properties": {
					"response": {
						"properties": {
							"delayMs": {
								"type": "number",
								"format": "double"
							},
							"responseCreatedAt": {
								"type": "string",
								"format": "date-time"
							},
							"timeToFirstToken": {
								"type": "number",
								"format": "double"
							},
							"bodySize": {
								"type": "number",
								"format": "double"
							},
							"status": {
								"type": "number",
								"format": "double"
							},
							"id": {
								"type": "string"
							}
						},
						"required": [
							"delayMs",
							"responseCreatedAt",
							"bodySize",
							"status",
							"id"
						],
						"type": "object"
					},
					"request": {
						"properties": {
							"experimentRowIndex": {
								"type": "string"
							},
							"experimentColumnId": {
								"type": "string"
							},
							"heliconeTemplate": {
								"$ref": "#/components/schemas/TemplateWithInputs"
							},
							"isStream": {
								"type": "boolean"
							},
							"requestCreatedAt": {
								"type": "string",
								"format": "date-time"
							},
							"countryCode": {
								"type": "string"
							},
							"threat": {
								"type": "boolean"
							},
							"path": {
								"type": "string"
							},
							"bodySize": {
								"type": "number",
								"format": "double"
							},
							"provider": {
								"$ref": "#/components/schemas/Provider"
							},
							"targetUrl": {
								"type": "string"
							},
							"heliconeProxyKeyId": {
								"type": "string"
							},
							"heliconeApiKeyId": {
								"type": "number",
								"format": "double"
							},
							"properties": {
								"$ref": "#/components/schemas/Record_string.string_"
							},
							"promptVersion": {
								"type": "string"
							},
							"promptId": {
								"type": "string"
							},
							"userId": {
								"type": "string"
							},
							"id": {
								"type": "string"
							}
						},
						"required": [
							"isStream",
							"requestCreatedAt",
							"path",
							"bodySize",
							"provider",
							"targetUrl",
							"properties",
							"userId",
							"id"
						],
						"type": "object"
					}
				},
				"required": [
					"response",
					"request"
				],
				"type": "object"
			},
			"Message": {
				"properties": {
					"log": {
						"$ref": "#/components/schemas/Log"
					},
					"heliconeMeta": {
						"$ref": "#/components/schemas/HeliconeMeta"
					},
					"authorization": {
						"type": "string"
					}
				},
				"required": [
					"log",
					"heliconeMeta",
					"authorization"
				],
				"type": "object"
			},
			"KeyPermissions": {
				"type": "string",
				"enum": [
					"w",
					"rw"
				]
			},
			"GenerateHashQueryParams": {
				"properties": {
					"apiKey": {
						"type": "string"
					},
					"userId": {
						"type": "string"
					},
					"keyName": {
						"type": "string"
					},
					"permissions": {
						"$ref": "#/components/schemas/KeyPermissions"
					}
				},
				"required": [
					"apiKey",
					"userId",
					"keyName",
					"permissions"
				],
				"type": "object",
				"additionalProperties": false
			},
			"FineTuneResult": {
				"anyOf": [
					{
						"properties": {
							"error": {
								"type": "string"
							}
						},
						"required": [
							"error"
						],
						"type": "object"
					},
					{
						"properties": {
							"data": {
								"properties": {
									"url": {
										"type": "string"
									},
									"fineTuneJob": {
										"type": "string"
									}
								},
								"required": [
									"url",
									"fineTuneJob"
								],
								"type": "object"
							},
							"success": {
								"type": "boolean"
							}
						},
						"required": [
							"data",
							"success"
						],
						"type": "object"
					}
				]
			},
			"FineTuneBodyParams": {
				"properties": {
					"providerKeyId": {
						"type": "string"
					}
				},
				"required": [
					"providerKeyId"
				],
				"type": "object",
				"additionalProperties": false
			},
			"FineTuneBody": {
				"properties": {
					"providerKeyId": {
						"type": "string"
					}
				},
				"required": [
					"providerKeyId"
				],
				"type": "object",
				"additionalProperties": false
			},
			"ChatCompletionTokenLogprob.TopLogprob": {
				"properties": {
					"token": {
						"type": "string",
						"description": "The token."
					},
					"bytes": {
						"items": {
							"type": "number",
							"format": "double"
						},
						"type": "array",
						"nullable": true,
						"description": "A list of integers representing the UTF-8 bytes representation of the token.\nUseful in instances where characters are represented by multiple tokens and\ntheir byte representations must be combined to generate the correct text\nrepresentation. Can be `null` if there is no bytes representation for the token."
					},
					"logprob": {
						"type": "number",
						"format": "double",
						"description": "The log probability of this token, if it is within the top 20 most likely\ntokens. Otherwise, the value `-9999.0` is used to signify that the token is very\nunlikely."
					}
				},
				"required": [
					"token",
					"bytes",
					"logprob"
				],
				"type": "object",
				"additionalProperties": false
			},
			"ChatCompletionTokenLogprob": {
				"properties": {
					"token": {
						"type": "string",
						"description": "The token."
					},
					"bytes": {
						"items": {
							"type": "number",
							"format": "double"
						},
						"type": "array",
						"nullable": true,
						"description": "A list of integers representing the UTF-8 bytes representation of the token.\nUseful in instances where characters are represented by multiple tokens and\ntheir byte representations must be combined to generate the correct text\nrepresentation. Can be `null` if there is no bytes representation for the token."
					},
					"logprob": {
						"type": "number",
						"format": "double",
						"description": "The log probability of this token, if it is within the top 20 most likely\ntokens. Otherwise, the value `-9999.0` is used to signify that the token is very\nunlikely."
					},
					"top_logprobs": {
						"items": {
							"$ref": "#/components/schemas/ChatCompletionTokenLogprob.TopLogprob"
						},
						"type": "array",
						"description": "List of the most likely tokens and their log probability, at this token\nposition. In rare cases, there may be fewer than the number of requested\n`top_logprobs` returned."
					}
				},
				"required": [
					"token",
					"bytes",
					"logprob",
					"top_logprobs"
				],
				"type": "object",
				"additionalProperties": false
			},
			"ChatCompletion.Choice.Logprobs": {
				"description": "Log probability information for the choice.",
				"properties": {
					"content": {
						"items": {
							"$ref": "#/components/schemas/ChatCompletionTokenLogprob"
						},
						"type": "array",
						"nullable": true,
						"description": "A list of message content tokens with log probability information."
					}
				},
				"required": [
					"content"
				],
				"type": "object",
				"additionalProperties": false
			},
			"ChatCompletionMessage.FunctionCall": {
				"properties": {
					"arguments": {
						"type": "string",
						"description": "The arguments to call the function with, as generated by the model in JSON\nformat. Note that the model does not always generate valid JSON, and may\nhallucinate parameters not defined by your function schema. Validate the\narguments in your code before calling your function."
					},
					"name": {
						"type": "string",
						"description": "The name of the function to call."
					}
				},
				"required": [
					"arguments",
					"name"
				],
				"type": "object",
				"additionalProperties": false,
				"deprecated": true
			},
			"ChatCompletionMessageToolCall.Function": {
				"description": "The function that the model called.",
				"properties": {
					"arguments": {
						"type": "string",
						"description": "The arguments to call the function with, as generated by the model in JSON\nformat. Note that the model does not always generate valid JSON, and may\nhallucinate parameters not defined by your function schema. Validate the\narguments in your code before calling your function."
					},
					"name": {
						"type": "string",
						"description": "The name of the function to call."
					}
				},
				"required": [
					"arguments",
					"name"
				],
				"type": "object",
				"additionalProperties": false
			},
			"ChatCompletionMessageToolCall": {
				"properties": {
					"id": {
						"type": "string",
						"description": "The ID of the tool call."
					},
					"function": {
						"$ref": "#/components/schemas/ChatCompletionMessageToolCall.Function",
						"description": "The function that the model called."
					},
					"type": {
						"type": "string",
						"enum": [
							"function"
						],
						"nullable": false,
						"description": "The type of the tool. Currently, only `function` is supported."
					}
				},
				"required": [
					"id",
					"function",
					"type"
				],
				"type": "object",
				"additionalProperties": false
			},
			"ChatCompletionMessage": {
				"description": "A chat completion message generated by the model.",
				"properties": {
					"content": {
						"type": "string",
						"nullable": true,
						"description": "The contents of the message."
					},
					"role": {
						"type": "string",
						"enum": [
							"assistant"
						],
						"nullable": false,
						"description": "The role of the author of this message."
					},
					"function_call": {
						"$ref": "#/components/schemas/ChatCompletionMessage.FunctionCall",
						"deprecated": true
					},
					"tool_calls": {
						"items": {
							"$ref": "#/components/schemas/ChatCompletionMessageToolCall"
						},
						"type": "array",
						"description": "The tool calls generated by the model, such as function calls."
					}
				},
				"required": [
					"content",
					"role"
				],
				"type": "object",
				"additionalProperties": false
			},
			"ChatCompletion.Choice": {
				"properties": {
					"finish_reason": {
						"type": "string",
						"enum": [
							"stop",
							"length",
							"tool_calls",
							"content_filter",
							"function_call"
						],
						"description": "The reason the model stopped generating tokens. This will be `stop` if the model\nhit a natural stop point or a provided stop sequence, `length` if the maximum\nnumber of tokens specified in the request was reached, `content_filter` if\ncontent was omitted due to a flag from our content filters, `tool_calls` if the\nmodel called a tool, or `function_call` (deprecated) if the model called a\nfunction."
					},
					"index": {
						"type": "number",
						"format": "double",
						"description": "The index of the choice in the list of choices."
					},
					"logprobs": {
						"allOf": [
							{
								"$ref": "#/components/schemas/ChatCompletion.Choice.Logprobs"
							}
						],
						"nullable": true,
						"description": "Log probability information for the choice."
					},
					"message": {
						"$ref": "#/components/schemas/ChatCompletionMessage",
						"description": "A chat completion message generated by the model."
					}
				},
				"required": [
					"finish_reason",
					"index",
					"logprobs",
					"message"
				],
				"type": "object",
				"additionalProperties": false
			},
			"CompletionUsage": {
				"description": "Usage statistics for the completion request.",
				"properties": {
					"completion_tokens": {
						"type": "number",
						"format": "double",
						"description": "Number of tokens in the generated completion."
					},
					"prompt_tokens": {
						"type": "number",
						"format": "double",
						"description": "Number of tokens in the prompt."
					},
					"total_tokens": {
						"type": "number",
						"format": "double",
						"description": "Total number of tokens used in the request (prompt + completion)."
					}
				},
				"required": [
					"completion_tokens",
					"prompt_tokens",
					"total_tokens"
				],
				"type": "object",
				"additionalProperties": false
			},
			"ChatCompletion": {
				"description": "Represents a chat completion response returned by model, based on the provided\ninput.",
				"properties": {
					"id": {
						"type": "string",
						"description": "A unique identifier for the chat completion."
					},
					"choices": {
						"items": {
							"$ref": "#/components/schemas/ChatCompletion.Choice"
						},
						"type": "array",
						"description": "A list of chat completion choices. Can be more than one if `n` is greater\nthan 1."
					},
					"created": {
						"type": "number",
						"format": "double",
						"description": "The Unix timestamp (in seconds) of when the chat completion was created."
					},
					"model": {
						"type": "string",
						"description": "The model used for the chat completion."
					},
					"object": {
						"type": "string",
						"enum": [
							"chat.completion"
						],
						"nullable": false,
						"description": "The object type, which is always `chat.completion`."
					},
					"service_tier": {
						"type": "string",
						"enum": [
							"scale",
							"default",
							null
						],
						"nullable": true,
						"description": "The service tier used for processing the request. This field is only included if\nthe `service_tier` parameter is specified in the request."
					},
					"system_fingerprint": {
						"type": "string",
						"description": "This fingerprint represents the backend configuration that the model runs with.\n\nCan be used in conjunction with the `seed` request parameter to understand when\nbackend changes have been made that might impact determinism."
					},
					"usage": {
						"$ref": "#/components/schemas/CompletionUsage",
						"description": "Usage statistics for the completion request."
					}
				},
				"required": [
					"id",
					"choices",
					"created",
					"model",
					"object"
				],
				"type": "object",
				"additionalProperties": false
			},
			"ResultSuccess_ChatCompletion_": {
				"properties": {
					"data": {
						"$ref": "#/components/schemas/ChatCompletion"
					},
					"error": {
						"type": "number",
						"enum": [
							null
						],
						"nullable": true
					}
				},
				"required": [
					"data",
					"error"
				],
				"type": "object",
				"additionalProperties": false
			},
			"Result_ChatCompletion.string_": {
				"anyOf": [
					{
						"$ref": "#/components/schemas/ResultSuccess_ChatCompletion_"
					},
					{
						"$ref": "#/components/schemas/ResultError_string_"
					}
				]
			},
			"ChatCompletionSystemMessageParam": {
				"properties": {
					"content": {
						"type": "string",
						"description": "The contents of the system message."
					},
					"role": {
						"type": "string",
						"enum": [
							"system"
						],
						"nullable": false,
						"description": "The role of the messages author, in this case `system`."
					},
					"name": {
						"type": "string",
						"description": "An optional name for the participant. Provides the model information to\ndifferentiate between participants of the same role."
					}
				},
				"required": [
					"content",
					"role"
				],
				"type": "object",
				"additionalProperties": false
			},
			"ChatCompletionContentPartText": {
				"properties": {
					"text": {
						"type": "string",
						"description": "The text content."
					},
					"type": {
						"type": "string",
						"enum": [
							"text"
						],
						"nullable": false,
						"description": "The type of the content part."
					}
				},
				"required": [
					"text",
					"type"
				],
				"type": "object",
				"additionalProperties": false
			},
			"ChatCompletionContentPartImage.ImageURL": {
				"properties": {
					"url": {
						"type": "string",
						"description": "Either a URL of the image or the base64 encoded image data."
					},
					"detail": {
						"type": "string",
						"enum": [
							"auto",
							"low",
							"high"
						],
						"description": "Specifies the detail level of the image. Learn more in the\n[Vision guide](https://platform.openai.com/docs/guides/vision/low-or-high-fidelity-image-understanding)."
					}
				},
				"required": [
					"url"
				],
				"type": "object",
				"additionalProperties": false
			},
			"ChatCompletionContentPartImage": {
				"properties": {
					"image_url": {
						"$ref": "#/components/schemas/ChatCompletionContentPartImage.ImageURL"
					},
					"type": {
						"type": "string",
						"enum": [
							"image_url"
						],
						"nullable": false,
						"description": "The type of the content part."
					}
				},
				"required": [
					"image_url",
					"type"
				],
				"type": "object",
				"additionalProperties": false
			},
			"ChatCompletionContentPart": {
				"anyOf": [
					{
						"$ref": "#/components/schemas/ChatCompletionContentPartText"
					},
					{
						"$ref": "#/components/schemas/ChatCompletionContentPartImage"
					}
				]
			},
			"ChatCompletionUserMessageParam": {
				"properties": {
					"content": {
						"anyOf": [
							{
								"type": "string"
							},
							{
								"items": {
									"$ref": "#/components/schemas/ChatCompletionContentPart"
								},
								"type": "array"
							}
						],
						"description": "The contents of the user message."
					},
					"role": {
						"type": "string",
						"enum": [
							"user"
						],
						"nullable": false,
						"description": "The role of the messages author, in this case `user`."
					},
					"name": {
						"type": "string",
						"description": "An optional name for the participant. Provides the model information to\ndifferentiate between participants of the same role."
					}
				},
				"required": [
					"content",
					"role"
				],
				"type": "object",
				"additionalProperties": false
			},
			"ChatCompletionAssistantMessageParam.FunctionCall": {
				"properties": {
					"arguments": {
						"type": "string",
						"description": "The arguments to call the function with, as generated by the model in JSON\nformat. Note that the model does not always generate valid JSON, and may\nhallucinate parameters not defined by your function schema. Validate the\narguments in your code before calling your function."
					},
					"name": {
						"type": "string",
						"description": "The name of the function to call."
					}
				},
				"required": [
					"arguments",
					"name"
				],
				"type": "object",
				"additionalProperties": false,
				"deprecated": true
			},
			"ChatCompletionAssistantMessageParam": {
				"properties": {
					"role": {
						"type": "string",
						"enum": [
							"assistant"
						],
						"nullable": false,
						"description": "The role of the messages author, in this case `assistant`."
					},
					"content": {
						"type": "string",
						"nullable": true,
						"description": "The contents of the assistant message. Required unless `tool_calls` or\n`function_call` is specified."
					},
					"function_call": {
						"allOf": [
							{
								"$ref": "#/components/schemas/ChatCompletionAssistantMessageParam.FunctionCall"
							}
						],
						"nullable": true,
						"deprecated": true
					},
					"name": {
						"type": "string",
						"description": "An optional name for the participant. Provides the model information to\ndifferentiate between participants of the same role."
					},
					"tool_calls": {
						"items": {
							"$ref": "#/components/schemas/ChatCompletionMessageToolCall"
						},
						"type": "array",
						"description": "The tool calls generated by the model, such as function calls."
					}
				},
				"required": [
					"role"
				],
				"type": "object",
				"additionalProperties": false
			},
			"ChatCompletionToolMessageParam": {
				"properties": {
					"content": {
						"type": "string",
						"description": "The contents of the tool message."
					},
					"role": {
						"type": "string",
						"enum": [
							"tool"
						],
						"nullable": false,
						"description": "The role of the messages author, in this case `tool`."
					},
					"tool_call_id": {
						"type": "string",
						"description": "Tool call that this message is responding to."
					}
				},
				"required": [
					"content",
					"role",
					"tool_call_id"
				],
				"type": "object",
				"additionalProperties": false
			},
			"ChatCompletionFunctionMessageParam": {
				"properties": {
					"content": {
						"type": "string",
						"nullable": true,
						"description": "The contents of the function message."
					},
					"name": {
						"type": "string",
						"description": "The name of the function to call."
					},
					"role": {
						"type": "string",
						"enum": [
							"function"
						],
						"nullable": false,
						"description": "The role of the messages author, in this case `function`."
					}
				},
				"required": [
					"content",
					"name",
					"role"
				],
				"type": "object",
				"additionalProperties": false,
				"deprecated": true
			},
			"ChatCompletionMessageParam": {
				"anyOf": [
					{
						"$ref": "#/components/schemas/ChatCompletionSystemMessageParam"
					},
					{
						"$ref": "#/components/schemas/ChatCompletionUserMessageParam"
					},
					{
						"$ref": "#/components/schemas/ChatCompletionAssistantMessageParam"
					},
					{
						"$ref": "#/components/schemas/ChatCompletionToolMessageParam"
					},
					{
						"$ref": "#/components/schemas/ChatCompletionFunctionMessageParam"
					}
				]
			},
			"Record_string.unknown_": {
				"properties": {},
				"additionalProperties": {},
				"type": "object",
				"description": "Construct a type with a set of properties K of type T"
			},
			"FunctionParameters": {
				"$ref": "#/components/schemas/Record_string.unknown_",
				"description": "The parameters the functions accepts, described as a JSON Schema object. See the\n[guide](https://platform.openai.com/docs/guides/function-calling) for examples,\nand the\n[JSON Schema reference](https://json-schema.org/understanding-json-schema/) for\ndocumentation about the format.\n\nOmitting `parameters` defines a function with an empty parameter list."
			},
			"FunctionDefinition": {
				"properties": {
					"name": {
						"type": "string",
						"description": "The name of the function to be called. Must be a-z, A-Z, 0-9, or contain\nunderscores and dashes, with a maximum length of 64."
					},
					"description": {
						"type": "string",
						"description": "A description of what the function does, used by the model to choose when and\nhow to call the function."
					},
					"parameters": {
						"$ref": "#/components/schemas/FunctionParameters",
						"description": "The parameters the functions accepts, described as a JSON Schema object. See the\n[guide](https://platform.openai.com/docs/guides/function-calling) for examples,\nand the\n[JSON Schema reference](https://json-schema.org/understanding-json-schema/) for\ndocumentation about the format.\n\nOmitting `parameters` defines a function with an empty parameter list."
					}
				},
				"required": [
					"name"
				],
				"type": "object",
				"additionalProperties": false
			},
			"ChatCompletionTool": {
				"properties": {
					"function": {
						"$ref": "#/components/schemas/FunctionDefinition"
					},
					"type": {
						"type": "string",
						"enum": [
							"function"
						],
						"nullable": false,
						"description": "The type of the tool. Currently, only `function` is supported."
					}
				},
				"required": [
					"function",
					"type"
				],
				"type": "object",
				"additionalProperties": false
			},
			"ChatCompletionNamedToolChoice.Function": {
				"properties": {
					"name": {
						"type": "string",
						"description": "The name of the function to call."
					}
				},
				"required": [
					"name"
				],
				"type": "object",
				"additionalProperties": false
			},
			"ChatCompletionNamedToolChoice": {
				"description": "Specifies a tool the model should use. Use to force the model to call a specific\nfunction.",
				"properties": {
					"function": {
						"$ref": "#/components/schemas/ChatCompletionNamedToolChoice.Function"
					},
					"type": {
						"type": "string",
						"enum": [
							"function"
						],
						"nullable": false,
						"description": "The type of the tool. Currently, only `function` is supported."
					}
				},
				"required": [
					"function",
					"type"
				],
				"type": "object",
				"additionalProperties": false
			},
			"ChatCompletionToolChoiceOption": {
				"anyOf": [
					{
						"$ref": "#/components/schemas/ChatCompletionNamedToolChoice"
					},
					{
						"type": "string",
						"enum": [
							"none",
							"auto",
							"required"
						]
					}
				],
				"description": "Controls which (if any) tool is called by the model. `none` means the model will\nnot call any tool and instead generates a message. `auto` means the model can\npick between generating a message or calling one or more tools. `required` means\nthe model must call one or more tools. Specifying a particular tool via\n`{\"type\": \"function\", \"function\": {\"name\": \"my_function\"}}` forces the model to\ncall that tool.\n\n`none` is the default when no tools are present. `auto` is the default if tools\nare present."
			},
			"AlertResponse": {
				"properties": {
					"alerts": {
						"items": {
							"properties": {
								"updated_at": {
									"type": "string",
									"nullable": true
								},
								"time_window": {
									"type": "number",
									"format": "double"
								},
								"time_block_duration": {
									"type": "number",
									"format": "double"
								},
								"threshold": {
									"type": "number",
									"format": "double"
								},
								"status": {
									"type": "string"
								},
								"soft_delete": {
									"type": "boolean"
								},
								"slack_channels": {
									"items": {
										"type": "string"
									},
									"type": "array"
								},
								"org_id": {
									"type": "string"
								},
								"name": {
									"type": "string"
								},
								"minimum_request_count": {
									"type": "number",
									"format": "double",
									"nullable": true
								},
								"metric": {
									"type": "string"
								},
								"id": {
									"type": "string"
								},
								"emails": {
									"items": {
										"type": "string"
									},
									"type": "array"
								},
								"created_at": {
									"type": "string",
									"nullable": true
								}
							},
							"required": [
								"updated_at",
								"time_window",
								"time_block_duration",
								"threshold",
								"status",
								"soft_delete",
								"slack_channels",
								"org_id",
								"name",
								"minimum_request_count",
								"metric",
								"id",
								"emails",
								"created_at"
							],
							"type": "object"
						},
						"type": "array"
					},
					"history": {
						"items": {
							"properties": {
								"updated_at": {
									"type": "string",
									"nullable": true
								},
								"triggered_value": {
									"type": "string"
								},
								"status": {
									"type": "string"
								},
								"soft_delete": {
									"type": "boolean"
								},
								"org_id": {
									"type": "string"
								},
								"id": {
									"type": "string"
								},
								"created_at": {
									"type": "string",
									"nullable": true
								},
								"alert_start_time": {
									"type": "string"
								},
								"alert_name": {
									"type": "string"
								},
								"alert_metric": {
									"type": "string"
								},
								"alert_id": {
									"type": "string"
								},
								"alert_end_time": {
									"type": "string",
									"nullable": true
								}
							},
							"required": [
								"updated_at",
								"triggered_value",
								"status",
								"soft_delete",
								"org_id",
								"id",
								"created_at",
								"alert_start_time",
								"alert_name",
								"alert_metric",
								"alert_id",
								"alert_end_time"
							],
							"type": "object"
						},
						"type": "array"
					}
				},
				"required": [
					"alerts",
					"history"
				],
				"type": "object",
				"additionalProperties": false
			},
			"ResultSuccess_AlertResponse_": {
				"properties": {
					"data": {
						"$ref": "#/components/schemas/AlertResponse"
					},
					"error": {
						"type": "number",
						"enum": [
							null
						],
						"nullable": true
					}
				},
				"required": [
					"data",
					"error"
				],
				"type": "object",
				"additionalProperties": false
			},
			"Result_AlertResponse.string_": {
				"anyOf": [
					{
						"$ref": "#/components/schemas/ResultSuccess_AlertResponse_"
					},
					{
						"$ref": "#/components/schemas/ResultError_string_"
					}
				]
			},
			"ResultSuccess_string_": {
				"properties": {
					"data": {
						"type": "string"
					},
					"error": {
						"type": "number",
						"enum": [
							null
						],
						"nullable": true
					}
				},
				"required": [
					"data",
					"error"
				],
				"type": "object",
				"additionalProperties": false
			},
			"Result_string.string_": {
				"anyOf": [
					{
						"$ref": "#/components/schemas/ResultSuccess_string_"
					},
					{
						"$ref": "#/components/schemas/ResultError_string_"
					}
				]
			},
			"AlertRequest": {
				"properties": {
					"name": {
						"type": "string"
					},
					"metric": {
						"type": "string"
					},
					"threshold": {
						"type": "number",
						"format": "double"
					},
					"time_window": {
						"type": "string"
					},
					"emails": {
						"items": {
							"type": "string"
						},
						"type": "array"
					},
					"slack_channels": {
						"items": {
							"type": "string"
						},
						"type": "array"
					},
					"minimum_request_count": {
						"type": "number",
						"format": "double"
					}
				},
				"required": [
					"name",
					"metric",
					"threshold",
					"time_window",
					"emails",
					"slack_channels"
				],
				"type": "object",
				"additionalProperties": false
			},
			"Property": {
				"properties": {
					"property": {
						"type": "string"
					}
				},
				"required": [
					"property"
				],
				"type": "object",
				"additionalProperties": false
			},
			"ResultSuccess_Property-Array_": {
				"properties": {
					"data": {
						"items": {
							"$ref": "#/components/schemas/Property"
						},
						"type": "array"
					},
					"error": {
						"type": "number",
						"enum": [
							null
						],
						"nullable": true
					}
				},
				"required": [
					"data",
					"error"
				],
				"type": "object",
				"additionalProperties": false
			},
			"Result_Property-Array.string_": {
				"anyOf": [
					{
						"$ref": "#/components/schemas/ResultSuccess_Property-Array_"
					},
					{
						"$ref": "#/components/schemas/ResultError_string_"
					}
				]
			},
			"Json": {
				"anyOf": [
					{
						"type": "string"
					},
					{
						"type": "number",
						"format": "double"
					},
					{
						"type": "boolean"
					},
					{
						"properties": {},
						"additionalProperties": {
							"$ref": "#/components/schemas/Json"
						},
						"type": "object"
					},
					{
						"items": {
							"$ref": "#/components/schemas/Json"
						},
						"type": "array"
					}
				],
				"nullable": true
			},
			"IntegrationCreateParams": {
				"properties": {
					"integration_name": {
						"type": "string"
					},
					"settings": {
						"$ref": "#/components/schemas/Json"
					},
					"active": {
						"type": "boolean"
					}
				},
				"required": [
					"integration_name"
				],
				"type": "object",
				"additionalProperties": false
			},
			"Integration": {
				"properties": {
					"integration_name": {
						"type": "string"
					},
					"settings": {
						"$ref": "#/components/schemas/Json"
					},
					"active": {
						"type": "boolean"
					},
					"id": {
						"type": "string"
					}
				},
				"required": [
					"id"
				],
				"type": "object",
				"additionalProperties": false
			},
			"ResultSuccess_Array_Integration__": {
				"properties": {
					"data": {
						"items": {
							"$ref": "#/components/schemas/Integration"
						},
						"type": "array"
					},
					"error": {
						"type": "number",
						"enum": [
							null
						],
						"nullable": true
					}
				},
				"required": [
					"data",
					"error"
				],
				"type": "object",
				"additionalProperties": false
			},
			"Result_Array_Integration_.string_": {
				"anyOf": [
					{
						"$ref": "#/components/schemas/ResultSuccess_Array_Integration__"
					},
					{
						"$ref": "#/components/schemas/ResultError_string_"
					}
				]
			},
			"IntegrationUpdateParams": {
				"properties": {
					"integration_name": {
						"type": "string"
					},
					"settings": {
						"$ref": "#/components/schemas/Json"
					},
					"active": {
						"type": "boolean"
					}
				},
				"type": "object",
				"additionalProperties": false
			},
			"ResultSuccess_Integration_": {
				"properties": {
					"data": {
						"$ref": "#/components/schemas/Integration"
					},
					"error": {
						"type": "number",
						"enum": [
							null
						],
						"nullable": true
					}
				},
				"required": [
					"data",
					"error"
				],
				"type": "object",
				"additionalProperties": false
			},
			"Result_Integration.string_": {
				"anyOf": [
					{
						"$ref": "#/components/schemas/ResultSuccess_Integration_"
					},
					{
						"$ref": "#/components/schemas/ResultError_string_"
					}
				]
			},
			"ResultSuccess_Array__id-string--name-string___": {
				"properties": {
					"data": {
						"items": {
							"properties": {
								"name": {
									"type": "string"
								},
								"id": {
									"type": "string"
								}
							},
							"required": [
								"name",
								"id"
							],
							"type": "object"
						},
						"type": "array"
					},
					"error": {
						"type": "number",
						"enum": [
							null
						],
						"nullable": true
					}
				},
				"required": [
					"data",
					"error"
				],
				"type": "object",
				"additionalProperties": false
			},
			"Result_Array__id-string--name-string__.string_": {
				"anyOf": [
					{
						"$ref": "#/components/schemas/ResultSuccess_Array__id-string--name-string___"
					},
					{
						"$ref": "#/components/schemas/ResultError_string_"
					}
				]
			},
			"ResultSuccess__experimentId-string__": {
				"properties": {
					"data": {
						"properties": {
							"experimentId": {
								"type": "string"
							}
						},
						"required": [
							"experimentId"
						],
						"type": "object"
					},
					"error": {
						"type": "number",
						"enum": [
							null
						],
						"nullable": true
					}
				},
				"required": [
					"data",
					"error"
				],
				"type": "object",
				"additionalProperties": false
			},
			"Result__experimentId-string_.string_": {
				"anyOf": [
					{
						"$ref": "#/components/schemas/ResultSuccess__experimentId-string__"
					},
					{
						"$ref": "#/components/schemas/ResultError_string_"
					}
				]
			},
			"ResultSuccess__tableId-string--experimentId-string__": {
				"properties": {
					"data": {
						"properties": {
							"experimentId": {
								"type": "string"
							},
							"tableId": {
								"type": "string"
							}
						},
						"required": [
							"experimentId",
							"tableId"
						],
						"type": "object"
					},
					"error": {
						"type": "number",
						"enum": [
							null
						],
						"nullable": true
					}
				},
				"required": [
					"data",
					"error"
				],
				"type": "object",
				"additionalProperties": false
			},
			"Result__tableId-string--experimentId-string_.string_": {
				"anyOf": [
					{
						"$ref": "#/components/schemas/ResultSuccess__tableId-string--experimentId-string__"
					},
					{
						"$ref": "#/components/schemas/ResultError_string_"
					}
				]
			},
			"CreateExperimentTableParams": {
				"properties": {
					"datasetId": {
						"type": "string"
					},
					"experimentMetadata": {
						"$ref": "#/components/schemas/Record_string.any_"
					},
					"promptVersionId": {
						"type": "string"
					},
					"newHeliconeTemplate": {
						"type": "string"
					},
					"isMajorVersion": {
						"type": "boolean"
					},
					"promptSubversionMetadata": {
						"$ref": "#/components/schemas/Record_string.any_"
					}
				},
				"required": [
					"datasetId",
					"experimentMetadata",
					"promptVersionId",
					"newHeliconeTemplate",
					"isMajorVersion",
					"promptSubversionMetadata"
				],
				"type": "object",
				"additionalProperties": false
			},
			"ExperimentTableColumn": {
				"properties": {
					"id": {
						"type": "string"
					},
					"columnName": {
						"type": "string"
					},
					"columnType": {
						"type": "string"
					},
					"hypothesisId": {
						"type": "string"
					},
					"cells": {
						"items": {
							"properties": {
								"metadata": {
									"$ref": "#/components/schemas/Record_string.any_"
								},
								"value": {
									"type": "string",
									"nullable": true
								},
								"requestId": {
									"type": "string"
								},
								"rowIndex": {
									"type": "number",
									"format": "double"
								}
							},
							"required": [
								"value",
								"rowIndex"
							],
							"type": "object"
						},
						"type": "array"
					},
					"metadata": {
						"$ref": "#/components/schemas/Record_string.any_"
					}
				},
				"required": [
					"id",
					"columnName",
					"columnType",
					"cells"
				],
				"type": "object",
				"additionalProperties": false
			},
			"ExperimentTable": {
				"properties": {
					"id": {
						"type": "string"
					},
					"name": {
						"type": "string"
					},
					"experimentId": {
						"type": "string"
					},
					"columns": {
						"items": {
							"$ref": "#/components/schemas/ExperimentTableColumn"
						},
						"type": "array"
					}
				},
				"required": [
					"id",
					"name",
					"experimentId",
					"columns"
				],
				"type": "object",
				"additionalProperties": false
			},
			"ResultSuccess_ExperimentTable_": {
				"properties": {
					"data": {
						"$ref": "#/components/schemas/ExperimentTable"
					},
					"error": {
						"type": "number",
						"enum": [
							null
						],
						"nullable": true
					}
				},
				"required": [
					"data",
					"error"
				],
				"type": "object",
				"additionalProperties": false
			},
			"Result_ExperimentTable.string_": {
				"anyOf": [
					{
						"$ref": "#/components/schemas/ResultSuccess_ExperimentTable_"
					},
					{
						"$ref": "#/components/schemas/ResultError_string_"
					}
				]
			},
			"PostgrestError": {
				"properties": {
					"code": {
						"type": "string"
					},
					"hint": {
						"type": "string"
					},
					"details": {
						"type": "string"
					},
					"message": {
						"type": "string"
					}
				},
				"required": [
					"code",
					"hint",
					"details",
					"message"
				],
				"type": "object",
				"description": "Error format\n\n{@link https://postgrest.org/en/stable/api.html?highlight=options#errors-and-http-status-codes}"
			},
			"ResultError_PostgrestError_": {
				"properties": {
					"data": {
						"type": "number",
						"enum": [
							null
						],
						"nullable": true
					},
					"error": {
						"$ref": "#/components/schemas/PostgrestError"
					}
				},
				"required": [
					"data",
					"error"
				],
				"type": "object",
				"additionalProperties": false
			},
			"NewExperimentParams": {
				"properties": {
					"datasetId": {
						"type": "string"
					},
					"promptVersion": {
						"type": "string"
					},
					"model": {
						"type": "string"
					},
					"providerKeyId": {
						"type": "string"
					},
					"meta": {}
				},
				"required": [
					"datasetId",
					"promptVersion",
					"model",
					"providerKeyId"
				],
				"type": "object",
				"additionalProperties": false
			},
			"ResultSuccess__hypothesisId-string__": {
				"properties": {
					"data": {
						"properties": {
							"hypothesisId": {
								"type": "string"
							}
						},
						"required": [
							"hypothesisId"
						],
						"type": "object"
					},
					"error": {
						"type": "number",
						"enum": [
							null
						],
						"nullable": true
					}
				},
				"required": [
					"data",
					"error"
				],
				"type": "object",
				"additionalProperties": false
			},
			"Result__hypothesisId-string_.string_": {
				"anyOf": [
					{
						"$ref": "#/components/schemas/ResultSuccess__hypothesisId-string__"
					},
					{
						"$ref": "#/components/schemas/ResultError_string_"
					}
				]
			},
<<<<<<< HEAD
			"EvaluatorResult": {
				"properties": {
					"id": {
						"type": "string"
					},
					"created_at": {
						"type": "string"
					},
					"scoring_type": {
						"type": "string"
					},
					"llm_template": {},
					"organization_id": {
						"type": "string"
					},
					"updated_at": {
						"type": "string"
					},
					"name": {
						"type": "string"
					}
				},
				"required": [
					"id",
					"created_at",
					"scoring_type",
					"llm_template",
					"organization_id",
					"updated_at",
					"name"
				],
				"type": "object",
				"additionalProperties": false
			},
			"ResultSuccess_EvaluatorResult-Array_": {
				"properties": {
					"data": {
						"items": {
							"$ref": "#/components/schemas/EvaluatorResult"
						},
						"type": "array"
					},
=======
			"ResultSuccess_any_": {
				"properties": {
					"data": {},
>>>>>>> c881d484
					"error": {
						"type": "number",
						"enum": [
							null
						],
						"nullable": true
					}
				},
				"required": [
					"data",
					"error"
				],
				"type": "object",
				"additionalProperties": false
			},
<<<<<<< HEAD
			"Result_EvaluatorResult-Array.string_": {
				"anyOf": [
					{
						"$ref": "#/components/schemas/ResultSuccess_EvaluatorResult-Array_"
					},
					{
						"$ref": "#/components/schemas/ResultError_string_"
					}
				]
			},
			"ResponseObj": {
				"properties": {
					"body": {},
					"createdAt": {
						"type": "string"
					},
					"completionTokens": {
						"type": "number",
						"format": "double"
					},
					"promptTokens": {
						"type": "number",
						"format": "double"
					},
					"delayMs": {
						"type": "number",
						"format": "double"
					},
					"model": {
						"type": "string"
					}
				},
				"required": [
					"body",
					"createdAt",
					"completionTokens",
					"promptTokens",
					"delayMs",
					"model"
				],
				"type": "object",
				"additionalProperties": false
			},
			"RequestObj": {
				"properties": {
					"id": {
						"type": "string"
					},
					"provider": {
						"type": "string"
					}
				},
				"required": [
					"id",
					"provider"
				],
				"type": "object",
				"additionalProperties": false
			},
			"Score": {
				"properties": {
					"valueType": {
						"type": "string"
					},
					"value": {
						"anyOf": [
							{
								"type": "number",
								"format": "double"
							},
							{
								"type": "string",
								"format": "date-time"
							},
							{
								"type": "string"
							}
						]
					}
				},
				"required": [
					"valueType",
					"value"
				],
				"type": "object",
				"additionalProperties": false
			},
			"Record_string.Score_": {
				"properties": {},
				"additionalProperties": {
					"$ref": "#/components/schemas/Score"
				},
				"type": "object",
				"description": "Construct a type with a set of properties K of type T"
			},
			"ExperimentDatasetRow": {
=======
			"ResultSuccess__experimentId-string__": {
>>>>>>> c881d484
				"properties": {
					"rowId": {
						"type": "string"
					},
					"inputRecord": {
						"properties": {
							"request": {
								"$ref": "#/components/schemas/RequestObj"
							},
							"response": {
								"$ref": "#/components/schemas/ResponseObj"
							},
							"autoInputs": {
								"items": {
									"$ref": "#/components/schemas/Record_string.string_"
								},
								"type": "array"
							},
							"inputs": {
								"$ref": "#/components/schemas/Record_string.string_"
							},
							"requestPath": {
								"type": "string"
							},
							"requestId": {
								"type": "string"
							},
							"id": {
								"type": "string"
							}
						},
						"required": [
							"request",
							"response",
							"autoInputs",
							"inputs",
							"requestPath",
							"requestId",
							"id"
						],
						"type": "object"
					},
					"rowIndex": {
						"type": "number",
						"format": "double"
					},
					"columnId": {
						"type": "string"
					},
					"scores": {
						"$ref": "#/components/schemas/Record_string.Score_"
					}
				},
				"required": [
					"rowId",
					"inputRecord",
					"rowIndex",
					"columnId",
					"scores"
				],
				"type": "object",
				"additionalProperties": false
			},
			"ExperimentScores": {
				"properties": {
					"dataset": {
						"properties": {
							"scores": {
								"$ref": "#/components/schemas/Record_string.Score_"
							}
						},
						"required": [
							"scores"
						],
						"type": "object"
					},
					"hypothesis": {
						"properties": {
							"scores": {
								"$ref": "#/components/schemas/Record_string.Score_"
							}
						},
						"required": [
							"scores"
						],
						"type": "object"
					}
				},
				"required": [
					"dataset",
					"hypothesis"
				],
				"type": "object",
				"additionalProperties": false
			},
			"Experiment": {
				"properties": {
					"id": {
						"type": "string"
					},
					"organization": {
						"type": "string"
					},
					"dataset": {
						"properties": {
							"rows": {
								"items": {
									"$ref": "#/components/schemas/ExperimentDatasetRow"
								},
								"type": "array"
							},
							"name": {
								"type": "string"
							},
							"id": {
								"type": "string"
							}
						},
						"required": [
<<<<<<< HEAD
=======
							"hypothesisId"
						],
						"type": "object"
					},
					"error": {
						"type": "number",
						"enum": [
							null
						],
						"nullable": true
					}
				},
				"required": [
					"data",
					"error"
				],
				"type": "object",
				"additionalProperties": false
			},
			"Result__hypothesisId-string_.string_": {
				"anyOf": [
					{
						"$ref": "#/components/schemas/ResultSuccess__hypothesisId-string__"
					},
					{
						"$ref": "#/components/schemas/ResultError_string_"
					}
				]
			},
			"EvaluatorResult": {
				"properties": {
					"id": {
						"type": "string"
					},
					"created_at": {
						"type": "string"
					},
					"scoring_type": {
						"type": "string"
					},
					"llm_template": {},
					"organization_id": {
						"type": "string"
					},
					"updated_at": {
						"type": "string"
					},
					"name": {
						"type": "string"
					}
				},
				"required": [
					"id",
					"created_at",
					"scoring_type",
					"llm_template",
					"organization_id",
					"updated_at",
					"name"
				],
				"type": "object",
				"additionalProperties": false
			},
			"ResultSuccess_EvaluatorResult-Array_": {
				"properties": {
					"data": {
						"items": {
							"$ref": "#/components/schemas/EvaluatorResult"
						},
						"type": "array"
					},
					"error": {
						"type": "number",
						"enum": [
							null
						],
						"nullable": true
					}
				},
				"required": [
					"data",
					"error"
				],
				"type": "object",
				"additionalProperties": false
			},
			"Result_EvaluatorResult-Array.string_": {
				"anyOf": [
					{
						"$ref": "#/components/schemas/ResultSuccess_EvaluatorResult-Array_"
					},
					{
						"$ref": "#/components/schemas/ResultError_string_"
					}
				]
			},
			"ResponseObj": {
				"properties": {
					"body": {},
					"createdAt": {
						"type": "string"
					},
					"completionTokens": {
						"type": "number",
						"format": "double"
					},
					"promptTokens": {
						"type": "number",
						"format": "double"
					},
					"delayMs": {
						"type": "number",
						"format": "double"
					},
					"model": {
						"type": "string"
					}
				},
				"required": [
					"body",
					"createdAt",
					"completionTokens",
					"promptTokens",
					"delayMs",
					"model"
				],
				"type": "object",
				"additionalProperties": false
			},
			"RequestObj": {
				"properties": {
					"id": {
						"type": "string"
					},
					"provider": {
						"type": "string"
					}
				},
				"required": [
					"id",
					"provider"
				],
				"type": "object",
				"additionalProperties": false
			},
			"Score": {
				"properties": {
					"valueType": {
						"type": "string"
					},
					"value": {
						"anyOf": [
							{
								"type": "number",
								"format": "double"
							},
							{
								"type": "string",
								"format": "date-time"
							},
							{
								"type": "string"
							}
						]
					}
				},
				"required": [
					"valueType",
					"value"
				],
				"type": "object",
				"additionalProperties": false
			},
			"Record_string.Score_": {
				"properties": {},
				"additionalProperties": {
					"$ref": "#/components/schemas/Score"
				},
				"type": "object",
				"description": "Construct a type with a set of properties K of type T"
			},
			"ExperimentDatasetRow": {
				"properties": {
					"rowId": {
						"type": "string"
					},
					"inputRecord": {
						"properties": {
							"request": {
								"$ref": "#/components/schemas/RequestObj"
							},
							"response": {
								"$ref": "#/components/schemas/ResponseObj"
							},
							"autoInputs": {
								"items": {
									"$ref": "#/components/schemas/Record_string.string_"
								},
								"type": "array"
							},
							"inputs": {
								"$ref": "#/components/schemas/Record_string.string_"
							},
							"requestPath": {
								"type": "string"
							},
							"requestId": {
								"type": "string"
							},
							"id": {
								"type": "string"
							}
						},
						"required": [
							"request",
							"response",
							"autoInputs",
							"inputs",
							"requestPath",
							"requestId",
							"id"
						],
						"type": "object"
					},
					"scores": {
						"$ref": "#/components/schemas/Record_string.Score_"
					}
				},
				"required": [
					"rowId",
					"inputRecord",
					"scores"
				],
				"type": "object",
				"additionalProperties": false
			},
			"ExperimentScores": {
				"properties": {
					"dataset": {
						"properties": {
							"scores": {
								"$ref": "#/components/schemas/Record_string.Score_"
							}
						},
						"required": [
							"scores"
						],
						"type": "object"
					},
					"hypothesis": {
						"properties": {
							"scores": {
								"$ref": "#/components/schemas/Record_string.Score_"
							}
						},
						"required": [
							"scores"
						],
						"type": "object"
					}
				},
				"required": [
					"dataset",
					"hypothesis"
				],
				"type": "object",
				"additionalProperties": false
			},
			"Experiment": {
				"properties": {
					"id": {
						"type": "string"
					},
					"organization": {
						"type": "string"
					},
					"dataset": {
						"properties": {
							"rows": {
								"items": {
									"$ref": "#/components/schemas/ExperimentDatasetRow"
								},
								"type": "array"
							},
							"name": {
								"type": "string"
							},
							"id": {
								"type": "string"
							}
						},
						"required": [
>>>>>>> c881d484
							"rows",
							"name",
							"id"
						],
						"type": "object"
					},
					"meta": {},
					"createdAt": {
						"type": "string"
					},
					"hypotheses": {
						"items": {
							"properties": {
								"runs": {
									"items": {
										"properties": {
											"request": {
												"$ref": "#/components/schemas/RequestObj"
											},
											"scores": {
												"$ref": "#/components/schemas/Record_string.Score_"
											},
											"response": {
												"$ref": "#/components/schemas/ResponseObj"
											},
											"resultRequestId": {
												"type": "string"
											},
											"datasetRowId": {
												"type": "string"
											}
										},
										"required": [
											"scores",
											"resultRequestId",
											"datasetRowId"
										],
										"type": "object"
									},
									"type": "array"
								},
								"providerKey": {
									"type": "string"
								},
								"createdAt": {
									"type": "string"
								},
								"status": {
									"type": "string"
								},
								"model": {
									"type": "string"
								},
								"parentPromptVersion": {
									"properties": {
										"template": {}
									},
									"required": [
										"template"
									],
									"type": "object"
								},
								"promptVersion": {
									"properties": {
										"template": {}
									},
									"required": [
										"template"
									],
									"type": "object"
								},
								"promptVersionId": {
									"type": "string"
								},
								"id": {
									"type": "string"
								}
							},
							"required": [
								"runs",
								"providerKey",
								"createdAt",
								"status",
								"model",
								"promptVersionId",
								"id"
							],
							"type": "object"
						},
						"type": "array"
					},
					"scores": {
						"allOf": [
							{
								"$ref": "#/components/schemas/ExperimentScores"
							}
						],
						"nullable": true
					}
				},
				"required": [
					"id",
					"organization",
					"dataset",
					"meta",
					"createdAt",
					"hypotheses",
					"scores"
				],
				"type": "object",
				"additionalProperties": false
			},
			"ResultSuccess_Experiment-Array_": {
				"properties": {
					"data": {
						"items": {
							"$ref": "#/components/schemas/Experiment"
						},
						"type": "array"
					},
					"error": {
						"type": "number",
						"enum": [
							null
						],
						"nullable": true
					}
				},
				"required": [
					"data",
					"error"
				],
				"type": "object",
				"additionalProperties": false
			},
			"Result_Experiment-Array.string_": {
				"anyOf": [
					{
						"$ref": "#/components/schemas/ResultSuccess_Experiment-Array_"
					},
					{
						"$ref": "#/components/schemas/ResultError_string_"
					}
				]
			},
			"Partial_ExperimentToOperators_": {
				"properties": {
					"id": {
						"$ref": "#/components/schemas/Partial_TextOperators_"
					},
					"prompt_v2": {
						"$ref": "#/components/schemas/Partial_TextOperators_"
					}
				},
				"type": "object",
				"description": "Make all properties in T optional"
			},
			"Pick_FilterLeaf.experiment_": {
				"properties": {
					"experiment": {
						"$ref": "#/components/schemas/Partial_ExperimentToOperators_"
					}
				},
				"type": "object",
				"description": "From T, pick a set of properties whose keys are in the union K"
			},
			"FilterLeafSubset_experiment_": {
				"$ref": "#/components/schemas/Pick_FilterLeaf.experiment_"
			},
			"ExperimentFilterNode": {
				"anyOf": [
					{
						"$ref": "#/components/schemas/FilterLeafSubset_experiment_"
					},
					{
						"$ref": "#/components/schemas/ExperimentFilterBranch"
					},
					{
						"type": "string",
						"enum": [
							"all"
						]
					}
				]
			},
			"ExperimentFilterBranch": {
				"properties": {
					"right": {
						"$ref": "#/components/schemas/ExperimentFilterNode"
					},
					"operator": {
						"type": "string",
						"enum": [
							"or",
							"and"
						]
					},
					"left": {
						"$ref": "#/components/schemas/ExperimentFilterNode"
					}
				},
				"required": [
					"right",
					"operator",
					"left"
				],
				"type": "object"
			},
			"IncludeExperimentKeys": {
				"properties": {
					"inputs": {
						"type": "boolean",
						"enum": [
							true
						],
						"nullable": false
					},
					"promptVersion": {
						"type": "boolean",
						"enum": [
							true
						],
						"nullable": false
					},
					"responseBodies": {
						"type": "boolean",
						"enum": [
							true
						],
						"nullable": false
					},
					"score": {
						"type": "boolean",
						"enum": [
							true
						],
						"nullable": false
					}
				},
				"type": "object",
				"additionalProperties": false
			},
			"ExperimentRun": {
				"properties": {},
				"type": "object",
				"additionalProperties": false
			},
			"ResultSuccess_ExperimentRun_": {
				"properties": {
					"data": {
						"$ref": "#/components/schemas/ExperimentRun"
					},
					"error": {
						"type": "number",
						"enum": [
							null
						],
						"nullable": true
					}
				},
				"required": [
					"data",
					"error"
				],
				"type": "object",
				"additionalProperties": false
			},
			"Result_ExperimentRun.string_": {
				"anyOf": [
					{
						"$ref": "#/components/schemas/ResultSuccess_ExperimentRun_"
					},
					{
						"$ref": "#/components/schemas/ResultError_string_"
					}
				]
			},
			"ResultSuccess_EvaluatorResult_": {
				"properties": {
					"data": {
						"$ref": "#/components/schemas/EvaluatorResult"
					},
					"error": {
						"type": "number",
						"enum": [
							null
						],
						"nullable": true
					}
				},
				"required": [
					"data",
					"error"
				],
				"type": "object",
				"additionalProperties": false
			},
			"Result_EvaluatorResult.string_": {
				"anyOf": [
					{
						"$ref": "#/components/schemas/ResultSuccess_EvaluatorResult_"
					},
					{
						"$ref": "#/components/schemas/ResultError_string_"
					}
				]
			},
			"CreateEvaluatorParams": {
				"properties": {
					"scoring_type": {
						"type": "string"
					},
					"llm_template": {},
					"name": {
						"type": "string"
					}
				},
				"required": [
					"scoring_type",
					"llm_template",
					"name"
				],
				"type": "object",
				"additionalProperties": false
			},
			"UpdateEvaluatorParams": {
				"properties": {
					"scoring_type": {
						"type": "string"
					},
					"llm_template": {}
				},
				"type": "object",
				"additionalProperties": false
			},
			"ResultSuccess__experiment_id-string--experiment_created_at-string_-Array_": {
				"properties": {
					"data": {
						"items": {
							"properties": {
								"experiment_created_at": {
									"type": "string"
								},
								"experiment_id": {
									"type": "string"
								}
							},
							"required": [
								"experiment_created_at",
								"experiment_id"
							],
							"type": "object"
						},
						"type": "array"
					},
					"error": {
						"type": "number",
						"enum": [
							null
						],
						"nullable": true
					}
				},
				"required": [
					"data",
					"error"
				],
				"type": "object",
				"additionalProperties": false
			},
			"Result__experiment_id-string--experiment_created_at-string_-Array.string_": {
				"anyOf": [
					{
						"$ref": "#/components/schemas/ResultSuccess__experiment_id-string--experiment_created_at-string_-Array_"
					},
					{
						"$ref": "#/components/schemas/ResultError_string_"
					}
				]
			},
			"ResultSuccess__datasetId-string__": {
				"properties": {
					"data": {
						"properties": {
							"datasetId": {
								"type": "string"
							}
						},
						"required": [
							"datasetId"
						],
						"type": "object"
					},
					"error": {
						"type": "number",
						"enum": [
							null
						],
						"nullable": true
					}
				},
				"required": [
					"data",
					"error"
				],
				"type": "object",
				"additionalProperties": false
			},
			"Result__datasetId-string_.string_": {
				"anyOf": [
					{
						"$ref": "#/components/schemas/ResultSuccess__datasetId-string__"
					},
					{
						"$ref": "#/components/schemas/ResultError_string_"
					}
				]
			},
			"DatasetMetadata": {
				"properties": {
					"promptVersionId": {
						"type": "string"
					},
					"inputRecordsIds": {
						"items": {
							"type": "string"
						},
						"type": "array"
					}
				},
				"type": "object",
				"additionalProperties": false
			},
			"NewDatasetParams": {
				"properties": {
					"datasetName": {
						"type": "string"
					},
					"requestIds": {
						"items": {
							"type": "string"
						},
						"type": "array"
					},
					"datasetType": {
						"type": "string",
						"enum": [
							"experiment",
							"helicone"
						]
					},
					"meta": {
						"$ref": "#/components/schemas/DatasetMetadata"
					}
				},
				"required": [
					"datasetName",
					"requestIds",
					"datasetType"
				],
				"type": "object",
				"additionalProperties": false
			},
			"Pick_FilterLeaf.request-or-prompts_versions_": {
				"properties": {
					"request": {
						"$ref": "#/components/schemas/Partial_RequestTableToOperators_"
					},
					"prompts_versions": {
						"$ref": "#/components/schemas/Partial_PromptVersionsToOperators_"
					}
				},
				"type": "object",
				"description": "From T, pick a set of properties whose keys are in the union K"
			},
			"FilterLeafSubset_request-or-prompts_versions_": {
				"$ref": "#/components/schemas/Pick_FilterLeaf.request-or-prompts_versions_"
			},
			"DatasetFilterNode": {
				"anyOf": [
					{
						"$ref": "#/components/schemas/FilterLeafSubset_request-or-prompts_versions_"
					},
					{
						"$ref": "#/components/schemas/DatasetFilterBranch"
					},
					{
						"type": "string",
						"enum": [
							"all"
						]
					}
				]
			},
			"DatasetFilterBranch": {
				"properties": {
					"right": {
						"$ref": "#/components/schemas/DatasetFilterNode"
					},
					"operator": {
						"type": "string",
						"enum": [
							"or",
							"and"
						]
					},
					"left": {
						"$ref": "#/components/schemas/DatasetFilterNode"
					}
				},
				"required": [
					"right",
					"operator",
					"left"
				],
				"type": "object"
			},
			"RandomDatasetParams": {
				"properties": {
					"datasetName": {
						"type": "string"
					},
					"filter": {
						"$ref": "#/components/schemas/DatasetFilterNode"
					},
					"offset": {
						"type": "number",
						"format": "double"
					},
					"limit": {
						"type": "number",
						"format": "double"
					}
				},
				"required": [
					"datasetName",
					"filter"
				],
				"type": "object",
				"additionalProperties": false
			},
			"DatasetResult": {
				"properties": {
					"id": {
						"type": "string"
					},
					"name": {
						"type": "string"
					},
					"created_at": {
						"type": "string"
					},
					"meta": {
						"$ref": "#/components/schemas/DatasetMetadata"
					}
				},
				"required": [
					"id",
					"name",
					"created_at"
				],
				"type": "object",
				"additionalProperties": false
			},
			"ResultSuccess_DatasetResult-Array_": {
				"properties": {
					"data": {
						"items": {
							"$ref": "#/components/schemas/DatasetResult"
						},
						"type": "array"
					},
					"error": {
						"type": "number",
						"enum": [
							null
						],
						"nullable": true
					}
				},
				"required": [
					"data",
					"error"
				],
				"type": "object",
				"additionalProperties": false
			},
			"Result_DatasetResult-Array.string_": {
				"anyOf": [
					{
						"$ref": "#/components/schemas/ResultSuccess_DatasetResult-Array_"
					},
					{
						"$ref": "#/components/schemas/ResultError_string_"
					}
				]
			},
			"Record_string._value-string--columnId-string--rowIndex-number__": {
				"properties": {},
				"additionalProperties": {
					"properties": {
						"rowIndex": {
							"type": "number",
							"format": "double"
						},
						"columnId": {
							"type": "string"
						},
						"value": {
							"type": "string"
						}
					},
					"required": [
						"rowIndex",
						"columnId",
						"value"
					],
					"type": "object"
				},
				"type": "object",
				"description": "Construct a type with a set of properties K of type T"
			},
			"ResultSuccess___-Array_": {
				"properties": {
					"data": {
						"items": {
							"properties": {},
							"type": "object"
						},
						"type": "array"
					},
					"error": {
						"type": "number",
						"enum": [
							null
						],
						"nullable": true
					}
				},
				"required": [
					"data",
					"error"
				],
				"type": "object",
				"additionalProperties": false
			},
			"Result___-Array.string_": {
				"anyOf": [
					{
						"$ref": "#/components/schemas/ResultSuccess___-Array_"
					},
					{
						"$ref": "#/components/schemas/ResultError_string_"
					}
				]
			},
			"HeliconeDatasetMetadata": {
				"properties": {
					"promptVersionId": {
						"type": "string"
					},
					"inputRecordsIds": {
						"items": {
							"type": "string"
						},
						"type": "array"
					}
				},
				"type": "object",
				"additionalProperties": false
			},
			"NewHeliconeDatasetParams": {
				"properties": {
					"datasetName": {
						"type": "string"
					},
					"requestIds": {
						"items": {
							"type": "string"
						},
						"type": "array"
					},
					"meta": {
						"$ref": "#/components/schemas/HeliconeDatasetMetadata"
					}
				},
				"required": [
					"datasetName",
					"requestIds"
				],
				"type": "object",
				"additionalProperties": false
			},
			"MutateParams": {
				"properties": {
					"addRequests": {
						"items": {
							"type": "string"
						},
						"type": "array"
					},
					"removeRequests": {
						"items": {
							"type": "string"
						},
						"type": "array"
					}
				},
				"required": [
					"addRequests",
					"removeRequests"
				],
				"type": "object",
				"additionalProperties": false
			},
			"HeliconeDatasetRow": {
				"properties": {
					"id": {
						"type": "string"
					},
					"origin_request_id": {
						"type": "string"
					},
					"dataset_id": {
						"type": "string"
					},
					"created_at": {
						"type": "string"
					},
					"signed_url": {
						"$ref": "#/components/schemas/Result_string.string_"
					}
				},
				"required": [
					"id",
					"origin_request_id",
					"dataset_id",
					"created_at",
					"signed_url"
				],
				"type": "object",
				"additionalProperties": false
			},
			"ResultSuccess_HeliconeDatasetRow-Array_": {
				"properties": {
					"data": {
						"items": {
							"$ref": "#/components/schemas/HeliconeDatasetRow"
						},
						"type": "array"
					},
					"error": {
						"type": "number",
						"enum": [
							null
						],
						"nullable": true
					}
				},
				"required": [
					"data",
					"error"
				],
				"type": "object",
				"additionalProperties": false
			},
			"Result_HeliconeDatasetRow-Array.string_": {
				"anyOf": [
					{
						"$ref": "#/components/schemas/ResultSuccess_HeliconeDatasetRow-Array_"
					},
					{
						"$ref": "#/components/schemas/ResultError_string_"
					}
				]
			},
			"ResultSuccess_number_": {
				"properties": {
					"data": {
						"type": "number",
						"format": "double"
					},
					"error": {
						"type": "number",
						"enum": [
							null
						],
						"nullable": true
					}
				},
				"required": [
					"data",
					"error"
				],
				"type": "object",
				"additionalProperties": false
			},
			"Result_number.string_": {
				"anyOf": [
					{
						"$ref": "#/components/schemas/ResultSuccess_number_"
					},
					{
						"$ref": "#/components/schemas/ResultError_string_"
					}
				]
			},
			"HeliconeDataset": {
				"properties": {
					"created_at": {
						"type": "string",
						"nullable": true
					},
					"dataset_type": {
						"type": "string"
					},
					"id": {
						"type": "string"
					},
					"meta": {
						"allOf": [
							{
								"$ref": "#/components/schemas/Json"
							}
						],
						"nullable": true
					},
					"name": {
						"type": "string",
						"nullable": true
					},
					"organization": {
						"type": "string"
					},
					"requests_count": {
						"type": "number",
						"format": "double"
					}
				},
				"required": [
					"created_at",
					"dataset_type",
					"id",
					"meta",
					"name",
					"organization",
					"requests_count"
				],
				"type": "object",
				"additionalProperties": false
			},
			"ResultSuccess_HeliconeDataset-Array_": {
				"properties": {
					"data": {
						"items": {
							"$ref": "#/components/schemas/HeliconeDataset"
						},
						"type": "array"
					},
					"error": {
						"type": "number",
						"enum": [
							null
						],
						"nullable": true
					}
				},
				"required": [
					"data",
					"error"
				],
				"type": "object",
				"additionalProperties": false
			},
			"Result_HeliconeDataset-Array.string_": {
				"anyOf": [
					{
						"$ref": "#/components/schemas/ResultSuccess_HeliconeDataset-Array_"
					},
					{
						"$ref": "#/components/schemas/ResultError_string_"
					}
				]
			},
<<<<<<< HEAD
			"ResultSuccess_any_": {
				"properties": {
					"data": {},
=======
			"ResultSuccess_EvaluatorResult_": {
				"properties": {
					"data": {
						"$ref": "#/components/schemas/EvaluatorResult"
					},
>>>>>>> c881d484
					"error": {
						"type": "number",
						"enum": [
							null
						],
						"nullable": true
					}
				},
				"required": [
					"data",
					"error"
				],
				"type": "object",
				"additionalProperties": false
			},
<<<<<<< HEAD
=======
			"Result_EvaluatorResult.string_": {
				"anyOf": [
					{
						"$ref": "#/components/schemas/ResultSuccess_EvaluatorResult_"
					},
					{
						"$ref": "#/components/schemas/ResultError_string_"
					}
				]
			},
			"CreateEvaluatorParams": {
				"properties": {
					"scoring_type": {
						"type": "string"
					},
					"llm_template": {},
					"name": {
						"type": "string"
					}
				},
				"required": [
					"scoring_type",
					"llm_template",
					"name"
				],
				"type": "object",
				"additionalProperties": false
			},
			"UpdateEvaluatorParams": {
				"properties": {
					"scoring_type": {
						"type": "string"
					},
					"llm_template": {}
				},
				"type": "object",
				"additionalProperties": false
			},
			"ResultSuccess__experiment_id-string--experiment_created_at-string_-Array_": {
				"properties": {
					"data": {
						"items": {
							"properties": {
								"experiment_created_at": {
									"type": "string"
								},
								"experiment_id": {
									"type": "string"
								}
							},
							"required": [
								"experiment_created_at",
								"experiment_id"
							],
							"type": "object"
						},
						"type": "array"
					},
					"error": {
						"type": "number",
						"enum": [
							null
						],
						"nullable": true
					}
				},
				"required": [
					"data",
					"error"
				],
				"type": "object",
				"additionalProperties": false
			},
			"Result__experiment_id-string--experiment_created_at-string_-Array.string_": {
				"anyOf": [
					{
						"$ref": "#/components/schemas/ResultSuccess__experiment_id-string--experiment_created_at-string_-Array_"
					},
					{
						"$ref": "#/components/schemas/ResultError_string_"
					}
				]
			},
>>>>>>> c881d484
			"TotalValuesForAllOfTime": {
				"properties": {
					"total_cost": {
						"type": "number",
						"format": "double"
					},
					"total_tokens": {
						"type": "number",
						"format": "double"
					},
					"total_requests": {
						"type": "number",
						"format": "double"
					}
				},
				"required": [
					"total_cost",
					"total_tokens",
					"total_requests"
				],
				"type": "object"
			},
			"ResultSuccess_TotalValuesForAllOfTime_": {
				"properties": {
					"data": {
						"$ref": "#/components/schemas/TotalValuesForAllOfTime"
					},
					"error": {
						"type": "number",
						"enum": [
							null
						],
						"nullable": true
					}
				},
				"required": [
					"data",
					"error"
				],
				"type": "object",
				"additionalProperties": false
			},
			"Result_TotalValuesForAllOfTime.string_": {
				"anyOf": [
					{
						"$ref": "#/components/schemas/ResultSuccess_TotalValuesForAllOfTime_"
					},
					{
						"$ref": "#/components/schemas/ResultError_string_"
					}
				]
			},
			"ModelUsageOverTime": {
				"properties": {
					"tokens": {
						"type": "number",
						"format": "double"
					},
					"date": {
						"type": "string"
					},
					"model": {
						"type": "string"
					}
				},
				"required": [
					"tokens",
					"date",
					"model"
				],
				"type": "object"
			},
			"ResultSuccess_ModelUsageOverTime-Array_": {
				"properties": {
					"data": {
						"items": {
							"$ref": "#/components/schemas/ModelUsageOverTime"
						},
						"type": "array"
					},
					"error": {
						"type": "number",
						"enum": [
							null
						],
						"nullable": true
					}
				},
				"required": [
					"data",
					"error"
				],
				"type": "object",
				"additionalProperties": false
			},
			"Result_ModelUsageOverTime-Array.string_": {
				"anyOf": [
					{
						"$ref": "#/components/schemas/ResultSuccess_ModelUsageOverTime-Array_"
					},
					{
						"$ref": "#/components/schemas/ResultError_string_"
					}
				]
			},
			"ProviderUsageOverTime": {
				"properties": {
					"tokens": {
						"type": "number",
						"format": "double"
					},
					"date": {
						"type": "string"
					},
					"provider": {
						"type": "string"
					}
				},
				"required": [
					"tokens",
					"date",
					"provider"
				],
				"type": "object"
			},
			"ResultSuccess_ProviderUsageOverTime-Array_": {
				"properties": {
					"data": {
						"items": {
							"$ref": "#/components/schemas/ProviderUsageOverTime"
						},
						"type": "array"
					},
					"error": {
						"type": "number",
						"enum": [
							null
						],
						"nullable": true
					}
				},
				"required": [
					"data",
					"error"
				],
				"type": "object",
				"additionalProperties": false
			},
			"Result_ProviderUsageOverTime-Array.string_": {
				"anyOf": [
					{
						"$ref": "#/components/schemas/ResultSuccess_ProviderUsageOverTime-Array_"
					},
					{
						"$ref": "#/components/schemas/ResultError_string_"
					}
				]
			},
			"TimeSpan": {
				"type": "string",
				"enum": [
					"7d",
					"1m",
					"3m"
				],
				"description": "*\nFUTURE HELICONE DEVS ALL THE ROUTES HERE ARE CACHE UNAUTHENTICATED!! PLEASE DO NOT USE THE AUTH PARAM"
			},
			"ModelName": {
				"type": "string",
				"enum": [
					"gpt-3.5",
					"gpt-4o",
					"gpt-4o-mini",
					"gpt-4",
					"gpt-4-turbo",
					"claude-3-opus",
					"claude-3-sonnet",
					"claude-3-haiku",
					"claude-2",
					"open-mixtral",
					"Llama",
					"dall-e",
					"text-moderation",
					"text-embedding",
					"anthropic/claude-3.5-sonnet"
				]
			},
			"OpenStatsProviderName": {
				"type": "string",
				"enum": [
					"OPENAI",
					"ANTHROPIC",
					"OPENROUTER",
					"MISTRAL",
					"META"
				]
			},
			"DataIsBeautifulRequestBody": {
				"properties": {
					"provider": {
						"$ref": "#/components/schemas/OpenStatsProviderName"
					},
					"models": {
						"items": {
							"$ref": "#/components/schemas/ModelName"
						},
						"type": "array"
					},
					"timespan": {
						"$ref": "#/components/schemas/TimeSpan"
					}
				},
				"required": [
					"timespan"
				],
				"type": "object"
			},
			"TTFTvsPromptLength": {
				"properties": {
					"prompt_length": {
						"type": "number",
						"format": "double"
					},
					"ttft_normalized_p75": {
						"type": "number",
						"format": "double"
					},
					"ttft_normalized_p99": {
						"type": "number",
						"format": "double"
					},
					"ttft_normalized": {
						"type": "number",
						"format": "double"
					},
					"ttft_p75": {
						"type": "number",
						"format": "double"
					},
					"ttft_p99": {
						"type": "number",
						"format": "double"
					},
					"ttft": {
						"type": "number",
						"format": "double"
					}
				},
				"required": [
					"prompt_length",
					"ttft_normalized_p75",
					"ttft_normalized_p99",
					"ttft_normalized",
					"ttft_p75",
					"ttft_p99",
					"ttft"
				],
				"type": "object"
			},
			"ResultSuccess_TTFTvsPromptLength-Array_": {
				"properties": {
					"data": {
						"items": {
							"$ref": "#/components/schemas/TTFTvsPromptLength"
						},
						"type": "array"
					},
					"error": {
						"type": "number",
						"enum": [
							null
						],
						"nullable": true
					}
				},
				"required": [
					"data",
					"error"
				],
				"type": "object",
				"additionalProperties": false
			},
			"Result_TTFTvsPromptLength-Array.string_": {
				"anyOf": [
					{
						"$ref": "#/components/schemas/ResultSuccess_TTFTvsPromptLength-Array_"
					},
					{
						"$ref": "#/components/schemas/ResultError_string_"
					}
				]
			},
			"ModelBreakdown": {
				"properties": {
					"percent": {
						"type": "number",
						"format": "double"
					},
					"matched_model": {
						"type": "string"
					}
				},
				"required": [
					"percent",
					"matched_model"
				],
				"type": "object"
			},
			"ResultSuccess_ModelBreakdown-Array_": {
				"properties": {
					"data": {
						"items": {
							"$ref": "#/components/schemas/ModelBreakdown"
						},
						"type": "array"
					},
					"error": {
						"type": "number",
						"enum": [
							null
						],
						"nullable": true
					}
				},
				"required": [
					"data",
					"error"
				],
				"type": "object",
				"additionalProperties": false
			},
			"Result_ModelBreakdown-Array.string_": {
				"anyOf": [
					{
						"$ref": "#/components/schemas/ResultSuccess_ModelBreakdown-Array_"
					},
					{
						"$ref": "#/components/schemas/ResultError_string_"
					}
				]
			},
			"ModelCost": {
				"properties": {
					"percent": {
						"type": "number",
						"format": "double"
					},
					"matched_model": {
						"type": "string"
					}
				},
				"required": [
					"percent",
					"matched_model"
				],
				"type": "object"
			},
			"ResultSuccess_ModelCost-Array_": {
				"properties": {
					"data": {
						"items": {
							"$ref": "#/components/schemas/ModelCost"
						},
						"type": "array"
					},
					"error": {
						"type": "number",
						"enum": [
							null
						],
						"nullable": true
					}
				},
				"required": [
					"data",
					"error"
				],
				"type": "object",
				"additionalProperties": false
			},
			"Result_ModelCost-Array.string_": {
				"anyOf": [
					{
						"$ref": "#/components/schemas/ResultSuccess_ModelCost-Array_"
					},
					{
						"$ref": "#/components/schemas/ResultError_string_"
					}
				]
			},
			"ProviderBreakdown": {
				"properties": {
					"percent": {
						"type": "number",
						"format": "double"
					},
					"provider": {
						"type": "string"
					}
				},
				"required": [
					"percent",
					"provider"
				],
				"type": "object"
			},
			"ResultSuccess_ProviderBreakdown-Array_": {
				"properties": {
					"data": {
						"items": {
							"$ref": "#/components/schemas/ProviderBreakdown"
						},
						"type": "array"
					},
					"error": {
						"type": "number",
						"enum": [
							null
						],
						"nullable": true
					}
				},
				"required": [
					"data",
					"error"
				],
				"type": "object",
				"additionalProperties": false
			},
			"Result_ProviderBreakdown-Array.string_": {
				"anyOf": [
					{
						"$ref": "#/components/schemas/ResultSuccess_ProviderBreakdown-Array_"
					},
					{
						"$ref": "#/components/schemas/ResultError_string_"
					}
				]
			},
			"ModelBreakdownOverTime": {
				"allOf": [
					{
						"properties": {
							"date": {
								"type": "string"
							}
						},
						"required": [
							"date"
						],
						"type": "object"
					},
					{
						"$ref": "#/components/schemas/ModelBreakdown"
					}
				]
			},
			"ResultSuccess_ModelBreakdownOverTime-Array_": {
				"properties": {
					"data": {
						"items": {
							"$ref": "#/components/schemas/ModelBreakdownOverTime"
						},
						"type": "array"
					},
					"error": {
						"type": "number",
						"enum": [
							null
						],
						"nullable": true
					}
				},
				"required": [
					"data",
					"error"
				],
				"type": "object",
				"additionalProperties": false
			},
			"Result_ModelBreakdownOverTime-Array.string_": {
				"anyOf": [
					{
						"$ref": "#/components/schemas/ResultSuccess_ModelBreakdownOverTime-Array_"
					},
					{
						"$ref": "#/components/schemas/ResultError_string_"
					}
				]
			},
			"CustomerUsage": {
				"properties": {
					"id": {
						"type": "string"
					},
					"name": {
						"type": "string"
					},
					"cost": {
						"type": "number",
						"format": "double"
					},
					"count": {
						"type": "number",
						"format": "double"
					},
					"prompt_tokens": {
						"type": "number",
						"format": "double"
					},
					"completion_tokens": {
						"type": "number",
						"format": "double"
					}
				},
				"required": [
					"id",
					"name",
					"cost",
					"count",
					"prompt_tokens",
					"completion_tokens"
				],
				"type": "object",
				"additionalProperties": false
			},
			"Customer": {
				"properties": {
					"id": {
						"type": "string"
					},
					"name": {
						"type": "string"
					}
				},
				"required": [
					"id",
					"name"
				],
				"type": "object",
				"additionalProperties": false
			},
			"NewOrganizationParams": {
				"properties": {
					"tier": {
						"type": "string",
						"nullable": true
					},
					"subscription_status": {
						"type": "string",
						"nullable": true
					},
					"stripe_subscription_item_id": {
						"type": "string",
						"nullable": true
					},
					"stripe_subscription_id": {
						"type": "string",
						"nullable": true
					},
					"stripe_metadata": {
						"$ref": "#/components/schemas/Json"
					},
					"stripe_customer_id": {
						"type": "string",
						"nullable": true
					},
					"soft_delete": {
						"type": "boolean"
					},
					"size": {
						"type": "string",
						"nullable": true
					},
					"reseller_id": {
						"type": "string",
						"nullable": true
					},
					"request_limit": {
						"type": "number",
						"format": "double",
						"nullable": true
					},
					"referral": {
						"type": "string",
						"nullable": true
					},
					"percent_to_log": {
						"type": "number",
						"format": "double",
						"nullable": true
					},
					"owner": {
						"type": "string"
					},
					"organization_type": {
						"type": "string"
					},
					"org_provider_key": {
						"type": "string",
						"nullable": true
					},
					"name": {
						"type": "string"
					},
					"logo_path": {
						"type": "string",
						"nullable": true
					},
					"limits": {
						"allOf": [
							{
								"$ref": "#/components/schemas/Json"
							}
						],
						"nullable": true
					},
					"is_personal": {
						"type": "boolean"
					},
					"id": {
						"type": "string"
					},
					"icon": {
						"type": "string"
					},
					"has_onboarded": {
						"type": "boolean"
					},
					"domain": {
						"type": "string",
						"nullable": true
					},
					"created_at": {
						"type": "string",
						"nullable": true
					},
					"color": {
						"type": "string"
					}
				},
				"required": [
					"owner",
					"name"
				],
				"type": "object"
			},
			"Pick_NewOrganizationParams.name-or-color-or-icon-or-org_provider_key-or-limits-or-reseller_id-or-organization_type_": {
				"properties": {
					"name": {
						"type": "string"
					},
					"color": {
						"type": "string"
					},
					"icon": {
						"type": "string"
					},
					"limits": {
						"$ref": "#/components/schemas/Json"
					},
					"org_provider_key": {
						"type": "string"
					},
					"organization_type": {
						"type": "string"
					},
					"reseller_id": {
						"type": "string"
					}
				},
				"required": [
					"name"
				],
				"type": "object",
				"description": "From T, pick a set of properties whose keys are in the union K"
			},
			"UpdateOrganizationParams": {
				"allOf": [
					{
						"$ref": "#/components/schemas/Pick_NewOrganizationParams.name-or-color-or-icon-or-org_provider_key-or-limits-or-reseller_id-or-organization_type_"
					},
					{
						"properties": {
							"variant": {
								"type": "string"
							}
						},
						"type": "object"
					}
				]
			},
			"UIFilterRowTree": {
				"anyOf": [
					{
						"$ref": "#/components/schemas/UIFilterRowNode"
					},
					{
						"$ref": "#/components/schemas/FilterRow"
					}
				]
			},
			"UIFilterRowNode": {
				"properties": {
					"operator": {
						"type": "string",
						"enum": [
							"and",
							"or"
						]
					},
					"rows": {
						"items": {
							"$ref": "#/components/schemas/UIFilterRowTree"
						},
						"type": "array"
					}
				},
				"required": [
					"operator",
					"rows"
				],
				"type": "object",
				"additionalProperties": false
			},
			"FilterRow": {
				"properties": {
					"value": {
						"type": "string"
					},
					"operatorIdx": {
						"type": "number",
						"format": "double"
					},
					"filterMapIdx": {
						"type": "number",
						"format": "double"
					}
				},
				"required": [
					"value",
					"operatorIdx",
					"filterMapIdx"
				],
				"type": "object"
			},
			"OrganizationFilter": {
				"properties": {
					"softDelete": {
						"type": "boolean"
					},
					"createdAt": {
						"type": "string"
					},
					"filter": {
						"items": {
							"$ref": "#/components/schemas/UIFilterRowTree"
						},
						"type": "array"
					},
					"name": {
						"type": "string"
					},
					"id": {
						"type": "string"
					}
				},
				"required": [
					"softDelete",
					"filter",
					"name",
					"id"
				],
				"type": "object"
			},
			"OrganizationLayout": {
				"properties": {
					"filters": {
						"items": {
							"$ref": "#/components/schemas/OrganizationFilter"
						},
						"type": "array"
					},
					"type": {
						"type": "string"
					},
					"organization_id": {
						"type": "string"
					},
					"id": {
						"type": "string"
					}
				},
				"required": [
					"filters",
					"type",
					"organization_id",
					"id"
				],
				"type": "object"
			},
			"ResultSuccess_OrganizationLayout_": {
				"properties": {
					"data": {
						"$ref": "#/components/schemas/OrganizationLayout"
					},
					"error": {
						"type": "number",
						"enum": [
							null
						],
						"nullable": true
					}
				},
				"required": [
					"data",
					"error"
				],
				"type": "object",
				"additionalProperties": false
			},
			"Result_OrganizationLayout.string_": {
				"anyOf": [
					{
						"$ref": "#/components/schemas/ResultSuccess_OrganizationLayout_"
					},
					{
						"$ref": "#/components/schemas/ResultError_string_"
					}
				]
			},
			"OrganizationMember": {
				"properties": {
					"org_role": {
						"type": "string"
					},
					"member": {
						"type": "string"
					},
					"email": {
						"type": "string"
					}
				},
				"required": [
					"org_role",
					"member",
					"email"
				],
				"type": "object"
			},
			"ResultSuccess_OrganizationMember-Array_": {
				"properties": {
					"data": {
						"items": {
							"$ref": "#/components/schemas/OrganizationMember"
						},
						"type": "array"
					},
					"error": {
						"type": "number",
						"enum": [
							null
						],
						"nullable": true
					}
				},
				"required": [
					"data",
					"error"
				],
				"type": "object",
				"additionalProperties": false
			},
			"Result_OrganizationMember-Array.string_": {
				"anyOf": [
					{
						"$ref": "#/components/schemas/ResultSuccess_OrganizationMember-Array_"
					},
					{
						"$ref": "#/components/schemas/ResultError_string_"
					}
				]
			},
			"OrganizationOwner": {
				"properties": {
					"tier": {
						"type": "string"
					},
					"email": {
						"type": "string"
					}
				},
				"required": [
					"tier",
					"email"
				],
				"type": "object"
			},
			"ResultSuccess_OrganizationOwner-Array_": {
				"properties": {
					"data": {
						"items": {
							"$ref": "#/components/schemas/OrganizationOwner"
						},
						"type": "array"
					},
					"error": {
						"type": "number",
						"enum": [
							null
						],
						"nullable": true
					}
				},
				"required": [
					"data",
					"error"
				],
				"type": "object",
				"additionalProperties": false
			},
			"Result_OrganizationOwner-Array.string_": {
				"anyOf": [
					{
						"$ref": "#/components/schemas/ResultSuccess_OrganizationOwner-Array_"
					},
					{
						"$ref": "#/components/schemas/ResultError_string_"
					}
				]
			},
			"ResultSuccess__score_key-string--score_sum-number--created_at_trunc-string_-Array_": {
				"properties": {
					"data": {
						"items": {
							"properties": {
								"created_at_trunc": {
									"type": "string"
								},
								"score_sum": {
									"type": "number",
									"format": "double"
								},
								"score_key": {
									"type": "string"
								}
							},
							"required": [
								"created_at_trunc",
								"score_sum",
								"score_key"
							],
							"type": "object"
						},
						"type": "array"
					},
					"error": {
						"type": "number",
						"enum": [
							null
						],
						"nullable": true
					}
				},
				"required": [
					"data",
					"error"
				],
				"type": "object",
				"additionalProperties": false
			},
			"Result__score_key-string--score_sum-number--created_at_trunc-string_-Array.string_": {
				"anyOf": [
					{
						"$ref": "#/components/schemas/ResultSuccess__score_key-string--score_sum-number--created_at_trunc-string_-Array_"
					},
					{
						"$ref": "#/components/schemas/ResultError_string_"
					}
				]
			},
			"RequestClickhouseFilterNode": {
				"anyOf": [
					{
						"$ref": "#/components/schemas/FilterLeafSubset_request_response_rmt_"
					},
					{
						"$ref": "#/components/schemas/RequestClickhouseFilterBranch"
					},
					{
						"type": "string",
						"enum": [
							"all"
						]
					}
				]
			},
			"RequestClickhouseFilterBranch": {
				"properties": {
					"right": {
						"$ref": "#/components/schemas/RequestClickhouseFilterNode"
					},
					"operator": {
						"type": "string",
						"enum": [
							"or",
							"and"
						]
					},
					"left": {
						"$ref": "#/components/schemas/RequestClickhouseFilterNode"
					}
				},
				"required": [
					"right",
					"operator",
					"left"
				],
				"type": "object"
			},
			"TimeIncrement": {
				"type": "string",
				"enum": [
					"min",
					"hour",
					"day",
					"week",
					"month",
					"year"
				]
			},
			"DataOverTimeRequest": {
				"properties": {
					"timeFilter": {
						"properties": {
							"end": {
								"type": "string"
							},
							"start": {
								"type": "string"
							}
						},
						"required": [
							"end",
							"start"
						],
						"type": "object"
					},
					"userFilter": {
						"$ref": "#/components/schemas/RequestClickhouseFilterNode"
					},
					"dbIncrement": {
						"$ref": "#/components/schemas/TimeIncrement"
					},
					"timeZoneDifference": {
						"type": "number",
						"format": "double"
					}
				},
				"required": [
					"timeFilter",
					"userFilter",
					"dbIncrement",
					"timeZoneDifference"
				],
				"type": "object",
				"additionalProperties": false
			},
			"UpgradeToProRequest": {
				"properties": {
					"addons": {
						"properties": {
							"prompts": {
								"type": "boolean"
							},
							"alerts": {
								"type": "boolean"
							}
						},
						"type": "object"
					}
				},
				"type": "object",
				"additionalProperties": false
			}
		},
		"securitySchemes": {
			"api_key": {
				"type": "apiKey",
				"name": "authorization",
				"in": "header"
			}
		}
	},
	"info": {
		"title": "helicone-api",
		"version": "1.0.0",
		"license": {
			"name": "MIT"
		},
		"contact": {}
	},
	"paths": {
		"/v1/evals/query": {
			"post": {
				"operationId": "QueryEvals",
				"responses": {
					"200": {
						"description": "Ok",
						"content": {
							"application/json": {
								"schema": {
									"$ref": "#/components/schemas/Result_Eval-Array.string_"
								}
							}
						}
					}
				},
				"tags": [
					"Evals"
				],
				"security": [
					{
						"api_key": []
					}
				],
				"parameters": [],
				"requestBody": {
					"required": true,
					"content": {
						"application/json": {
							"schema": {
								"$ref": "#/components/schemas/EvalQueryParams"
							}
						}
					}
				}
			}
		},
		"/v1/evals/scores": {
			"get": {
				"operationId": "GetEvalScores",
				"responses": {
					"200": {
						"description": "Ok",
						"content": {
							"application/json": {
								"schema": {
									"$ref": "#/components/schemas/Result_string-Array.string_"
								}
							}
						}
					}
				},
				"tags": [
					"Evals"
				],
				"security": [
					{
						"api_key": []
					}
				],
				"parameters": []
			}
		},
		"/v1/evals/{requestId}": {
			"post": {
				"operationId": "AddEval",
				"responses": {
					"200": {
						"description": "Ok",
						"content": {
							"application/json": {
								"schema": {
									"$ref": "#/components/schemas/Result_null.string_"
								}
							}
						}
					}
				},
				"tags": [
					"Evals"
				],
				"security": [
					{
						"api_key": []
					}
				],
				"parameters": [
					{
						"in": "path",
						"name": "requestId",
						"required": true,
						"schema": {
							"type": "string"
						}
					}
				],
				"requestBody": {
					"required": true,
					"content": {
						"application/json": {
							"schema": {
								"properties": {
									"score": {
										"type": "number",
										"format": "double"
									},
									"name": {
										"type": "string"
									}
								},
								"required": [
									"score",
									"name"
								],
								"type": "object"
							}
						}
					}
				}
			}
		},
		"/v1/evals/score-distributions/query": {
			"post": {
				"operationId": "QueryScoreDistributions",
				"responses": {
					"200": {
						"description": "Ok",
						"content": {
							"application/json": {
								"schema": {
									"$ref": "#/components/schemas/Result_ScoreDistribution-Array.string_"
								}
							}
						}
					}
				},
				"tags": [
					"Evals"
				],
				"security": [
					{
						"api_key": []
					}
				],
				"parameters": [],
				"requestBody": {
					"required": true,
					"content": {
						"application/json": {
							"schema": {
								"$ref": "#/components/schemas/EvalQueryParams"
							}
						}
					}
				}
			}
		},
		"/v1/webhooks": {
			"post": {
				"operationId": "NewWebhook",
				"responses": {
					"200": {
						"description": "Ok",
						"content": {
							"application/json": {
								"schema": {
									"anyOf": [
										{
											"$ref": "#/components/schemas/ResultSuccess_unknown_"
										},
										{
											"$ref": "#/components/schemas/ResultError_unknown_"
										}
									]
								}
							}
						}
					}
				},
				"tags": [
					"Webhooks"
				],
				"security": [
					{
						"api_key": []
					}
				],
				"parameters": [],
				"requestBody": {
					"required": true,
					"content": {
						"application/json": {
							"schema": {
								"$ref": "#/components/schemas/WebhookData"
							}
						}
					}
				}
			},
			"get": {
				"operationId": "GetWebhooks",
				"responses": {
					"200": {
						"description": "Ok",
						"content": {
							"application/json": {
								"schema": {
									"$ref": "#/components/schemas/Result__id-string--created_at-string--destination-string--version-string--config-string--hmac_key-string_-Array.string_"
								}
							}
						}
					}
				},
				"tags": [
					"Webhooks"
				],
				"security": [
					{
						"api_key": []
					}
				],
				"parameters": []
			}
		},
		"/v1/webhooks/{webhookId}": {
			"delete": {
				"operationId": "DeleteWebhook",
				"responses": {
					"200": {
						"description": "Ok",
						"content": {
							"application/json": {
								"schema": {
									"$ref": "#/components/schemas/Result_null.string_"
								}
							}
						}
					}
				},
				"tags": [
					"Webhooks"
				],
				"security": [
					{
						"api_key": []
					}
				],
				"parameters": [
					{
						"in": "path",
						"name": "webhookId",
						"required": true,
						"schema": {
							"type": "string"
						}
					}
				]
			}
		},
		"/v1/public/waitlist/experiments": {
			"post": {
				"operationId": "AddToWaitlist",
				"responses": {
					"200": {
						"description": "Ok",
						"content": {
							"application/json": {
								"schema": {
									"anyOf": [
										{
											"$ref": "#/components/schemas/ResultSuccess_unknown_"
										},
										{
											"$ref": "#/components/schemas/ResultError_any_"
										}
									]
								}
							}
						}
					}
				},
				"tags": [
					"Waitlist"
				],
				"security": [],
				"parameters": [],
				"requestBody": {
					"required": true,
					"content": {
						"application/json": {
							"schema": {
								"properties": {
									"email": {
										"type": "string"
									}
								},
								"required": [
									"email"
								],
								"type": "object"
							}
						}
					}
				}
			}
		},
		"/v1/vault/add": {
			"post": {
				"operationId": "AddKey",
				"responses": {
					"200": {
						"description": "Ok",
						"content": {
							"application/json": {
								"schema": {
									"$ref": "#/components/schemas/Result__id-string_.string_"
								}
							}
						}
					}
				},
				"tags": [
					"Vault"
				],
				"security": [
					{
						"api_key": []
					}
				],
				"parameters": [],
				"requestBody": {
					"required": true,
					"content": {
						"application/json": {
							"schema": {
								"$ref": "#/components/schemas/AddVaultKeyParams"
							}
						}
					}
				}
			}
		},
		"/v1/vault/keys": {
			"get": {
				"operationId": "GetKeys",
				"responses": {
					"200": {
						"description": "Ok",
						"content": {
							"application/json": {
								"schema": {
									"$ref": "#/components/schemas/Result_DecryptedProviderKey-Array.string_"
								}
							}
						}
					}
				},
				"tags": [
					"Vault"
				],
				"security": [
					{
						"api_key": []
					}
				],
				"parameters": []
			}
		},
		"/v1/vault/key/{providerKeyId}": {
			"get": {
				"operationId": "GetKeyById",
				"responses": {
					"200": {
						"description": "Ok",
						"content": {
							"application/json": {
								"schema": {
									"$ref": "#/components/schemas/Result_DecryptedProviderKey.string_"
								}
							}
						}
					}
				},
				"tags": [
					"Vault"
				],
				"security": [
					{
						"api_key": []
					}
				],
				"parameters": [
					{
						"in": "path",
						"name": "providerKeyId",
						"required": true,
						"schema": {
							"type": "string"
						}
					}
				]
			}
		},
		"/v1/vault/update/{id}": {
			"patch": {
				"operationId": "UpdateKey",
				"responses": {
					"200": {
						"description": "Ok",
						"content": {
							"application/json": {
								"schema": {
									"$ref": "#/components/schemas/Result_null.string_"
								}
							}
						}
					}
				},
				"tags": [
					"Vault"
				],
				"security": [
					{
						"api_key": []
					}
				],
				"parameters": [
					{
						"in": "path",
						"name": "id",
						"required": true,
						"schema": {
							"type": "string"
						}
					}
				],
				"requestBody": {
					"required": true,
					"content": {
						"application/json": {
							"schema": {
								"properties": {
									"active": {
										"type": "boolean"
									},
									"name": {
										"type": "string"
									},
									"key": {
										"type": "string"
									}
								},
								"type": "object"
							}
						}
					}
				}
			}
		},
		"/v1/request/query": {
			"post": {
				"operationId": "GetRequests",
				"responses": {
					"200": {
						"description": "Ok",
						"content": {
							"application/json": {
								"schema": {
									"$ref": "#/components/schemas/Result_HeliconeRequest-Array.string_"
								},
								"examples": {
									"Example 1": {
										"value": {
											"filter": "all",
											"isCached": false,
											"limit": 10,
											"offset": 0,
											"sort": {
												"created_at": "desc"
											},
											"isScored": false,
											"isPartOfExperiment": false
										}
									}
								}
							}
						}
					}
				},
				"tags": [
					"Request"
				],
				"security": [
					{
						"api_key": []
					}
				],
				"parameters": [],
				"requestBody": {
					"description": "Request query filters",
					"required": true,
					"content": {
						"application/json": {
							"schema": {
								"$ref": "#/components/schemas/RequestQueryParams",
								"description": "Request query filters"
							},
							"example": {
								"filter": "all",
								"isCached": false,
								"limit": 10,
								"offset": 0,
								"sort": {
									"created_at": "desc"
								},
								"isScored": false,
								"isPartOfExperiment": false
							}
						}
					}
				}
			}
		},
		"/v1/request/query-clickhouse": {
			"post": {
				"operationId": "GetRequestsClickhouse",
				"responses": {
					"200": {
						"description": "Ok",
						"content": {
							"application/json": {
								"schema": {
									"$ref": "#/components/schemas/Result_HeliconeRequest-Array.string_"
								},
								"examples": {
									"Example 1": {
										"value": {
											"filter": "all",
											"isCached": false,
											"limit": 10,
											"offset": 0,
											"sort": {
												"created_at": "desc"
											},
											"isScored": false,
											"isPartOfExperiment": false
										}
									}
								}
							}
						}
					}
				},
				"tags": [
					"Request"
				],
				"security": [
					{
						"api_key": []
					}
				],
				"parameters": [],
				"requestBody": {
					"description": "Request query filters",
					"required": true,
					"content": {
						"application/json": {
							"schema": {
								"$ref": "#/components/schemas/RequestQueryParams",
								"description": "Request query filters"
							},
							"example": {
								"filter": "all",
								"isCached": false,
								"limit": 10,
								"offset": 0,
								"sort": {
									"created_at": "desc"
								},
								"isScored": false,
								"isPartOfExperiment": false
							}
						}
					}
				}
			}
		},
		"/v1/request/{requestId}": {
			"get": {
				"operationId": "GetRequestById",
				"responses": {
					"200": {
						"description": "Ok",
						"content": {
							"application/json": {
								"schema": {
									"$ref": "#/components/schemas/Result_HeliconeRequest.string_"
								}
							}
						}
					}
				},
				"tags": [
					"Request"
				],
				"security": [
					{
						"api_key": []
					}
				],
				"parameters": [
					{
						"in": "path",
						"name": "requestId",
						"required": true,
						"schema": {
							"type": "string"
						}
					}
				]
			}
		},
		"/v1/request/query-ids": {
			"post": {
				"operationId": "GetRequestsByIds",
				"responses": {
					"200": {
						"description": "Ok",
						"content": {
							"application/json": {
								"schema": {
									"$ref": "#/components/schemas/Result_HeliconeRequest-Array.string_"
								}
							}
						}
					}
				},
				"tags": [
					"Request"
				],
				"security": [
					{
						"api_key": []
					}
				],
				"parameters": [],
				"requestBody": {
					"required": true,
					"content": {
						"application/json": {
							"schema": {
								"properties": {
									"requestIds": {
										"items": {
											"type": "string"
										},
										"type": "array"
									}
								},
								"required": [
									"requestIds"
								],
								"type": "object"
							}
						}
					}
				}
			}
		},
		"/v1/request/{requestId}/feedback": {
			"post": {
				"operationId": "FeedbackRequest",
				"responses": {
					"200": {
						"description": "Ok",
						"content": {
							"application/json": {
								"schema": {
									"$ref": "#/components/schemas/Result_null.string_"
								}
							}
						}
					}
				},
				"tags": [
					"Request"
				],
				"security": [
					{
						"api_key": []
					}
				],
				"parameters": [
					{
						"in": "path",
						"name": "requestId",
						"required": true,
						"schema": {
							"type": "string"
						}
					}
				],
				"requestBody": {
					"required": true,
					"content": {
						"application/json": {
							"schema": {
								"properties": {
									"rating": {
										"type": "boolean"
									}
								},
								"required": [
									"rating"
								],
								"type": "object"
							}
						}
					}
				}
			}
		},
		"/v1/request/{requestId}/property": {
			"put": {
				"operationId": "PutProperty",
				"responses": {
					"200": {
						"description": "Ok",
						"content": {
							"application/json": {
								"schema": {
									"$ref": "#/components/schemas/Result_null.string_"
								}
							}
						}
					}
				},
				"tags": [
					"Request"
				],
				"security": [
					{
						"api_key": []
					}
				],
				"parameters": [
					{
						"in": "path",
						"name": "requestId",
						"required": true,
						"schema": {
							"type": "string"
						}
					}
				],
				"requestBody": {
					"required": true,
					"content": {
						"application/json": {
							"schema": {
								"properties": {
									"value": {
										"type": "string"
									},
									"key": {
										"type": "string"
									}
								},
								"required": [
									"value",
									"key"
								],
								"type": "object"
							}
						}
					}
				}
			}
		},
		"/v1/request/{requestId}/assets/{assetId}": {
			"post": {
				"operationId": "GetRequestAssetById",
				"responses": {
					"200": {
						"description": "Ok",
						"content": {
							"application/json": {
								"schema": {
									"$ref": "#/components/schemas/Result_HeliconeRequestAsset.string_"
								}
							}
						}
					}
				},
				"tags": [
					"Request"
				],
				"security": [
					{
						"api_key": []
					}
				],
				"parameters": [
					{
						"in": "path",
						"name": "requestId",
						"required": true,
						"schema": {
							"type": "string"
						}
					},
					{
						"in": "path",
						"name": "assetId",
						"required": true,
						"schema": {
							"type": "string"
						}
					}
				]
			}
		},
		"/v1/request/{requestId}/score": {
			"post": {
				"operationId": "AddScores",
				"responses": {
					"200": {
						"description": "Ok",
						"content": {
							"application/json": {
								"schema": {
									"$ref": "#/components/schemas/Result_null.string_"
								}
							}
						}
					}
				},
				"tags": [
					"Request"
				],
				"security": [
					{
						"api_key": []
					}
				],
				"parameters": [
					{
						"in": "path",
						"name": "requestId",
						"required": true,
						"schema": {
							"type": "string"
						}
					}
				],
				"requestBody": {
					"required": true,
					"content": {
						"application/json": {
							"schema": {
								"$ref": "#/components/schemas/ScoreRequest"
							}
						}
					}
				}
			}
		},
		"/v1/session/query": {
			"post": {
				"operationId": "GetSessions",
				"responses": {
					"200": {
						"description": "Ok",
						"content": {
							"application/json": {
								"schema": {
									"$ref": "#/components/schemas/Result_SessionResult-Array.string_"
								}
							}
						}
					}
				},
				"tags": [
					"Session"
				],
				"security": [
					{
						"api_key": []
					}
				],
				"parameters": [],
				"requestBody": {
					"required": true,
					"content": {
						"application/json": {
							"schema": {
								"$ref": "#/components/schemas/SessionQueryParams"
							}
						}
					}
				}
			}
		},
		"/v1/session/name/query": {
			"post": {
				"operationId": "GetNames",
				"responses": {
					"200": {
						"description": "Ok",
						"content": {
							"application/json": {
								"schema": {
									"$ref": "#/components/schemas/Result_SessionNameResult-Array.string_"
								}
							}
						}
					}
				},
				"tags": [
					"Session"
				],
				"security": [
					{
						"api_key": []
					}
				],
				"parameters": [],
				"requestBody": {
					"required": true,
					"content": {
						"application/json": {
							"schema": {
								"$ref": "#/components/schemas/SessionNameQueryParams"
							}
						}
					}
				}
			}
		},
		"/v1/session/metrics/query": {
			"post": {
				"operationId": "GetMetrics",
				"responses": {
					"200": {
						"description": "Ok",
						"content": {
							"application/json": {
								"schema": {
									"$ref": "#/components/schemas/Result_SessionMetrics.string_"
								}
							}
						}
					}
				},
				"tags": [
					"Session"
				],
				"security": [
					{
						"api_key": []
					}
				],
				"parameters": [],
				"requestBody": {
					"required": true,
					"content": {
						"application/json": {
							"schema": {
								"$ref": "#/components/schemas/SessionNameQueryParams"
							}
						}
					}
				}
			}
		},
		"/v1/session/{sessionId}/feedback": {
			"post": {
				"operationId": "UpdateSessionFeedback",
				"responses": {
					"200": {
						"description": "Ok",
						"content": {
							"application/json": {
								"schema": {
									"$ref": "#/components/schemas/Result_null.string_"
								}
							}
						}
					}
				},
				"tags": [
					"Session"
				],
				"security": [
					{
						"api_key": []
					}
				],
				"parameters": [
					{
						"in": "path",
						"name": "sessionId",
						"required": true,
						"schema": {
							"type": "string"
						}
					}
				],
				"requestBody": {
					"required": true,
					"content": {
						"application/json": {
							"schema": {
								"properties": {
									"rating": {
										"type": "boolean"
									}
								},
								"required": [
									"rating"
								],
								"type": "object"
							}
						}
					}
				}
			}
		},
		"/v1/user/metrics/query": {
			"post": {
				"operationId": "GetUserMetrics",
				"responses": {
					"200": {
						"description": "Ok",
						"content": {
							"application/json": {
								"schema": {
									"$ref": "#/components/schemas/Result_UserMetricsResult-Array.string_"
								}
							}
						}
					}
				},
				"tags": [
					"User"
				],
				"security": [
					{
						"api_key": []
					}
				],
				"parameters": [],
				"requestBody": {
					"required": true,
					"content": {
						"application/json": {
							"schema": {
								"$ref": "#/components/schemas/UserMetricsQueryParams"
							}
						}
					}
				}
			}
		},
		"/v1/user/query": {
			"post": {
				"operationId": "GetUsers",
				"responses": {
					"200": {
						"description": "Ok",
						"content": {
							"application/json": {
								"schema": {
									"$ref": "#/components/schemas/Result__count-number--prompt_tokens-number--completion_tokens-number--user_id-string--cost_usd-number_-Array.string_"
								}
							}
						}
					}
				},
				"tags": [
					"User"
				],
				"security": [
					{
						"api_key": []
					}
				],
				"parameters": [],
				"requestBody": {
					"required": true,
					"content": {
						"application/json": {
							"schema": {
								"$ref": "#/components/schemas/UserQueryParams"
							}
						}
					}
				}
			}
		},
		"/v1/trace/log": {
			"post": {
				"operationId": "LogTrace",
				"responses": {
					"204": {
						"description": "No content"
					}
				},
				"tags": [
					"Trace"
				],
				"security": [
					{
						"api_key": []
					}
				],
				"parameters": [],
				"requestBody": {
					"required": true,
					"content": {
						"application/json": {
							"schema": {
								"$ref": "#/components/schemas/OTELTrace"
							}
						}
					}
				}
			}
		},
		"/v1/trace/log-python": {
			"post": {
				"operationId": "LogPythonTrace",
				"responses": {
					"204": {
						"description": "No content"
					}
				},
				"tags": [
					"Trace"
				],
				"security": [
					{
						"api_key": []
					}
				],
				"parameters": [],
				"requestBody": {
					"required": true,
					"content": {
						"application/json": {
							"schema": {}
						}
					}
				}
			}
		},
		"/v1/prompt/query": {
			"post": {
				"operationId": "GetPrompts",
				"responses": {
					"200": {
						"description": "Ok",
						"content": {
							"application/json": {
								"schema": {
									"$ref": "#/components/schemas/Result_PromptsResult-Array.string_"
								}
							}
						}
					}
				},
				"tags": [
					"Prompt"
				],
				"security": [
					{
						"api_key": []
					}
				],
				"parameters": [],
				"requestBody": {
					"required": true,
					"content": {
						"application/json": {
							"schema": {
								"$ref": "#/components/schemas/PromptsQueryParams"
							}
						}
					}
				}
			}
		},
		"/v1/prompt/{promptId}/query": {
			"post": {
				"operationId": "GetPrompt",
				"responses": {
					"200": {
						"description": "Ok",
						"content": {
							"application/json": {
								"schema": {
									"$ref": "#/components/schemas/Result_PromptResult.string_"
								}
							}
						}
					}
				},
				"tags": [
					"Prompt"
				],
				"security": [
					{
						"api_key": []
					}
				],
				"parameters": [
					{
						"in": "path",
						"name": "promptId",
						"required": true,
						"schema": {
							"type": "string"
						}
					}
				],
				"requestBody": {
					"required": true,
					"content": {
						"application/json": {
							"schema": {
								"$ref": "#/components/schemas/PromptQueryParams"
							}
						}
					}
				}
			}
		},
		"/v1/prompt/{promptId}": {
			"delete": {
				"operationId": "DeletePrompt",
				"responses": {
					"204": {
						"description": "No content"
					}
				},
				"tags": [
					"Prompt"
				],
				"security": [
					{
						"api_key": []
					}
				],
				"parameters": [
					{
						"in": "path",
						"name": "promptId",
						"required": true,
						"schema": {
							"type": "string"
						}
					}
				]
			}
		},
		"/v1/prompt/create": {
			"post": {
				"operationId": "CreatePrompt",
				"responses": {
					"200": {
						"description": "Ok",
						"content": {
							"application/json": {
								"schema": {
									"$ref": "#/components/schemas/Result_CreatePromptResponse.string_"
								}
							}
						}
					}
				},
				"tags": [
					"Prompt"
				],
				"security": [
					{
						"api_key": []
					}
				],
				"parameters": [],
				"requestBody": {
					"required": true,
					"content": {
						"application/json": {
							"schema": {
								"properties": {
									"metadata": {
										"$ref": "#/components/schemas/Record_string.any_"
									},
									"prompt": {
										"properties": {
											"messages": {
												"items": {},
												"type": "array"
											},
											"model": {
												"type": "string"
											}
										},
										"required": [
											"messages",
											"model"
										],
										"type": "object"
									},
									"userDefinedId": {
										"type": "string"
									}
								},
								"required": [
									"metadata",
									"prompt",
									"userDefinedId"
								],
								"type": "object"
							}
						}
					}
				}
			}
		},
		"/v1/prompt/version/{promptVersionId}/subversion": {
			"post": {
				"operationId": "CreateSubversion",
				"responses": {
					"200": {
						"description": "Ok",
						"content": {
							"application/json": {
								"schema": {
									"$ref": "#/components/schemas/Result_PromptVersionResult.string_"
								}
							}
						}
					}
				},
				"tags": [
					"Prompt"
				],
				"security": [
					{
						"api_key": []
					}
				],
				"parameters": [
					{
						"in": "path",
						"name": "promptVersionId",
						"required": true,
						"schema": {
							"type": "string"
						}
					}
				],
				"requestBody": {
					"required": true,
					"content": {
						"application/json": {
							"schema": {
								"$ref": "#/components/schemas/PromptCreateSubversionParams"
							}
						}
					}
				}
			}
		},
		"/v1/prompt/version/{promptVersionId}/promote": {
			"post": {
				"operationId": "PromotePromptVersionToProduction",
				"responses": {
					"200": {
						"description": "Ok",
						"content": {
							"application/json": {
								"schema": {
									"$ref": "#/components/schemas/Result_PromptVersionResult.string_"
								}
							}
						}
					}
				},
				"tags": [
					"Prompt"
				],
				"security": [
					{
						"api_key": []
					}
				],
				"parameters": [
					{
						"in": "path",
						"name": "promptVersionId",
						"required": true,
						"schema": {
							"type": "string"
						}
					}
				],
				"requestBody": {
					"required": true,
					"content": {
						"application/json": {
							"schema": {
								"properties": {
									"previousProductionVersionId": {
										"type": "string"
									}
								},
								"required": [
									"previousProductionVersionId"
								],
								"type": "object"
							}
						}
					}
				}
			}
		},
		"/v1/prompt/version/{promptVersionId}/inputs/query": {
			"post": {
				"operationId": "GetInputs",
				"responses": {
					"200": {
						"description": "Ok",
						"content": {
							"application/json": {
								"schema": {
									"$ref": "#/components/schemas/Result_PromptInputRecord-Array.string_"
								}
							}
						}
					}
				},
				"tags": [
					"Prompt"
				],
				"security": [
					{
						"api_key": []
					}
				],
				"parameters": [
					{
						"in": "path",
						"name": "promptVersionId",
						"required": true,
						"schema": {
							"type": "string"
						}
					}
				],
				"requestBody": {
					"required": true,
					"content": {
						"application/json": {
							"schema": {
								"properties": {
									"random": {
										"type": "boolean"
									},
									"limit": {
										"type": "number",
										"format": "double"
									}
								},
								"required": [
									"limit"
								],
								"type": "object"
							}
						}
					}
				}
			}
		},
		"/v1/prompt/{promptId}/experiments": {
			"get": {
				"operationId": "GetPromptExperiments",
				"responses": {
					"200": {
						"description": "Ok",
						"content": {
							"application/json": {
								"schema": {
									"$ref": "#/components/schemas/Result__id-string--created_at-string--num_hypotheses-number--dataset-string--meta-Record_string.any__-Array.string_"
								}
							}
						}
					}
				},
				"tags": [
					"Prompt"
				],
				"security": [
					{
						"api_key": []
					}
				],
				"parameters": [
					{
						"in": "path",
						"name": "promptId",
						"required": true,
						"schema": {
							"type": "string"
						}
					}
				]
			}
		},
		"/v1/prompt/{promptId}/versions/query": {
			"post": {
				"operationId": "GetPromptVersions",
				"responses": {
					"200": {
						"description": "Ok",
						"content": {
							"application/json": {
								"schema": {
									"$ref": "#/components/schemas/Result_PromptVersionResult-Array.string_"
								}
							}
						}
					}
				},
				"tags": [
					"Prompt"
				],
				"security": [
					{
						"api_key": []
					}
				],
				"parameters": [
					{
						"in": "path",
						"name": "promptId",
						"required": true,
						"schema": {
							"type": "string"
						}
					}
				],
				"requestBody": {
					"required": true,
					"content": {
						"application/json": {
							"schema": {
								"$ref": "#/components/schemas/PromptVersionsQueryParams"
							}
						}
					}
				}
			}
		},
		"/v1/prompt/version/{promptVersionId}": {
			"get": {
				"operationId": "GetPromptVersion",
				"responses": {
					"200": {
						"description": "Ok",
						"content": {
							"application/json": {
								"schema": {
									"$ref": "#/components/schemas/Result_PromptVersionResult.string_"
								}
							}
						}
					}
				},
				"tags": [
					"Prompt"
				],
				"security": [
					{
						"api_key": []
					}
				],
				"parameters": [
					{
						"in": "path",
						"name": "promptVersionId",
						"required": true,
						"schema": {
							"type": "string"
						}
					}
				]
			},
			"delete": {
				"operationId": "DeletePromptVersion",
				"responses": {
					"200": {
						"description": "Ok",
						"content": {
							"application/json": {
								"schema": {
									"$ref": "#/components/schemas/Result_null.string_"
								}
							}
						}
					}
				},
				"tags": [
					"Prompt"
				],
				"security": [
					{
						"api_key": []
					}
				],
				"parameters": [
					{
						"in": "path",
						"name": "promptVersionId",
						"required": true,
						"schema": {
							"type": "string"
						}
					}
				]
			}
		},
		"/v1/prompt/{user_defined_id}/compile": {
			"post": {
				"operationId": "GetPromptVersionsCompiled",
				"responses": {
					"200": {
						"description": "Ok",
						"content": {
							"application/json": {
								"schema": {
									"$ref": "#/components/schemas/Result_PromptVersionResultCompiled.string_"
								}
							}
						}
					}
				},
				"tags": [
					"Prompt"
				],
				"security": [
					{
						"api_key": []
					}
				],
				"parameters": [
					{
						"in": "path",
						"name": "user_defined_id",
						"required": true,
						"schema": {
							"type": "string"
						}
					}
				],
				"requestBody": {
					"required": true,
					"content": {
						"application/json": {
							"schema": {
								"$ref": "#/components/schemas/PromptVersiosQueryParamsCompiled"
							}
						}
					}
				}
			}
		},
		"/v1/prompt/{user_defined_id}/template": {
			"post": {
				"operationId": "GetPromptVersionTemplates",
				"responses": {
					"200": {
						"description": "Ok",
						"content": {
							"application/json": {
								"schema": {
									"$ref": "#/components/schemas/Result_PromptVersionResultFilled.string_"
								}
							}
						}
					}
				},
				"tags": [
					"Prompt"
				],
				"security": [
					{
						"api_key": []
					}
				],
				"parameters": [
					{
						"in": "path",
						"name": "user_defined_id",
						"required": true,
						"schema": {
							"type": "string"
						}
					}
				],
				"requestBody": {
					"required": true,
					"content": {
						"application/json": {
							"schema": {
								"$ref": "#/components/schemas/PromptVersiosQueryParamsCompiled"
							}
						}
					}
				}
			}
		},
		"/v1/admin/feature-flags": {
			"post": {
				"operationId": "UpdateFeatureFlags",
				"responses": {
					"204": {
						"description": "No content"
					}
				},
				"tags": [
					"Admin"
				],
				"security": [
					{
						"api_key": []
					}
				],
				"parameters": [],
				"requestBody": {
					"required": true,
					"content": {
						"application/json": {
							"schema": {
								"properties": {
									"orgId": {
										"type": "string"
									},
									"flag": {
										"type": "string"
									}
								},
								"required": [
									"orgId",
									"flag"
								],
								"type": "object"
							}
						}
					}
				}
			},
			"delete": {
				"operationId": "DeleteFeatureFlag",
				"responses": {
					"204": {
						"description": "No content"
					}
				},
				"tags": [
					"Admin"
				],
				"security": [
					{
						"api_key": []
					}
				],
				"parameters": [],
				"requestBody": {
					"required": true,
					"content": {
						"application/json": {
							"schema": {
								"properties": {
									"orgId": {
										"type": "string"
									},
									"flag": {
										"type": "string"
									}
								},
								"required": [
									"orgId",
									"flag"
								],
								"type": "object"
							}
						}
					}
				}
			}
		},
		"/v1/admin/feature-flags/query": {
			"post": {
				"operationId": "GetFeatureFlags",
				"responses": {
					"200": {
						"description": "Ok",
						"content": {
							"application/json": {
								"schema": {
									"$ref": "#/components/schemas/Result__organization_id-string--name-string--flags-string-Array_-Array.string_"
								}
							}
						}
					}
				},
				"tags": [
					"Admin"
				],
				"security": [
					{
						"api_key": []
					}
				],
				"parameters": []
			}
		},
		"/v1/admin/orgs/top-usage": {
			"post": {
				"operationId": "GetTopOrgsByUsage",
				"responses": {
					"200": {
						"description": "Ok",
						"content": {
							"application/json": {
								"schema": {
									"properties": {
										"organizations": {
											"items": {
												"properties": {
													"usage": {
														"properties": {
															"all_time_count": {
																"type": "number",
																"format": "double"
															},
															"monthly_usage": {
																"items": {
																	"properties": {
																		"requestCount": {
																			"type": "number",
																			"format": "double"
																		},
																		"month": {
																			"type": "string"
																		}
																	},
																	"required": [
																		"requestCount",
																		"month"
																	],
																	"type": "object"
																},
																"type": "array"
															},
															"requests_last_30_days": {
																"type": "number",
																"format": "double"
															},
															"total_requests": {
																"type": "number",
																"format": "double"
															}
														},
														"required": [
															"all_time_count",
															"monthly_usage",
															"requests_last_30_days",
															"total_requests"
														],
														"type": "object"
													},
													"organization": {
														"properties": {
															"members": {
																"items": {
																	"properties": {
																		"last_sign_in_at": {
																			"type": "string",
																			"nullable": true
																		},
																		"role": {
																			"type": "string"
																		},
																		"name": {
																			"type": "string"
																		},
																		"email": {
																			"type": "string"
																		},
																		"id": {
																			"type": "string"
																		}
																	},
																	"required": [
																		"last_sign_in_at",
																		"role",
																		"name",
																		"email",
																		"id"
																	],
																	"type": "object"
																},
																"type": "array"
															},
															"subscription_status": {
																"type": "string",
																"nullable": true
															},
															"stripe_subscription_id": {
																"type": "string",
																"nullable": true
															},
															"stripe_customer_id": {
																"type": "string",
																"nullable": true
															},
															"tier": {
																"type": "string"
															},
															"owner": {
																"type": "string"
															},
															"created_at": {
																"type": "string"
															},
															"name": {
																"type": "string"
															},
															"id": {
																"type": "string"
															}
														},
														"required": [
															"members",
															"subscription_status",
															"stripe_subscription_id",
															"stripe_customer_id",
															"tier",
															"owner",
															"created_at",
															"name",
															"id"
														],
														"type": "object"
													}
												},
												"required": [
													"usage",
													"organization"
												],
												"type": "object"
											},
											"type": "array"
										}
									},
									"required": [
										"organizations"
									],
									"type": "object"
								}
							}
						}
					}
				},
				"tags": [
					"Admin"
				],
				"security": [
					{
						"api_key": []
					}
				],
				"parameters": [],
				"requestBody": {
					"required": true,
					"content": {
						"application/json": {
							"schema": {
								"properties": {
									"minRequests": {
										"type": "number",
										"format": "double"
									},
									"limit": {
										"type": "number",
										"format": "double"
									}
								},
								"required": [
									"minRequests",
									"limit"
								],
								"type": "object"
							}
						}
					}
				}
			}
		},
		"/v1/admin/orgs/top": {
			"post": {
				"operationId": "GetTopOrgs",
				"responses": {
					"200": {
						"description": "Ok",
						"content": {
							"application/json": {
								"schema": {
									"items": {
										"properties": {
											"ct": {
												"type": "number",
												"format": "double"
											},
											"organization_id": {
												"type": "string"
											},
											"members": {
												"items": {
													"properties": {
														"last_active": {
															"type": "string"
														},
														"role": {
															"type": "string"
														},
														"email": {
															"type": "string"
														},
														"id": {
															"type": "string"
														}
													},
													"required": [
														"last_active",
														"role",
														"email",
														"id"
													],
													"type": "object"
												},
												"type": "array"
											},
											"name": {
												"type": "string"
											},
											"owner_last_login": {
												"type": "string"
											},
											"owner_email": {
												"type": "string"
											},
											"tier": {
												"type": "string"
											},
											"id": {
												"type": "string"
											},
											"overTime": {
												"items": {
													"properties": {
														"organization_id": {
															"type": "string"
														},
														"dt": {
															"type": "string"
														},
														"count": {
															"type": "number",
															"format": "double"
														}
													},
													"required": [
														"organization_id",
														"dt",
														"count"
													],
													"type": "object"
												},
												"type": "array"
											}
										},
										"required": [
											"ct",
											"organization_id",
											"members",
											"name",
											"owner_last_login",
											"owner_email",
											"tier",
											"id",
											"overTime"
										],
										"type": "object"
									},
									"type": "array"
								}
							}
						}
					}
				},
				"tags": [
					"Admin"
				],
				"security": [
					{
						"api_key": []
					}
				],
				"parameters": [],
				"requestBody": {
					"required": true,
					"content": {
						"application/json": {
							"schema": {
								"properties": {
									"emailContains": {
										"items": {
											"type": "string"
										},
										"type": "array"
									},
									"orgsNameContains": {
										"items": {
											"type": "string"
										},
										"type": "array"
									},
									"orgsId": {
										"items": {
											"type": "string"
										},
										"type": "array"
									},
									"tier": {
										"type": "string",
										"enum": [
											"all",
											"pro",
											"free",
											"growth",
											"enterprise"
										]
									},
									"endDate": {
										"type": "string"
									},
									"startDate": {
										"type": "string"
									}
								},
								"required": [
									"tier",
									"endDate",
									"startDate"
								],
								"type": "object"
							}
						}
					}
				}
			}
		},
		"/v1/admin/admins/query": {
			"get": {
				"operationId": "GetAdmins",
				"responses": {
					"200": {
						"description": "Ok",
						"content": {
							"application/json": {
								"schema": {
									"items": {
										"properties": {
											"user_id": {
												"type": "string",
												"nullable": true
											},
											"user_email": {
												"type": "string",
												"nullable": true
											},
											"id": {
												"type": "number",
												"format": "double"
											},
											"created_at": {
												"type": "string"
											}
										},
										"required": [
											"user_id",
											"user_email",
											"id",
											"created_at"
										],
										"type": "object"
									},
									"type": "array"
								}
							}
						}
					}
				},
				"tags": [
					"Admin"
				],
				"security": [
					{
						"api_key": []
					}
				],
				"parameters": []
			}
		},
		"/v1/admin/whodis": {
			"post": {
				"operationId": "Whodis",
				"responses": {
					"200": {
						"description": "Ok",
						"content": {
							"application/json": {
								"schema": {
									"properties": {
										"organizations": {
											"items": {
												"properties": {
													"usage": {
														"properties": {
															"all_time_count": {
																"type": "number",
																"format": "double"
															},
															"monthly_usage": {
																"items": {
																	"properties": {
																		"requestCount": {
																			"type": "number",
																			"format": "double"
																		},
																		"month": {
																			"type": "string"
																		}
																	},
																	"required": [
																		"requestCount",
																		"month"
																	],
																	"type": "object"
																},
																"type": "array"
															},
															"requests_last_30_days": {
																"type": "number",
																"format": "double"
															},
															"total_requests": {
																"type": "number",
																"format": "double"
															}
														},
														"required": [
															"all_time_count",
															"monthly_usage",
															"requests_last_30_days",
															"total_requests"
														],
														"type": "object"
													},
													"organization": {
														"properties": {
															"members": {
																"items": {
																	"properties": {
																		"last_sign_in_at": {
																			"type": "string",
																			"nullable": true
																		},
																		"role": {
																			"type": "string"
																		},
																		"name": {
																			"type": "string"
																		},
																		"email": {
																			"type": "string"
																		},
																		"id": {
																			"type": "string"
																		}
																	},
																	"required": [
																		"last_sign_in_at",
																		"role",
																		"name",
																		"email",
																		"id"
																	],
																	"type": "object"
																},
																"type": "array"
															},
															"subscription_status": {
																"type": "string",
																"nullable": true
															},
															"stripe_subscription_id": {
																"type": "string",
																"nullable": true
															},
															"stripe_customer_id": {
																"type": "string",
																"nullable": true
															},
															"tier": {
																"type": "string"
															},
															"owner": {
																"type": "string"
															},
															"created_at": {
																"type": "string"
															},
															"name": {
																"type": "string"
															},
															"id": {
																"type": "string"
															}
														},
														"required": [
															"members",
															"subscription_status",
															"stripe_subscription_id",
															"stripe_customer_id",
															"tier",
															"owner",
															"created_at",
															"name",
															"id"
														],
														"type": "object"
													}
												},
												"required": [
													"usage",
													"organization"
												],
												"type": "object"
											},
											"type": "array"
										}
									},
									"required": [
										"organizations"
									],
									"type": "object"
								}
							}
						}
					}
				},
				"tags": [
					"Admin"
				],
				"security": [
					{
						"api_key": []
					}
				],
				"parameters": [],
				"requestBody": {
					"required": true,
					"content": {
						"application/json": {
							"schema": {
								"properties": {
									"email": {
										"type": "string"
									},
									"userId": {
										"type": "string"
									},
									"organizationId": {
										"type": "string"
									}
								},
								"type": "object"
							}
						}
					}
				}
			}
		},
		"/v1/admin/settings/{name}": {
			"get": {
				"operationId": "GetSetting",
				"responses": {
					"200": {
						"description": "Ok",
						"content": {
							"application/json": {
								"schema": {
									"$ref": "#/components/schemas/Setting"
								}
							}
						}
					}
				},
				"tags": [
					"Admin"
				],
				"security": [
					{
						"api_key": []
					}
				],
				"parameters": [
					{
						"in": "path",
						"name": "name",
						"required": true,
						"schema": {
							"$ref": "#/components/schemas/SettingName"
						}
					}
				]
			}
		},
		"/v1/admin/azure/run-test": {
			"post": {
				"operationId": "AzureTest",
				"responses": {
					"200": {
						"description": "Ok",
						"content": {
							"application/json": {
								"schema": {
									"properties": {
										"fetchParams": {
											"properties": {
												"body": {
													"type": "string"
												},
												"headers": {
													"properties": {},
													"additionalProperties": {
														"type": "string"
													},
													"type": "object"
												},
												"url": {
													"$ref": "#/components/schemas/url.URL"
												}
											},
											"required": [
												"body",
												"headers",
												"url"
											],
											"type": "object"
										},
										"resultText": {
											"type": "string"
										}
									},
									"required": [
										"fetchParams",
										"resultText"
									],
									"type": "object"
								}
							}
						}
					}
				},
				"tags": [
					"Admin"
				],
				"security": [
					{
						"api_key": []
					}
				],
				"parameters": [],
				"requestBody": {
					"required": true,
					"content": {
						"application/json": {
							"schema": {
								"properties": {
									"requestBody": {}
								},
								"required": [
									"requestBody"
								],
								"type": "object"
							}
						}
					}
				}
			}
		},
		"/v1/admin/settings": {
			"post": {
				"operationId": "UpdateSetting",
				"responses": {
					"204": {
						"description": "No content"
					}
				},
				"tags": [
					"Admin"
				],
				"security": [
					{
						"api_key": []
					}
				],
				"parameters": [],
				"requestBody": {
					"required": true,
					"content": {
						"application/json": {
							"schema": {
								"properties": {
									"settings": {
										"$ref": "#/components/schemas/Setting"
									},
									"name": {
										"$ref": "#/components/schemas/SettingName"
									}
								},
								"required": [
									"settings",
									"name"
								],
								"type": "object"
							}
						}
					}
				}
			}
		},
		"/v1/admin/orgs/query": {
			"post": {
				"operationId": "FindAllOrgs",
				"responses": {
					"200": {
						"description": "Ok",
						"content": {
							"application/json": {
								"schema": {
									"properties": {
										"orgs": {
											"items": {
												"properties": {
													"id": {
														"type": "string"
													},
													"name": {
														"type": "string"
													}
												},
												"required": [
													"id",
													"name"
												],
												"type": "object"
											},
											"type": "array"
										}
									},
									"required": [
										"orgs"
									],
									"type": "object"
								}
							}
						}
					}
				},
				"tags": [
					"Admin"
				],
				"security": [
					{
						"api_key": []
					}
				],
				"parameters": [],
				"requestBody": {
					"required": true,
					"content": {
						"application/json": {
							"schema": {
								"properties": {
									"orgName": {
										"type": "string"
									}
								},
								"required": [
									"orgName"
								],
								"type": "object"
							}
						}
					}
				}
			}
		},
		"/v1/admin/orgs/over-time/query": {
			"post": {
				"operationId": "NewOrgsOverTime",
				"responses": {
					"200": {
						"description": "Ok",
						"content": {
							"application/json": {
								"schema": {
									"properties": {
										"usersOverTime": {
											"items": {
												"properties": {
													"day": {
														"type": "string"
													},
													"count": {
														"type": "string"
													}
												},
												"required": [
													"day",
													"count"
												],
												"type": "object"
											},
											"type": "array"
										},
										"newUsersOvertime": {
											"items": {
												"properties": {
													"day": {
														"type": "string"
													},
													"count": {
														"type": "string"
													}
												},
												"required": [
													"day",
													"count"
												],
												"type": "object"
											},
											"type": "array"
										},
										"newOrgsOvertime": {
											"items": {
												"properties": {
													"day": {
														"type": "string"
													},
													"count": {
														"type": "string"
													}
												},
												"required": [
													"day",
													"count"
												],
												"type": "object"
											},
											"type": "array"
										}
									},
									"required": [
										"usersOverTime",
										"newUsersOvertime",
										"newOrgsOvertime"
									],
									"type": "object"
								}
							}
						}
					}
				},
				"tags": [
					"Admin"
				],
				"security": [
					{
						"api_key": []
					}
				],
				"parameters": [],
				"requestBody": {
					"required": true,
					"content": {
						"application/json": {
							"schema": {
								"properties": {
									"groupBy": {
										"type": "string",
										"enum": [
											"hour",
											"day",
											"week",
											"month"
										]
									},
									"timeFilter": {
										"type": "string",
										"enum": [
											"1 days",
											"7 days",
											"1 month",
											"3 months",
											"12 months",
											"24 months"
										]
									}
								},
								"required": [
									"groupBy",
									"timeFilter"
								],
								"type": "object"
							}
						}
					}
				}
			}
		},
		"/v1/admin/admins/org/query": {
			"post": {
				"operationId": "AddAdminsToOrg",
				"responses": {
					"204": {
						"description": "No content"
					}
				},
				"tags": [
					"Admin"
				],
				"security": [
					{
						"api_key": []
					}
				],
				"parameters": [],
				"requestBody": {
					"required": true,
					"content": {
						"application/json": {
							"schema": {
								"properties": {
									"adminIds": {
										"items": {
											"type": "string"
										},
										"type": "array"
									},
									"orgId": {
										"type": "string"
									}
								},
								"required": [
									"adminIds",
									"orgId"
								],
								"type": "object"
							}
						}
					}
				}
			}
		},
		"/v1/admin/alert_banners": {
			"post": {
				"operationId": "CreateAlertBanner",
				"responses": {
					"204": {
						"description": "No content"
					}
				},
				"tags": [
					"Admin"
				],
				"security": [
					{
						"api_key": []
					}
				],
				"parameters": [],
				"requestBody": {
					"required": true,
					"content": {
						"application/json": {
							"schema": {
								"properties": {
									"message": {
										"type": "string"
									},
									"title": {
										"type": "string"
									}
								},
								"required": [
									"message",
									"title"
								],
								"type": "object"
							}
						}
					}
				}
			},
			"patch": {
				"operationId": "UpdateAlertBanner",
				"responses": {
					"204": {
						"description": "No content"
					}
				},
				"tags": [
					"Admin"
				],
				"security": [
					{
						"api_key": []
					}
				],
				"parameters": [],
				"requestBody": {
					"required": true,
					"content": {
						"application/json": {
							"schema": {
								"properties": {
									"active": {
										"type": "boolean"
									},
									"id": {
										"type": "number",
										"format": "double"
									}
								},
								"required": [
									"active",
									"id"
								],
								"type": "object"
							}
						}
					}
				}
			}
		},
		"/v1/log/request": {
			"post": {
				"operationId": "GetRequests",
				"responses": {
					"204": {
						"description": "No content"
					}
				},
				"tags": [
					"Log"
				],
				"security": [
					{
						"api_key": []
					}
				],
				"parameters": [],
				"requestBody": {
					"description": "Log message to log",
					"required": true,
					"content": {
						"application/json": {
							"schema": {
								"$ref": "#/components/schemas/Message",
								"description": "Log message to log"
							}
						}
					}
				}
			}
		},
		"/v1/key/generateHash": {
			"post": {
				"operationId": "GenerateHash",
				"responses": {
					"200": {
						"description": "Ok",
						"content": {
							"application/json": {
								"schema": {
									"properties": {
										"error": {
											"properties": {
												"details": {
													"type": "string"
												},
												"message": {
													"type": "string"
												}
											},
											"type": "object"
										},
										"success": {
											"type": "boolean"
										}
									},
									"type": "object"
								}
							}
						}
					}
				},
				"tags": [
					"Utils"
				],
				"security": [
					{
						"api_key": []
					}
				],
				"parameters": [],
				"requestBody": {
					"required": true,
					"content": {
						"application/json": {
							"schema": {
								"$ref": "#/components/schemas/GenerateHashQueryParams"
							}
						}
					}
				}
			}
		},
		"/v1/dataset/{datasetId}/fine-tune": {
			"post": {
				"operationId": "DatasetFineTune",
				"responses": {
					"200": {
						"description": "Ok",
						"content": {
							"application/json": {
								"schema": {
									"$ref": "#/components/schemas/FineTuneResult"
								}
							}
						}
					}
				},
				"tags": [
					"FineTune",
					"Dataset"
				],
				"security": [
					{
						"api_key": []
					}
				],
				"parameters": [
					{
						"in": "path",
						"name": "datasetId",
						"required": true,
						"schema": {
							"type": "string"
						}
					}
				],
				"requestBody": {
					"required": true,
					"content": {
						"application/json": {
							"schema": {
								"$ref": "#/components/schemas/FineTuneBodyParams"
							}
						}
					}
				}
			}
		},
		"/v1/fine-tune": {
			"post": {
				"operationId": "FineTune",
				"responses": {
					"200": {
						"description": "Ok",
						"content": {
							"application/json": {
								"schema": {
									"anyOf": [
										{
											"properties": {
												"error": {
													"type": "string"
												}
											},
											"required": [
												"error"
											],
											"type": "object"
										},
										{
											"properties": {
												"data": {
													"properties": {
														"url": {
															"type": "string"
														},
														"fineTuneJob": {
															"type": "string"
														}
													},
													"required": [
														"url",
														"fineTuneJob"
													],
													"type": "object"
												},
												"success": {
													"type": "boolean"
												}
											},
											"required": [
												"data",
												"success"
											],
											"type": "object"
										}
									]
								}
							}
						}
					}
				},
				"tags": [
					"FineTune"
				],
				"security": [
					{
						"api_key": []
					}
				],
				"parameters": [],
				"requestBody": {
					"required": true,
					"content": {
						"application/json": {
							"schema": {
								"$ref": "#/components/schemas/FineTuneBody"
							}
						}
					}
				}
			}
		},
		"/v1/fine-tune/{jobId}/stats": {
			"get": {
				"operationId": "FineTuneJobStats",
				"responses": {
					"200": {
						"description": "Ok",
						"content": {
							"application/json": {
								"schema": {
									"anyOf": [
										{
											"properties": {
												"error": {
													"type": "string"
												}
											},
											"required": [
												"error"
											],
											"type": "object"
										},
										{
											"properties": {
												"events": {},
												"job": {}
											},
											"required": [
												"events",
												"job"
											],
											"type": "object"
										}
									]
								}
							}
						}
					}
				},
				"tags": [
					"FineTune"
				],
				"security": [
					{
						"api_key": []
					}
				],
				"parameters": [
					{
						"in": "path",
						"name": "jobId",
						"required": true,
						"schema": {
							"type": "string"
						}
					}
				]
			}
		},
		"/v1/demo/completion": {
			"post": {
				"operationId": "DemoCompletion",
				"responses": {
					"200": {
						"description": "Ok",
						"content": {
							"application/json": {
								"schema": {
									"$ref": "#/components/schemas/Result_ChatCompletion.string_"
								}
							}
						}
					}
				},
				"tags": [
					"Demo",
					"Demo"
				],
				"security": [
					{
						"api_key": []
					}
				],
				"parameters": [],
				"requestBody": {
					"required": true,
					"content": {
						"application/json": {
							"schema": {
								"properties": {
									"cache_enabled": {
										"type": "boolean"
									},
									"max_tokens": {
										"type": "number",
										"format": "double"
									},
									"tool_choice": {
										"$ref": "#/components/schemas/ChatCompletionToolChoiceOption"
									},
									"tools": {
										"items": {
											"$ref": "#/components/schemas/ChatCompletionTool"
										},
										"type": "array"
									},
									"sessionPath": {
										"type": "string"
									},
									"sessionName": {
										"type": "string"
									},
									"sessionId": {
										"type": "string"
									},
									"userEmail": {
										"type": "string"
									},
									"promptId": {
										"type": "string"
									},
									"messages": {
										"items": {
											"$ref": "#/components/schemas/ChatCompletionMessageParam"
										},
										"type": "array"
									}
								},
								"required": [
									"promptId",
									"messages"
								],
								"type": "object"
							}
						}
					}
				}
			}
		},
		"/v1/alert/query": {
			"get": {
				"operationId": "GetAlerts",
				"responses": {
					"200": {
						"description": "Ok",
						"content": {
							"application/json": {
								"schema": {
									"$ref": "#/components/schemas/Result_AlertResponse.string_"
								}
							}
						}
					}
				},
				"tags": [
					"Alert"
				],
				"security": [
					{
						"api_key": []
					}
				],
				"parameters": []
			}
		},
		"/v1/alert/create": {
			"post": {
				"operationId": "CreateAlert",
				"responses": {
					"200": {
						"description": "Ok",
						"content": {
							"application/json": {
								"schema": {
									"$ref": "#/components/schemas/Result_string.string_"
								}
							}
						}
					}
				},
				"tags": [
					"Alert"
				],
				"security": [
					{
						"api_key": []
					}
				],
				"parameters": [],
				"requestBody": {
					"required": true,
					"content": {
						"application/json": {
							"schema": {
								"$ref": "#/components/schemas/AlertRequest"
							}
						}
					}
				}
			}
		},
		"/v1/alert/{alertId}": {
			"delete": {
				"operationId": "DeleteAlert",
				"responses": {
					"200": {
						"description": "Ok",
						"content": {
							"application/json": {
								"schema": {
									"$ref": "#/components/schemas/Result_null.string_"
								}
							}
						}
					}
				},
				"tags": [
					"Alert"
				],
				"security": [
					{
						"api_key": []
					}
				],
				"parameters": [
					{
						"in": "path",
						"name": "alertId",
						"required": true,
						"schema": {
							"type": "string"
						}
					}
				]
			}
		},
		"/v1/property/query": {
			"post": {
				"operationId": "GetProperties",
				"responses": {
					"200": {
						"description": "Ok",
						"content": {
							"application/json": {
								"schema": {
									"$ref": "#/components/schemas/Result_Property-Array.string_"
								}
							}
						}
					}
				},
				"tags": [
					"Property"
				],
				"security": [
					{
						"api_key": []
					}
				],
				"parameters": [],
				"requestBody": {
					"required": true,
					"content": {
						"application/json": {
							"schema": {
								"properties": {},
								"type": "object"
							}
						}
					}
				}
			}
		},
		"/v1/integration": {
			"post": {
				"operationId": "CreateIntegration",
				"responses": {
					"200": {
						"description": "Ok",
						"content": {
							"application/json": {
								"schema": {
									"$ref": "#/components/schemas/Result__id-string_.string_"
								}
							}
						}
					}
				},
				"tags": [
					"Integration"
				],
				"security": [
					{
						"api_key": []
					}
				],
				"parameters": [],
				"requestBody": {
					"required": true,
					"content": {
						"application/json": {
							"schema": {
								"$ref": "#/components/schemas/IntegrationCreateParams"
							}
						}
					}
				}
			},
			"get": {
				"operationId": "GetIntegrations",
				"responses": {
					"200": {
						"description": "Ok",
						"content": {
							"application/json": {
								"schema": {
									"$ref": "#/components/schemas/Result_Array_Integration_.string_"
								}
							}
						}
					}
				},
				"tags": [
					"Integration"
				],
				"security": [
					{
						"api_key": []
					}
				],
				"parameters": []
			}
		},
		"/v1/integration/{integrationId}": {
			"post": {
				"operationId": "UpdateIntegration",
				"responses": {
					"200": {
						"description": "Ok",
						"content": {
							"application/json": {
								"schema": {
									"$ref": "#/components/schemas/Result_null.string_"
								}
							}
						}
					}
				},
				"tags": [
					"Integration"
				],
				"security": [
					{
						"api_key": []
					}
				],
				"parameters": [
					{
						"in": "path",
						"name": "integrationId",
						"required": true,
						"schema": {
							"type": "string"
						}
					}
				],
				"requestBody": {
					"required": true,
					"content": {
						"application/json": {
							"schema": {
								"$ref": "#/components/schemas/IntegrationUpdateParams"
							}
						}
					}
				}
			},
			"get": {
				"operationId": "GetIntegration",
				"responses": {
					"200": {
						"description": "Ok",
						"content": {
							"application/json": {
								"schema": {
									"$ref": "#/components/schemas/Result_Integration.string_"
								}
							}
						}
					}
				},
				"tags": [
					"Integration"
				],
				"security": [
					{
						"api_key": []
					}
				],
				"parameters": [
					{
						"in": "path",
						"name": "integrationId",
						"required": true,
						"schema": {
							"type": "string"
						}
					}
				]
			}
		},
		"/v1/integration/type/{type}": {
			"get": {
				"operationId": "GetIntegrationByType",
				"responses": {
					"200": {
						"description": "Ok",
						"content": {
							"application/json": {
								"schema": {
									"$ref": "#/components/schemas/Result_Integration.string_"
								}
							}
						}
					}
				},
				"tags": [
					"Integration"
				],
				"security": [
					{
						"api_key": []
					}
				],
				"parameters": [
					{
						"in": "path",
						"name": "type",
						"required": true,
						"schema": {
							"type": "string"
						}
					}
				]
			}
		},
		"/v1/integration/slack/settings": {
			"get": {
				"operationId": "GetSlackSettings",
				"responses": {
					"200": {
						"description": "Ok",
						"content": {
							"application/json": {
								"schema": {
									"$ref": "#/components/schemas/Result_Integration.string_"
								}
							}
						}
					}
				},
				"tags": [
					"Integration"
				],
				"security": [
					{
						"api_key": []
					}
				],
				"parameters": []
			}
		},
		"/v1/integration/slack/channels": {
			"get": {
				"operationId": "GetSlackChannels",
				"responses": {
					"200": {
						"description": "Ok",
						"content": {
							"application/json": {
								"schema": {
									"$ref": "#/components/schemas/Result_Array__id-string--name-string__.string_"
								}
							}
						}
					}
				},
				"tags": [
					"Integration"
				],
				"security": [
					{
						"api_key": []
					}
				],
				"parameters": []
			}
		},
		"/v1/experiment/new-empty": {
			"post": {
				"operationId": "CreateNewEmptyExperiment",
				"responses": {
					"200": {
						"description": "Ok",
						"content": {
							"application/json": {
								"schema": {
									"$ref": "#/components/schemas/Result__experimentId-string_.string_"
								}
							}
						}
					}
				},
				"tags": [
					"Experiment"
				],
				"security": [
					{
						"api_key": []
					}
				],
				"parameters": [],
				"requestBody": {
					"required": true,
					"content": {
						"application/json": {
							"schema": {
								"properties": {
									"datasetId": {
										"type": "string"
									},
									"metadata": {
										"$ref": "#/components/schemas/Record_string.string_"
									}
								},
								"required": [
									"datasetId",
									"metadata"
								],
								"type": "object"
							}
						}
					}
				}
			}
		},
		"/v1/experiment/new-experiment-table": {
			"post": {
				"operationId": "CreateNewExperimentTable",
				"responses": {
					"200": {
						"description": "Ok",
						"content": {
							"application/json": {
								"schema": {
									"$ref": "#/components/schemas/Result__tableId-string--experimentId-string_.string_"
								}
							}
						}
					}
				},
				"tags": [
					"Experiment"
				],
				"security": [
					{
						"api_key": []
					}
				],
				"parameters": [],
				"requestBody": {
					"required": true,
					"content": {
						"application/json": {
							"schema": {
								"$ref": "#/components/schemas/CreateExperimentTableParams"
							}
						}
					}
				}
			}
		},
		"/v1/experiment/table/{experimentId}": {
			"post": {
				"operationId": "GetExperimentTableById",
				"responses": {
					"200": {
						"description": "Ok",
						"content": {
							"application/json": {
								"schema": {
									"$ref": "#/components/schemas/Result_ExperimentTable.string_"
								}
							}
						}
					}
				},
				"tags": [
					"Experiment"
				],
				"security": [
					{
						"api_key": []
					}
				],
				"parameters": [
					{
						"in": "path",
						"name": "experimentId",
						"required": true,
						"schema": {
							"type": "string"
						}
					}
				]
			}
		},
		"/v1/experiment/table/{experimentTableId}/cell": {
			"post": {
				"operationId": "CreateExperimentCell",
				"responses": {
					"200": {
						"description": "Ok",
						"content": {
							"application/json": {
								"schema": {
									"$ref": "#/components/schemas/Result_null.string_"
								}
							}
						}
					}
				},
				"tags": [
					"Experiment"
				],
				"security": [
					{
						"api_key": []
					}
				],
				"parameters": [
					{
						"in": "path",
						"name": "experimentTableId",
						"required": true,
						"schema": {
							"type": "string"
						}
					}
				],
				"requestBody": {
					"required": true,
					"content": {
						"application/json": {
							"schema": {
								"properties": {
									"value": {
										"type": "string",
										"nullable": true
									},
									"rowIndex": {
										"type": "number",
										"format": "double"
									},
									"columnId": {
										"type": "string"
									}
								},
								"required": [
									"value",
									"rowIndex",
									"columnId"
								],
								"type": "object"
							}
						}
					}
				}
			}
		},
		"/v1/experiment/table/{experimentTableId}/column": {
			"post": {
				"operationId": "CreateExperimentColumn",
				"responses": {
					"200": {
						"description": "Ok",
						"content": {
							"application/json": {
								"schema": {
									"$ref": "#/components/schemas/Result_null.string_"
								}
							}
						}
					}
				},
				"tags": [
					"Experiment"
				],
				"security": [
					{
						"api_key": []
					}
				],
				"parameters": [
					{
						"in": "path",
						"name": "experimentTableId",
						"required": true,
						"schema": {
							"type": "string"
						}
					}
				],
				"requestBody": {
					"required": true,
					"content": {
						"application/json": {
							"schema": {
								"properties": {
									"hypothesisId": {
										"type": "string"
									},
									"columnType": {
										"type": "string"
									},
									"columnName": {
										"type": "string"
									}
								},
								"required": [
									"columnType",
									"columnName"
								],
								"type": "object"
							}
						}
					}
				}
			}
		},
		"/v1/experiment/update-meta": {
			"post": {
				"operationId": "UpdateExperimentMeta",
				"responses": {
					"200": {
						"description": "Ok",
						"content": {
							"application/json": {
								"schema": {
									"anyOf": [
										{
											"$ref": "#/components/schemas/ResultSuccess_unknown_"
										},
										{
											"$ref": "#/components/schemas/ResultError_PostgrestError_"
										}
									]
								}
							}
						}
					}
				},
				"tags": [
					"Experiment"
				],
				"security": [
					{
						"api_key": []
					}
				],
				"parameters": [],
				"requestBody": {
					"required": true,
					"content": {
						"application/json": {
							"schema": {
								"properties": {
									"meta": {
										"$ref": "#/components/schemas/Record_string.string_"
									},
									"experimentId": {
										"type": "string"
									}
								},
								"required": [
									"meta",
									"experimentId"
								],
								"type": "object"
							}
						}
					}
				}
			}
		},
		"/v1/experiment": {
			"post": {
				"operationId": "CreateNewExperiment",
				"responses": {
					"200": {
						"description": "Ok",
						"content": {
							"application/json": {
								"schema": {
									"$ref": "#/components/schemas/Result__experimentId-string_.string_"
								}
							}
						}
					}
				},
				"tags": [
					"Experiment"
				],
				"security": [
					{
						"api_key": []
					}
				],
				"parameters": [],
				"requestBody": {
					"required": true,
					"content": {
						"application/json": {
							"schema": {
								"$ref": "#/components/schemas/NewExperimentParams"
							}
						}
					}
				}
			}
		},
		"/v1/experiment/hypothesis": {
			"post": {
				"operationId": "CreateNewExperimentHypothesis",
				"responses": {
					"200": {
						"description": "Ok",
						"content": {
							"application/json": {
								"schema": {
									"$ref": "#/components/schemas/Result__hypothesisId-string_.string_"
								}
							}
						}
					}
				},
				"tags": [
					"Experiment"
				],
				"security": [
					{
						"api_key": []
					}
				],
				"parameters": [],
				"requestBody": {
					"required": true,
					"content": {
						"application/json": {
							"schema": {
								"properties": {
									"status": {
										"type": "string",
										"enum": [
											"PENDING",
											"RUNNING",
											"COMPLETED",
											"FAILED"
										]
									},
									"providerKeyId": {
										"type": "string"
									},
									"promptVersion": {
										"type": "string"
									},
									"model": {
										"type": "string"
									},
									"experimentId": {
										"type": "string"
									}
								},
								"required": [
									"status",
									"providerKeyId",
									"promptVersion",
									"model",
									"experimentId"
								],
								"type": "object"
							}
						}
					}
				}
			}
		},
		"/v1/experiment/{experimentId}/evaluators": {
			"get": {
				"operationId": "GetExperimentEvaluators",
				"responses": {
					"200": {
						"description": "Ok",
						"content": {
							"application/json": {
								"schema": {
									"$ref": "#/components/schemas/Result_EvaluatorResult-Array.string_"
								}
							}
						}
					}
				},
				"tags": [
					"Experiment"
				],
				"security": [
					{
						"api_key": []
					}
				],
				"parameters": [
					{
						"in": "path",
						"name": "experimentId",
						"required": true,
						"schema": {
							"type": "string"
						}
					}
				]
			},
			"post": {
				"operationId": "CreateExperimentEvaluator",
				"responses": {
					"200": {
						"description": "Ok",
						"content": {
							"application/json": {
								"schema": {
									"$ref": "#/components/schemas/Result_null.string_"
								}
							}
						}
					}
				},
				"tags": [
					"Experiment"
				],
				"security": [
					{
						"api_key": []
					}
				],
				"parameters": [
					{
						"in": "path",
						"name": "experimentId",
						"required": true,
						"schema": {
							"type": "string"
						}
					}
				],
				"requestBody": {
					"required": true,
					"content": {
						"application/json": {
							"schema": {
								"properties": {
									"evaluatorId": {
										"type": "string"
									}
								},
								"required": [
									"evaluatorId"
								],
								"type": "object"
							}
						}
					}
				}
			}
		},
		"/v1/experiment/{experimentId}/evaluators/run": {
			"post": {
				"operationId": "RunExperimentEvaluators",
				"responses": {
					"200": {
						"description": "Ok",
						"content": {
							"application/json": {
								"schema": {
									"$ref": "#/components/schemas/Result_null.string_"
								}
							}
						}
					}
				},
				"tags": [
					"Experiment"
				],
				"security": [
					{
						"api_key": []
					}
				],
				"parameters": [
					{
						"in": "path",
						"name": "experimentId",
						"required": true,
						"schema": {
							"type": "string"
						}
					}
				]
			}
		},
		"/v1/experiment/{experimentId}/evaluators/{evaluatorId}": {
			"delete": {
				"operationId": "DeleteExperimentEvaluator",
				"responses": {
					"200": {
						"description": "Ok",
						"content": {
							"application/json": {
								"schema": {
									"$ref": "#/components/schemas/Result_null.string_"
								}
							}
						}
					}
				},
				"tags": [
					"Experiment"
				],
				"security": [
					{
						"api_key": []
					}
				],
				"parameters": [
					{
						"in": "path",
						"name": "experimentId",
						"required": true,
						"schema": {
							"type": "string"
						}
					},
					{
						"in": "path",
						"name": "evaluatorId",
						"required": true,
						"schema": {
							"type": "string"
						}
					}
				]
			}
		},
		"/v1/experiment/query": {
			"post": {
				"operationId": "GetExperiments",
				"responses": {
					"200": {
						"description": "Ok",
						"content": {
							"application/json": {
								"schema": {
									"$ref": "#/components/schemas/Result_Experiment-Array.string_"
								}
							}
						}
					}
				},
				"tags": [
					"Experiment"
				],
				"security": [
					{
						"api_key": []
					}
				],
				"parameters": [],
				"requestBody": {
					"required": true,
					"content": {
						"application/json": {
							"schema": {
								"properties": {
									"include": {
										"$ref": "#/components/schemas/IncludeExperimentKeys"
									},
									"filter": {
										"$ref": "#/components/schemas/ExperimentFilterNode"
									}
								},
								"required": [
									"filter"
								],
								"type": "object"
							}
						}
					}
				}
			}
		},
		"/v1/experiment/run": {
			"post": {
				"operationId": "RunExperiment",
				"responses": {
					"200": {
						"description": "Ok",
						"content": {
							"application/json": {
								"schema": {
									"$ref": "#/components/schemas/Result_ExperimentRun.string_"
								}
							}
						}
					}
				},
				"tags": [
					"Experiment"
				],
				"security": [
					{
						"api_key": []
					}
				],
				"parameters": [],
				"requestBody": {
					"required": true,
					"content": {
						"application/json": {
							"schema": {
								"properties": {
									"cells": {
										"items": {
											"properties": {
												"columnId": {
													"type": "string"
												},
												"datasetRowId": {
													"type": "string"
												},
												"rowIndex": {
													"type": "number",
													"format": "double"
												}
											},
											"required": [
												"columnId",
												"datasetRowId",
												"rowIndex"
											],
											"type": "object"
										},
										"type": "array"
									},
									"hypothesisId": {
										"type": "string"
									},
									"experimentId": {
										"type": "string"
									}
								},
								"required": [
									"cells",
									"hypothesisId",
									"experimentId"
								],
								"type": "object"
							}
						}
					}
				}
			}
		},
		"/v1/experiment/new-empty": {
			"post": {
				"operationId": "CreateNewEmptyExperiment",
				"responses": {
					"200": {
						"description": "Ok",
						"content": {
							"application/json": {
								"schema": {
									"$ref": "#/components/schemas/Result__experimentId-string_.string_"
								}
							}
						}
					}
				},
				"tags": [
<<<<<<< HEAD
					"Evaluator"
				],
				"security": [
					{
						"api_key": []
					}
				],
				"parameters": [],
				"requestBody": {
					"required": true,
					"content": {
						"application/json": {
							"schema": {
								"$ref": "#/components/schemas/CreateEvaluatorParams"
							}
						}
					}
				}
			}
		},
		"/v1/evaluator/{evaluatorId}": {
			"get": {
				"operationId": "GetEvaluator",
				"responses": {
					"200": {
						"description": "Ok",
						"content": {
							"application/json": {
								"schema": {
									"$ref": "#/components/schemas/Result_EvaluatorResult.string_"
								}
							}
						}
					}
				},
				"tags": [
					"Evaluator"
				],
				"security": [
					{
						"api_key": []
					}
				],
				"parameters": [
					{
						"in": "path",
						"name": "evaluatorId",
						"required": true,
						"schema": {
							"type": "string"
						}
					}
				]
			},
			"put": {
				"operationId": "UpdateEvaluator",
				"responses": {
					"200": {
						"description": "Ok",
						"content": {
							"application/json": {
								"schema": {
									"$ref": "#/components/schemas/Result_EvaluatorResult.string_"
								}
							}
						}
					}
				},
				"tags": [
					"Evaluator"
				],
				"security": [
					{
						"api_key": []
					}
				],
				"parameters": [
					{
						"in": "path",
						"name": "evaluatorId",
						"required": true,
						"schema": {
							"type": "string"
						}
					}
				],
				"requestBody": {
					"required": true,
					"content": {
						"application/json": {
							"schema": {
								"$ref": "#/components/schemas/UpdateEvaluatorParams"
							}
						}
					}
				}
			},
			"delete": {
				"operationId": "DeleteEvaluator",
				"responses": {
					"200": {
						"description": "Ok",
						"content": {
							"application/json": {
								"schema": {
									"$ref": "#/components/schemas/Result_null.string_"
								}
							}
						}
					}
				},
				"tags": [
					"Evaluator"
				],
				"security": [
					{
						"api_key": []
					}
				],
				"parameters": [
					{
						"in": "path",
						"name": "evaluatorId",
						"required": true,
						"schema": {
							"type": "string"
						}
					}
				]
			}
		},
		"/v1/evaluator/query": {
			"post": {
				"operationId": "QueryEvaluators",
				"responses": {
					"200": {
						"description": "Ok",
						"content": {
							"application/json": {
								"schema": {
									"$ref": "#/components/schemas/Result_EvaluatorResult-Array.string_"
								}
							}
						}
					}
				},
				"tags": [
					"Evaluator"
				],
				"security": [
					{
						"api_key": []
					}
				],
				"parameters": [],
				"requestBody": {
					"required": true,
					"content": {
						"application/json": {
							"schema": {
								"properties": {},
								"type": "object"
							}
						}
					}
				}
			}
		},
		"/v1/evaluator/{evaluatorId}/experiments": {
			"get": {
				"operationId": "GetExperimentsForEvaluator",
				"responses": {
					"200": {
						"description": "Ok",
						"content": {
							"application/json": {
								"schema": {
									"$ref": "#/components/schemas/Result__experiment_id-string--experiment_created_at-string_-Array.string_"
								}
							}
						}
					}
				},
				"tags": [
					"Evaluator"
				],
				"security": [
					{
						"api_key": []
					}
				],
				"parameters": [
					{
						"in": "path",
						"name": "evaluatorId",
						"required": true,
						"schema": {
							"type": "string"
						}
					}
				]
			}
		},
		"/v1/experiment/dataset": {
			"post": {
				"operationId": "AddDataset",
				"responses": {
					"200": {
						"description": "Ok",
						"content": {
							"application/json": {
								"schema": {
									"$ref": "#/components/schemas/Result__datasetId-string_.string_"
								}
							}
						}
					}
				},
				"tags": [
					"Dataset"
				],
				"security": [
					{
						"api_key": []
					}
				],
				"parameters": [],
				"requestBody": {
					"required": true,
					"content": {
						"application/json": {
							"schema": {
								"$ref": "#/components/schemas/NewDatasetParams"
							}
						}
					}
				}
			}
		},
		"/v1/experiment/dataset/random": {
			"post": {
				"operationId": "AddRandomDataset",
				"responses": {
					"200": {
						"description": "Ok",
						"content": {
							"application/json": {
								"schema": {
									"$ref": "#/components/schemas/Result__datasetId-string_.string_"
								}
							}
						}
					}
				},
				"tags": [
					"Dataset"
				],
				"security": [
					{
						"api_key": []
					}
				],
				"parameters": [],
				"requestBody": {
					"required": true,
					"content": {
						"application/json": {
							"schema": {
								"$ref": "#/components/schemas/RandomDatasetParams"
							}
						}
					}
				}
			}
		},
		"/v1/experiment/dataset/query": {
			"post": {
				"operationId": "GetDatasets",
				"responses": {
					"200": {
						"description": "Ok",
						"content": {
							"application/json": {
								"schema": {
									"$ref": "#/components/schemas/Result_DatasetResult-Array.string_"
								}
							}
						}
					}
				},
				"tags": [
					"Dataset"
=======
					"Experiment"
>>>>>>> c881d484
				],
				"security": [
					{
						"api_key": []
					}
				],
				"parameters": [],
				"requestBody": {
					"required": true,
					"content": {
						"application/json": {
							"schema": {
								"properties": {
									"promptVersionId": {
										"type": "string"
									}
								},
								"type": "object"
							}
						}
					}
				}
			}
		},
		"/v1/experiment/dataset/{datasetId}/row/insert": {
			"post": {
				"operationId": "InsertDatasetRow",
				"responses": {
					"200": {
						"description": "Ok",
						"content": {
							"application/json": {
								"schema": {
									"$ref": "#/components/schemas/Result_string.string_"
								}
							}
						}
					}
				},
				"tags": [
					"Dataset"
				],
				"security": [
					{
						"api_key": []
					}
				],
				"parameters": [
					{
						"in": "path",
						"name": "datasetId",
						"required": true,
						"schema": {
							"type": "string"
						}
					}
				],
				"requestBody": {
					"required": true,
					"content": {
						"application/json": {
							"schema": {
								"properties": {
									"inputRecordId": {
										"type": "string"
									}
								},
								"required": [
									"inputRecordId"
								],
								"type": "object"
							}
						}
					}
				}
			}
		},
		"/v1/experiment/dataset/{datasetId}/version/{promptVersionId}/row/new": {
			"post": {
				"operationId": "CreateDatasetRow",
				"responses": {
					"200": {
						"description": "Ok",
						"content": {
							"application/json": {
								"schema": {
									"$ref": "#/components/schemas/Result_string.string_"
								}
							}
						}
					}
				},
				"tags": [
					"Dataset"
				],
				"security": [
					{
						"api_key": []
					}
				],
				"parameters": [
					{
						"in": "path",
						"name": "datasetId",
						"required": true,
						"schema": {
							"type": "string"
						}
					},
					{
						"in": "path",
						"name": "promptVersionId",
						"required": true,
						"schema": {
							"type": "string"
						}
					}
				],
				"requestBody": {
					"required": true,
					"content": {
						"application/json": {
							"schema": {
								"properties": {
									"sourceRequest": {
										"type": "string"
									},
									"experimentTableId": {
										"type": "string"
									},
									"rowIndex": {
										"type": "number",
										"format": "double"
									},
									"inputs": {
										"$ref": "#/components/schemas/Record_string._value-string--columnId-string--rowIndex-number__"
									}
								},
								"required": [
									"experimentTableId",
									"rowIndex",
									"inputs"
								],
								"type": "object"
							}
						}
					}
				}
			}
		},
		"/v1/experiment/dataset/{datasetId}/inputs/query": {
			"post": {
				"operationId": "GetDataset",
				"responses": {
					"200": {
						"description": "Ok",
						"content": {
							"application/json": {
								"schema": {
									"$ref": "#/components/schemas/Result_PromptInputRecord-Array.string_"
								}
							}
						}
					}
				},
				"tags": [
					"Dataset"
				],
				"security": [
					{
						"api_key": []
					}
				],
				"parameters": [
					{
						"in": "path",
						"name": "datasetId",
						"required": true,
						"schema": {
							"type": "string"
						}
					}
				]
			}
		},
		"/v1/experiment/dataset/{datasetId}/mutate": {
			"post": {
				"operationId": "MutateDataset",
				"responses": {
					"200": {
						"description": "Ok",
						"content": {
							"application/json": {
								"schema": {
									"$ref": "#/components/schemas/Result___-Array.string_"
								}
							}
						}
					}
				},
				"tags": [
					"Dataset"
				],
				"security": [
					{
						"api_key": []
					}
				],
				"parameters": [],
				"requestBody": {
					"required": true,
					"content": {
						"application/json": {
							"schema": {
								"properties": {
									"removeRequests": {
										"items": {
											"type": "string"
										},
										"type": "array"
									},
									"addRequests": {
										"items": {
											"type": "string"
										},
										"type": "array"
									}
								},
								"required": [
									"removeRequests",
									"addRequests"
								],
								"type": "object"
							}
						}
					}
				}
			}
		},
		"/v1/helicone-dataset": {
			"post": {
				"operationId": "AddHeliconeDataset",
				"responses": {
					"200": {
						"description": "Ok",
						"content": {
							"application/json": {
								"schema": {
									"$ref": "#/components/schemas/Result__datasetId-string_.string_"
								}
							}
						}
					}
				},
				"tags": [
					"Dataset"
				],
				"security": [
					{
						"api_key": []
					}
				],
				"parameters": [],
				"requestBody": {
					"required": true,
					"content": {
						"application/json": {
							"schema": {
								"$ref": "#/components/schemas/NewHeliconeDatasetParams"
							}
						}
					}
				}
			}
		},
		"/v1/helicone-dataset/{datasetId}/mutate": {
			"post": {
				"operationId": "MutateHeliconeDataset",
				"responses": {
					"200": {
						"description": "Ok",
						"content": {
							"application/json": {
								"schema": {
									"$ref": "#/components/schemas/Result_null.string_"
								}
							}
						}
					}
				},
				"tags": [
					"Dataset"
				],
				"security": [
					{
						"api_key": []
					}
				],
				"parameters": [
					{
						"in": "path",
						"name": "datasetId",
						"required": true,
						"schema": {
							"type": "string"
						}
					}
				],
				"requestBody": {
					"required": true,
					"content": {
						"application/json": {
							"schema": {
								"$ref": "#/components/schemas/MutateParams"
							}
						}
					}
				}
			}
		},
		"/v1/helicone-dataset/{datasetId}/query": {
			"post": {
				"operationId": "QueryHeliconeDatasetRows",
				"responses": {
					"200": {
						"description": "Ok",
						"content": {
							"application/json": {
								"schema": {
									"$ref": "#/components/schemas/Result_HeliconeDatasetRow-Array.string_"
								}
							}
						}
					}
				},
				"tags": [
					"Dataset"
				],
				"security": [
					{
						"api_key": []
					}
				],
				"parameters": [
					{
						"in": "path",
						"name": "datasetId",
						"required": true,
						"schema": {
							"type": "string"
						}
					}
				],
				"requestBody": {
					"required": true,
					"content": {
						"application/json": {
							"schema": {
								"properties": {
									"limit": {
										"type": "number",
										"format": "double"
									},
									"offset": {
										"type": "number",
										"format": "double"
									}
								},
								"required": [
									"limit",
									"offset"
								],
								"type": "object"
							}
						}
					}
				}
			}
		},
		"/v1/helicone-dataset/{datasetId}/count": {
			"post": {
				"operationId": "CountHeliconeDatasetRows",
				"responses": {
					"200": {
						"description": "Ok",
						"content": {
							"application/json": {
								"schema": {
									"$ref": "#/components/schemas/Result_number.string_"
								}
							}
						}
					}
				},
				"tags": [
					"Dataset"
				],
				"security": [
					{
						"api_key": []
					}
				],
				"parameters": [
					{
						"in": "path",
						"name": "datasetId",
						"required": true,
						"schema": {
							"type": "string"
						}
					}
				]
			}
		},
		"/v1/helicone-dataset/query": {
			"post": {
				"operationId": "QueryHeliconeDataset",
				"responses": {
					"200": {
						"description": "Ok",
						"content": {
							"application/json": {
								"schema": {
									"$ref": "#/components/schemas/Result_HeliconeDataset-Array.string_"
								}
							}
						}
					}
				},
				"tags": [
					"Dataset"
				],
				"security": [
					{
						"api_key": []
					}
				],
				"parameters": [],
				"requestBody": {
					"required": true,
					"content": {
						"application/json": {
							"schema": {
								"properties": {
									"datasetIds": {
										"items": {
											"type": "string"
										},
										"type": "array"
									}
								},
								"type": "object"
							}
						}
					}
				}
			}
		},
		"/v1/helicone-dataset/{datasetId}/request/{requestId}": {
			"post": {
				"operationId": "UpdateHeliconeDatasetRequest",
				"responses": {
					"200": {
						"description": "Ok",
						"content": {
							"application/json": {
								"schema": {
									"anyOf": [
										{
											"$ref": "#/components/schemas/ResultError_unknown_"
										},
										{
											"$ref": "#/components/schemas/ResultSuccess_any_"
										}
									]
								}
							}
						}
					}
				},
				"tags": [
					"Dataset"
				],
				"security": [
					{
						"api_key": []
					}
				],
				"parameters": [
					{
						"in": "path",
						"name": "datasetId",
						"required": true,
						"schema": {
							"type": "string"
						}
					},
					{
						"in": "path",
						"name": "requestId",
						"required": true,
						"schema": {
							"type": "string"
						}
					}
				],
				"requestBody": {
					"required": true,
					"content": {
						"application/json": {
							"schema": {
								"properties": {
									"responseBody": {
										"$ref": "#/components/schemas/Json"
									},
									"requestBody": {
										"$ref": "#/components/schemas/Json"
									}
								},
								"required": [
									"responseBody",
									"requestBody"
								],
								"type": "object"
							}
						}
					}
				}
			}
		},
		"/v1/evaluator": {
			"post": {
				"operationId": "CreateEvaluator",
				"responses": {
					"200": {
						"description": "Ok",
						"content": {
							"application/json": {
								"schema": {
									"$ref": "#/components/schemas/Result_EvaluatorResult.string_"
								}
							}
						}
					}
				},
				"tags": [
					"Evaluator"
				],
				"security": [
					{
						"api_key": []
					}
				],
				"parameters": [],
				"requestBody": {
					"required": true,
					"content": {
						"application/json": {
							"schema": {
								"$ref": "#/components/schemas/CreateEvaluatorParams"
							}
						}
					}
				}
			}
		},
		"/v1/evaluator/{evaluatorId}": {
			"get": {
				"operationId": "GetEvaluator",
				"responses": {
					"200": {
						"description": "Ok",
						"content": {
							"application/json": {
								"schema": {
									"$ref": "#/components/schemas/Result_EvaluatorResult.string_"
								}
							}
						}
					}
				},
				"tags": [
					"Evaluator"
				],
				"security": [
					{
						"api_key": []
					}
				],
				"parameters": [
					{
						"in": "path",
						"name": "evaluatorId",
						"required": true,
						"schema": {
							"type": "string"
						}
					}
				]
			},
			"put": {
				"operationId": "UpdateEvaluator",
				"responses": {
					"200": {
						"description": "Ok",
						"content": {
							"application/json": {
								"schema": {
									"$ref": "#/components/schemas/Result_EvaluatorResult.string_"
								}
							}
						}
					}
				},
				"tags": [
					"Evaluator"
				],
				"security": [
					{
						"api_key": []
					}
				],
				"parameters": [
					{
						"in": "path",
						"name": "evaluatorId",
						"required": true,
						"schema": {
							"type": "string"
						}
					}
				],
				"requestBody": {
					"required": true,
					"content": {
						"application/json": {
							"schema": {
								"$ref": "#/components/schemas/UpdateEvaluatorParams"
							}
						}
					}
				}
			},
			"delete": {
				"operationId": "DeleteEvaluator",
				"responses": {
					"200": {
						"description": "Ok",
						"content": {
							"application/json": {
								"schema": {
									"$ref": "#/components/schemas/Result_null.string_"
								}
							}
						}
					}
				},
				"tags": [
					"Evaluator"
				],
				"security": [
					{
						"api_key": []
					}
				],
				"parameters": [
					{
						"in": "path",
						"name": "evaluatorId",
						"required": true,
						"schema": {
							"type": "string"
						}
					}
				]
			}
		},
		"/v1/evaluator/query": {
			"post": {
				"operationId": "QueryEvaluators",
				"responses": {
					"200": {
						"description": "Ok",
						"content": {
							"application/json": {
								"schema": {
									"$ref": "#/components/schemas/Result_EvaluatorResult-Array.string_"
								}
							}
						}
					}
				},
				"tags": [
					"Evaluator"
				],
				"security": [
					{
						"api_key": []
					}
				],
				"parameters": [],
				"requestBody": {
					"required": true,
					"content": {
						"application/json": {
							"schema": {
								"properties": {},
								"type": "object"
							}
						}
					}
				}
			}
		},
		"/v1/evaluator/{evaluatorId}/experiments": {
			"get": {
				"operationId": "GetExperimentsForEvaluator",
				"responses": {
					"200": {
						"description": "Ok",
						"content": {
							"application/json": {
								"schema": {
									"$ref": "#/components/schemas/Result__experiment_id-string--experiment_created_at-string_-Array.string_"
								}
							}
						}
					}
				},
				"tags": [
					"Evaluator"
				],
				"security": [
					{
						"api_key": []
					}
				],
				"parameters": [
					{
						"in": "path",
						"name": "evaluatorId",
						"required": true,
						"schema": {
							"type": "string"
						}
					}
				]
			}
		},
		"/v1/public/dataisbeautiful/total-values": {
			"post": {
				"operationId": "GetTotalValues",
				"responses": {
					"200": {
						"description": "Ok",
						"content": {
							"application/json": {
								"schema": {
									"$ref": "#/components/schemas/Result_TotalValuesForAllOfTime.string_"
								}
							}
						}
					}
				},
				"tags": [
					"DataIsBeautiful"
				],
				"security": [
					{
						"api_key": []
					}
				],
				"parameters": []
			}
		},
		"/v1/public/dataisbeautiful/model/usage/overtime": {
			"post": {
				"operationId": "GetModelUsageOverTime",
				"responses": {
					"200": {
						"description": "Ok",
						"content": {
							"application/json": {
								"schema": {
									"$ref": "#/components/schemas/Result_ModelUsageOverTime-Array.string_"
								}
							}
						}
					}
				},
				"tags": [
					"DataIsBeautiful"
				],
				"security": [
					{
						"api_key": []
					}
				],
				"parameters": []
			}
		},
		"/v1/public/dataisbeautiful/provider/usage/overtime": {
			"post": {
				"operationId": "GetProviderUsageOverTime",
				"responses": {
					"200": {
						"description": "Ok",
						"content": {
							"application/json": {
								"schema": {
									"$ref": "#/components/schemas/Result_ProviderUsageOverTime-Array.string_"
								}
							}
						}
					}
				},
				"tags": [
					"DataIsBeautiful"
				],
				"security": [
					{
						"api_key": []
					}
				],
				"parameters": []
			}
		},
		"/v1/public/dataisbeautiful/total-requests": {
			"post": {
				"operationId": "GetTotalRequests",
				"responses": {
					"200": {
						"description": "Ok",
						"content": {
							"application/json": {
								"schema": {
									"$ref": "#/components/schemas/Result_number.string_"
								}
							}
						}
					}
				},
				"tags": [
					"DataIsBeautiful"
				],
				"security": [
					{
						"api_key": []
					}
				],
				"parameters": [],
				"requestBody": {
					"required": true,
					"content": {
						"application/json": {
							"schema": {
								"$ref": "#/components/schemas/DataIsBeautifulRequestBody"
							}
						}
					}
				}
			}
		},
		"/v1/public/dataisbeautiful/ttft-vs-prompt-length": {
			"post": {
				"operationId": "GetTTFTvsPromptInputLength",
				"responses": {
					"200": {
						"description": "Ok",
						"content": {
							"application/json": {
								"schema": {
									"$ref": "#/components/schemas/Result_TTFTvsPromptLength-Array.string_"
								}
							}
						}
					}
				},
				"tags": [
					"DataIsBeautiful"
				],
				"security": [
					{
						"api_key": []
					}
				],
				"parameters": [],
				"requestBody": {
					"required": true,
					"content": {
						"application/json": {
							"schema": {
								"$ref": "#/components/schemas/DataIsBeautifulRequestBody"
							}
						}
					}
				}
			}
		},
		"/v1/public/dataisbeautiful/model/percentage": {
			"post": {
				"operationId": "GetModelPercentage",
				"responses": {
					"200": {
						"description": "Ok",
						"content": {
							"application/json": {
								"schema": {
									"$ref": "#/components/schemas/Result_ModelBreakdown-Array.string_"
								}
							}
						}
					}
				},
				"tags": [
					"DataIsBeautiful"
				],
				"security": [
					{
						"api_key": []
					}
				],
				"parameters": [],
				"requestBody": {
					"required": true,
					"content": {
						"application/json": {
							"schema": {
								"$ref": "#/components/schemas/DataIsBeautifulRequestBody"
							}
						}
					}
				}
			}
		},
		"/v1/public/dataisbeautiful/model/cost": {
			"post": {
				"operationId": "GetModelCost",
				"responses": {
					"200": {
						"description": "Ok",
						"content": {
							"application/json": {
								"schema": {
									"$ref": "#/components/schemas/Result_ModelCost-Array.string_"
								}
							}
						}
					}
				},
				"tags": [
					"DataIsBeautiful"
				],
				"security": [
					{
						"api_key": []
					}
				],
				"parameters": [],
				"requestBody": {
					"required": true,
					"content": {
						"application/json": {
							"schema": {
								"$ref": "#/components/schemas/DataIsBeautifulRequestBody"
							}
						}
					}
				}
			}
		},
		"/v1/public/dataisbeautiful/provider/percentage": {
			"post": {
				"operationId": "GetProviderPercentage",
				"responses": {
					"200": {
						"description": "Ok",
						"content": {
							"application/json": {
								"schema": {
									"$ref": "#/components/schemas/Result_ProviderBreakdown-Array.string_"
								}
							}
						}
					}
				},
				"tags": [
					"DataIsBeautiful"
				],
				"security": [
					{
						"api_key": []
					}
				],
				"parameters": [],
				"requestBody": {
					"required": true,
					"content": {
						"application/json": {
							"schema": {
								"$ref": "#/components/schemas/DataIsBeautifulRequestBody"
							}
						}
					}
				}
			}
		},
		"/v1/public/dataisbeautiful/model/percentage/overtime": {
			"post": {
				"operationId": "GetModelPercentageOverTime",
				"responses": {
					"200": {
						"description": "Ok",
						"content": {
							"application/json": {
								"schema": {
									"$ref": "#/components/schemas/Result_ModelBreakdownOverTime-Array.string_"
								}
							}
						}
					}
				},
				"tags": [
					"DataIsBeautiful"
				],
				"security": [
					{
						"api_key": []
					}
				],
				"parameters": [],
				"requestBody": {
					"required": true,
					"content": {
						"application/json": {
							"schema": {
								"$ref": "#/components/schemas/DataIsBeautifulRequestBody"
							}
						}
					}
				}
			}
		},
		"/v1/customer/{customerId}/usage/query": {
			"post": {
				"operationId": "GetCustomerUsage",
				"responses": {
					"200": {
						"description": "Ok",
						"content": {
							"application/json": {
								"schema": {
									"allOf": [
										{
											"$ref": "#/components/schemas/CustomerUsage"
										}
									],
									"nullable": true
								}
							}
						}
					}
				},
				"tags": [
					"Customer"
				],
				"security": [
					{
						"api_key": []
					}
				],
				"parameters": [
					{
						"in": "path",
						"name": "customerId",
						"required": true,
						"schema": {
							"type": "string"
						}
					}
				],
				"requestBody": {
					"required": true,
					"content": {
						"application/json": {
							"schema": {
								"properties": {},
								"type": "object"
							}
						}
					}
				}
			}
		},
		"/v1/customer/query": {
			"post": {
				"operationId": "GetCustomers",
				"responses": {
					"200": {
						"description": "Ok",
						"content": {
							"application/json": {
								"schema": {
									"items": {
										"$ref": "#/components/schemas/Customer"
									},
									"type": "array"
								}
							}
						}
					}
				},
				"tags": [
					"Customer"
				],
				"security": [
					{
						"api_key": []
					}
				],
				"parameters": [],
				"requestBody": {
					"required": true,
					"content": {
						"application/json": {
							"schema": {
								"properties": {},
								"type": "object"
							}
						}
					}
				}
			}
		},
		"/v1/organization/user/accept_terms": {
			"post": {
				"operationId": "AcceptTerms",
				"responses": {
					"200": {
						"description": "Ok",
						"content": {
							"application/json": {
								"schema": {
									"$ref": "#/components/schemas/Result_null.string_"
								}
							}
						}
					}
				},
				"tags": [
					"Organization"
				],
				"security": [
					{
						"api_key": []
					}
				],
				"parameters": []
			}
		},
		"/v1/organization/create": {
			"post": {
				"operationId": "CreateNewOrganization",
				"responses": {
					"200": {
						"description": "Ok",
						"content": {
							"application/json": {
								"schema": {
									"$ref": "#/components/schemas/Result_null.string_"
								}
							}
						}
					}
				},
				"tags": [
					"Organization"
				],
				"security": [
					{
						"api_key": []
					}
				],
				"parameters": [],
				"requestBody": {
					"required": true,
					"content": {
						"application/json": {
							"schema": {
								"$ref": "#/components/schemas/NewOrganizationParams"
							}
						}
					}
				}
			}
		},
		"/v1/organization/{organizationId}/update": {
			"post": {
				"operationId": "UpdateOrganization",
				"responses": {
					"200": {
						"description": "Ok",
						"content": {
							"application/json": {
								"schema": {
									"$ref": "#/components/schemas/Result_null.string_"
								}
							}
						}
					}
				},
				"tags": [
					"Organization"
				],
				"security": [
					{
						"api_key": []
					}
				],
				"parameters": [
					{
						"in": "path",
						"name": "organizationId",
						"required": true,
						"schema": {
							"type": "string"
						}
					}
				],
				"requestBody": {
					"required": true,
					"content": {
						"application/json": {
							"schema": {
								"$ref": "#/components/schemas/UpdateOrganizationParams"
							}
						}
					}
				}
			}
		},
		"/v1/organization/onboard": {
			"post": {
				"operationId": "OnboardOrganization",
				"responses": {
					"200": {
						"description": "Ok",
						"content": {
							"application/json": {
								"schema": {
									"$ref": "#/components/schemas/Result_null.string_"
								}
							}
						}
					}
				},
				"tags": [
					"Organization"
				],
				"security": [
					{
						"api_key": []
					}
				],
				"parameters": [],
				"requestBody": {
					"required": true,
					"content": {
						"application/json": {
							"schema": {
								"properties": {},
								"type": "object"
							}
						}
					}
				}
			}
		},
		"/v1/organization/{organizationId}/add_member": {
			"post": {
				"operationId": "AddMemberToOrganization",
				"responses": {
					"200": {
						"description": "Ok",
						"content": {
							"application/json": {
								"schema": {
									"$ref": "#/components/schemas/Result_null.string_"
								}
							}
						}
					}
				},
				"tags": [
					"Organization"
				],
				"security": [
					{
						"api_key": []
					}
				],
				"parameters": [
					{
						"in": "path",
						"name": "organizationId",
						"required": true,
						"schema": {
							"type": "string"
						}
					}
				],
				"requestBody": {
					"required": true,
					"content": {
						"application/json": {
							"schema": {
								"properties": {
									"email": {
										"type": "string"
									}
								},
								"required": [
									"email"
								],
								"type": "object"
							}
						}
					}
				}
			}
		},
		"/v1/organization/{organizationId}/create_filter": {
			"post": {
				"operationId": "CreateOrganizationFilter",
				"responses": {
					"200": {
						"description": "Ok",
						"content": {
							"application/json": {
								"schema": {
									"$ref": "#/components/schemas/Result_null.string_"
								}
							}
						}
					}
				},
				"tags": [
					"Organization"
				],
				"security": [
					{
						"api_key": []
					}
				],
				"parameters": [
					{
						"in": "path",
						"name": "organizationId",
						"required": true,
						"schema": {
							"type": "string"
						}
					}
				],
				"requestBody": {
					"required": true,
					"content": {
						"application/json": {
							"schema": {
								"properties": {
									"filterType": {
										"type": "string",
										"enum": [
											"dashboard",
											"requests"
										]
									},
									"filters": {
										"items": {
											"$ref": "#/components/schemas/OrganizationFilter"
										},
										"type": "array"
									}
								},
								"required": [
									"filterType",
									"filters"
								],
								"type": "object"
							}
						}
					}
				}
			}
		},
		"/v1/organization/{organizationId}/update_filter": {
			"post": {
				"operationId": "UpdateOrganizationFilter",
				"responses": {
					"200": {
						"description": "Ok",
						"content": {
							"application/json": {
								"schema": {
									"$ref": "#/components/schemas/Result_null.string_"
								}
							}
						}
					}
				},
				"tags": [
					"Organization"
				],
				"security": [
					{
						"api_key": []
					}
				],
				"parameters": [
					{
						"in": "path",
						"name": "organizationId",
						"required": true,
						"schema": {
							"type": "string"
						}
					}
				],
				"requestBody": {
					"required": true,
					"content": {
						"application/json": {
							"schema": {
								"properties": {
									"filterType": {
										"type": "string",
										"enum": [
											"dashboard",
											"requests"
										]
									},
									"filters": {
										"items": {
											"$ref": "#/components/schemas/OrganizationFilter"
										},
										"type": "array"
									}
								},
								"required": [
									"filterType",
									"filters"
								],
								"type": "object"
							}
						}
					}
				}
			}
		},
		"/v1/organization/delete": {
			"delete": {
				"operationId": "DeleteOrganization",
				"responses": {
					"200": {
						"description": "Ok",
						"content": {
							"application/json": {
								"schema": {
									"$ref": "#/components/schemas/Result_null.string_"
								}
							}
						}
					}
				},
				"tags": [
					"Organization"
				],
				"security": [
					{
						"api_key": []
					}
				],
				"parameters": []
			}
		},
		"/v1/organization/{organizationId}/layout": {
			"get": {
				"operationId": "GetOrganizationLayout",
				"responses": {
					"200": {
						"description": "Ok",
						"content": {
							"application/json": {
								"schema": {
									"$ref": "#/components/schemas/Result_OrganizationLayout.string_"
								}
							}
						}
					}
				},
				"tags": [
					"Organization"
				],
				"security": [
					{
						"api_key": []
					}
				],
				"parameters": [
					{
						"in": "path",
						"name": "organizationId",
						"required": true,
						"schema": {
							"type": "string"
						}
					},
					{
						"in": "query",
						"name": "filterType",
						"required": true,
						"schema": {
							"type": "string"
						}
					}
				]
			}
		},
		"/v1/organization/{organizationId}/members": {
			"get": {
				"operationId": "GetOrganizationMembers",
				"responses": {
					"200": {
						"description": "Ok",
						"content": {
							"application/json": {
								"schema": {
									"$ref": "#/components/schemas/Result_OrganizationMember-Array.string_"
								}
							}
						}
					}
				},
				"tags": [
					"Organization"
				],
				"security": [
					{
						"api_key": []
					}
				],
				"parameters": [
					{
						"in": "path",
						"name": "organizationId",
						"required": true,
						"schema": {
							"type": "string"
						}
					}
				]
			}
		},
		"/v1/organization/{organizationId}/update_member": {
			"post": {
				"operationId": "UpdateOrganizationMember",
				"responses": {
					"200": {
						"description": "Ok",
						"content": {
							"application/json": {
								"schema": {
									"$ref": "#/components/schemas/Result_null.string_"
								}
							}
						}
					}
				},
				"tags": [
					"Organization"
				],
				"security": [
					{
						"api_key": []
					}
				],
				"parameters": [
					{
						"in": "path",
						"name": "organizationId",
						"required": true,
						"schema": {
							"type": "string"
						}
					}
				],
				"requestBody": {
					"required": true,
					"content": {
						"application/json": {
							"schema": {
								"properties": {
									"memberId": {
										"type": "string"
									},
									"role": {
										"type": "string"
									}
								},
								"required": [
									"memberId",
									"role"
								],
								"type": "object"
							}
						}
					}
				}
			}
		},
		"/v1/organization/{organizationId}/owner": {
			"get": {
				"operationId": "GetOrganizationOwner",
				"responses": {
					"200": {
						"description": "Ok",
						"content": {
							"application/json": {
								"schema": {
									"$ref": "#/components/schemas/Result_OrganizationOwner-Array.string_"
								}
							}
						}
					}
				},
				"tags": [
					"Organization"
				],
				"security": [
					{
						"api_key": []
					}
				],
				"parameters": [
					{
						"in": "path",
						"name": "organizationId",
						"required": true,
						"schema": {
							"type": "string"
						}
					}
				]
			}
		},
		"/v1/organization/{organizationId}/remove_member": {
			"delete": {
				"operationId": "RemoveMemberFromOrganization",
				"responses": {
					"200": {
						"description": "Ok",
						"content": {
							"application/json": {
								"schema": {
									"$ref": "#/components/schemas/Result_null.string_"
								}
							}
						}
					}
				},
				"tags": [
					"Organization"
				],
				"security": [
					{
						"api_key": []
					}
				],
				"parameters": [
					{
						"in": "path",
						"name": "organizationId",
						"required": true,
						"schema": {
							"type": "string"
						}
					},
					{
						"in": "query",
						"name": "memberId",
						"required": true,
						"schema": {
							"type": "string"
						}
					}
				]
			}
		},
		"/v1/dashboard/scores/query": {
			"post": {
				"operationId": "GetScoresOverTime",
				"responses": {
					"200": {
						"description": "Ok",
						"content": {
							"application/json": {
								"schema": {
									"$ref": "#/components/schemas/Result__score_key-string--score_sum-number--created_at_trunc-string_-Array.string_"
								},
								"examples": {
									"Example 1": {
										"value": {
											"userFilter": "all",
											"timeFilter": {
												"start": "2024-01-01",
												"end": "2024-01-31"
											},
											"dbIncrement": "day",
											"timeZoneDifference": 0
										}
									}
								}
							}
						}
					}
				},
				"tags": [
					"Dashboard"
				],
				"security": [
					{
						"api_key": []
					}
				],
				"parameters": [],
				"requestBody": {
					"required": true,
					"content": {
						"application/json": {
							"schema": {
								"$ref": "#/components/schemas/DataOverTimeRequest"
							}
						}
					}
				}
			}
		},
		"/v1/settings/query": {
			"get": {
				"operationId": "GetSettings",
				"responses": {
					"200": {
						"description": "Ok",
						"content": {
							"application/json": {
								"schema": {
									"properties": {
										"useAzureForExperiment": {
											"type": "boolean"
										}
									},
									"required": [
										"useAzureForExperiment"
									],
									"type": "object"
								}
							}
						}
					}
				},
				"tags": [
					"Settings"
				],
				"security": [
					{
						"api_key": []
					}
				],
				"parameters": []
			}
		},
		"/v1/stripe/subscription/free/usage": {
			"get": {
				"operationId": "GetFreeUsage",
				"responses": {
					"200": {
						"description": "Ok",
						"content": {
							"application/json": {
								"schema": {
									"type": "number",
									"format": "double"
								}
							}
						}
					}
				},
				"tags": [
					"Stripe"
				],
				"security": [
					{
						"api_key": []
					}
				],
				"parameters": []
			}
		},
		"/v1/stripe/subscription/new-customer/upgrade-to-pro": {
			"post": {
				"operationId": "UpgradeToPro",
				"responses": {
					"200": {
						"description": "Ok",
						"content": {
							"application/json": {
								"schema": {
									"type": "string"
								}
							}
						}
					}
				},
				"tags": [
					"Stripe"
				],
				"security": [
					{
						"api_key": []
					}
				],
				"parameters": [],
				"requestBody": {
					"required": true,
					"content": {
						"application/json": {
							"schema": {
								"$ref": "#/components/schemas/UpgradeToProRequest"
							}
						}
					}
				}
			}
		},
		"/v1/stripe/subscription/existing-customer/upgrade-to-pro": {
			"post": {
				"operationId": "UpgradeExistingCustomer",
				"responses": {
					"200": {
						"description": "Ok",
						"content": {
							"application/json": {
								"schema": {
									"type": "string"
								}
							}
						}
					}
				},
				"tags": [
					"Stripe"
				],
				"security": [
					{
						"api_key": []
					}
				],
				"parameters": [],
				"requestBody": {
					"required": true,
					"content": {
						"application/json": {
							"schema": {
								"$ref": "#/components/schemas/UpgradeToProRequest"
							}
						}
					}
				}
			}
		},
		"/v1/stripe/subscription/manage-subscription": {
			"post": {
				"operationId": "ManageSubscription",
				"responses": {
					"200": {
						"description": "Ok",
						"content": {
							"application/json": {
								"schema": {
									"type": "string"
								}
							}
						}
					}
				},
				"tags": [
					"Stripe"
				],
				"security": [
					{
						"api_key": []
					}
				],
				"parameters": []
			}
		},
		"/v1/stripe/subscription/undo-cancel-subscription": {
			"post": {
				"operationId": "UndoCancelSubscription",
				"responses": {
					"200": {
						"description": "Ok",
						"content": {
							"application/json": {
								"schema": {
									"type": "number",
									"enum": [
										null
									],
									"nullable": true
								}
							}
						}
					}
				},
				"tags": [
					"Stripe"
				],
				"security": [
					{
						"api_key": []
					}
				],
				"parameters": []
			}
		},
		"/v1/stripe/subscription/add-ons/{productType}": {
			"post": {
				"operationId": "AddOns",
				"responses": {
					"200": {
						"description": "Ok",
						"content": {
							"application/json": {
								"schema": {
									"type": "number",
									"enum": [
										null
									],
									"nullable": true
								}
							}
						}
					}
				},
				"tags": [
					"Stripe"
				],
				"security": [
					{
						"api_key": []
					}
				],
				"parameters": [
					{
						"in": "path",
						"name": "productType",
						"required": true,
						"schema": {
							"type": "string",
							"enum": [
								"alerts",
								"prompts"
							]
						}
					}
				]
			},
			"delete": {
				"operationId": "DeleteAddOns",
				"responses": {
					"200": {
						"description": "Ok",
						"content": {
							"application/json": {
								"schema": {
									"type": "number",
									"enum": [
										null
									],
									"nullable": true
								}
							}
						}
					}
				},
				"tags": [
					"Stripe"
				],
				"security": [
					{
						"api_key": []
					}
				],
				"parameters": [
					{
						"in": "path",
						"name": "productType",
						"required": true,
						"schema": {
							"type": "string",
							"enum": [
								"alerts",
								"prompts"
							]
						}
					}
				]
			}
		},
		"/v1/stripe/subscription/preview-invoice": {
			"get": {
				"operationId": "PreviewInvoice",
				"responses": {
					"200": {
						"description": "Ok",
						"content": {
							"application/json": {
								"schema": {
									"properties": {
										"total": {
											"type": "number",
											"format": "double"
										},
										"tax": {
											"type": "number",
											"format": "double",
											"nullable": true
										},
										"subtotal": {
											"type": "number",
											"format": "double"
										},
										"discount": {
											"properties": {
												"coupon": {
													"properties": {
														"amount_off": {
															"type": "number",
															"format": "double",
															"nullable": true
														},
														"percent_off": {
															"type": "number",
															"format": "double",
															"nullable": true
														},
														"name": {
															"type": "string",
															"nullable": true
														}
													},
													"required": [
														"amount_off",
														"percent_off",
														"name"
													],
													"type": "object"
												}
											},
											"required": [
												"coupon"
											],
											"type": "object",
											"nullable": true
										},
										"lines": {
											"properties": {
												"data": {
													"items": {
														"properties": {
															"description": {
																"type": "string",
																"nullable": true
															},
															"amount": {
																"type": "number",
																"format": "double",
																"nullable": true
															},
															"id": {
																"type": "string",
																"nullable": true
															}
														},
														"required": [
															"description",
															"amount",
															"id"
														],
														"type": "object"
													},
													"type": "array"
												}
											},
											"required": [
												"data"
											],
											"type": "object",
											"nullable": true
										},
										"next_payment_attempt": {
											"type": "number",
											"format": "double",
											"nullable": true
										},
										"currency": {
											"type": "string",
											"nullable": true
										}
									},
									"required": [
										"total",
										"tax",
										"subtotal",
										"discount",
										"lines",
										"next_payment_attempt",
										"currency"
									],
									"type": "object",
									"nullable": true
								}
							}
						}
					}
				},
				"tags": [
					"Stripe"
				],
				"security": [
					{
						"api_key": []
					}
				],
				"parameters": []
			}
		},
		"/v1/stripe/subscription/cancel-subscription": {
			"post": {
				"operationId": "CancelSubscription",
				"responses": {
					"200": {
						"description": "Ok",
						"content": {
							"application/json": {
								"schema": {
									"type": "number",
									"enum": [
										null
									],
									"nullable": true
								}
							}
						}
					}
				},
				"tags": [
					"Stripe"
				],
				"security": [
					{
						"api_key": []
					}
				],
				"parameters": []
			}
		},
		"/v1/stripe/subscription/migrate-to-pro": {
			"post": {
				"operationId": "MigrateToPro",
				"responses": {
					"204": {
						"description": "No content"
					}
				},
				"tags": [
					"Stripe"
				],
				"security": [
					{
						"api_key": []
					}
				],
				"parameters": []
			}
		},
		"/v1/stripe/subscription": {
			"get": {
				"operationId": "GetSubscription",
				"responses": {
					"200": {
						"description": "Ok",
						"content": {
							"application/json": {
								"schema": {
									"properties": {
										"items": {
											"items": {
												"properties": {
													"price": {
														"properties": {
															"product": {
																"properties": {
																	"name": {
																		"type": "string",
																		"nullable": true
																	}
																},
																"required": [
																	"name"
																],
																"type": "object",
																"nullable": true
															}
														},
														"required": [
															"product"
														],
														"type": "object"
													},
													"quantity": {
														"type": "number",
														"format": "double"
													}
												},
												"required": [
													"price"
												],
												"type": "object"
											},
											"type": "array"
										},
										"trial_end": {
											"type": "number",
											"format": "double",
											"nullable": true
										},
										"id": {
											"type": "string"
										},
										"current_period_start": {
											"type": "number",
											"format": "double"
										},
										"current_period_end": {
											"type": "number",
											"format": "double"
										},
										"cancel_at_period_end": {
											"type": "boolean"
										},
										"status": {
											"type": "string"
										}
									},
									"required": [
										"items",
										"trial_end",
										"id",
										"current_period_start",
										"current_period_end",
										"cancel_at_period_end",
										"status"
									],
									"type": "object",
									"nullable": true
								}
							}
						}
					}
				},
				"tags": [
					"Stripe"
				],
				"security": [
					{
						"api_key": []
					}
				],
				"parameters": []
			}
		},
		"/v1/stripe/webhook": {
			"post": {
				"operationId": "HandleStripeWebhook",
				"responses": {
					"204": {
						"description": "No content"
					}
				},
				"tags": [
					"Stripe"
				],
				"security": [
					{
						"api_key": []
					}
				],
				"parameters": [],
				"requestBody": {
					"required": true,
					"content": {
						"application/json": {
							"schema": {}
						}
					}
				}
			}
		}
	},
	"servers": [
		{
			"url": "https://api.helicone.ai/"
		},
		{
			"url": "http://localhost:8585/"
		}
	]
}<|MERGE_RESOLUTION|>--- conflicted
+++ resolved
@@ -5279,7 +5279,6 @@
 					}
 				]
 			},
-<<<<<<< HEAD
 			"EvaluatorResult": {
 				"properties": {
 					"id": {
@@ -5322,11 +5321,6 @@
 						},
 						"type": "array"
 					},
-=======
-			"ResultSuccess_any_": {
-				"properties": {
-					"data": {},
->>>>>>> c881d484
 					"error": {
 						"type": "number",
 						"enum": [
@@ -5342,7 +5336,6 @@
 				"type": "object",
 				"additionalProperties": false
 			},
-<<<<<<< HEAD
 			"Result_EvaluatorResult-Array.string_": {
 				"anyOf": [
 					{
@@ -5439,9 +5432,6 @@
 				"description": "Construct a type with a set of properties K of type T"
 			},
 			"ExperimentDatasetRow": {
-=======
-			"ResultSuccess__experimentId-string__": {
->>>>>>> c881d484
 				"properties": {
 					"rowId": {
 						"type": "string"
@@ -5561,301 +5551,6 @@
 							}
 						},
 						"required": [
-<<<<<<< HEAD
-=======
-							"hypothesisId"
-						],
-						"type": "object"
-					},
-					"error": {
-						"type": "number",
-						"enum": [
-							null
-						],
-						"nullable": true
-					}
-				},
-				"required": [
-					"data",
-					"error"
-				],
-				"type": "object",
-				"additionalProperties": false
-			},
-			"Result__hypothesisId-string_.string_": {
-				"anyOf": [
-					{
-						"$ref": "#/components/schemas/ResultSuccess__hypothesisId-string__"
-					},
-					{
-						"$ref": "#/components/schemas/ResultError_string_"
-					}
-				]
-			},
-			"EvaluatorResult": {
-				"properties": {
-					"id": {
-						"type": "string"
-					},
-					"created_at": {
-						"type": "string"
-					},
-					"scoring_type": {
-						"type": "string"
-					},
-					"llm_template": {},
-					"organization_id": {
-						"type": "string"
-					},
-					"updated_at": {
-						"type": "string"
-					},
-					"name": {
-						"type": "string"
-					}
-				},
-				"required": [
-					"id",
-					"created_at",
-					"scoring_type",
-					"llm_template",
-					"organization_id",
-					"updated_at",
-					"name"
-				],
-				"type": "object",
-				"additionalProperties": false
-			},
-			"ResultSuccess_EvaluatorResult-Array_": {
-				"properties": {
-					"data": {
-						"items": {
-							"$ref": "#/components/schemas/EvaluatorResult"
-						},
-						"type": "array"
-					},
-					"error": {
-						"type": "number",
-						"enum": [
-							null
-						],
-						"nullable": true
-					}
-				},
-				"required": [
-					"data",
-					"error"
-				],
-				"type": "object",
-				"additionalProperties": false
-			},
-			"Result_EvaluatorResult-Array.string_": {
-				"anyOf": [
-					{
-						"$ref": "#/components/schemas/ResultSuccess_EvaluatorResult-Array_"
-					},
-					{
-						"$ref": "#/components/schemas/ResultError_string_"
-					}
-				]
-			},
-			"ResponseObj": {
-				"properties": {
-					"body": {},
-					"createdAt": {
-						"type": "string"
-					},
-					"completionTokens": {
-						"type": "number",
-						"format": "double"
-					},
-					"promptTokens": {
-						"type": "number",
-						"format": "double"
-					},
-					"delayMs": {
-						"type": "number",
-						"format": "double"
-					},
-					"model": {
-						"type": "string"
-					}
-				},
-				"required": [
-					"body",
-					"createdAt",
-					"completionTokens",
-					"promptTokens",
-					"delayMs",
-					"model"
-				],
-				"type": "object",
-				"additionalProperties": false
-			},
-			"RequestObj": {
-				"properties": {
-					"id": {
-						"type": "string"
-					},
-					"provider": {
-						"type": "string"
-					}
-				},
-				"required": [
-					"id",
-					"provider"
-				],
-				"type": "object",
-				"additionalProperties": false
-			},
-			"Score": {
-				"properties": {
-					"valueType": {
-						"type": "string"
-					},
-					"value": {
-						"anyOf": [
-							{
-								"type": "number",
-								"format": "double"
-							},
-							{
-								"type": "string",
-								"format": "date-time"
-							},
-							{
-								"type": "string"
-							}
-						]
-					}
-				},
-				"required": [
-					"valueType",
-					"value"
-				],
-				"type": "object",
-				"additionalProperties": false
-			},
-			"Record_string.Score_": {
-				"properties": {},
-				"additionalProperties": {
-					"$ref": "#/components/schemas/Score"
-				},
-				"type": "object",
-				"description": "Construct a type with a set of properties K of type T"
-			},
-			"ExperimentDatasetRow": {
-				"properties": {
-					"rowId": {
-						"type": "string"
-					},
-					"inputRecord": {
-						"properties": {
-							"request": {
-								"$ref": "#/components/schemas/RequestObj"
-							},
-							"response": {
-								"$ref": "#/components/schemas/ResponseObj"
-							},
-							"autoInputs": {
-								"items": {
-									"$ref": "#/components/schemas/Record_string.string_"
-								},
-								"type": "array"
-							},
-							"inputs": {
-								"$ref": "#/components/schemas/Record_string.string_"
-							},
-							"requestPath": {
-								"type": "string"
-							},
-							"requestId": {
-								"type": "string"
-							},
-							"id": {
-								"type": "string"
-							}
-						},
-						"required": [
-							"request",
-							"response",
-							"autoInputs",
-							"inputs",
-							"requestPath",
-							"requestId",
-							"id"
-						],
-						"type": "object"
-					},
-					"scores": {
-						"$ref": "#/components/schemas/Record_string.Score_"
-					}
-				},
-				"required": [
-					"rowId",
-					"inputRecord",
-					"scores"
-				],
-				"type": "object",
-				"additionalProperties": false
-			},
-			"ExperimentScores": {
-				"properties": {
-					"dataset": {
-						"properties": {
-							"scores": {
-								"$ref": "#/components/schemas/Record_string.Score_"
-							}
-						},
-						"required": [
-							"scores"
-						],
-						"type": "object"
-					},
-					"hypothesis": {
-						"properties": {
-							"scores": {
-								"$ref": "#/components/schemas/Record_string.Score_"
-							}
-						},
-						"required": [
-							"scores"
-						],
-						"type": "object"
-					}
-				},
-				"required": [
-					"dataset",
-					"hypothesis"
-				],
-				"type": "object",
-				"additionalProperties": false
-			},
-			"Experiment": {
-				"properties": {
-					"id": {
-						"type": "string"
-					},
-					"organization": {
-						"type": "string"
-					},
-					"dataset": {
-						"properties": {
-							"rows": {
-								"items": {
-									"$ref": "#/components/schemas/ExperimentDatasetRow"
-								},
-								"type": "array"
-							},
-							"name": {
-								"type": "string"
-							},
-							"id": {
-								"type": "string"
-							}
-						},
-						"required": [
->>>>>>> c881d484
 							"rows",
 							"name",
 							"id"
@@ -6740,17 +6435,9 @@
 					}
 				]
 			},
-<<<<<<< HEAD
 			"ResultSuccess_any_": {
 				"properties": {
 					"data": {},
-=======
-			"ResultSuccess_EvaluatorResult_": {
-				"properties": {
-					"data": {
-						"$ref": "#/components/schemas/EvaluatorResult"
-					},
->>>>>>> c881d484
 					"error": {
 						"type": "number",
 						"enum": [
@@ -6766,92 +6453,6 @@
 				"type": "object",
 				"additionalProperties": false
 			},
-<<<<<<< HEAD
-=======
-			"Result_EvaluatorResult.string_": {
-				"anyOf": [
-					{
-						"$ref": "#/components/schemas/ResultSuccess_EvaluatorResult_"
-					},
-					{
-						"$ref": "#/components/schemas/ResultError_string_"
-					}
-				]
-			},
-			"CreateEvaluatorParams": {
-				"properties": {
-					"scoring_type": {
-						"type": "string"
-					},
-					"llm_template": {},
-					"name": {
-						"type": "string"
-					}
-				},
-				"required": [
-					"scoring_type",
-					"llm_template",
-					"name"
-				],
-				"type": "object",
-				"additionalProperties": false
-			},
-			"UpdateEvaluatorParams": {
-				"properties": {
-					"scoring_type": {
-						"type": "string"
-					},
-					"llm_template": {}
-				},
-				"type": "object",
-				"additionalProperties": false
-			},
-			"ResultSuccess__experiment_id-string--experiment_created_at-string_-Array_": {
-				"properties": {
-					"data": {
-						"items": {
-							"properties": {
-								"experiment_created_at": {
-									"type": "string"
-								},
-								"experiment_id": {
-									"type": "string"
-								}
-							},
-							"required": [
-								"experiment_created_at",
-								"experiment_id"
-							],
-							"type": "object"
-						},
-						"type": "array"
-					},
-					"error": {
-						"type": "number",
-						"enum": [
-							null
-						],
-						"nullable": true
-					}
-				},
-				"required": [
-					"data",
-					"error"
-				],
-				"type": "object",
-				"additionalProperties": false
-			},
-			"Result__experiment_id-string--experiment_created_at-string_-Array.string_": {
-				"anyOf": [
-					{
-						"$ref": "#/components/schemas/ResultSuccess__experiment_id-string--experiment_created_at-string_-Array_"
-					},
-					{
-						"$ref": "#/components/schemas/ResultError_string_"
-					}
-				]
-			},
->>>>>>> c881d484
 			"TotalValuesForAllOfTime": {
 				"properties": {
 					"total_cost": {
@@ -12210,23 +11811,22 @@
 				}
 			}
 		},
-		"/v1/experiment/new-empty": {
+		"/v1/evaluator": {
 			"post": {
-				"operationId": "CreateNewEmptyExperiment",
+				"operationId": "CreateEvaluator",
 				"responses": {
 					"200": {
 						"description": "Ok",
 						"content": {
 							"application/json": {
 								"schema": {
-									"$ref": "#/components/schemas/Result__experimentId-string_.string_"
-								}
-							}
-						}
-					}
-				},
-				"tags": [
-<<<<<<< HEAD
+									"$ref": "#/components/schemas/Result_EvaluatorResult.string_"
+								}
+							}
+						}
+					}
+				},
+				"tags": [
 					"Evaluator"
 				],
 				"security": [
@@ -12519,9 +12119,6 @@
 				},
 				"tags": [
 					"Dataset"
-=======
-					"Experiment"
->>>>>>> c881d484
 				],
 				"security": [
 					{
@@ -13050,225 +12647,6 @@
 						}
 					}
 				}
-			}
-		},
-		"/v1/evaluator": {
-			"post": {
-				"operationId": "CreateEvaluator",
-				"responses": {
-					"200": {
-						"description": "Ok",
-						"content": {
-							"application/json": {
-								"schema": {
-									"$ref": "#/components/schemas/Result_EvaluatorResult.string_"
-								}
-							}
-						}
-					}
-				},
-				"tags": [
-					"Evaluator"
-				],
-				"security": [
-					{
-						"api_key": []
-					}
-				],
-				"parameters": [],
-				"requestBody": {
-					"required": true,
-					"content": {
-						"application/json": {
-							"schema": {
-								"$ref": "#/components/schemas/CreateEvaluatorParams"
-							}
-						}
-					}
-				}
-			}
-		},
-		"/v1/evaluator/{evaluatorId}": {
-			"get": {
-				"operationId": "GetEvaluator",
-				"responses": {
-					"200": {
-						"description": "Ok",
-						"content": {
-							"application/json": {
-								"schema": {
-									"$ref": "#/components/schemas/Result_EvaluatorResult.string_"
-								}
-							}
-						}
-					}
-				},
-				"tags": [
-					"Evaluator"
-				],
-				"security": [
-					{
-						"api_key": []
-					}
-				],
-				"parameters": [
-					{
-						"in": "path",
-						"name": "evaluatorId",
-						"required": true,
-						"schema": {
-							"type": "string"
-						}
-					}
-				]
-			},
-			"put": {
-				"operationId": "UpdateEvaluator",
-				"responses": {
-					"200": {
-						"description": "Ok",
-						"content": {
-							"application/json": {
-								"schema": {
-									"$ref": "#/components/schemas/Result_EvaluatorResult.string_"
-								}
-							}
-						}
-					}
-				},
-				"tags": [
-					"Evaluator"
-				],
-				"security": [
-					{
-						"api_key": []
-					}
-				],
-				"parameters": [
-					{
-						"in": "path",
-						"name": "evaluatorId",
-						"required": true,
-						"schema": {
-							"type": "string"
-						}
-					}
-				],
-				"requestBody": {
-					"required": true,
-					"content": {
-						"application/json": {
-							"schema": {
-								"$ref": "#/components/schemas/UpdateEvaluatorParams"
-							}
-						}
-					}
-				}
-			},
-			"delete": {
-				"operationId": "DeleteEvaluator",
-				"responses": {
-					"200": {
-						"description": "Ok",
-						"content": {
-							"application/json": {
-								"schema": {
-									"$ref": "#/components/schemas/Result_null.string_"
-								}
-							}
-						}
-					}
-				},
-				"tags": [
-					"Evaluator"
-				],
-				"security": [
-					{
-						"api_key": []
-					}
-				],
-				"parameters": [
-					{
-						"in": "path",
-						"name": "evaluatorId",
-						"required": true,
-						"schema": {
-							"type": "string"
-						}
-					}
-				]
-			}
-		},
-		"/v1/evaluator/query": {
-			"post": {
-				"operationId": "QueryEvaluators",
-				"responses": {
-					"200": {
-						"description": "Ok",
-						"content": {
-							"application/json": {
-								"schema": {
-									"$ref": "#/components/schemas/Result_EvaluatorResult-Array.string_"
-								}
-							}
-						}
-					}
-				},
-				"tags": [
-					"Evaluator"
-				],
-				"security": [
-					{
-						"api_key": []
-					}
-				],
-				"parameters": [],
-				"requestBody": {
-					"required": true,
-					"content": {
-						"application/json": {
-							"schema": {
-								"properties": {},
-								"type": "object"
-							}
-						}
-					}
-				}
-			}
-		},
-		"/v1/evaluator/{evaluatorId}/experiments": {
-			"get": {
-				"operationId": "GetExperimentsForEvaluator",
-				"responses": {
-					"200": {
-						"description": "Ok",
-						"content": {
-							"application/json": {
-								"schema": {
-									"$ref": "#/components/schemas/Result__experiment_id-string--experiment_created_at-string_-Array.string_"
-								}
-							}
-						}
-					}
-				},
-				"tags": [
-					"Evaluator"
-				],
-				"security": [
-					{
-						"api_key": []
-					}
-				],
-				"parameters": [
-					{
-						"in": "path",
-						"name": "evaluatorId",
-						"required": true,
-						"schema": {
-							"type": "string"
-						}
-					}
-				]
 			}
 		},
 		"/v1/public/dataisbeautiful/total-values": {
