{
	"openapi": "3.0.0",
	"components": {
		"examples": {},
		"headers": {},
		"parameters": {},
		"requestBodies": {},
		"responses": {},
		"schemas": {
			"ResultSuccess_unknown_": {
				"properties": {
					"data": {},
					"error": {
						"type": "number",
						"enum": [
							null
						],
						"nullable": true
					}
				},
				"required": [
					"data",
					"error"
				],
				"type": "object",
				"additionalProperties": false
			},
			"ResultError_unknown_": {
				"properties": {
					"data": {
						"type": "number",
						"enum": [
							null
						],
						"nullable": true
					},
					"error": {}
				},
				"required": [
					"data",
					"error"
				],
				"type": "object",
				"additionalProperties": false
			},
			"Record_string.any_": {
				"properties": {},
				"additionalProperties": {},
				"type": "object",
				"description": "Construct a type with a set of properties K of type T"
			},
			"WebhookData": {
				"properties": {
					"destination": {
						"type": "string"
					},
					"config": {
						"$ref": "#/components/schemas/Record_string.any_"
					},
					"includeData": {
						"type": "boolean"
					}
				},
				"required": [
					"destination",
					"config"
				],
				"type": "object",
				"additionalProperties": false
			},
			"ResultSuccess__id-string--created_at-string--destination-string--version-string--config-string--hmac_key-string_-Array_": {
				"properties": {
					"data": {
						"items": {
							"properties": {
								"hmac_key": {
									"type": "string"
								},
								"config": {
									"type": "string"
								},
								"version": {
									"type": "string"
								},
								"destination": {
									"type": "string"
								},
								"created_at": {
									"type": "string"
								},
								"id": {
									"type": "string"
								}
							},
							"required": [
								"hmac_key",
								"config",
								"version",
								"destination",
								"created_at",
								"id"
							],
							"type": "object"
						},
						"type": "array"
					},
					"error": {
						"type": "number",
						"enum": [
							null
						],
						"nullable": true
					}
				},
				"required": [
					"data",
					"error"
				],
				"type": "object",
				"additionalProperties": false
			},
			"ResultError_string_": {
				"properties": {
					"data": {
						"type": "number",
						"enum": [
							null
						],
						"nullable": true
					},
					"error": {
						"type": "string"
					}
				},
				"required": [
					"data",
					"error"
				],
				"type": "object",
				"additionalProperties": false
			},
			"Result__id-string--created_at-string--destination-string--version-string--config-string--hmac_key-string_-Array.string_": {
				"anyOf": [
					{
						"$ref": "#/components/schemas/ResultSuccess__id-string--created_at-string--destination-string--version-string--config-string--hmac_key-string_-Array_"
					},
					{
						"$ref": "#/components/schemas/ResultError_string_"
					}
				]
			},
			"ResultSuccess_null_": {
				"properties": {
					"data": {
						"type": "number",
						"enum": [
							null
						],
						"nullable": true
					},
					"error": {
						"type": "number",
						"enum": [
							null
						],
						"nullable": true
					}
				},
				"required": [
					"data",
					"error"
				],
				"type": "object",
				"additionalProperties": false
			},
			"Result_null.string_": {
				"anyOf": [
					{
						"$ref": "#/components/schemas/ResultSuccess_null_"
					},
					{
						"$ref": "#/components/schemas/ResultError_string_"
					}
				]
			},
			"ResultSuccess__success-boolean--message-string__": {
				"properties": {
					"data": {
						"properties": {
							"message": {
								"type": "string"
							},
							"success": {
								"type": "boolean"
							}
						},
						"required": [
							"message",
							"success"
						],
						"type": "object"
					},
					"error": {
						"type": "number",
						"enum": [
							null
						],
						"nullable": true
					}
				},
				"required": [
					"data",
					"error"
				],
				"type": "object",
				"additionalProperties": false
			},
			"Result__success-boolean--message-string_.string_": {
				"anyOf": [
					{
						"$ref": "#/components/schemas/ResultSuccess__success-boolean--message-string__"
					},
					{
						"$ref": "#/components/schemas/ResultError_string_"
					}
				]
			},
			"ResultSuccess__success-boolean--position_63_-number--alreadyOnList_63_-boolean--sharedPlatforms_63_-string-Array__": {
				"properties": {
					"data": {
						"properties": {
							"sharedPlatforms": {
								"items": {
									"type": "string"
								},
								"type": "array"
							},
							"alreadyOnList": {
								"type": "boolean"
							},
							"position": {
								"type": "number",
								"format": "double"
							},
							"success": {
								"type": "boolean"
							}
						},
						"required": [
							"success"
						],
						"type": "object"
					},
					"error": {
						"type": "number",
						"enum": [
							null
						],
						"nullable": true
					}
				},
				"required": [
					"data",
					"error"
				],
				"type": "object",
				"additionalProperties": false
			},
			"Result__success-boolean--position_63_-number--alreadyOnList_63_-boolean--sharedPlatforms_63_-string-Array_.string_": {
				"anyOf": [
					{
						"$ref": "#/components/schemas/ResultSuccess__success-boolean--position_63_-number--alreadyOnList_63_-boolean--sharedPlatforms_63_-string-Array__"
					},
					{
						"$ref": "#/components/schemas/ResultError_string_"
					}
				]
			},
			"ResultSuccess__isOnWaitlist-boolean__": {
				"properties": {
					"data": {
						"properties": {
							"isOnWaitlist": {
								"type": "boolean"
							}
						},
						"required": [
							"isOnWaitlist"
						],
						"type": "object"
					},
					"error": {
						"type": "number",
						"enum": [
							null
						],
						"nullable": true
					}
				},
				"required": [
					"data",
					"error"
				],
				"type": "object",
				"additionalProperties": false
			},
			"Result__isOnWaitlist-boolean_.string_": {
				"anyOf": [
					{
						"$ref": "#/components/schemas/ResultSuccess__isOnWaitlist-boolean__"
					},
					{
						"$ref": "#/components/schemas/ResultError_string_"
					}
				]
			},
			"ResultSuccess__count-number__": {
				"properties": {
					"data": {
						"properties": {
							"count": {
								"type": "number",
								"format": "double"
							}
						},
						"required": [
							"count"
						],
						"type": "object"
					},
					"error": {
						"type": "number",
						"enum": [
							null
						],
						"nullable": true
					}
				},
				"required": [
					"data",
					"error"
				],
				"type": "object",
				"additionalProperties": false
			},
			"Result__count-number_.string_": {
				"anyOf": [
					{
						"$ref": "#/components/schemas/ResultSuccess__count-number__"
					},
					{
						"$ref": "#/components/schemas/ResultError_string_"
					}
				]
			},
			"ResultSuccess__success-boolean--newPosition_63_-number--message-string__": {
				"properties": {
					"data": {
						"properties": {
							"message": {
								"type": "string"
							},
							"newPosition": {
								"type": "number",
								"format": "double"
							},
							"success": {
								"type": "boolean"
							}
						},
						"required": [
							"message",
							"success"
						],
						"type": "object"
					},
					"error": {
						"type": "number",
						"enum": [
							null
						],
						"nullable": true
					}
				},
				"required": [
					"data",
					"error"
				],
				"type": "object",
				"additionalProperties": false
			},
			"Result__success-boolean--newPosition_63_-number--message-string_.string_": {
				"anyOf": [
					{
						"$ref": "#/components/schemas/ResultSuccess__success-boolean--newPosition_63_-number--message-string__"
					},
					{
						"$ref": "#/components/schemas/ResultError_string_"
					}
				]
			},
			"ResultSuccess__id-string__": {
				"properties": {
					"data": {
						"properties": {
							"id": {
								"type": "string"
							}
						},
						"required": [
							"id"
						],
						"type": "object"
					},
					"error": {
						"type": "number",
						"enum": [
							null
						],
						"nullable": true
					}
				},
				"required": [
					"data",
					"error"
				],
				"type": "object",
				"additionalProperties": false
			},
			"Result__id-string_.string_": {
				"anyOf": [
					{
						"$ref": "#/components/schemas/ResultSuccess__id-string__"
					},
					{
						"$ref": "#/components/schemas/ResultError_string_"
					}
				]
			},
			"AddVaultKeyParams": {
				"properties": {
					"key": {
						"type": "string"
					},
					"provider": {
						"type": "string"
					},
					"name": {
						"type": "string"
					}
				},
				"required": [
					"key",
					"provider"
				],
				"type": "object",
				"additionalProperties": false
			},
			"DecryptedProviderKey": {
				"properties": {
					"cuid": {
						"type": "string",
						"nullable": true
					},
					"provider_secret_key": {
						"type": "string",
						"nullable": true
					},
					"provider_key_name": {
						"type": "string",
						"nullable": true
					},
					"provider_name": {
						"type": "string",
						"nullable": true
					},
					"provider_key": {
						"type": "string",
						"nullable": true
					},
					"org_id": {
						"type": "string",
						"nullable": true
					},
					"id": {
						"type": "string",
						"nullable": true
					}
				},
				"required": [
					"provider_secret_key",
					"provider_key_name",
					"provider_name",
					"provider_key",
					"org_id",
					"id"
				],
				"type": "object"
			},
			"ResultSuccess_DecryptedProviderKey-Array_": {
				"properties": {
					"data": {
						"items": {
							"$ref": "#/components/schemas/DecryptedProviderKey"
						},
						"type": "array"
					},
					"error": {
						"type": "number",
						"enum": [
							null
						],
						"nullable": true
					}
				},
				"required": [
					"data",
					"error"
				],
				"type": "object",
				"additionalProperties": false
			},
			"Result_DecryptedProviderKey-Array.string_": {
				"anyOf": [
					{
						"$ref": "#/components/schemas/ResultSuccess_DecryptedProviderKey-Array_"
					},
					{
						"$ref": "#/components/schemas/ResultError_string_"
					}
				]
			},
			"ResultSuccess_DecryptedProviderKey_": {
				"properties": {
					"data": {
						"$ref": "#/components/schemas/DecryptedProviderKey"
					},
					"error": {
						"type": "number",
						"enum": [
							null
						],
						"nullable": true
					}
				},
				"required": [
					"data",
					"error"
				],
				"type": "object",
				"additionalProperties": false
			},
			"Result_DecryptedProviderKey.string_": {
				"anyOf": [
					{
						"$ref": "#/components/schemas/ResultSuccess_DecryptedProviderKey_"
					},
					{
						"$ref": "#/components/schemas/ResultError_string_"
					}
				]
			},
			"HistogramRow": {
				"properties": {
					"range_start": {
						"type": "string"
					},
					"range_end": {
						"type": "string"
					},
					"value": {
						"type": "number",
						"format": "double"
					}
				},
				"required": [
					"range_start",
					"range_end",
					"value"
				],
				"type": "object",
				"additionalProperties": false
			},
			"ResultSuccess__request_count-HistogramRow-Array--user_cost-HistogramRow-Array__": {
				"properties": {
					"data": {
						"properties": {
							"user_cost": {
								"items": {
									"$ref": "#/components/schemas/HistogramRow"
								},
								"type": "array"
							},
							"request_count": {
								"items": {
									"$ref": "#/components/schemas/HistogramRow"
								},
								"type": "array"
							}
						},
						"required": [
							"user_cost",
							"request_count"
						],
						"type": "object"
					},
					"error": {
						"type": "number",
						"enum": [
							null
						],
						"nullable": true
					}
				},
				"required": [
					"data",
					"error"
				],
				"type": "object",
				"additionalProperties": false
			},
			"Result__request_count-HistogramRow-Array--user_cost-HistogramRow-Array_.string_": {
				"anyOf": [
					{
						"$ref": "#/components/schemas/ResultSuccess__request_count-HistogramRow-Array--user_cost-HistogramRow-Array__"
					},
					{
						"$ref": "#/components/schemas/ResultError_string_"
					}
				]
			},
			"Partial_TextOperators_": {
				"properties": {
					"not-equals": {
						"type": "string"
					},
					"equals": {
						"type": "string"
					},
					"like": {
						"type": "string"
					},
					"ilike": {
						"type": "string"
					},
					"contains": {
						"type": "string"
					},
					"not-contains": {
						"type": "string"
					}
				},
				"type": "object",
				"description": "Make all properties in T optional"
			},
			"Partial_NumberOperators_": {
				"properties": {
					"not-equals": {
						"type": "number",
						"format": "double"
					},
					"equals": {
						"type": "number",
						"format": "double"
					},
					"gte": {
						"type": "number",
						"format": "double"
					},
					"lte": {
						"type": "number",
						"format": "double"
					},
					"lt": {
						"type": "number",
						"format": "double"
					},
					"gt": {
						"type": "number",
						"format": "double"
					}
				},
				"type": "object",
				"description": "Make all properties in T optional"
			},
			"Partial_TimestampOperatorsTyped_": {
				"properties": {
					"equals": {
						"type": "string",
						"format": "date-time"
					},
					"gte": {
						"type": "string",
						"format": "date-time"
					},
					"lte": {
						"type": "string",
						"format": "date-time"
					},
					"lt": {
						"type": "string",
						"format": "date-time"
					},
					"gt": {
						"type": "string",
						"format": "date-time"
					}
				},
				"type": "object",
				"description": "Make all properties in T optional"
			},
			"Partial_UserViewToOperators_": {
				"properties": {
					"user_user_id": {
						"$ref": "#/components/schemas/Partial_TextOperators_"
					},
					"user_active_for": {
						"$ref": "#/components/schemas/Partial_NumberOperators_"
					},
					"user_first_active": {
						"$ref": "#/components/schemas/Partial_TimestampOperatorsTyped_"
					},
					"user_last_active": {
						"$ref": "#/components/schemas/Partial_TimestampOperatorsTyped_"
					},
					"user_total_requests": {
						"$ref": "#/components/schemas/Partial_NumberOperators_"
					},
					"user_average_requests_per_day_active": {
						"$ref": "#/components/schemas/Partial_NumberOperators_"
					},
					"user_average_tokens_per_request": {
						"$ref": "#/components/schemas/Partial_NumberOperators_"
					},
					"user_total_completion_tokens": {
						"$ref": "#/components/schemas/Partial_NumberOperators_"
					},
					"user_total_prompt_tokens": {
						"$ref": "#/components/schemas/Partial_NumberOperators_"
					},
					"user_cost": {
						"$ref": "#/components/schemas/Partial_NumberOperators_"
					}
				},
				"type": "object",
				"description": "Make all properties in T optional"
			},
			"Partial_BooleanOperators_": {
				"properties": {
					"equals": {
						"type": "boolean"
					}
				},
				"type": "object",
				"description": "Make all properties in T optional"
			},
			"Partial_VectorOperators_": {
				"properties": {
					"contains": {
						"type": "string"
					}
				},
				"type": "object",
				"description": "Make all properties in T optional"
			},
			"Partial_RequestResponseRMTToOperators_": {
				"properties": {
					"country_code": {
						"$ref": "#/components/schemas/Partial_TextOperators_"
					},
					"latency": {
						"$ref": "#/components/schemas/Partial_NumberOperators_"
					},
					"cost": {
						"$ref": "#/components/schemas/Partial_NumberOperators_"
					},
					"provider": {
						"$ref": "#/components/schemas/Partial_TextOperators_"
					},
					"time_to_first_token": {
						"$ref": "#/components/schemas/Partial_NumberOperators_"
					},
					"status": {
						"$ref": "#/components/schemas/Partial_NumberOperators_"
					},
					"request_created_at": {
						"$ref": "#/components/schemas/Partial_TimestampOperatorsTyped_"
					},
					"response_created_at": {
						"$ref": "#/components/schemas/Partial_TimestampOperatorsTyped_"
					},
					"model": {
						"$ref": "#/components/schemas/Partial_TextOperators_"
					},
					"user_id": {
						"$ref": "#/components/schemas/Partial_TextOperators_"
					},
					"organization_id": {
						"$ref": "#/components/schemas/Partial_TextOperators_"
					},
					"node_id": {
						"$ref": "#/components/schemas/Partial_TextOperators_"
					},
					"job_id": {
						"$ref": "#/components/schemas/Partial_TextOperators_"
					},
					"threat": {
						"$ref": "#/components/schemas/Partial_BooleanOperators_"
					},
					"request_id": {
						"$ref": "#/components/schemas/Partial_TextOperators_"
					},
					"prompt_tokens": {
						"$ref": "#/components/schemas/Partial_NumberOperators_"
					},
					"completion_tokens": {
						"$ref": "#/components/schemas/Partial_NumberOperators_"
					},
					"prompt_cache_read_tokens": {
						"$ref": "#/components/schemas/Partial_NumberOperators_"
					},
					"prompt_cache_write_tokens": {
						"$ref": "#/components/schemas/Partial_NumberOperators_"
					},
					"total_tokens": {
						"$ref": "#/components/schemas/Partial_NumberOperators_"
					},
					"target_url": {
						"$ref": "#/components/schemas/Partial_TextOperators_"
					},
					"property_key": {
						"properties": {
							"equals": {
								"type": "string"
							}
						},
						"required": [
							"equals"
						],
						"type": "object"
					},
					"properties": {
						"properties": {},
						"additionalProperties": {
							"$ref": "#/components/schemas/Partial_TextOperators_"
						},
						"type": "object"
					},
					"search_properties": {
						"properties": {},
						"additionalProperties": {
							"$ref": "#/components/schemas/Partial_TextOperators_"
						},
						"type": "object"
					},
					"scores": {
						"properties": {},
						"additionalProperties": {
							"$ref": "#/components/schemas/Partial_TextOperators_"
						},
						"type": "object"
					},
					"scores_column": {
						"$ref": "#/components/schemas/Partial_TextOperators_"
					},
					"request_body": {
						"$ref": "#/components/schemas/Partial_VectorOperators_"
					},
					"response_body": {
						"$ref": "#/components/schemas/Partial_VectorOperators_"
					},
					"cache_enabled": {
						"$ref": "#/components/schemas/Partial_BooleanOperators_"
					},
					"cache_reference_id": {
						"$ref": "#/components/schemas/Partial_TextOperators_"
					},
					"cached": {
						"$ref": "#/components/schemas/Partial_BooleanOperators_"
					},
					"assets": {
						"$ref": "#/components/schemas/Partial_TextOperators_"
					},
					"helicone-score-feedback": {
						"$ref": "#/components/schemas/Partial_BooleanOperators_"
					},
					"prompt_id": {
						"$ref": "#/components/schemas/Partial_TextOperators_"
					},
					"prompt_version": {
						"$ref": "#/components/schemas/Partial_TextOperators_"
					},
					"request_referrer": {
						"$ref": "#/components/schemas/Partial_TextOperators_"
					},
					"is_passthrough_billing": {
						"$ref": "#/components/schemas/Partial_BooleanOperators_"
					}
				},
				"type": "object",
				"description": "Make all properties in T optional"
			},
			"Pick_FilterLeaf.users_view-or-request_response_rmt_": {
				"properties": {
					"users_view": {
						"$ref": "#/components/schemas/Partial_UserViewToOperators_"
					},
					"request_response_rmt": {
						"$ref": "#/components/schemas/Partial_RequestResponseRMTToOperators_"
					}
				},
				"type": "object",
				"description": "From T, pick a set of properties whose keys are in the union K"
			},
			"FilterLeafSubset_users_view-or-request_response_rmt_": {
				"$ref": "#/components/schemas/Pick_FilterLeaf.users_view-or-request_response_rmt_"
			},
			"UserFilterNode": {
				"anyOf": [
					{
						"$ref": "#/components/schemas/FilterLeafSubset_users_view-or-request_response_rmt_"
					},
					{
						"$ref": "#/components/schemas/UserFilterBranch"
					},
					{
						"type": "string",
						"enum": [
							"all"
						]
					}
				]
			},
			"UserFilterBranch": {
				"properties": {
					"right": {
						"$ref": "#/components/schemas/UserFilterNode"
					},
					"operator": {
						"type": "string",
						"enum": [
							"or",
							"and"
						]
					},
					"left": {
						"$ref": "#/components/schemas/UserFilterNode"
					}
				},
				"required": [
					"right",
					"operator",
					"left"
				],
				"type": "object"
			},
			"PSize": {
				"type": "string",
				"enum": [
					"p50",
					"p75",
					"p95",
					"p99",
					"p99.9"
				]
			},
			"UserMetricsResult": {
				"properties": {
					"id": {
						"type": "string"
					},
					"user_id": {
						"type": "string"
					},
					"active_for": {
						"type": "number",
						"format": "double"
					},
					"first_active": {
						"type": "string"
					},
					"last_active": {
						"type": "string"
					},
					"total_requests": {
						"type": "number",
						"format": "double"
					},
					"average_requests_per_day_active": {
						"type": "number",
						"format": "double"
					},
					"average_tokens_per_request": {
						"type": "number",
						"format": "double"
					},
					"total_completion_tokens": {
						"type": "number",
						"format": "double"
					},
					"total_prompt_tokens": {
						"type": "number",
						"format": "double"
					},
					"cost": {
						"type": "number",
						"format": "double"
					}
				},
				"required": [
					"id",
					"user_id",
					"active_for",
					"first_active",
					"last_active",
					"total_requests",
					"average_requests_per_day_active",
					"average_tokens_per_request",
					"total_completion_tokens",
					"total_prompt_tokens",
					"cost"
				],
				"type": "object",
				"additionalProperties": false
			},
			"ResultSuccess__users-UserMetricsResult-Array--count-number--hasUsers-boolean__": {
				"properties": {
					"data": {
						"properties": {
							"hasUsers": {
								"type": "boolean"
							},
							"count": {
								"type": "number",
								"format": "double"
							},
							"users": {
								"items": {
									"$ref": "#/components/schemas/UserMetricsResult"
								},
								"type": "array"
							}
						},
						"required": [
							"hasUsers",
							"count",
							"users"
						],
						"type": "object"
					},
					"error": {
						"type": "number",
						"enum": [
							null
						],
						"nullable": true
					}
				},
				"required": [
					"data",
					"error"
				],
				"type": "object",
				"additionalProperties": false
			},
			"Result__users-UserMetricsResult-Array--count-number--hasUsers-boolean_.string_": {
				"anyOf": [
					{
						"$ref": "#/components/schemas/ResultSuccess__users-UserMetricsResult-Array--count-number--hasUsers-boolean__"
					},
					{
						"$ref": "#/components/schemas/ResultError_string_"
					}
				]
			},
			"SortDirection": {
				"type": "string",
				"enum": [
					"asc",
					"desc"
				]
			},
			"SortLeafUsers": {
				"properties": {
					"id": {
						"$ref": "#/components/schemas/SortDirection"
					},
					"user_id": {
						"$ref": "#/components/schemas/SortDirection"
					},
					"active_for": {
						"$ref": "#/components/schemas/SortDirection"
					},
					"first_active": {
						"$ref": "#/components/schemas/SortDirection"
					},
					"last_active": {
						"$ref": "#/components/schemas/SortDirection"
					},
					"total_requests": {
						"$ref": "#/components/schemas/SortDirection"
					},
					"average_requests_per_day_active": {
						"$ref": "#/components/schemas/SortDirection"
					},
					"average_tokens_per_request": {
						"$ref": "#/components/schemas/SortDirection"
					},
					"total_prompt_tokens": {
						"$ref": "#/components/schemas/SortDirection"
					},
					"total_completion_tokens": {
						"$ref": "#/components/schemas/SortDirection"
					},
					"cost": {
						"$ref": "#/components/schemas/SortDirection"
					},
					"rate_limited_count": {
						"$ref": "#/components/schemas/SortDirection"
					}
				},
				"type": "object"
			},
			"UserMetricsQueryParams": {
				"properties": {
					"filter": {
						"$ref": "#/components/schemas/UserFilterNode"
					},
					"offset": {
						"type": "number",
						"format": "double"
					},
					"limit": {
						"type": "number",
						"format": "double"
					},
					"timeFilter": {
						"properties": {
							"endTimeUnixSeconds": {
								"type": "number",
								"format": "double"
							},
							"startTimeUnixSeconds": {
								"type": "number",
								"format": "double"
							}
						},
						"required": [
							"endTimeUnixSeconds",
							"startTimeUnixSeconds"
						],
						"type": "object"
					},
					"timeZoneDifferenceMinutes": {
						"type": "number",
						"format": "double"
					},
					"sort": {
						"$ref": "#/components/schemas/SortLeafUsers"
					}
				},
				"required": [
					"filter",
					"offset",
					"limit"
				],
				"type": "object",
				"additionalProperties": false
			},
			"ResultSuccess__count-number--prompt_tokens-number--completion_tokens-number--user_id-string--cost-number_-Array_": {
				"properties": {
					"data": {
						"items": {
							"properties": {
								"cost": {
									"type": "number",
									"format": "double"
								},
								"user_id": {
									"type": "string"
								},
								"completion_tokens": {
									"type": "number",
									"format": "double"
								},
								"prompt_tokens": {
									"type": "number",
									"format": "double"
								},
								"count": {
									"type": "number",
									"format": "double"
								}
							},
							"required": [
								"cost",
								"user_id",
								"completion_tokens",
								"prompt_tokens",
								"count"
							],
							"type": "object"
						},
						"type": "array"
					},
					"error": {
						"type": "number",
						"enum": [
							null
						],
						"nullable": true
					}
				},
				"required": [
					"data",
					"error"
				],
				"type": "object",
				"additionalProperties": false
			},
			"Result__count-number--prompt_tokens-number--completion_tokens-number--user_id-string--cost-number_-Array.string_": {
				"anyOf": [
					{
						"$ref": "#/components/schemas/ResultSuccess__count-number--prompt_tokens-number--completion_tokens-number--user_id-string--cost-number_-Array_"
					},
					{
						"$ref": "#/components/schemas/ResultError_string_"
					}
				]
			},
			"UserQueryParams": {
				"properties": {
					"userIds": {
						"items": {
							"type": "string"
						},
						"type": "array"
					},
					"timeFilter": {
						"properties": {
							"endTimeUnixSeconds": {
								"type": "number",
								"format": "double"
							},
							"startTimeUnixSeconds": {
								"type": "number",
								"format": "double"
							}
						},
						"required": [
							"endTimeUnixSeconds",
							"startTimeUnixSeconds"
						],
						"type": "object"
					}
				},
				"type": "object",
				"additionalProperties": false
			},
			"Record_string.string_": {
				"properties": {},
				"additionalProperties": {
					"type": "string"
				},
				"type": "object",
				"description": "Construct a type with a set of properties K of type T"
			},
			"CreateProviderKeyRequest": {
				"properties": {
					"config": {
						"$ref": "#/components/schemas/Record_string.string_"
					},
					"byokEnabled": {
						"type": "boolean"
					},
					"providerKeyName": {
						"type": "string"
					},
					"providerSecretKey": {
						"type": "string"
					},
					"providerKey": {
						"type": "string"
					},
					"providerName": {
						"type": "string"
					}
				},
				"required": [
					"config",
					"byokEnabled",
					"providerKeyName",
					"providerKey",
					"providerName"
				],
				"type": "object"
			},
			"ProviderKeyRow": {
				"properties": {
					"id": {
						"type": "string"
					},
					"provider_name": {
						"type": "string"
					},
					"provider_key_name": {
						"type": "string"
					},
					"created_at": {
						"type": "string"
					},
					"soft_delete": {
						"type": "boolean"
					},
					"config": {
						"$ref": "#/components/schemas/Record_string.any_"
					},
					"byok_enabled": {
						"type": "boolean"
					},
					"cuid": {
						"type": "string"
					}
				},
				"required": [
					"id",
					"provider_name",
					"provider_key_name",
					"soft_delete"
				],
				"type": "object",
				"additionalProperties": false
			},
			"ResultSuccess__id-string--providerName-string__": {
				"properties": {
					"data": {
						"properties": {
							"providerName": {
								"type": "string"
							},
							"id": {
								"type": "string"
							}
						},
						"required": [
							"providerName",
							"id"
						],
						"type": "object"
					},
					"error": {
						"type": "number",
						"enum": [
							null
						],
						"nullable": true
					}
				},
				"required": [
					"data",
					"error"
				],
				"type": "object",
				"additionalProperties": false
			},
			"Result__id-string--providerName-string_.string_": {
				"anyOf": [
					{
						"$ref": "#/components/schemas/ResultSuccess__id-string--providerName-string__"
					},
					{
						"$ref": "#/components/schemas/ResultError_string_"
					}
				]
			},
			"UpdateProviderKeyRequest": {
				"properties": {
					"byokEnabled": {
						"type": "boolean"
					},
					"config": {
						"$ref": "#/components/schemas/Record_string.string_"
					},
					"providerSecretKey": {
						"type": "string"
					},
					"providerKey": {
						"type": "string"
					}
				},
				"type": "object"
			},
			"ResultSuccess__api_key_hash-string--api_key_name-string--created_at-string--governance-boolean--id-number--key_permissions-string--organization_id-string--soft_delete-boolean--temp_key-boolean--updated_at-string--user_id-string_-Array_": {
				"properties": {
					"data": {
						"items": {
							"properties": {
								"user_id": {
									"type": "string"
								},
								"updated_at": {
									"type": "string"
								},
								"temp_key": {
									"type": "boolean"
								},
								"soft_delete": {
									"type": "boolean"
								},
								"organization_id": {
									"type": "string"
								},
								"key_permissions": {
									"type": "string"
								},
								"id": {
									"type": "number",
									"format": "double"
								},
								"governance": {
									"type": "boolean"
								},
								"created_at": {
									"type": "string"
								},
								"api_key_name": {
									"type": "string"
								},
								"api_key_hash": {
									"type": "string"
								}
							},
							"required": [
								"user_id",
								"updated_at",
								"temp_key",
								"soft_delete",
								"organization_id",
								"key_permissions",
								"id",
								"governance",
								"created_at",
								"api_key_name",
								"api_key_hash"
							],
							"type": "object"
						},
						"type": "array"
					},
					"error": {
						"type": "number",
						"enum": [
							null
						],
						"nullable": true
					}
				},
				"required": [
					"data",
					"error"
				],
				"type": "object",
				"additionalProperties": false
			},
			"Result__api_key_hash-string--api_key_name-string--created_at-string--governance-boolean--id-number--key_permissions-string--organization_id-string--soft_delete-boolean--temp_key-boolean--updated_at-string--user_id-string_-Array.string_": {
				"anyOf": [
					{
						"$ref": "#/components/schemas/ResultSuccess__api_key_hash-string--api_key_name-string--created_at-string--governance-boolean--id-number--key_permissions-string--organization_id-string--soft_delete-boolean--temp_key-boolean--updated_at-string--user_id-string_-Array_"
					},
					{
						"$ref": "#/components/schemas/ResultError_string_"
					}
				]
			},
			"EvaluatorResult": {
				"properties": {
					"id": {
						"type": "string"
					},
					"created_at": {
						"type": "string"
					},
					"scoring_type": {
						"type": "string"
					},
					"llm_template": {},
					"organization_id": {
						"type": "string"
					},
					"updated_at": {
						"type": "string"
					},
					"name": {
						"type": "string"
					},
					"code_template": {},
					"last_mile_config": {}
				},
				"required": [
					"id",
					"created_at",
					"scoring_type",
					"llm_template",
					"organization_id",
					"updated_at",
					"name",
					"code_template",
					"last_mile_config"
				],
				"type": "object",
				"additionalProperties": false
			},
			"ResultSuccess_EvaluatorResult_": {
				"properties": {
					"data": {
						"$ref": "#/components/schemas/EvaluatorResult"
					},
					"error": {
						"type": "number",
						"enum": [
							null
						],
						"nullable": true
					}
				},
				"required": [
					"data",
					"error"
				],
				"type": "object",
				"additionalProperties": false
			},
			"Result_EvaluatorResult.string_": {
				"anyOf": [
					{
						"$ref": "#/components/schemas/ResultSuccess_EvaluatorResult_"
					},
					{
						"$ref": "#/components/schemas/ResultError_string_"
					}
				]
			},
			"CreateEvaluatorParams": {
				"properties": {
					"scoring_type": {
						"type": "string"
					},
					"llm_template": {},
					"name": {
						"type": "string"
					},
					"code_template": {},
					"last_mile_config": {}
				},
				"required": [
					"scoring_type",
					"name"
				],
				"type": "object",
				"additionalProperties": false
			},
			"ResultSuccess_EvaluatorResult-Array_": {
				"properties": {
					"data": {
						"items": {
							"$ref": "#/components/schemas/EvaluatorResult"
						},
						"type": "array"
					},
					"error": {
						"type": "number",
						"enum": [
							null
						],
						"nullable": true
					}
				},
				"required": [
					"data",
					"error"
				],
				"type": "object",
				"additionalProperties": false
			},
			"Result_EvaluatorResult-Array.string_": {
				"anyOf": [
					{
						"$ref": "#/components/schemas/ResultSuccess_EvaluatorResult-Array_"
					},
					{
						"$ref": "#/components/schemas/ResultError_string_"
					}
				]
			},
			"UpdateEvaluatorParams": {
				"properties": {
					"scoring_type": {
						"type": "string"
					},
					"llm_template": {},
					"code_template": {},
					"name": {
						"type": "string"
					},
					"last_mile_config": {}
				},
				"type": "object",
				"additionalProperties": false
			},
			"EvaluatorExperiment": {
				"properties": {
					"experiment_name": {
						"type": "string"
					},
					"experiment_created_at": {
						"type": "string"
					},
					"experiment_id": {
						"type": "string"
					}
				},
				"required": [
					"experiment_name",
					"experiment_created_at",
					"experiment_id"
				],
				"type": "object"
			},
			"ResultSuccess_EvaluatorExperiment-Array_": {
				"properties": {
					"data": {
						"items": {
							"$ref": "#/components/schemas/EvaluatorExperiment"
						},
						"type": "array"
					},
					"error": {
						"type": "number",
						"enum": [
							null
						],
						"nullable": true
					}
				},
				"required": [
					"data",
					"error"
				],
				"type": "object",
				"additionalProperties": false
			},
			"Result_EvaluatorExperiment-Array.string_": {
				"anyOf": [
					{
						"$ref": "#/components/schemas/ResultSuccess_EvaluatorExperiment-Array_"
					},
					{
						"$ref": "#/components/schemas/ResultError_string_"
					}
				]
			},
			"OnlineEvaluatorByEvaluatorId": {
				"properties": {
					"config": {},
					"id": {
						"type": "string"
					}
				},
				"required": [
					"config",
					"id"
				],
				"type": "object"
			},
			"ResultSuccess_OnlineEvaluatorByEvaluatorId-Array_": {
				"properties": {
					"data": {
						"items": {
							"$ref": "#/components/schemas/OnlineEvaluatorByEvaluatorId"
						},
						"type": "array"
					},
					"error": {
						"type": "number",
						"enum": [
							null
						],
						"nullable": true
					}
				},
				"required": [
					"data",
					"error"
				],
				"type": "object",
				"additionalProperties": false
			},
			"Result_OnlineEvaluatorByEvaluatorId-Array.string_": {
				"anyOf": [
					{
						"$ref": "#/components/schemas/ResultSuccess_OnlineEvaluatorByEvaluatorId-Array_"
					},
					{
						"$ref": "#/components/schemas/ResultError_string_"
					}
				]
			},
			"CreateOnlineEvaluatorParams": {
				"properties": {
					"config": {
						"$ref": "#/components/schemas/Record_string.any_"
					}
				},
				"required": [
					"config"
				],
				"type": "object"
			},
			"ResultSuccess__output-string--traces-string-Array--statusCode_63_-number__": {
				"properties": {
					"data": {
						"properties": {
							"statusCode": {
								"type": "number",
								"format": "double"
							},
							"traces": {
								"items": {
									"type": "string"
								},
								"type": "array"
							},
							"output": {
								"type": "string"
							}
						},
						"required": [
							"traces",
							"output"
						],
						"type": "object"
					},
					"error": {
						"type": "number",
						"enum": [
							null
						],
						"nullable": true
					}
				},
				"required": [
					"data",
					"error"
				],
				"type": "object",
				"additionalProperties": false
			},
			"Result__output-string--traces-string-Array--statusCode_63_-number_.string_": {
				"anyOf": [
					{
						"$ref": "#/components/schemas/ResultSuccess__output-string--traces-string-Array--statusCode_63_-number__"
					},
					{
						"$ref": "#/components/schemas/ResultError_string_"
					}
				]
			},
			"TestInput": {
				"properties": {
					"promptTemplate": {
						"type": "string"
					},
					"inputs": {
						"properties": {
							"autoInputs": {
								"$ref": "#/components/schemas/Record_string.string_"
							},
							"inputs": {
								"$ref": "#/components/schemas/Record_string.string_"
							}
						},
						"required": [
							"inputs"
						],
						"type": "object"
					},
					"outputBody": {
						"type": "string"
					},
					"inputBody": {
						"type": "string"
					}
				},
				"required": [
					"inputs",
					"outputBody",
					"inputBody"
				],
				"type": "object"
			},
			"EvaluatorScore": {
				"properties": {
					"score": {
						"anyOf": [
							{
								"type": "number",
								"format": "double"
							},
							{
								"type": "boolean"
							}
						]
					}
				},
				"required": [
					"score"
				],
				"type": "object"
			},
			"ResultSuccess_EvaluatorScore_": {
				"properties": {
					"data": {
						"$ref": "#/components/schemas/EvaluatorScore"
					},
					"error": {
						"type": "number",
						"enum": [
							null
						],
						"nullable": true
					}
				},
				"required": [
					"data",
					"error"
				],
				"type": "object",
				"additionalProperties": false
			},
			"Result_EvaluatorScore.string_": {
				"anyOf": [
					{
						"$ref": "#/components/schemas/ResultSuccess_EvaluatorScore_"
					},
					{
						"$ref": "#/components/schemas/ResultError_string_"
					}
				]
			},
			"EvaluatorScoreResult": {
				"$ref": "#/components/schemas/Result_EvaluatorScore.string_"
			},
			"EvaluatorConfig": {
				"properties": {
					"evaluator_code_template": {
						"type": "string"
					},
					"evaluator_llm_template": {
						"type": "string"
					},
					"evaluator_scoring_type": {
						"type": "string"
					}
				},
				"required": [
					"evaluator_scoring_type"
				],
				"type": "object"
			},
			"ResultSuccess__score-number--input-string--output-string--ground_truth_63_-string__": {
				"properties": {
					"data": {
						"properties": {
							"ground_truth": {
								"type": "string"
							},
							"output": {
								"type": "string"
							},
							"input": {
								"type": "string"
							},
							"score": {
								"type": "number",
								"format": "double"
							}
						},
						"required": [
							"output",
							"input",
							"score"
						],
						"type": "object"
					},
					"error": {
						"type": "number",
						"enum": [
							null
						],
						"nullable": true
					}
				},
				"required": [
					"data",
					"error"
				],
				"type": "object",
				"additionalProperties": false
			},
			"Result__score-number--input-string--output-string--ground_truth_63_-string_.string_": {
				"anyOf": [
					{
						"$ref": "#/components/schemas/ResultSuccess__score-number--input-string--output-string--ground_truth_63_-string__"
					},
					{
						"$ref": "#/components/schemas/ResultError_string_"
					}
				]
			},
			"DataEntry": {
				"anyOf": [
					{
						"properties": {
							"_type": {
								"type": "string",
								"enum": [
									"system-prompt"
								],
								"nullable": false
							}
						},
						"required": [
							"_type"
						],
						"type": "object"
					},
					{
						"properties": {
							"inputKey": {
								"type": "string"
							},
							"_type": {
								"type": "string",
								"enum": [
									"prompt-input"
								],
								"nullable": false
							}
						},
						"required": [
							"inputKey",
							"_type"
						],
						"type": "object"
					},
					{
						"properties": {
							"content": {
								"type": "string",
								"enum": [
									"jsonify",
									"message"
								]
							},
							"_type": {
								"type": "string",
								"enum": [
									"input-body"
								],
								"nullable": false
							}
						},
						"required": [
							"content",
							"_type"
						],
						"type": "object"
					},
					{
						"properties": {
							"content": {
								"type": "string",
								"enum": [
									"jsonify",
									"message"
								]
							},
							"_type": {
								"type": "string",
								"enum": [
									"output-body"
								],
								"nullable": false
							}
						},
						"required": [
							"content",
							"_type"
						],
						"type": "object"
					}
				]
			},
			"BaseLastMileConfigForm": {
				"properties": {
					"output": {
						"$ref": "#/components/schemas/DataEntry"
					},
					"input": {
						"$ref": "#/components/schemas/DataEntry"
					},
					"name": {
						"type": "string"
					}
				},
				"required": [
					"output",
					"input",
					"name"
				],
				"type": "object"
			},
			"LastMileConfigForm": {
				"allOf": [
					{
						"$ref": "#/components/schemas/BaseLastMileConfigForm"
					},
					{
						"anyOf": [
							{
								"properties": {
									"_type": {
										"type": "string",
										"enum": [
											"relevance",
											"context_relevance"
										]
									}
								},
								"required": [
									"_type"
								],
								"type": "object"
							},
							{
								"properties": {
									"groundTruth": {
										"$ref": "#/components/schemas/DataEntry"
									},
									"_type": {
										"type": "string",
										"enum": [
											"faithfulness"
										],
										"nullable": false
									}
								},
								"required": [
									"groundTruth",
									"_type"
								],
								"type": "object"
							}
						]
					}
				]
			},
			"EvaluatorStats": {
				"properties": {
					"averageScore": {
						"type": "number",
						"format": "double"
					},
					"totalUses": {
						"type": "number",
						"format": "double"
					},
					"recentTrend": {
						"type": "string",
						"enum": [
							"up",
							"down",
							"stable"
						]
					},
					"scoreDistribution": {
						"items": {
							"properties": {
								"count": {
									"type": "number",
									"format": "double"
								},
								"range": {
									"type": "string"
								}
							},
							"required": [
								"count",
								"range"
							],
							"type": "object"
						},
						"type": "array"
					},
					"timeSeriesData": {
						"items": {
							"properties": {
								"value": {
									"type": "number",
									"format": "double"
								},
								"date": {
									"type": "string"
								}
							},
							"required": [
								"value",
								"date"
							],
							"type": "object"
						},
						"type": "array"
					}
				},
				"required": [
					"averageScore",
					"totalUses",
					"recentTrend",
					"scoreDistribution",
					"timeSeriesData"
				],
				"type": "object",
				"additionalProperties": false
			},
			"ResultSuccess_EvaluatorStats_": {
				"properties": {
					"data": {
						"$ref": "#/components/schemas/EvaluatorStats"
					},
					"error": {
						"type": "number",
						"enum": [
							null
						],
						"nullable": true
					}
				},
				"required": [
					"data",
					"error"
				],
				"type": "object",
				"additionalProperties": false
			},
			"Result_EvaluatorStats.string_": {
				"anyOf": [
					{
						"$ref": "#/components/schemas/ResultSuccess_EvaluatorStats_"
					},
					{
						"$ref": "#/components/schemas/ResultError_string_"
					}
				]
			},
			"Prompt2025": {
				"properties": {
					"id": {
						"type": "string"
					},
					"name": {
						"type": "string"
					},
					"tags": {
						"items": {
							"type": "string"
						},
						"type": "array"
					},
					"created_at": {
						"type": "string"
					}
				},
				"required": [
					"id",
					"name",
					"tags",
					"created_at"
				],
				"type": "object",
				"additionalProperties": false
			},
			"ResultSuccess_Prompt2025_": {
				"properties": {
					"data": {
						"$ref": "#/components/schemas/Prompt2025"
					},
					"error": {
						"type": "number",
						"enum": [
							null
						],
						"nullable": true
					}
				},
				"required": [
					"data",
					"error"
				],
				"type": "object",
				"additionalProperties": false
			},
			"Result_Prompt2025.string_": {
				"anyOf": [
					{
						"$ref": "#/components/schemas/ResultSuccess_Prompt2025_"
					},
					{
						"$ref": "#/components/schemas/ResultError_string_"
					}
				]
			},
			"ResultSuccess_string-Array_": {
				"properties": {
					"data": {
						"items": {
							"type": "string"
						},
						"type": "array"
					},
					"error": {
						"type": "number",
						"enum": [
							null
						],
						"nullable": true
					}
				},
				"required": [
					"data",
					"error"
				],
				"type": "object",
				"additionalProperties": false
			},
			"Result_string-Array.string_": {
				"anyOf": [
					{
						"$ref": "#/components/schemas/ResultSuccess_string-Array_"
					},
					{
						"$ref": "#/components/schemas/ResultError_string_"
					}
				]
			},
			"Prompt2025Input": {
				"properties": {
					"request_id": {
						"type": "string"
					},
					"version_id": {
						"type": "string"
					},
					"inputs": {
						"$ref": "#/components/schemas/Record_string.any_"
					}
				},
				"required": [
					"request_id",
					"version_id",
					"inputs"
				],
				"type": "object",
				"additionalProperties": false
			},
			"ResultSuccess_Prompt2025Input_": {
				"properties": {
					"data": {
						"$ref": "#/components/schemas/Prompt2025Input"
					},
					"error": {
						"type": "number",
						"enum": [
							null
						],
						"nullable": true
					}
				},
				"required": [
					"data",
					"error"
				],
				"type": "object",
				"additionalProperties": false
			},
			"Result_Prompt2025Input.string_": {
				"anyOf": [
					{
						"$ref": "#/components/schemas/ResultSuccess_Prompt2025Input_"
					},
					{
						"$ref": "#/components/schemas/ResultError_string_"
					}
				]
			},
			"PromptCreateResponse": {
				"properties": {
					"id": {
						"type": "string"
					},
					"versionId": {
						"type": "string"
					}
				},
				"required": [
					"id",
					"versionId"
				],
				"type": "object",
				"additionalProperties": false
			},
			"ResultSuccess_PromptCreateResponse_": {
				"properties": {
					"data": {
						"$ref": "#/components/schemas/PromptCreateResponse"
					},
					"error": {
						"type": "number",
						"enum": [
							null
						],
						"nullable": true
					}
				},
				"required": [
					"data",
					"error"
				],
				"type": "object",
				"additionalProperties": false
			},
			"Result_PromptCreateResponse.string_": {
				"anyOf": [
					{
						"$ref": "#/components/schemas/ResultSuccess_PromptCreateResponse_"
					},
					{
						"$ref": "#/components/schemas/ResultError_string_"
					}
				]
			},
			"Record_string.number_": {
				"properties": {},
				"additionalProperties": {
					"type": "number",
					"format": "double"
				},
				"type": "object",
				"description": "Construct a type with a set of properties K of type T"
			},
			"OpenAIChatRequest": {
				"description": "Simplified interface for the OpenAI Chat request format",
				"properties": {
					"model": {
						"type": "string"
					},
					"messages": {
						"items": {
							"properties": {
								"tool_calls": {
									"items": {
										"properties": {
											"type": {
												"type": "string",
												"enum": [
													"function"
												],
												"nullable": false
											},
											"function": {
												"properties": {
													"arguments": {
														"type": "string"
													},
													"name": {
														"type": "string"
													}
												},
												"required": [
													"arguments",
													"name"
												],
												"type": "object"
											},
											"id": {
												"type": "string"
											}
										},
										"required": [
											"type",
											"function",
											"id"
										],
										"type": "object"
									},
									"type": "array"
								},
								"tool_call_id": {
									"type": "string"
								},
								"name": {
									"type": "string"
								},
								"content": {
									"anyOf": [
										{
											"type": "string"
										},
										{
											"items": {
												"properties": {
													"image_url": {
														"properties": {
															"url": {
																"type": "string"
															}
														},
														"required": [
															"url"
														],
														"type": "object"
													},
													"text": {
														"type": "string"
													},
													"type": {
														"type": "string"
													}
												},
												"required": [
													"type"
												],
												"type": "object"
											},
											"type": "array"
										}
									],
									"nullable": true
								},
								"role": {
									"type": "string"
								}
							},
							"required": [
								"content",
								"role"
							],
							"type": "object"
						},
						"type": "array"
					},
					"temperature": {
						"type": "number",
						"format": "double"
					},
					"top_p": {
						"type": "number",
						"format": "double"
					},
					"max_tokens": {
						"type": "number",
						"format": "double"
					},
					"max_completion_tokens": {
						"type": "number",
						"format": "double"
					},
					"stream": {
						"type": "boolean"
					},
					"stop": {
						"anyOf": [
							{
								"items": {
									"type": "string"
								},
								"type": "array"
							},
							{
								"type": "string"
							}
						]
					},
					"tools": {
						"items": {
							"properties": {
								"function": {
									"properties": {
										"parameters": {
											"$ref": "#/components/schemas/Record_string.any_"
										},
										"description": {
											"type": "string"
										},
										"name": {
											"type": "string"
										}
									},
									"required": [
										"parameters",
										"description",
										"name"
									],
									"type": "object"
								},
								"type": {
									"type": "string",
									"enum": [
										"function"
									],
									"nullable": false
								}
							},
							"required": [
								"function",
								"type"
							],
							"type": "object"
						},
						"type": "array"
					},
					"tool_choice": {
						"anyOf": [
							{
								"properties": {
									"function": {
										"properties": {
											"name": {
												"type": "string"
											},
											"type": {
												"type": "string",
												"enum": [
													"function"
												],
												"nullable": false
											}
										},
										"required": [
											"name",
											"type"
										],
										"type": "object"
									},
									"type": {
										"type": "string"
									}
								},
								"required": [
									"type"
								],
								"type": "object"
							},
							{
								"type": "string",
								"enum": [
									"none",
									"auto",
									"required"
								]
							}
						]
					},
					"parallel_tool_calls": {
						"type": "boolean"
					},
					"reasoning_effort": {
						"type": "string",
						"enum": [
							"minimal",
							"low",
							"medium",
							"high"
						]
					},
					"verbosity": {
						"type": "string",
						"enum": [
							"low",
							"medium",
							"high"
						]
					},
					"frequency_penalty": {
						"type": "number",
						"format": "double"
					},
					"presence_penalty": {
						"type": "number",
						"format": "double"
					},
					"logit_bias": {
						"$ref": "#/components/schemas/Record_string.number_"
					},
					"logprobs": {
						"type": "boolean"
					},
					"top_logprobs": {
						"type": "number",
						"format": "double"
					},
					"n": {
						"type": "number",
						"format": "double"
					},
					"modalities": {
						"items": {
							"type": "string"
						},
						"type": "array"
					},
					"prediction": {},
					"audio": {},
					"response_format": {
						"properties": {
							"json_schema": {},
							"type": {
								"type": "string"
							}
						},
						"required": [
							"type"
						],
						"type": "object"
					},
					"seed": {
						"type": "number",
						"format": "double"
					},
					"service_tier": {
						"type": "string"
					},
					"store": {
						"type": "boolean"
					},
					"stream_options": {},
					"metadata": {
						"$ref": "#/components/schemas/Record_string.string_"
					},
					"user": {
						"type": "string"
					},
					"function_call": {
						"anyOf": [
							{
								"type": "string"
							},
							{
								"properties": {
									"name": {
										"type": "string"
									}
								},
								"required": [
									"name"
								],
								"type": "object"
							}
						]
					},
					"functions": {
						"items": {},
						"type": "array"
					}
				},
				"type": "object",
				"additionalProperties": false
			},
			"ResultSuccess_number_": {
				"properties": {
					"data": {
						"type": "number",
						"format": "double"
					},
					"error": {
						"type": "number",
						"enum": [
							null
						],
						"nullable": true
					}
				},
				"required": [
					"data",
					"error"
				],
				"type": "object",
				"additionalProperties": false
			},
			"Result_number.string_": {
				"anyOf": [
					{
						"$ref": "#/components/schemas/ResultSuccess_number_"
					},
					{
						"$ref": "#/components/schemas/ResultError_string_"
					}
				]
			},
			"ResultSuccess_Prompt2025-Array_": {
				"properties": {
					"data": {
						"items": {
							"$ref": "#/components/schemas/Prompt2025"
						},
						"type": "array"
					},
					"error": {
						"type": "number",
						"enum": [
							null
						],
						"nullable": true
					}
				},
				"required": [
					"data",
					"error"
				],
				"type": "object",
				"additionalProperties": false
			},
			"Result_Prompt2025-Array.string_": {
				"anyOf": [
					{
						"$ref": "#/components/schemas/ResultSuccess_Prompt2025-Array_"
					},
					{
						"$ref": "#/components/schemas/ResultError_string_"
					}
				]
			},
			"Prompt2025Version": {
				"properties": {
					"id": {
						"type": "string"
					},
					"model": {
						"type": "string"
					},
					"prompt_id": {
						"type": "string"
					},
					"major_version": {
						"type": "number",
						"format": "double"
					},
					"minor_version": {
						"type": "number",
						"format": "double"
					},
					"commit_message": {
						"type": "string"
					},
					"environment": {
						"type": "string"
					},
					"created_at": {
						"type": "string"
					},
					"s3_url": {
						"type": "string"
					}
				},
				"required": [
					"id",
					"model",
					"prompt_id",
					"major_version",
					"minor_version",
					"commit_message",
					"created_at"
				],
				"type": "object",
				"additionalProperties": false
			},
			"ResultSuccess_Prompt2025Version_": {
				"properties": {
					"data": {
						"$ref": "#/components/schemas/Prompt2025Version"
					},
					"error": {
						"type": "number",
						"enum": [
							null
						],
						"nullable": true
					}
				},
				"required": [
					"data",
					"error"
				],
				"type": "object",
				"additionalProperties": false
			},
			"Result_Prompt2025Version.string_": {
				"anyOf": [
					{
						"$ref": "#/components/schemas/ResultSuccess_Prompt2025Version_"
					},
					{
						"$ref": "#/components/schemas/ResultError_string_"
					}
				]
			},
			"ResultSuccess_Prompt2025Version-Array_": {
				"properties": {
					"data": {
						"items": {
							"$ref": "#/components/schemas/Prompt2025Version"
						},
						"type": "array"
					},
					"error": {
						"type": "number",
						"enum": [
							null
						],
						"nullable": true
					}
				},
				"required": [
					"data",
					"error"
				],
				"type": "object",
				"additionalProperties": false
			},
			"Result_Prompt2025Version-Array.string_": {
				"anyOf": [
					{
						"$ref": "#/components/schemas/ResultSuccess_Prompt2025Version-Array_"
					},
					{
						"$ref": "#/components/schemas/ResultError_string_"
					}
				]
			},
			"PromptVersionCounts": {
				"properties": {
					"totalVersions": {
						"type": "number",
						"format": "double"
					},
					"majorVersions": {
						"type": "number",
						"format": "double"
					}
				},
				"required": [
					"totalVersions",
					"majorVersions"
				],
				"type": "object",
				"additionalProperties": false
			},
			"ResultSuccess_PromptVersionCounts_": {
				"properties": {
					"data": {
						"$ref": "#/components/schemas/PromptVersionCounts"
					},
					"error": {
						"type": "number",
						"enum": [
							null
						],
						"nullable": true
					}
				},
				"required": [
					"data",
					"error"
				],
				"type": "object",
				"additionalProperties": false
			},
			"Result_PromptVersionCounts.string_": {
				"anyOf": [
					{
						"$ref": "#/components/schemas/ResultSuccess_PromptVersionCounts_"
					},
					{
						"$ref": "#/components/schemas/ResultError_string_"
					}
				]
			},
			"Partial_ResponseTableToOperators_": {
				"properties": {
					"body_tokens": {
						"$ref": "#/components/schemas/Partial_NumberOperators_"
					},
					"body_model": {
						"$ref": "#/components/schemas/Partial_TextOperators_"
					},
					"body_completion": {
						"$ref": "#/components/schemas/Partial_TextOperators_"
					},
					"status": {
						"$ref": "#/components/schemas/Partial_NumberOperators_"
					},
					"model": {
						"$ref": "#/components/schemas/Partial_TextOperators_"
					}
				},
				"type": "object",
				"description": "Make all properties in T optional"
			},
			"Partial_TimestampOperators_": {
				"properties": {
					"equals": {
						"type": "string"
					},
					"gte": {
						"type": "string"
					},
					"lte": {
						"type": "string"
					},
					"lt": {
						"type": "string"
					},
					"gt": {
						"type": "string"
					}
				},
				"type": "object",
				"description": "Make all properties in T optional"
			},
			"Partial_RequestTableToOperators_": {
				"properties": {
					"prompt": {
						"$ref": "#/components/schemas/Partial_TextOperators_"
					},
					"created_at": {
						"$ref": "#/components/schemas/Partial_TimestampOperators_"
					},
					"user_id": {
						"$ref": "#/components/schemas/Partial_TextOperators_"
					},
					"auth_hash": {
						"$ref": "#/components/schemas/Partial_TextOperators_"
					},
					"org_id": {
						"$ref": "#/components/schemas/Partial_TextOperators_"
					},
					"id": {
						"$ref": "#/components/schemas/Partial_TextOperators_"
					},
					"node_id": {
						"$ref": "#/components/schemas/Partial_TextOperators_"
					},
					"model": {
						"$ref": "#/components/schemas/Partial_TextOperators_"
					},
					"modelOverride": {
						"$ref": "#/components/schemas/Partial_TextOperators_"
					},
					"path": {
						"$ref": "#/components/schemas/Partial_TextOperators_"
					},
					"country_code": {
						"$ref": "#/components/schemas/Partial_TextOperators_"
					},
					"prompt_id": {
						"$ref": "#/components/schemas/Partial_TextOperators_"
					}
				},
				"type": "object",
				"description": "Make all properties in T optional"
			},
			"Partial_FeedbackTableToOperators_": {
				"properties": {
					"id": {
						"$ref": "#/components/schemas/Partial_NumberOperators_"
					},
					"created_at": {
						"$ref": "#/components/schemas/Partial_TimestampOperators_"
					},
					"rating": {
						"$ref": "#/components/schemas/Partial_BooleanOperators_"
					},
					"response_id": {
						"$ref": "#/components/schemas/Partial_TextOperators_"
					}
				},
				"type": "object",
				"description": "Make all properties in T optional"
			},
			"Partial_SessionsRequestResponseRMTToOperators_": {
				"properties": {
					"session_session_id": {
						"$ref": "#/components/schemas/Partial_TextOperators_"
					},
					"session_session_name": {
						"$ref": "#/components/schemas/Partial_TextOperators_"
					},
					"session_total_cost": {
						"$ref": "#/components/schemas/Partial_NumberOperators_"
					},
					"session_total_tokens": {
						"$ref": "#/components/schemas/Partial_NumberOperators_"
					},
					"session_prompt_tokens": {
						"$ref": "#/components/schemas/Partial_NumberOperators_"
					},
					"session_completion_tokens": {
						"$ref": "#/components/schemas/Partial_NumberOperators_"
					},
					"session_total_requests": {
						"$ref": "#/components/schemas/Partial_NumberOperators_"
					},
					"session_created_at": {
						"$ref": "#/components/schemas/Partial_TimestampOperatorsTyped_"
					},
					"session_latest_request_created_at": {
						"$ref": "#/components/schemas/Partial_TimestampOperatorsTyped_"
					},
					"session_tag": {
						"$ref": "#/components/schemas/Partial_TextOperators_"
					}
				},
				"type": "object",
				"description": "Make all properties in T optional"
			},
			"Pick_FilterLeaf.feedback-or-request-or-response-or-properties-or-values-or-request_response_rmt-or-sessions_request_response_rmt_": {
				"properties": {
					"request_response_rmt": {
						"$ref": "#/components/schemas/Partial_RequestResponseRMTToOperators_"
					},
					"response": {
						"$ref": "#/components/schemas/Partial_ResponseTableToOperators_"
					},
					"request": {
						"$ref": "#/components/schemas/Partial_RequestTableToOperators_"
					},
					"feedback": {
						"$ref": "#/components/schemas/Partial_FeedbackTableToOperators_"
					},
					"sessions_request_response_rmt": {
						"$ref": "#/components/schemas/Partial_SessionsRequestResponseRMTToOperators_"
					},
					"properties": {
						"properties": {},
						"additionalProperties": {
							"$ref": "#/components/schemas/Partial_TextOperators_"
						},
						"type": "object"
					},
					"values": {
						"properties": {},
						"additionalProperties": {
							"$ref": "#/components/schemas/Partial_TextOperators_"
						},
						"type": "object"
					}
				},
				"type": "object",
				"description": "From T, pick a set of properties whose keys are in the union K"
			},
			"FilterLeafSubset_feedback-or-request-or-response-or-properties-or-values-or-request_response_rmt-or-sessions_request_response_rmt_": {
				"$ref": "#/components/schemas/Pick_FilterLeaf.feedback-or-request-or-response-or-properties-or-values-or-request_response_rmt-or-sessions_request_response_rmt_"
			},
			"RequestFilterNode": {
				"anyOf": [
					{
						"$ref": "#/components/schemas/FilterLeafSubset_feedback-or-request-or-response-or-properties-or-values-or-request_response_rmt-or-sessions_request_response_rmt_"
					},
					{
						"$ref": "#/components/schemas/RequestFilterBranch"
					},
					{
						"type": "string",
						"enum": [
							"all"
						]
					}
				]
			},
			"RequestFilterBranch": {
				"properties": {
					"right": {
						"$ref": "#/components/schemas/RequestFilterNode"
					},
					"operator": {
						"type": "string",
						"enum": [
							"or",
							"and"
						]
					},
					"left": {
						"$ref": "#/components/schemas/RequestFilterNode"
					}
				},
				"required": [
					"right",
					"operator",
					"left"
				],
				"type": "object"
			},
			"SortLeafRequest": {
				"properties": {
					"random": {
						"type": "boolean",
						"enum": [
							true
						],
						"nullable": false
					},
					"created_at": {
						"$ref": "#/components/schemas/SortDirection"
					},
					"cache_created_at": {
						"$ref": "#/components/schemas/SortDirection"
					},
					"latency": {
						"$ref": "#/components/schemas/SortDirection"
					},
					"last_active": {
						"$ref": "#/components/schemas/SortDirection"
					},
					"total_tokens": {
						"$ref": "#/components/schemas/SortDirection"
					},
					"completion_tokens": {
						"$ref": "#/components/schemas/SortDirection"
					},
					"prompt_tokens": {
						"$ref": "#/components/schemas/SortDirection"
					},
					"user_id": {
						"$ref": "#/components/schemas/SortDirection"
					},
					"body_model": {
						"$ref": "#/components/schemas/SortDirection"
					},
					"is_cached": {
						"$ref": "#/components/schemas/SortDirection"
					},
					"request_prompt": {
						"$ref": "#/components/schemas/SortDirection"
					},
					"response_text": {
						"$ref": "#/components/schemas/SortDirection"
					},
					"properties": {
						"properties": {},
						"additionalProperties": {
							"$ref": "#/components/schemas/SortDirection"
						},
						"type": "object"
					},
					"values": {
						"properties": {},
						"additionalProperties": {
							"$ref": "#/components/schemas/SortDirection"
						},
						"type": "object"
					},
					"cost": {
						"$ref": "#/components/schemas/SortDirection"
					}
				},
				"type": "object",
				"additionalProperties": false
			},
			"RequestQueryParams": {
				"properties": {
					"filter": {
						"$ref": "#/components/schemas/RequestFilterNode"
					},
					"offset": {
						"type": "number",
						"format": "double"
					},
					"limit": {
						"type": "number",
						"format": "double"
					},
					"sort": {
						"$ref": "#/components/schemas/SortLeafRequest"
					},
					"isCached": {
						"type": "boolean"
					},
					"includeInputs": {
						"type": "boolean"
					},
					"isPartOfExperiment": {
						"type": "boolean"
					},
					"isScored": {
						"type": "boolean"
					}
				},
				"required": [
					"filter"
				],
				"type": "object",
				"additionalProperties": false
			},
			"ProviderName": {
				"type": "string",
				"enum": [
					"OPENAI",
					"ANTHROPIC",
					"AZURE",
					"LOCAL",
					"HELICONE",
					"AMDBARTEK",
					"ANYSCALE",
					"CLOUDFLARE",
					"2YFV",
					"TOGETHER",
					"LEMONFOX",
					"FIREWORKS",
					"PERPLEXITY",
					"GOOGLE",
					"OPENROUTER",
					"WISDOMINANUTSHELL",
					"GROQ",
					"COHERE",
					"MISTRAL",
					"DEEPINFRA",
					"QSTASH",
					"FIRECRAWL",
					"AWS",
					"BEDROCK",
					"DEEPSEEK",
					"X",
					"AVIAN",
					"NEBIUS",
					"NOVITA",
					"OPENPIPE",
					"CHUTES",
					"LLAMA",
					"NVIDIA",
					"VERCEL",
					"CEREBRAS",
					"BASETEN"
				]
			},
			"ModelProviderName": {
				"type": "string",
				"enum": [
					"baseten",
					"anthropic",
					"azure",
					"bedrock",
					"cerebras",
					"chutes",
					"cohere",
					"deepinfra",
					"deepseek",
					"fireworks",
					"google-ai-studio",
					"groq",
					"helicone",
					"mistral",
					"nebius",
					"novita",
					"openai",
					"openrouter",
					"perplexity",
					"vertex",
					"xai"
				],
				"nullable": false
			},
			"Provider": {
				"anyOf": [
					{
						"$ref": "#/components/schemas/ProviderName"
					},
					{
						"$ref": "#/components/schemas/ModelProviderName"
					},
					{
						"type": "string",
						"enum": [
							"CUSTOM"
						]
					}
				]
			},
			"LlmType": {
				"type": "string",
				"enum": [
					"chat",
					"completion"
				]
			},
			"FunctionCall": {
				"properties": {
					"id": {
						"type": "string"
					},
					"name": {
						"type": "string"
					},
					"arguments": {
						"$ref": "#/components/schemas/Record_string.any_"
					}
				},
				"required": [
					"name",
					"arguments"
				],
				"type": "object",
				"additionalProperties": false
			},
			"Message": {
				"properties": {
					"ending_event_id": {
						"type": "string"
					},
					"trigger_event_id": {
						"type": "string"
					},
					"start_timestamp": {
						"type": "string"
					},
					"annotations": {
						"items": {
							"properties": {
								"content": {
									"type": "string"
								},
								"title": {
									"type": "string"
								},
								"url": {
									"type": "string"
								},
								"type": {
									"type": "string",
									"enum": [
										"url_citation"
									],
									"nullable": false
								}
							},
							"required": [
								"title",
								"url",
								"type"
							],
							"type": "object"
						},
						"type": "array"
					},
					"reasoning": {
						"type": "string"
					},
					"deleted": {
						"type": "boolean"
					},
					"contentArray": {
						"items": {
							"$ref": "#/components/schemas/Message"
						},
						"type": "array"
					},
					"idx": {
						"type": "number",
						"format": "double"
					},
					"detail": {
						"type": "string"
					},
					"filename": {
						"type": "string"
					},
					"file_id": {
						"type": "string"
					},
					"file_data": {
						"type": "string"
					},
					"type": {
						"type": "string",
						"enum": [
							"input_image",
							"input_text",
							"input_file"
						]
					},
					"audio_data": {
						"type": "string"
					},
					"image_url": {
						"type": "string"
					},
					"timestamp": {
						"type": "string"
					},
					"tool_call_id": {
						"type": "string"
					},
					"tool_calls": {
						"items": {
							"$ref": "#/components/schemas/FunctionCall"
						},
						"type": "array"
					},
					"mime_type": {
						"type": "string"
					},
					"content": {
						"type": "string"
					},
					"name": {
						"type": "string"
					},
					"instruction": {
						"type": "string"
					},
					"role": {
						"anyOf": [
							{
								"type": "string"
							},
							{
								"type": "string",
								"enum": [
									"user",
									"assistant",
									"system",
									"developer"
								]
							}
						]
					},
					"id": {
						"type": "string"
					},
					"_type": {
						"type": "string",
						"enum": [
							"functionCall",
							"function",
							"image",
							"file",
							"message",
							"autoInput",
							"contentArray",
							"audio"
						]
					}
				},
				"required": [
					"_type"
				],
				"type": "object"
			},
			"Tool": {
				"properties": {
					"name": {
						"type": "string"
					},
					"description": {
						"type": "string"
					},
					"parameters": {
						"$ref": "#/components/schemas/Record_string.any_"
					}
				},
				"required": [
					"name",
					"description"
				],
				"type": "object",
				"additionalProperties": false
			},
			"HeliconeEventTool": {
				"properties": {
					"_type": {
						"type": "string",
						"enum": [
							"tool"
						],
						"nullable": false
					},
					"toolName": {
						"type": "string"
					},
					"input": {}
				},
				"required": [
					"_type",
					"toolName",
					"input"
				],
				"type": "object",
				"additionalProperties": {}
			},
			"HeliconeEventVectorDB": {
				"properties": {
					"_type": {
						"type": "string",
						"enum": [
							"vector_db"
						],
						"nullable": false
					},
					"operation": {
						"type": "string",
						"enum": [
							"search",
							"insert",
							"delete",
							"update"
						]
					},
					"text": {
						"type": "string"
					},
					"vector": {
						"items": {
							"type": "number",
							"format": "double"
						},
						"type": "array"
					},
					"topK": {
						"type": "number",
						"format": "double"
					},
					"filter": {
						"additionalProperties": false,
						"type": "object"
					},
					"databaseName": {
						"type": "string"
					}
				},
				"required": [
					"_type",
					"operation"
				],
				"type": "object",
				"additionalProperties": {}
			},
			"HeliconeEventData": {
				"properties": {
					"_type": {
						"type": "string",
						"enum": [
							"data"
						],
						"nullable": false
					},
					"name": {
						"type": "string"
					},
					"meta": {
						"$ref": "#/components/schemas/Record_string.any_"
					}
				},
				"required": [
					"_type",
					"name"
				],
				"type": "object",
				"additionalProperties": {}
			},
			"LLMRequestBody": {
				"properties": {
					"llm_type": {
						"$ref": "#/components/schemas/LlmType"
					},
					"provider": {
						"type": "string"
					},
					"model": {
						"type": "string"
					},
					"messages": {
						"items": {
							"$ref": "#/components/schemas/Message"
						},
						"type": "array",
						"nullable": true
					},
					"prompt": {
						"type": "string",
						"nullable": true
					},
					"instructions": {
						"type": "string",
						"nullable": true
					},
					"max_tokens": {
						"type": "number",
						"format": "double",
						"nullable": true
					},
					"temperature": {
						"type": "number",
						"format": "double",
						"nullable": true
					},
					"top_p": {
						"type": "number",
						"format": "double",
						"nullable": true
					},
					"seed": {
						"type": "number",
						"format": "double",
						"nullable": true
					},
					"stream": {
						"type": "boolean",
						"nullable": true
					},
					"presence_penalty": {
						"type": "number",
						"format": "double",
						"nullable": true
					},
					"frequency_penalty": {
						"type": "number",
						"format": "double",
						"nullable": true
					},
					"stop": {
						"anyOf": [
							{
								"items": {
									"type": "string"
								},
								"type": "array"
							},
							{
								"type": "string"
							}
						],
						"nullable": true
					},
					"reasoning_effort": {
						"type": "string",
						"enum": [
							"minimal",
							"low",
							"medium",
							"high",
							null
						],
						"nullable": true
					},
					"verbosity": {
						"type": "string",
						"enum": [
							"low",
							"medium",
							"high",
							null
						],
						"nullable": true
					},
					"tools": {
						"items": {
							"$ref": "#/components/schemas/Tool"
						},
						"type": "array"
					},
					"parallel_tool_calls": {
						"type": "boolean",
						"nullable": true
					},
					"tool_choice": {
						"properties": {
							"name": {
								"type": "string"
							},
							"type": {
								"type": "string",
								"enum": [
									"none",
									"auto",
									"any",
									"tool"
								]
							}
						},
						"required": [
							"type"
						],
						"type": "object"
					},
					"response_format": {
						"properties": {
							"json_schema": {},
							"type": {
								"type": "string"
							}
						},
						"required": [
							"type"
						],
						"type": "object"
					},
					"toolDetails": {
						"$ref": "#/components/schemas/HeliconeEventTool"
					},
					"vectorDBDetails": {
						"$ref": "#/components/schemas/HeliconeEventVectorDB"
					},
					"dataDetails": {
						"$ref": "#/components/schemas/HeliconeEventData"
					},
					"input": {
						"anyOf": [
							{
								"type": "string"
							},
							{
								"items": {
									"type": "string"
								},
								"type": "array"
							}
						]
					},
					"n": {
						"type": "number",
						"format": "double",
						"nullable": true
					},
					"size": {
						"type": "string"
					},
					"quality": {
						"type": "string"
					}
				},
				"type": "object",
				"additionalProperties": false
			},
			"Response": {
				"properties": {
					"contentArray": {
						"items": {
							"$ref": "#/components/schemas/Response"
						},
						"type": "array"
					},
					"detail": {
						"type": "string"
					},
					"filename": {
						"type": "string"
					},
					"file_id": {
						"type": "string"
					},
					"file_data": {
						"type": "string"
					},
					"idx": {
						"type": "number",
						"format": "double"
					},
					"audio_data": {
						"type": "string"
					},
					"image_url": {
						"type": "string"
					},
					"timestamp": {
						"type": "string"
					},
					"tool_call_id": {
						"type": "string"
					},
					"tool_calls": {
						"items": {
							"$ref": "#/components/schemas/FunctionCall"
						},
						"type": "array"
					},
					"text": {
						"type": "string"
					},
					"type": {
						"type": "string",
						"enum": [
							"input_image",
							"input_text",
							"input_file"
						]
					},
					"name": {
						"type": "string"
					},
					"role": {
						"type": "string",
						"enum": [
							"user",
							"assistant",
							"system",
							"developer"
						]
					},
					"id": {
						"type": "string"
					},
					"_type": {
						"type": "string",
						"enum": [
							"functionCall",
							"function",
							"image",
							"text",
							"file",
							"contentArray"
						]
					}
				},
				"required": [
					"type",
					"role",
					"_type"
				],
				"type": "object"
			},
			"LLMResponseBody": {
				"properties": {
					"dataDetailsResponse": {
						"properties": {
							"name": {
								"type": "string"
							},
							"_type": {
								"type": "string",
								"enum": [
									"data"
								],
								"nullable": false
							},
							"metadata": {
								"properties": {
									"timestamp": {
										"type": "string"
									}
								},
								"additionalProperties": {},
								"required": [
									"timestamp"
								],
								"type": "object"
							},
							"message": {
								"type": "string"
							},
							"status": {
								"type": "string"
							}
						},
						"additionalProperties": {},
						"required": [
							"name",
							"_type",
							"metadata",
							"message",
							"status"
						],
						"type": "object"
					},
					"vectorDBDetailsResponse": {
						"properties": {
							"_type": {
								"type": "string",
								"enum": [
									"vector_db"
								],
								"nullable": false
							},
							"metadata": {
								"properties": {
									"timestamp": {
										"type": "string"
									},
									"destination_parsed": {
										"type": "boolean"
									},
									"destination": {
										"type": "string"
									}
								},
								"required": [
									"timestamp"
								],
								"type": "object"
							},
							"actualSimilarity": {
								"type": "number",
								"format": "double"
							},
							"similarityThreshold": {
								"type": "number",
								"format": "double"
							},
							"message": {
								"type": "string"
							},
							"status": {
								"type": "string"
							}
						},
						"required": [
							"_type",
							"metadata",
							"message",
							"status"
						],
						"type": "object"
					},
					"toolDetailsResponse": {
						"properties": {
							"toolName": {
								"type": "string"
							},
							"_type": {
								"type": "string",
								"enum": [
									"tool"
								],
								"nullable": false
							},
							"metadata": {
								"properties": {
									"timestamp": {
										"type": "string"
									}
								},
								"required": [
									"timestamp"
								],
								"type": "object"
							},
							"tips": {
								"items": {
									"type": "string"
								},
								"type": "array"
							},
							"message": {
								"type": "string"
							},
							"status": {
								"type": "string"
							}
						},
						"required": [
							"toolName",
							"_type",
							"metadata",
							"tips",
							"message",
							"status"
						],
						"type": "object"
					},
					"error": {
						"properties": {
							"heliconeMessage": {}
						},
						"required": [
							"heliconeMessage"
						],
						"type": "object"
					},
					"model": {
						"type": "string",
						"nullable": true
					},
					"instructions": {
						"type": "string",
						"nullable": true
					},
					"responses": {
						"items": {
							"$ref": "#/components/schemas/Response"
						},
						"type": "array",
						"nullable": true
					},
					"messages": {
						"items": {
							"$ref": "#/components/schemas/Message"
						},
						"type": "array",
						"nullable": true
					}
				},
				"type": "object"
			},
			"LlmSchema": {
				"properties": {
					"request": {
						"$ref": "#/components/schemas/LLMRequestBody"
					},
					"response": {
						"allOf": [
							{
								"$ref": "#/components/schemas/LLMResponseBody"
							}
						],
						"nullable": true
					}
				},
				"required": [
					"request"
				],
				"type": "object",
				"additionalProperties": false
			},
			"HeliconeRequest": {
				"properties": {
					"response_id": {
						"type": "string",
						"nullable": true
					},
					"response_created_at": {
						"type": "string",
						"nullable": true
					},
					"response_body": {},
					"response_status": {
						"type": "number",
						"format": "double"
					},
					"response_model": {
						"type": "string",
						"nullable": true
					},
					"request_id": {
						"type": "string"
					},
					"request_created_at": {
						"type": "string"
					},
					"request_body": {},
					"request_path": {
						"type": "string"
					},
					"request_user_id": {
						"type": "string",
						"nullable": true
					},
					"request_properties": {
						"allOf": [
							{
								"$ref": "#/components/schemas/Record_string.string_"
							}
						],
						"nullable": true
					},
					"request_model": {
						"type": "string",
						"nullable": true
					},
					"model_override": {
						"type": "string",
						"nullable": true
					},
					"helicone_user": {
						"type": "string",
						"nullable": true
					},
					"provider": {
						"$ref": "#/components/schemas/Provider"
					},
					"delay_ms": {
						"type": "number",
						"format": "double",
						"nullable": true
					},
					"time_to_first_token": {
						"type": "number",
						"format": "double",
						"nullable": true
					},
					"total_tokens": {
						"type": "number",
						"format": "double",
						"nullable": true
					},
					"prompt_tokens": {
						"type": "number",
						"format": "double",
						"nullable": true
					},
					"prompt_cache_write_tokens": {
						"type": "number",
						"format": "double",
						"nullable": true
					},
					"prompt_cache_read_tokens": {
						"type": "number",
						"format": "double",
						"nullable": true
					},
					"completion_tokens": {
						"type": "number",
						"format": "double",
						"nullable": true
					},
					"prompt_audio_tokens": {
						"type": "number",
						"format": "double",
						"nullable": true
					},
					"completion_audio_tokens": {
						"type": "number",
						"format": "double",
						"nullable": true
					},
					"cost": {
						"type": "number",
						"format": "double",
						"nullable": true
					},
					"prompt_id": {
						"type": "string",
						"nullable": true
					},
					"prompt_version": {
						"type": "string",
						"nullable": true
					},
					"feedback_created_at": {
						"type": "string",
						"nullable": true
					},
					"feedback_id": {
						"type": "string",
						"nullable": true
					},
					"feedback_rating": {
						"type": "boolean",
						"nullable": true
					},
					"signed_body_url": {
						"type": "string",
						"nullable": true
					},
					"llmSchema": {
						"allOf": [
							{
								"$ref": "#/components/schemas/LlmSchema"
							}
						],
						"nullable": true
					},
					"country_code": {
						"type": "string",
						"nullable": true
					},
					"asset_ids": {
						"items": {
							"type": "string"
						},
						"type": "array",
						"nullable": true
					},
					"asset_urls": {
						"allOf": [
							{
								"$ref": "#/components/schemas/Record_string.string_"
							}
						],
						"nullable": true
					},
					"scores": {
						"allOf": [
							{
								"$ref": "#/components/schemas/Record_string.number_"
							}
						],
						"nullable": true
					},
					"costUSD": {
						"type": "number",
						"format": "double",
						"nullable": true
					},
					"properties": {
						"$ref": "#/components/schemas/Record_string.string_"
					},
					"assets": {
						"items": {
							"type": "string"
						},
						"type": "array"
					},
					"target_url": {
						"type": "string"
					},
					"model": {
						"type": "string"
					},
					"cache_reference_id": {
						"type": "string",
						"nullable": true
					},
					"cache_enabled": {
						"type": "boolean"
					},
					"updated_at": {
						"type": "string"
					},
					"request_referrer": {
						"type": "string",
						"nullable": true
					},
					"ai_gateway_body_mapping": {
						"type": "string",
						"nullable": true
					},
					"storage_location": {
						"type": "string"
					}
				},
				"required": [
					"response_id",
					"response_created_at",
					"response_status",
					"response_model",
					"request_id",
					"request_created_at",
					"request_body",
					"request_path",
					"request_user_id",
					"request_properties",
					"request_model",
					"model_override",
					"helicone_user",
					"provider",
					"delay_ms",
					"time_to_first_token",
					"total_tokens",
					"prompt_tokens",
					"prompt_cache_write_tokens",
					"prompt_cache_read_tokens",
					"completion_tokens",
					"prompt_audio_tokens",
					"completion_audio_tokens",
					"cost",
					"prompt_id",
					"prompt_version",
					"llmSchema",
					"country_code",
					"asset_ids",
					"asset_urls",
					"scores",
					"properties",
					"assets",
					"target_url",
					"model",
					"cache_reference_id",
					"cache_enabled",
					"ai_gateway_body_mapping"
				],
				"type": "object",
				"additionalProperties": false
			},
			"ResultSuccess_HeliconeRequest-Array_": {
				"properties": {
					"data": {
						"items": {
							"$ref": "#/components/schemas/HeliconeRequest"
						},
						"type": "array"
					},
					"error": {
						"type": "number",
						"enum": [
							null
						],
						"nullable": true
					}
				},
				"required": [
					"data",
					"error"
				],
				"type": "object",
				"additionalProperties": false
			},
			"Result_HeliconeRequest-Array.string_": {
				"anyOf": [
					{
						"$ref": "#/components/schemas/ResultSuccess_HeliconeRequest-Array_"
					},
					{
						"$ref": "#/components/schemas/ResultError_string_"
					}
				]
			},
			"ResultSuccess_HeliconeRequest_": {
				"properties": {
					"data": {
						"$ref": "#/components/schemas/HeliconeRequest"
					},
					"error": {
						"type": "number",
						"enum": [
							null
						],
						"nullable": true
					}
				},
				"required": [
					"data",
					"error"
				],
				"type": "object",
				"additionalProperties": false
			},
			"Result_HeliconeRequest.string_": {
				"anyOf": [
					{
						"$ref": "#/components/schemas/ResultSuccess_HeliconeRequest_"
					},
					{
						"$ref": "#/components/schemas/ResultError_string_"
					}
				]
			},
			"HeliconeRequestAsset": {
				"properties": {
					"assetUrl": {
						"type": "string"
					}
				},
				"required": [
					"assetUrl"
				],
				"type": "object",
				"additionalProperties": false
			},
			"ResultSuccess_HeliconeRequestAsset_": {
				"properties": {
					"data": {
						"$ref": "#/components/schemas/HeliconeRequestAsset"
					},
					"error": {
						"type": "number",
						"enum": [
							null
						],
						"nullable": true
					}
				},
				"required": [
					"data",
					"error"
				],
				"type": "object",
				"additionalProperties": false
			},
			"Result_HeliconeRequestAsset.string_": {
				"anyOf": [
					{
						"$ref": "#/components/schemas/ResultSuccess_HeliconeRequestAsset_"
					},
					{
						"$ref": "#/components/schemas/ResultError_string_"
					}
				]
			},
			"Record_string.number-or-boolean-or-undefined_": {
				"properties": {},
				"additionalProperties": {
					"anyOf": [
						{
							"type": "number",
							"format": "double"
						},
						{
							"type": "boolean"
						}
					]
				},
				"type": "object",
				"description": "Construct a type with a set of properties K of type T"
			},
			"Scores": {
				"$ref": "#/components/schemas/Record_string.number-or-boolean-or-undefined_"
			},
			"ScoreRequest": {
				"properties": {
					"scores": {
						"$ref": "#/components/schemas/Scores"
					}
				},
				"required": [
					"scores"
				],
				"type": "object",
				"additionalProperties": false
			},
			"ResultSuccess__hasPrompts-boolean__": {
				"properties": {
					"data": {
						"properties": {
							"hasPrompts": {
								"type": "boolean"
							}
						},
						"required": [
							"hasPrompts"
						],
						"type": "object"
					},
					"error": {
						"type": "number",
						"enum": [
							null
						],
						"nullable": true
					}
				},
				"required": [
					"data",
					"error"
				],
				"type": "object",
				"additionalProperties": false
			},
			"Result__hasPrompts-boolean_.string_": {
				"anyOf": [
					{
						"$ref": "#/components/schemas/ResultSuccess__hasPrompts-boolean__"
					},
					{
						"$ref": "#/components/schemas/ResultError_string_"
					}
				]
			},
			"PromptsResult": {
				"properties": {
					"id": {
						"type": "string"
					},
					"user_defined_id": {
						"type": "string"
					},
					"description": {
						"type": "string"
					},
					"pretty_name": {
						"type": "string"
					},
					"created_at": {
						"type": "string"
					},
					"major_version": {
						"type": "number",
						"format": "double"
					},
					"metadata": {
						"$ref": "#/components/schemas/Record_string.any_"
					}
				},
				"required": [
					"id",
					"user_defined_id",
					"description",
					"pretty_name",
					"created_at",
					"major_version"
				],
				"type": "object",
				"additionalProperties": false
			},
			"ResultSuccess_PromptsResult-Array_": {
				"properties": {
					"data": {
						"items": {
							"$ref": "#/components/schemas/PromptsResult"
						},
						"type": "array"
					},
					"error": {
						"type": "number",
						"enum": [
							null
						],
						"nullable": true
					}
				},
				"required": [
					"data",
					"error"
				],
				"type": "object",
				"additionalProperties": false
			},
			"Result_PromptsResult-Array.string_": {
				"anyOf": [
					{
						"$ref": "#/components/schemas/ResultSuccess_PromptsResult-Array_"
					},
					{
						"$ref": "#/components/schemas/ResultError_string_"
					}
				]
			},
			"Partial_PromptToOperators_": {
				"properties": {
					"id": {
						"$ref": "#/components/schemas/Partial_TextOperators_"
					},
					"user_defined_id": {
						"$ref": "#/components/schemas/Partial_TextOperators_"
					}
				},
				"type": "object",
				"description": "Make all properties in T optional"
			},
			"Pick_FilterLeaf.prompt_v2_": {
				"properties": {
					"prompt_v2": {
						"$ref": "#/components/schemas/Partial_PromptToOperators_"
					}
				},
				"type": "object",
				"description": "From T, pick a set of properties whose keys are in the union K"
			},
			"FilterLeafSubset_prompt_v2_": {
				"$ref": "#/components/schemas/Pick_FilterLeaf.prompt_v2_"
			},
			"PromptsFilterNode": {
				"anyOf": [
					{
						"$ref": "#/components/schemas/FilterLeafSubset_prompt_v2_"
					},
					{
						"$ref": "#/components/schemas/PromptsFilterBranch"
					},
					{
						"type": "string",
						"enum": [
							"all"
						]
					}
				]
			},
			"PromptsFilterBranch": {
				"properties": {
					"right": {
						"$ref": "#/components/schemas/PromptsFilterNode"
					},
					"operator": {
						"type": "string",
						"enum": [
							"or",
							"and"
						]
					},
					"left": {
						"$ref": "#/components/schemas/PromptsFilterNode"
					}
				},
				"required": [
					"right",
					"operator",
					"left"
				],
				"type": "object"
			},
			"PromptsQueryParams": {
				"properties": {
					"filter": {
						"$ref": "#/components/schemas/PromptsFilterNode"
					}
				},
				"required": [
					"filter"
				],
				"type": "object",
				"additionalProperties": false
			},
			"PromptResult": {
				"properties": {
					"id": {
						"type": "string"
					},
					"user_defined_id": {
						"type": "string"
					},
					"description": {
						"type": "string"
					},
					"pretty_name": {
						"type": "string"
					},
					"major_version": {
						"type": "number",
						"format": "double"
					},
					"latest_version_id": {
						"type": "string"
					},
					"latest_model_used": {
						"type": "string"
					},
					"created_at": {
						"type": "string"
					},
					"last_used": {
						"type": "string"
					},
					"versions": {
						"items": {
							"type": "string"
						},
						"type": "array"
					},
					"metadata": {
						"$ref": "#/components/schemas/Record_string.any_"
					}
				},
				"required": [
					"id",
					"user_defined_id",
					"description",
					"pretty_name",
					"major_version",
					"latest_version_id",
					"latest_model_used",
					"created_at",
					"last_used",
					"versions"
				],
				"type": "object",
				"additionalProperties": false
			},
			"ResultSuccess_PromptResult_": {
				"properties": {
					"data": {
						"$ref": "#/components/schemas/PromptResult"
					},
					"error": {
						"type": "number",
						"enum": [
							null
						],
						"nullable": true
					}
				},
				"required": [
					"data",
					"error"
				],
				"type": "object",
				"additionalProperties": false
			},
			"Result_PromptResult.string_": {
				"anyOf": [
					{
						"$ref": "#/components/schemas/ResultSuccess_PromptResult_"
					},
					{
						"$ref": "#/components/schemas/ResultError_string_"
					}
				]
			},
			"PromptQueryParams": {
				"properties": {
					"timeFilter": {
						"properties": {
							"end": {
								"type": "string"
							},
							"start": {
								"type": "string"
							}
						},
						"required": [
							"end",
							"start"
						],
						"type": "object"
					}
				},
				"required": [
					"timeFilter"
				],
				"type": "object",
				"additionalProperties": false
			},
			"CreatePromptResponse": {
				"properties": {
					"id": {
						"type": "string"
					},
					"prompt_version_id": {
						"type": "string"
					}
				},
				"required": [
					"id",
					"prompt_version_id"
				],
				"type": "object",
				"additionalProperties": false
			},
			"ResultSuccess_CreatePromptResponse_": {
				"properties": {
					"data": {
						"$ref": "#/components/schemas/CreatePromptResponse"
					},
					"error": {
						"type": "number",
						"enum": [
							null
						],
						"nullable": true
					}
				},
				"required": [
					"data",
					"error"
				],
				"type": "object",
				"additionalProperties": false
			},
			"Result_CreatePromptResponse.string_": {
				"anyOf": [
					{
						"$ref": "#/components/schemas/ResultSuccess_CreatePromptResponse_"
					},
					{
						"$ref": "#/components/schemas/ResultError_string_"
					}
				]
			},
			"ResultSuccess__metadata-Record_string.any___": {
				"properties": {
					"data": {
						"properties": {
							"metadata": {
								"$ref": "#/components/schemas/Record_string.any_"
							}
						},
						"required": [
							"metadata"
						],
						"type": "object"
					},
					"error": {
						"type": "number",
						"enum": [
							null
						],
						"nullable": true
					}
				},
				"required": [
					"data",
					"error"
				],
				"type": "object",
				"additionalProperties": false
			},
			"Result__metadata-Record_string.any__.string_": {
				"anyOf": [
					{
						"$ref": "#/components/schemas/ResultSuccess__metadata-Record_string.any___"
					},
					{
						"$ref": "#/components/schemas/ResultError_string_"
					}
				]
			},
			"PromptEditSubversionLabelParams": {
				"properties": {
					"label": {
						"type": "string"
					}
				},
				"required": [
					"label"
				],
				"type": "object",
				"additionalProperties": false
			},
			"PromptEditSubversionTemplateParams": {
				"properties": {
					"heliconeTemplate": {},
					"experimentId": {
						"type": "string"
					}
				},
				"required": [
					"heliconeTemplate"
				],
				"type": "object",
				"additionalProperties": false
			},
			"PromptVersionResult": {
				"properties": {
					"id": {
						"type": "string"
					},
					"minor_version": {
						"type": "number",
						"format": "double"
					},
					"major_version": {
						"type": "number",
						"format": "double"
					},
					"prompt_v2": {
						"type": "string"
					},
					"model": {
						"type": "string"
					},
					"helicone_template": {
						"type": "string"
					},
					"created_at": {
						"type": "string"
					},
					"metadata": {
						"$ref": "#/components/schemas/Record_string.any_"
					},
					"parent_prompt_version": {
						"type": "string",
						"nullable": true
					},
					"experiment_id": {
						"type": "string",
						"nullable": true
					},
					"updated_at": {
						"type": "string"
					}
				},
				"required": [
					"id",
					"minor_version",
					"major_version",
					"prompt_v2",
					"model",
					"helicone_template",
					"created_at",
					"metadata"
				],
				"type": "object",
				"additionalProperties": false
			},
			"ResultSuccess_PromptVersionResult_": {
				"properties": {
					"data": {
						"$ref": "#/components/schemas/PromptVersionResult"
					},
					"error": {
						"type": "number",
						"enum": [
							null
						],
						"nullable": true
					}
				},
				"required": [
					"data",
					"error"
				],
				"type": "object",
				"additionalProperties": false
			},
			"Result_PromptVersionResult.string_": {
				"anyOf": [
					{
						"$ref": "#/components/schemas/ResultSuccess_PromptVersionResult_"
					},
					{
						"$ref": "#/components/schemas/ResultError_string_"
					}
				]
			},
			"PromptCreateSubversionParams": {
				"properties": {
					"newHeliconeTemplate": {},
					"isMajorVersion": {
						"type": "boolean"
					},
					"metadata": {
						"$ref": "#/components/schemas/Record_string.any_"
					},
					"experimentId": {
						"type": "string"
					},
					"bumpForMajorPromptVersionId": {
						"type": "string"
					}
				},
				"required": [
					"newHeliconeTemplate"
				],
				"type": "object",
				"additionalProperties": false
			},
			"PromptInputRecord": {
				"properties": {
					"id": {
						"type": "string"
					},
					"inputs": {
						"$ref": "#/components/schemas/Record_string.string_"
					},
					"dataset_row_id": {
						"type": "string"
					},
					"source_request": {
						"type": "string"
					},
					"prompt_version": {
						"type": "string"
					},
					"created_at": {
						"type": "string"
					},
					"response_body": {
						"type": "string"
					},
					"request_body": {
						"type": "string"
					},
					"auto_prompt_inputs": {
						"items": {},
						"type": "array"
					}
				},
				"required": [
					"id",
					"inputs",
					"source_request",
					"prompt_version",
					"created_at",
					"auto_prompt_inputs"
				],
				"type": "object",
				"additionalProperties": false
			},
			"ResultSuccess_PromptInputRecord-Array_": {
				"properties": {
					"data": {
						"items": {
							"$ref": "#/components/schemas/PromptInputRecord"
						},
						"type": "array"
					},
					"error": {
						"type": "number",
						"enum": [
							null
						],
						"nullable": true
					}
				},
				"required": [
					"data",
					"error"
				],
				"type": "object",
				"additionalProperties": false
			},
			"Result_PromptInputRecord-Array.string_": {
				"anyOf": [
					{
						"$ref": "#/components/schemas/ResultSuccess_PromptInputRecord-Array_"
					},
					{
						"$ref": "#/components/schemas/ResultError_string_"
					}
				]
			},
			"ResultSuccess__id-string--created_at-string--num_hypotheses-number--dataset-string--meta-Record_string.any__-Array_": {
				"properties": {
					"data": {
						"items": {
							"properties": {
								"meta": {
									"$ref": "#/components/schemas/Record_string.any_"
								},
								"dataset": {
									"type": "string"
								},
								"num_hypotheses": {
									"type": "number",
									"format": "double"
								},
								"created_at": {
									"type": "string"
								},
								"id": {
									"type": "string"
								}
							},
							"required": [
								"meta",
								"dataset",
								"num_hypotheses",
								"created_at",
								"id"
							],
							"type": "object"
						},
						"type": "array"
					},
					"error": {
						"type": "number",
						"enum": [
							null
						],
						"nullable": true
					}
				},
				"required": [
					"data",
					"error"
				],
				"type": "object",
				"additionalProperties": false
			},
			"Result__id-string--created_at-string--num_hypotheses-number--dataset-string--meta-Record_string.any__-Array.string_": {
				"anyOf": [
					{
						"$ref": "#/components/schemas/ResultSuccess__id-string--created_at-string--num_hypotheses-number--dataset-string--meta-Record_string.any__-Array_"
					},
					{
						"$ref": "#/components/schemas/ResultError_string_"
					}
				]
			},
			"ResultSuccess_PromptVersionResult-Array_": {
				"properties": {
					"data": {
						"items": {
							"$ref": "#/components/schemas/PromptVersionResult"
						},
						"type": "array"
					},
					"error": {
						"type": "number",
						"enum": [
							null
						],
						"nullable": true
					}
				},
				"required": [
					"data",
					"error"
				],
				"type": "object",
				"additionalProperties": false
			},
			"Result_PromptVersionResult-Array.string_": {
				"anyOf": [
					{
						"$ref": "#/components/schemas/ResultSuccess_PromptVersionResult-Array_"
					},
					{
						"$ref": "#/components/schemas/ResultError_string_"
					}
				]
			},
			"Partial_PromptVersionsToOperators_": {
				"properties": {
					"minor_version": {
						"$ref": "#/components/schemas/Partial_NumberOperators_"
					},
					"major_version": {
						"$ref": "#/components/schemas/Partial_NumberOperators_"
					},
					"id": {
						"$ref": "#/components/schemas/Partial_TextOperators_"
					},
					"prompt_v2": {
						"$ref": "#/components/schemas/Partial_TextOperators_"
					}
				},
				"type": "object",
				"description": "Make all properties in T optional"
			},
			"Pick_FilterLeaf.prompts_versions_": {
				"properties": {
					"prompts_versions": {
						"$ref": "#/components/schemas/Partial_PromptVersionsToOperators_"
					}
				},
				"type": "object",
				"description": "From T, pick a set of properties whose keys are in the union K"
			},
			"FilterLeafSubset_prompts_versions_": {
				"$ref": "#/components/schemas/Pick_FilterLeaf.prompts_versions_"
			},
			"PromptVersionsFilterNode": {
				"anyOf": [
					{
						"$ref": "#/components/schemas/FilterLeafSubset_prompts_versions_"
					},
					{
						"$ref": "#/components/schemas/PromptVersionsFilterBranch"
					},
					{
						"type": "string",
						"enum": [
							"all"
						]
					}
				]
			},
			"PromptVersionsFilterBranch": {
				"properties": {
					"right": {
						"$ref": "#/components/schemas/PromptVersionsFilterNode"
					},
					"operator": {
						"type": "string",
						"enum": [
							"or",
							"and"
						]
					},
					"left": {
						"$ref": "#/components/schemas/PromptVersionsFilterNode"
					}
				},
				"required": [
					"right",
					"operator",
					"left"
				],
				"type": "object"
			},
			"PromptVersionsQueryParams": {
				"properties": {
					"filter": {
						"$ref": "#/components/schemas/PromptVersionsFilterNode"
					},
					"includeExperimentVersions": {
						"type": "boolean"
					}
				},
				"type": "object",
				"additionalProperties": false
			},
			"PromptVersionResultCompiled": {
				"properties": {
					"id": {
						"type": "string"
					},
					"minor_version": {
						"type": "number",
						"format": "double"
					},
					"major_version": {
						"type": "number",
						"format": "double"
					},
					"prompt_v2": {
						"type": "string"
					},
					"model": {
						"type": "string"
					},
					"prompt_compiled": {}
				},
				"required": [
					"id",
					"minor_version",
					"major_version",
					"prompt_v2",
					"model",
					"prompt_compiled"
				],
				"type": "object",
				"additionalProperties": false
			},
			"ResultSuccess_PromptVersionResultCompiled_": {
				"properties": {
					"data": {
						"$ref": "#/components/schemas/PromptVersionResultCompiled"
					},
					"error": {
						"type": "number",
						"enum": [
							null
						],
						"nullable": true
					}
				},
				"required": [
					"data",
					"error"
				],
				"type": "object",
				"additionalProperties": false
			},
			"Result_PromptVersionResultCompiled.string_": {
				"anyOf": [
					{
						"$ref": "#/components/schemas/ResultSuccess_PromptVersionResultCompiled_"
					},
					{
						"$ref": "#/components/schemas/ResultError_string_"
					}
				]
			},
			"PromptVersiosQueryParamsCompiled": {
				"properties": {
					"filter": {
						"$ref": "#/components/schemas/PromptVersionsFilterNode"
					},
					"includeExperimentVersions": {
						"type": "boolean"
					},
					"inputs": {
						"$ref": "#/components/schemas/Record_string.string_"
					}
				},
				"required": [
					"inputs"
				],
				"type": "object",
				"additionalProperties": false
			},
			"PromptVersionResultFilled": {
				"properties": {
					"id": {
						"type": "string"
					},
					"minor_version": {
						"type": "number",
						"format": "double"
					},
					"major_version": {
						"type": "number",
						"format": "double"
					},
					"prompt_v2": {
						"type": "string"
					},
					"model": {
						"type": "string"
					},
					"filled_helicone_template": {}
				},
				"required": [
					"id",
					"minor_version",
					"major_version",
					"prompt_v2",
					"model",
					"filled_helicone_template"
				],
				"type": "object",
				"additionalProperties": false
			},
			"ResultSuccess_PromptVersionResultFilled_": {
				"properties": {
					"data": {
						"$ref": "#/components/schemas/PromptVersionResultFilled"
					},
					"error": {
						"type": "number",
						"enum": [
							null
						],
						"nullable": true
					}
				},
				"required": [
					"data",
					"error"
				],
				"type": "object",
				"additionalProperties": false
			},
			"Result_PromptVersionResultFilled.string_": {
				"anyOf": [
					{
						"$ref": "#/components/schemas/ResultSuccess_PromptVersionResultFilled_"
					},
					{
						"$ref": "#/components/schemas/ResultError_string_"
					}
				]
			},
			"ResultSuccess__experimentId-string__": {
				"properties": {
					"data": {
						"properties": {
							"experimentId": {
								"type": "string"
							}
						},
						"required": [
							"experimentId"
						],
						"type": "object"
					},
					"error": {
						"type": "number",
						"enum": [
							null
						],
						"nullable": true
					}
				},
				"required": [
					"data",
					"error"
				],
				"type": "object",
				"additionalProperties": false
			},
			"Result__experimentId-string_.string_": {
				"anyOf": [
					{
						"$ref": "#/components/schemas/ResultSuccess__experimentId-string__"
					},
					{
						"$ref": "#/components/schemas/ResultError_string_"
					}
				]
			},
			"ExperimentV2": {
				"properties": {
					"id": {
						"type": "string"
					},
					"name": {
						"type": "string"
					},
					"original_prompt_version": {
						"type": "string"
					},
					"copied_original_prompt_version": {
						"type": "string",
						"nullable": true
					},
					"input_keys": {
						"items": {
							"type": "string"
						},
						"type": "array",
						"nullable": true
					},
					"created_at": {
						"type": "string"
					}
				},
				"required": [
					"id",
					"name",
					"original_prompt_version",
					"copied_original_prompt_version",
					"input_keys",
					"created_at"
				],
				"type": "object",
				"additionalProperties": false
			},
			"ResultSuccess_ExperimentV2-Array_": {
				"properties": {
					"data": {
						"items": {
							"$ref": "#/components/schemas/ExperimentV2"
						},
						"type": "array"
					},
					"error": {
						"type": "number",
						"enum": [
							null
						],
						"nullable": true
					}
				},
				"required": [
					"data",
					"error"
				],
				"type": "object",
				"additionalProperties": false
			},
			"Result_ExperimentV2-Array.string_": {
				"anyOf": [
					{
						"$ref": "#/components/schemas/ResultSuccess_ExperimentV2-Array_"
					},
					{
						"$ref": "#/components/schemas/ResultError_string_"
					}
				]
			},
			"ExperimentV2Output": {
				"properties": {
					"id": {
						"type": "string"
					},
					"request_id": {
						"type": "string"
					},
					"is_original": {
						"type": "boolean"
					},
					"prompt_version_id": {
						"type": "string"
					},
					"created_at": {
						"type": "string"
					},
					"input_record_id": {
						"type": "string"
					}
				},
				"required": [
					"id",
					"request_id",
					"is_original",
					"prompt_version_id",
					"created_at",
					"input_record_id"
				],
				"type": "object",
				"additionalProperties": false
			},
			"ExperimentV2Row": {
				"properties": {
					"id": {
						"type": "string"
					},
					"inputs": {
						"$ref": "#/components/schemas/Record_string.string_"
					},
					"prompt_version": {
						"type": "string"
					},
					"requests": {
						"items": {
							"$ref": "#/components/schemas/ExperimentV2Output"
						},
						"type": "array"
					},
					"auto_prompt_inputs": {
						"items": {},
						"type": "array"
					}
				},
				"required": [
					"id",
					"inputs",
					"prompt_version",
					"requests",
					"auto_prompt_inputs"
				],
				"type": "object",
				"additionalProperties": false
			},
			"ExtendedExperimentData": {
				"properties": {
					"id": {
						"type": "string"
					},
					"name": {
						"type": "string"
					},
					"original_prompt_version": {
						"type": "string"
					},
					"copied_original_prompt_version": {
						"type": "string",
						"nullable": true
					},
					"input_keys": {
						"items": {
							"type": "string"
						},
						"type": "array",
						"nullable": true
					},
					"created_at": {
						"type": "string"
					},
					"rows": {
						"items": {
							"$ref": "#/components/schemas/ExperimentV2Row"
						},
						"type": "array"
					}
				},
				"required": [
					"id",
					"name",
					"original_prompt_version",
					"copied_original_prompt_version",
					"input_keys",
					"created_at",
					"rows"
				],
				"type": "object",
				"additionalProperties": false
			},
			"ResultSuccess_ExtendedExperimentData_": {
				"properties": {
					"data": {
						"$ref": "#/components/schemas/ExtendedExperimentData"
					},
					"error": {
						"type": "number",
						"enum": [
							null
						],
						"nullable": true
					}
				},
				"required": [
					"data",
					"error"
				],
				"type": "object",
				"additionalProperties": false
			},
			"Result_ExtendedExperimentData.string_": {
				"anyOf": [
					{
						"$ref": "#/components/schemas/ResultSuccess_ExtendedExperimentData_"
					},
					{
						"$ref": "#/components/schemas/ResultError_string_"
					}
				]
			},
			"CreateNewPromptVersionForExperimentParams": {
				"properties": {
					"newHeliconeTemplate": {},
					"isMajorVersion": {
						"type": "boolean"
					},
					"metadata": {
						"$ref": "#/components/schemas/Record_string.any_"
					},
					"experimentId": {
						"type": "string"
					},
					"bumpForMajorPromptVersionId": {
						"type": "string"
					},
					"parentPromptVersionId": {
						"type": "string"
					}
				},
				"required": [
					"newHeliconeTemplate",
					"parentPromptVersionId"
				],
				"type": "object",
				"additionalProperties": false
			},
			"Json": {
				"anyOf": [
					{
						"type": "string"
					},
					{
						"type": "number",
						"format": "double"
					},
					{
						"type": "boolean"
					},
					{
						"properties": {},
						"additionalProperties": {
							"$ref": "#/components/schemas/Json"
						},
						"type": "object"
					},
					{
						"items": {
							"$ref": "#/components/schemas/Json"
						},
						"type": "array"
					}
				],
				"nullable": true
			},
			"ExperimentV2PromptVersion": {
				"properties": {
					"created_at": {
						"type": "string",
						"nullable": true
					},
					"experiment_id": {
						"type": "string",
						"nullable": true
					},
					"helicone_template": {
						"allOf": [
							{
								"$ref": "#/components/schemas/Json"
							}
						],
						"nullable": true
					},
					"id": {
						"type": "string"
					},
					"major_version": {
						"type": "number",
						"format": "double"
					},
					"metadata": {
						"allOf": [
							{
								"$ref": "#/components/schemas/Json"
							}
						],
						"nullable": true
					},
					"minor_version": {
						"type": "number",
						"format": "double"
					},
					"model": {
						"type": "string",
						"nullable": true
					},
					"organization": {
						"type": "string"
					},
					"prompt_v2": {
						"type": "string"
					},
					"soft_delete": {
						"type": "boolean",
						"nullable": true
					}
				},
				"required": [
					"created_at",
					"experiment_id",
					"helicone_template",
					"id",
					"major_version",
					"metadata",
					"minor_version",
					"model",
					"organization",
					"prompt_v2",
					"soft_delete"
				],
				"type": "object",
				"additionalProperties": false
			},
			"ResultSuccess_ExperimentV2PromptVersion-Array_": {
				"properties": {
					"data": {
						"items": {
							"$ref": "#/components/schemas/ExperimentV2PromptVersion"
						},
						"type": "array"
					},
					"error": {
						"type": "number",
						"enum": [
							null
						],
						"nullable": true
					}
				},
				"required": [
					"data",
					"error"
				],
				"type": "object",
				"additionalProperties": false
			},
			"Result_ExperimentV2PromptVersion-Array.string_": {
				"anyOf": [
					{
						"$ref": "#/components/schemas/ResultSuccess_ExperimentV2PromptVersion-Array_"
					},
					{
						"$ref": "#/components/schemas/ResultError_string_"
					}
				]
			},
			"ResultSuccess_string_": {
				"properties": {
					"data": {
						"type": "string"
					},
					"error": {
						"type": "number",
						"enum": [
							null
						],
						"nullable": true
					}
				},
				"required": [
					"data",
					"error"
				],
				"type": "object",
				"additionalProperties": false
			},
			"Result_string.string_": {
				"anyOf": [
					{
						"$ref": "#/components/schemas/ResultSuccess_string_"
					},
					{
						"$ref": "#/components/schemas/ResultError_string_"
					}
				]
			},
			"ResultSuccess_boolean_": {
				"properties": {
					"data": {
						"type": "boolean"
					},
					"error": {
						"type": "number",
						"enum": [
							null
						],
						"nullable": true
					}
				},
				"required": [
					"data",
					"error"
				],
				"type": "object",
				"additionalProperties": false
			},
			"Result_boolean.string_": {
				"anyOf": [
					{
						"$ref": "#/components/schemas/ResultSuccess_boolean_"
					},
					{
						"$ref": "#/components/schemas/ResultError_string_"
					}
				]
			},
			"ScoreV2": {
				"properties": {
					"valueType": {
						"type": "string"
					},
					"value": {
						"anyOf": [
							{
								"type": "number",
								"format": "double"
							},
							{
								"type": "string",
								"format": "date-time"
							},
							{
								"type": "string"
							}
						]
					},
					"max": {
						"type": "number",
						"format": "double"
					},
					"min": {
						"type": "number",
						"format": "double"
					}
				},
				"required": [
					"valueType",
					"value",
					"max",
					"min"
				],
				"type": "object",
				"additionalProperties": false
			},
			"Record_string.ScoreV2_": {
				"properties": {},
				"additionalProperties": {
					"$ref": "#/components/schemas/ScoreV2"
				},
				"type": "object",
				"description": "Construct a type with a set of properties K of type T"
			},
			"ResultSuccess_Record_string.ScoreV2__": {
				"properties": {
					"data": {
						"$ref": "#/components/schemas/Record_string.ScoreV2_"
					},
					"error": {
						"type": "number",
						"enum": [
							null
						],
						"nullable": true
					}
				},
				"required": [
					"data",
					"error"
				],
				"type": "object",
				"additionalProperties": false
			},
			"Result_Record_string.ScoreV2_.string_": {
				"anyOf": [
					{
						"$ref": "#/components/schemas/ResultSuccess_Record_string.ScoreV2__"
					},
					{
						"$ref": "#/components/schemas/ResultError_string_"
					}
				]
			},
			"ResultSuccess_ScoreV2-or-null_": {
				"properties": {
					"data": {
						"allOf": [
							{
								"$ref": "#/components/schemas/ScoreV2"
							}
						],
						"nullable": true
					},
					"error": {
						"type": "number",
						"enum": [
							null
						],
						"nullable": true
					}
				},
				"required": [
					"data",
					"error"
				],
				"type": "object",
				"additionalProperties": false
			},
			"Result_ScoreV2-or-null.string_": {
				"anyOf": [
					{
						"$ref": "#/components/schemas/ResultSuccess_ScoreV2-or-null_"
					},
					{
						"$ref": "#/components/schemas/ResultError_string_"
					}
				]
			},
			"CreateCloudGatewayCheckoutSessionRequest": {
				"properties": {
					"amount": {
						"type": "number",
						"format": "double"
					},
					"returnUrl": {
						"type": "string"
					}
				},
				"required": [
					"amount"
				],
				"type": "object",
				"additionalProperties": false
			},
			"UpgradeToProRequest": {
				"properties": {
					"addons": {
						"properties": {
							"evals": {
								"type": "boolean"
							},
							"experiments": {
								"type": "boolean"
							},
							"prompts": {
								"type": "boolean"
							},
							"alerts": {
								"type": "boolean"
							}
						},
						"type": "object"
					},
					"seats": {
						"type": "number",
						"format": "double"
					},
					"ui_mode": {
						"type": "string",
						"enum": [
							"embedded",
							"hosted"
						]
					}
				},
				"type": "object",
				"additionalProperties": false
			},
			"UpgradeToTeamBundleRequest": {
				"properties": {
					"ui_mode": {
						"type": "string",
						"enum": [
							"embedded",
							"hosted"
						]
					}
				},
				"type": "object",
				"additionalProperties": false
			},
			"LLMUsage": {
				"properties": {
					"model": {
						"type": "string"
					},
					"provider": {
						"type": "string"
					},
					"prompt_tokens": {
						"type": "number",
						"format": "double"
					},
					"completion_tokens": {
						"type": "number",
						"format": "double"
					},
					"total_count": {
						"type": "number",
						"format": "double"
					},
					"amount": {
						"type": "number",
						"format": "double"
					},
					"description": {
						"type": "string"
					},
					"totalCost": {
						"properties": {
							"prompt_token": {
								"type": "number",
								"format": "double"
							},
							"completion_token": {
								"type": "number",
								"format": "double"
							}
						},
						"required": [
							"prompt_token",
							"completion_token"
						],
						"type": "object"
					}
				},
				"required": [
					"model",
					"provider",
					"prompt_tokens",
					"completion_tokens",
					"total_count",
					"amount",
					"description",
					"totalCost"
				],
				"type": "object",
				"additionalProperties": false
			},
			"PaymentIntentRecord": {
				"properties": {
					"id": {
						"type": "string"
					},
					"amount": {
						"type": "number",
						"format": "double"
					},
					"created": {
						"type": "number",
						"format": "double"
					},
					"status": {
						"type": "string"
					},
					"isRefunded": {
						"type": "boolean"
					},
					"refundedAmount": {
						"type": "number",
						"format": "double"
					},
					"refundIds": {
						"items": {
							"type": "string"
						},
						"type": "array"
					}
				},
				"required": [
					"id",
					"amount",
					"created",
					"status"
				],
				"type": "object",
				"additionalProperties": false
			},
			"StripePaymentIntentsResponse": {
				"properties": {
					"data": {
						"items": {
							"$ref": "#/components/schemas/PaymentIntentRecord"
						},
						"type": "array"
					},
					"has_more": {
						"type": "boolean"
					},
					"next_page": {
						"type": "string",
						"nullable": true
					},
					"count": {
						"type": "number",
						"format": "double"
					}
				},
				"required": [
					"data",
					"has_more",
					"next_page",
					"count"
				],
				"type": "object",
				"additionalProperties": false
			},
			"AutoTopoffSettings": {
				"properties": {
					"enabled": {
						"type": "boolean"
					},
					"thresholdCents": {
						"type": "number",
						"format": "double"
					},
					"topoffAmountCents": {
						"type": "number",
						"format": "double"
					},
					"stripePaymentMethodId": {
						"type": "string",
						"nullable": true
					},
					"lastTopoffAt": {
						"type": "string",
						"nullable": true
					},
					"consecutiveFailures": {
						"type": "number",
						"format": "double"
					}
				},
				"required": [
					"enabled",
					"thresholdCents",
					"topoffAmountCents",
					"stripePaymentMethodId",
					"lastTopoffAt",
					"consecutiveFailures"
				],
				"type": "object",
				"additionalProperties": false
			},
			"UpdateAutoTopoffSettingsRequest": {
				"properties": {
					"enabled": {
						"type": "boolean"
					},
					"thresholdCents": {
						"type": "number",
						"format": "double"
					},
					"topoffAmountCents": {
						"type": "number",
						"format": "double"
					},
					"stripePaymentMethodId": {
						"type": "string"
					}
				},
				"required": [
					"enabled",
					"thresholdCents",
					"topoffAmountCents",
					"stripePaymentMethodId"
				],
				"type": "object",
				"additionalProperties": false
			},
			"PaymentMethod": {
				"properties": {
					"id": {
						"type": "string"
					},
					"brand": {
						"type": "string"
					},
					"last4": {
						"type": "string"
					},
					"exp_month": {
						"type": "number",
						"format": "double"
					},
					"exp_year": {
						"type": "number",
						"format": "double"
					}
				},
				"required": [
					"id",
					"brand",
					"last4",
					"exp_month",
					"exp_year"
				],
				"type": "object",
				"additionalProperties": false
			},
			"CreateSetupSessionRequest": {
				"properties": {
					"returnUrl": {
						"type": "string"
					}
				},
				"type": "object",
				"additionalProperties": false
			},
			"IntegrationCreateParams": {
				"properties": {
					"integration_name": {
						"type": "string"
					},
					"settings": {
						"$ref": "#/components/schemas/Json"
					},
					"active": {
						"type": "boolean"
					}
				},
				"required": [
					"integration_name"
				],
				"type": "object",
				"additionalProperties": false
			},
			"Integration": {
				"properties": {
					"integration_name": {
						"type": "string"
					},
					"settings": {
						"$ref": "#/components/schemas/Json"
					},
					"active": {
						"type": "boolean"
					},
					"id": {
						"type": "string"
					}
				},
				"required": [
					"id"
				],
				"type": "object",
				"additionalProperties": false
			},
			"ResultSuccess_Array_Integration__": {
				"properties": {
					"data": {
						"items": {
							"$ref": "#/components/schemas/Integration"
						},
						"type": "array"
					},
					"error": {
						"type": "number",
						"enum": [
							null
						],
						"nullable": true
					}
				},
				"required": [
					"data",
					"error"
				],
				"type": "object",
				"additionalProperties": false
			},
			"Result_Array_Integration_.string_": {
				"anyOf": [
					{
						"$ref": "#/components/schemas/ResultSuccess_Array_Integration__"
					},
					{
						"$ref": "#/components/schemas/ResultError_string_"
					}
				]
			},
			"IntegrationUpdateParams": {
				"properties": {
					"integration_name": {
						"type": "string"
					},
					"settings": {
						"$ref": "#/components/schemas/Json"
					},
					"active": {
						"type": "boolean"
					}
				},
				"type": "object",
				"additionalProperties": false
			},
			"ResultSuccess_Integration_": {
				"properties": {
					"data": {
						"$ref": "#/components/schemas/Integration"
					},
					"error": {
						"type": "number",
						"enum": [
							null
						],
						"nullable": true
					}
				},
				"required": [
					"data",
					"error"
				],
				"type": "object",
				"additionalProperties": false
			},
			"Result_Integration.string_": {
				"anyOf": [
					{
						"$ref": "#/components/schemas/ResultSuccess_Integration_"
					},
					{
						"$ref": "#/components/schemas/ResultError_string_"
					}
				]
			},
			"ResultSuccess_Array__id-string--name-string___": {
				"properties": {
					"data": {
						"items": {
							"properties": {
								"name": {
									"type": "string"
								},
								"id": {
									"type": "string"
								}
							},
							"required": [
								"name",
								"id"
							],
							"type": "object"
						},
						"type": "array"
					},
					"error": {
						"type": "number",
						"enum": [
							null
						],
						"nullable": true
					}
				},
				"required": [
					"data",
					"error"
				],
				"type": "object",
				"additionalProperties": false
			},
			"Result_Array__id-string--name-string__.string_": {
				"anyOf": [
					{
						"$ref": "#/components/schemas/ResultSuccess_Array__id-string--name-string___"
					},
					{
						"$ref": "#/components/schemas/ResultError_string_"
					}
				]
			},
			"TestStripeMeterEventRequest": {
				"properties": {
					"event_name": {
						"type": "string"
					},
					"customer_id": {
						"type": "string"
					}
				},
				"required": [
					"event_name",
					"customer_id"
				],
				"type": "object",
				"additionalProperties": false
			},
			"ValidationError": {
				"properties": {
					"field": {
						"type": "string"
					},
					"message": {
						"type": "string"
					}
				},
				"required": [
					"field",
					"message"
				],
				"type": "object",
				"additionalProperties": false
			},
			"ValidationResult": {
				"properties": {
					"isValid": {
						"type": "boolean"
					},
					"errors": {
						"items": {
							"$ref": "#/components/schemas/ValidationError"
						},
						"type": "array"
					}
				},
				"required": [
					"isValid",
					"errors"
				],
				"type": "object",
				"additionalProperties": false
			},
			"Record_string.unknown_": {
				"properties": {},
				"additionalProperties": {},
				"type": "object",
				"description": "Construct a type with a set of properties K of type T"
			},
			"TypedProviderRequest": {
				"properties": {
					"url": {
						"type": "string"
					},
					"json": {
						"$ref": "#/components/schemas/Record_string.unknown_"
					},
					"meta": {
						"$ref": "#/components/schemas/Record_string.string_"
					}
				},
				"required": [
					"url",
					"json",
					"meta"
				],
				"type": "object",
				"additionalProperties": false
			},
			"TypedProviderResponse": {
				"properties": {
					"json": {
						"$ref": "#/components/schemas/Record_string.unknown_"
					},
					"textBody": {
						"type": "string"
					},
					"status": {
						"type": "number",
						"format": "double"
					},
					"headers": {
						"$ref": "#/components/schemas/Record_string.string_"
					}
				},
				"required": [
					"status",
					"headers"
				],
				"type": "object",
				"additionalProperties": false
			},
			"TypedTiming": {
				"properties": {
					"timeToFirstToken": {
						"type": "number",
						"format": "double"
					},
					"startTime": {
						"type": "string"
					},
					"endTime": {
						"type": "string"
					}
				},
				"required": [
					"startTime",
					"endTime"
				],
				"type": "object",
				"additionalProperties": false
			},
			"TypedAsyncLogModel": {
				"properties": {
					"providerRequest": {
						"$ref": "#/components/schemas/TypedProviderRequest"
					},
					"providerResponse": {
						"$ref": "#/components/schemas/TypedProviderResponse"
					},
					"timing": {
						"$ref": "#/components/schemas/TypedTiming"
					},
					"provider": {
						"$ref": "#/components/schemas/Provider"
					}
				},
				"required": [
					"providerRequest",
					"providerResponse"
				],
				"type": "object",
				"additionalProperties": false
			},
			"OTELTrace": {
				"properties": {
					"resourceSpans": {
						"items": {
							"properties": {
								"scopeSpans": {
									"items": {
										"properties": {
											"spans": {
												"items": {
													"properties": {
														"droppedLinksCount": {
															"type": "number",
															"format": "double"
														},
														"links": {
															"items": {},
															"type": "array"
														},
														"status": {
															"properties": {
																"code": {
																	"type": "number",
																	"format": "double"
																}
															},
															"required": [
																"code"
															],
															"type": "object"
														},
														"droppedEventsCount": {
															"type": "number",
															"format": "double"
														},
														"events": {
															"items": {},
															"type": "array"
														},
														"droppedAttributesCount": {
															"type": "number",
															"format": "double"
														},
														"attributes": {
															"items": {
																"properties": {
																	"value": {
																		"properties": {
																			"intValue": {
																				"type": "number",
																				"format": "double"
																			},
																			"stringValue": {
																				"type": "string"
																			}
																		},
																		"type": "object"
																	},
																	"key": {
																		"type": "string"
																	}
																},
																"required": [
																	"value",
																	"key"
																],
																"type": "object"
															},
															"type": "array"
														},
														"endTimeUnixNano": {
															"type": "string"
														},
														"startTimeUnixNano": {
															"type": "string"
														},
														"kind": {
															"type": "number",
															"format": "double"
														},
														"name": {
															"type": "string"
														},
														"spanId": {
															"type": "string"
														},
														"traceId": {
															"type": "string"
														}
													},
													"required": [
														"droppedLinksCount",
														"links",
														"status",
														"droppedEventsCount",
														"events",
														"droppedAttributesCount",
														"attributes",
														"endTimeUnixNano",
														"startTimeUnixNano",
														"kind",
														"name",
														"spanId",
														"traceId"
													],
													"type": "object"
												},
												"type": "array"
											},
											"scope": {
												"properties": {
													"version": {
														"type": "string"
													},
													"name": {
														"type": "string"
													}
												},
												"required": [
													"version",
													"name"
												],
												"type": "object"
											}
										},
										"required": [
											"spans",
											"scope"
										],
										"type": "object"
									},
									"type": "array"
								},
								"resource": {
									"properties": {
										"droppedAttributesCount": {
											"type": "number",
											"format": "double"
										},
										"attributes": {
											"items": {
												"properties": {
													"value": {
														"properties": {
															"arrayValue": {
																"properties": {
																	"values": {
																		"items": {
																			"properties": {
																				"stringValue": {
																					"type": "string"
																				}
																			},
																			"required": [
																				"stringValue"
																			],
																			"type": "object"
																		},
																		"type": "array"
																	}
																},
																"required": [
																	"values"
																],
																"type": "object"
															},
															"intValue": {
																"type": "number",
																"format": "double"
															},
															"stringValue": {
																"type": "string"
															}
														},
														"type": "object"
													},
													"key": {
														"type": "string"
													}
												},
												"required": [
													"value",
													"key"
												],
												"type": "object"
											},
											"type": "array"
										}
									},
									"required": [
										"droppedAttributesCount",
										"attributes"
									],
									"type": "object"
								}
							},
							"required": [
								"scopeSpans",
								"resource"
							],
							"type": "object"
						},
						"type": "array"
					}
				},
				"required": [
					"resourceSpans"
				],
				"type": "object"
			},
			"SendTestRequestResponse": {
				"properties": {
					"success": {
						"type": "boolean"
					},
					"response": {
						"type": "string"
					},
					"requestId": {
						"type": "string"
					},
					"error": {
						"type": "string"
					}
				},
				"required": [
					"success"
				],
				"type": "object",
				"additionalProperties": false
			},
			"SendTestRequestRequest": {
				"properties": {
					"apiKey": {
						"type": "string"
					}
				},
				"required": [
					"apiKey"
				],
				"type": "object",
				"additionalProperties": false
			},
			"SessionResult": {
				"properties": {
					"created_at": {
						"type": "string"
					},
					"latest_request_created_at": {
						"type": "string"
					},
					"session_id": {
						"type": "string"
					},
					"session_name": {
						"type": "string"
					},
					"total_cost": {
						"type": "number",
						"format": "double"
					},
					"total_requests": {
						"type": "number",
						"format": "double"
					},
					"prompt_tokens": {
						"type": "number",
						"format": "double"
					},
					"completion_tokens": {
						"type": "number",
						"format": "double"
					},
					"total_tokens": {
						"type": "number",
						"format": "double"
					},
					"avg_latency": {
						"type": "number",
						"format": "double"
					}
				},
				"required": [
					"created_at",
					"latest_request_created_at",
					"session_id",
					"session_name",
					"total_cost",
					"total_requests",
					"prompt_tokens",
					"completion_tokens",
					"total_tokens",
					"avg_latency"
				],
				"type": "object",
				"additionalProperties": false
			},
			"ResultSuccess_SessionResult-Array_": {
				"properties": {
					"data": {
						"items": {
							"$ref": "#/components/schemas/SessionResult"
						},
						"type": "array"
					},
					"error": {
						"type": "number",
						"enum": [
							null
						],
						"nullable": true
					}
				},
				"required": [
					"data",
					"error"
				],
				"type": "object",
				"additionalProperties": false
			},
			"Result_SessionResult-Array.string_": {
				"anyOf": [
					{
						"$ref": "#/components/schemas/ResultSuccess_SessionResult-Array_"
					},
					{
						"$ref": "#/components/schemas/ResultError_string_"
					}
				]
			},
			"Pick_FilterLeaf.request_response_rmt-or-sessions_request_response_rmt_": {
				"properties": {
					"request_response_rmt": {
						"$ref": "#/components/schemas/Partial_RequestResponseRMTToOperators_"
					},
					"sessions_request_response_rmt": {
						"$ref": "#/components/schemas/Partial_SessionsRequestResponseRMTToOperators_"
					}
				},
				"type": "object",
				"description": "From T, pick a set of properties whose keys are in the union K"
			},
			"FilterLeafSubset_request_response_rmt-or-sessions_request_response_rmt_": {
				"$ref": "#/components/schemas/Pick_FilterLeaf.request_response_rmt-or-sessions_request_response_rmt_"
			},
			"SessionFilterNode": {
				"anyOf": [
					{
						"$ref": "#/components/schemas/FilterLeafSubset_request_response_rmt-or-sessions_request_response_rmt_"
					},
					{
						"$ref": "#/components/schemas/SessionFilterBranch"
					},
					{
						"type": "string",
						"enum": [
							"all"
						]
					}
				]
			},
			"SessionFilterBranch": {
				"properties": {
					"right": {
						"$ref": "#/components/schemas/SessionFilterNode"
					},
					"operator": {
						"type": "string",
						"enum": [
							"or",
							"and"
						]
					},
					"left": {
						"$ref": "#/components/schemas/SessionFilterNode"
					}
				},
				"required": [
					"right",
					"operator",
					"left"
				],
				"type": "object"
			},
			"SessionQueryParams": {
				"properties": {
					"search": {
						"type": "string"
					},
					"timeFilter": {
						"properties": {
							"endTimeUnixMs": {
								"type": "number",
								"format": "double"
							},
							"startTimeUnixMs": {
								"type": "number",
								"format": "double"
							}
						},
						"required": [
							"endTimeUnixMs",
							"startTimeUnixMs"
						],
						"type": "object"
					},
					"nameEquals": {
						"type": "string"
					},
					"timezoneDifference": {
						"type": "number",
						"format": "double"
					},
					"filter": {
						"$ref": "#/components/schemas/SessionFilterNode"
					},
					"offset": {
						"type": "number",
						"format": "double"
					},
					"limit": {
						"type": "number",
						"format": "double"
					}
				},
				"required": [
					"search",
					"timeFilter",
					"timezoneDifference",
					"filter"
				],
				"type": "object",
				"additionalProperties": false
			},
			"SessionsAggregateMetrics": {
				"properties": {
					"count": {
						"type": "number",
						"format": "double"
					},
					"total_cost": {
						"type": "number",
						"format": "double"
					},
					"avg_cost": {
						"type": "number",
						"format": "double"
					},
					"avg_latency": {
						"type": "number",
						"format": "double"
					},
					"avg_requests": {
						"type": "number",
						"format": "double"
					}
				},
				"required": [
					"count",
					"total_cost",
					"avg_cost",
					"avg_latency",
					"avg_requests"
				],
				"type": "object",
				"additionalProperties": false
			},
			"ResultSuccess_SessionsAggregateMetrics_": {
				"properties": {
					"data": {
						"$ref": "#/components/schemas/SessionsAggregateMetrics"
					},
					"error": {
						"type": "number",
						"enum": [
							null
						],
						"nullable": true
					}
				},
				"required": [
					"data",
					"error"
				],
				"type": "object",
				"additionalProperties": false
			},
			"Result_SessionsAggregateMetrics.string_": {
				"anyOf": [
					{
						"$ref": "#/components/schemas/ResultSuccess_SessionsAggregateMetrics_"
					},
					{
						"$ref": "#/components/schemas/ResultError_string_"
					}
				]
			},
			"SessionNameResult": {
				"properties": {
					"name": {
						"type": "string"
					},
					"created_at": {
						"type": "string"
					},
					"last_used": {
						"type": "string"
					},
					"first_used": {
						"type": "string"
					},
					"session_count": {
						"type": "number",
						"format": "double"
					},
					"avg_latency": {
						"type": "number",
						"format": "double"
					}
				},
				"required": [
					"name",
					"created_at",
					"last_used",
					"first_used",
					"session_count",
					"avg_latency"
				],
				"type": "object",
				"additionalProperties": false
			},
			"ResultSuccess_SessionNameResult-Array_": {
				"properties": {
					"data": {
						"items": {
							"$ref": "#/components/schemas/SessionNameResult"
						},
						"type": "array"
					},
					"error": {
						"type": "number",
						"enum": [
							null
						],
						"nullable": true
					}
				},
				"required": [
					"data",
					"error"
				],
				"type": "object",
				"additionalProperties": false
			},
			"Result_SessionNameResult-Array.string_": {
				"anyOf": [
					{
						"$ref": "#/components/schemas/ResultSuccess_SessionNameResult-Array_"
					},
					{
						"$ref": "#/components/schemas/ResultError_string_"
					}
				]
			},
			"TimeFilterMs": {
				"properties": {
					"startTimeUnixMs": {
						"type": "number",
						"format": "double"
					},
					"endTimeUnixMs": {
						"type": "number",
						"format": "double"
					}
				},
				"required": [
					"startTimeUnixMs",
					"endTimeUnixMs"
				],
				"type": "object",
				"additionalProperties": false
			},
			"SessionNameQueryParams": {
				"properties": {
					"nameContains": {
						"type": "string"
					},
					"timezoneDifference": {
						"type": "number",
						"format": "double"
					},
					"pSize": {
						"type": "string",
						"enum": [
							"p50",
							"p75",
							"p95",
							"p99",
							"p99.9"
						]
					},
					"useInterquartile": {
						"type": "boolean"
					},
					"timeFilter": {
						"$ref": "#/components/schemas/TimeFilterMs"
					},
					"filter": {
						"$ref": "#/components/schemas/SessionFilterNode"
					}
				},
				"required": [
					"nameContains",
					"timezoneDifference"
				],
				"type": "object",
				"additionalProperties": false
			},
			"AverageRow": {
				"properties": {
					"average": {
						"type": "number",
						"format": "double"
					}
				},
				"required": [
					"average"
				],
				"type": "object",
				"additionalProperties": false
			},
			"SessionMetrics": {
				"properties": {
					"session_count": {
						"items": {
							"$ref": "#/components/schemas/HistogramRow"
						},
						"type": "array"
					},
					"session_duration": {
						"items": {
							"$ref": "#/components/schemas/HistogramRow"
						},
						"type": "array"
					},
					"session_cost": {
						"items": {
							"$ref": "#/components/schemas/HistogramRow"
						},
						"type": "array"
					},
					"average": {
						"properties": {
							"session_cost": {
								"items": {
									"$ref": "#/components/schemas/AverageRow"
								},
								"type": "array"
							},
							"session_duration": {
								"items": {
									"$ref": "#/components/schemas/AverageRow"
								},
								"type": "array"
							},
							"session_count": {
								"items": {
									"$ref": "#/components/schemas/AverageRow"
								},
								"type": "array"
							}
						},
						"required": [
							"session_cost",
							"session_duration",
							"session_count"
						],
						"type": "object"
					}
				},
				"required": [
					"session_count",
					"session_duration",
					"session_cost",
					"average"
				],
				"type": "object",
				"additionalProperties": false
			},
			"ResultSuccess_SessionMetrics_": {
				"properties": {
					"data": {
						"$ref": "#/components/schemas/SessionMetrics"
					},
					"error": {
						"type": "number",
						"enum": [
							null
						],
						"nullable": true
					}
				},
				"required": [
					"data",
					"error"
				],
				"type": "object",
				"additionalProperties": false
			},
			"Result_SessionMetrics.string_": {
				"anyOf": [
					{
						"$ref": "#/components/schemas/ResultSuccess_SessionMetrics_"
					},
					{
						"$ref": "#/components/schemas/ResultError_string_"
					}
				]
			},
			"SessionMetricsQueryParams": {
				"properties": {
					"nameContains": {
						"type": "string"
					},
					"timezoneDifference": {
						"type": "number",
						"format": "double"
					},
					"pSize": {
						"type": "string",
						"enum": [
							"p50",
							"p75",
							"p95",
							"p99",
							"p99.9"
						]
					},
					"useInterquartile": {
						"type": "boolean"
					},
					"timeFilter": {
						"$ref": "#/components/schemas/TimeFilterMs"
					},
					"filter": {
						"$ref": "#/components/schemas/SessionFilterNode"
					}
				},
				"required": [
					"nameContains",
					"timezoneDifference"
				],
				"type": "object",
				"additionalProperties": false
			},
			"ResultSuccess_string-or-null_": {
				"properties": {
					"data": {
						"type": "string",
						"nullable": true
					},
					"error": {
						"type": "number",
						"enum": [
							null
						],
						"nullable": true
					}
				},
				"required": [
					"data",
					"error"
				],
				"type": "object",
				"additionalProperties": false
			},
			"Result_string-or-null.string_": {
				"anyOf": [
					{
						"$ref": "#/components/schemas/ResultSuccess_string-or-null_"
					},
					{
						"$ref": "#/components/schemas/ResultError_string_"
					}
				]
			},
			"MetricsData": {
				"properties": {
					"totalRequests": {
						"type": "number",
						"format": "double"
					},
					"requestCountPrevious24h": {
						"type": "number",
						"format": "double"
					},
					"requestVolumeChange": {
						"type": "number",
						"format": "double"
					},
					"errorRate24h": {
						"type": "number",
						"format": "double"
					},
					"errorRatePrevious24h": {
						"type": "number",
						"format": "double"
					},
					"errorRateChange": {
						"type": "number",
						"format": "double"
					},
					"averageLatency": {
						"type": "number",
						"format": "double"
					},
					"averageLatencyPerToken": {
						"type": "number",
						"format": "double"
					},
					"latencyChange": {
						"type": "number",
						"format": "double"
					},
					"latencyPerTokenChange": {
						"type": "number",
						"format": "double"
					},
					"recentRequestCount": {
						"type": "number",
						"format": "double"
					},
					"recentErrorCount": {
						"type": "number",
						"format": "double"
					}
				},
				"required": [
					"totalRequests",
					"requestCountPrevious24h",
					"requestVolumeChange",
					"errorRate24h",
					"errorRatePrevious24h",
					"errorRateChange",
					"averageLatency",
					"averageLatencyPerToken",
					"latencyChange",
					"latencyPerTokenChange",
					"recentRequestCount",
					"recentErrorCount"
				],
				"type": "object",
				"additionalProperties": false
			},
			"TimeSeriesDataPoint": {
				"properties": {
					"timestamp": {
						"type": "string",
						"format": "date-time"
					},
					"errorCount": {
						"type": "number",
						"format": "double"
					},
					"requestCount": {
						"type": "number",
						"format": "double"
					},
					"averageLatency": {
						"type": "number",
						"format": "double"
					},
					"averageLatencyPerCompletionToken": {
						"type": "number",
						"format": "double"
					}
				},
				"required": [
					"timestamp",
					"errorCount",
					"requestCount",
					"averageLatency",
					"averageLatencyPerCompletionToken"
				],
				"type": "object",
				"additionalProperties": false
			},
			"ProviderMetrics": {
				"properties": {
					"providerName": {
						"type": "string"
					},
					"metrics": {
						"allOf": [
							{
								"$ref": "#/components/schemas/MetricsData"
							},
							{
								"properties": {
									"timeSeriesData": {
										"items": {
											"$ref": "#/components/schemas/TimeSeriesDataPoint"
										},
										"type": "array"
									}
								},
								"required": [
									"timeSeriesData"
								],
								"type": "object"
							}
						]
					}
				},
				"required": [
					"providerName",
					"metrics"
				],
				"type": "object",
				"additionalProperties": false
			},
			"ResultSuccess_ProviderMetrics-Array_": {
				"properties": {
					"data": {
						"items": {
							"$ref": "#/components/schemas/ProviderMetrics"
						},
						"type": "array"
					},
					"error": {
						"type": "number",
						"enum": [
							null
						],
						"nullable": true
					}
				},
				"required": [
					"data",
					"error"
				],
				"type": "object",
				"additionalProperties": false
			},
			"Result_ProviderMetrics-Array.string_": {
				"anyOf": [
					{
						"$ref": "#/components/schemas/ResultSuccess_ProviderMetrics-Array_"
					},
					{
						"$ref": "#/components/schemas/ResultError_string_"
					}
				]
			},
			"ResultSuccess_ProviderMetrics_": {
				"properties": {
					"data": {
						"$ref": "#/components/schemas/ProviderMetrics"
					},
					"error": {
						"type": "number",
						"enum": [
							null
						],
						"nullable": true
					}
				},
				"required": [
					"data",
					"error"
				],
				"type": "object",
				"additionalProperties": false
			},
			"Result_ProviderMetrics.string_": {
				"anyOf": [
					{
						"$ref": "#/components/schemas/ResultSuccess_ProviderMetrics_"
					},
					{
						"$ref": "#/components/schemas/ResultError_string_"
					}
				]
			},
			"TimeFrame": {
				"type": "string",
				"enum": [
					"24h",
					"7d",
					"30d"
				]
			},
			"ProviderMetric": {
				"properties": {
					"provider": {
						"type": "string"
					},
					"total_requests": {
						"type": "number",
						"format": "double"
					}
				},
				"required": [
					"provider",
					"total_requests"
				],
				"type": "object",
				"additionalProperties": false
			},
			"ResultSuccess_ProviderMetric-Array_": {
				"properties": {
					"data": {
						"items": {
							"$ref": "#/components/schemas/ProviderMetric"
						},
						"type": "array"
					},
					"error": {
						"type": "number",
						"enum": [
							null
						],
						"nullable": true
					}
				},
				"required": [
					"data",
					"error"
				],
				"type": "object",
				"additionalProperties": false
			},
			"Result_ProviderMetric-Array.string_": {
				"anyOf": [
					{
						"$ref": "#/components/schemas/ResultSuccess_ProviderMetric-Array_"
					},
					{
						"$ref": "#/components/schemas/ResultError_string_"
					}
				]
			},
			"Partial_UserMetricsToOperators_": {
				"properties": {
					"user_id": {
						"$ref": "#/components/schemas/Partial_TextOperators_"
					},
					"last_active": {
						"$ref": "#/components/schemas/Partial_TimestampOperators_"
					},
					"total_requests": {
						"$ref": "#/components/schemas/Partial_NumberOperators_"
					},
					"active_for": {
						"$ref": "#/components/schemas/Partial_NumberOperators_"
					},
					"average_requests_per_day_active": {
						"$ref": "#/components/schemas/Partial_NumberOperators_"
					},
					"average_tokens_per_request": {
						"$ref": "#/components/schemas/Partial_NumberOperators_"
					},
					"total_completion_tokens": {
						"$ref": "#/components/schemas/Partial_NumberOperators_"
					},
					"total_prompt_tokens": {
						"$ref": "#/components/schemas/Partial_NumberOperators_"
					},
					"cost": {
						"$ref": "#/components/schemas/Partial_NumberOperators_"
					}
				},
				"type": "object",
				"description": "Make all properties in T optional"
			},
			"Partial_UserApiKeysTableToOperators_": {
				"properties": {
					"api_key_hash": {
						"$ref": "#/components/schemas/Partial_TextOperators_"
					},
					"api_key_name": {
						"$ref": "#/components/schemas/Partial_TextOperators_"
					}
				},
				"type": "object",
				"description": "Make all properties in T optional"
			},
			"Partial_PropertiesTableToOperators_": {
				"properties": {
					"auth_hash": {
						"$ref": "#/components/schemas/Partial_TextOperators_"
					},
					"key": {
						"$ref": "#/components/schemas/Partial_TextOperators_"
					},
					"value": {
						"$ref": "#/components/schemas/Partial_TextOperators_"
					}
				},
				"type": "object",
				"description": "Make all properties in T optional"
			},
			"Partial_ExperimentToOperators_": {
				"properties": {
					"id": {
						"$ref": "#/components/schemas/Partial_TextOperators_"
					},
					"prompt_v2": {
						"$ref": "#/components/schemas/Partial_TextOperators_"
					}
				},
				"type": "object",
				"description": "Make all properties in T optional"
			},
			"Partial_ExperimentHypothesisRunToOperator_": {
				"properties": {
					"result_request_id": {
						"$ref": "#/components/schemas/Partial_TextOperators_"
					}
				},
				"type": "object",
				"description": "Make all properties in T optional"
			},
			"Partial_ScoreValueToOperator_": {
				"properties": {
					"request_id": {
						"$ref": "#/components/schemas/Partial_TextOperators_"
					}
				},
				"type": "object",
				"description": "Make all properties in T optional"
			},
			"Partial_RequestResponseLogToOperators_": {
				"properties": {
					"latency": {
						"$ref": "#/components/schemas/Partial_NumberOperators_"
					},
					"status": {
						"$ref": "#/components/schemas/Partial_NumberOperators_"
					},
					"request_created_at": {
						"$ref": "#/components/schemas/Partial_TimestampOperatorsTyped_"
					},
					"response_created_at": {
						"$ref": "#/components/schemas/Partial_TimestampOperatorsTyped_"
					},
					"auth_hash": {
						"$ref": "#/components/schemas/Partial_TextOperators_"
					},
					"model": {
						"$ref": "#/components/schemas/Partial_TextOperators_"
					},
					"user_id": {
						"$ref": "#/components/schemas/Partial_TextOperators_"
					},
					"organization_id": {
						"$ref": "#/components/schemas/Partial_TextOperators_"
					},
					"node_id": {
						"$ref": "#/components/schemas/Partial_TextOperators_"
					},
					"job_id": {
						"$ref": "#/components/schemas/Partial_TextOperators_"
					},
					"threat": {
						"$ref": "#/components/schemas/Partial_BooleanOperators_"
					}
				},
				"type": "object",
				"description": "Make all properties in T optional"
			},
			"Partial_PropertiesV3ToOperators_": {
				"properties": {
					"key": {
						"$ref": "#/components/schemas/Partial_TextOperators_"
					},
					"value": {
						"$ref": "#/components/schemas/Partial_TextOperators_"
					},
					"organization_id": {
						"$ref": "#/components/schemas/Partial_TextOperators_"
					}
				},
				"type": "object",
				"description": "Make all properties in T optional"
			},
			"Partial_PropertyWithResponseV1ToOperators_": {
				"properties": {
					"property_key": {
						"$ref": "#/components/schemas/Partial_TextOperators_"
					},
					"property_value": {
						"$ref": "#/components/schemas/Partial_TextOperators_"
					},
					"request_created_at": {
						"$ref": "#/components/schemas/Partial_TimestampOperatorsTyped_"
					},
					"organization_id": {
						"$ref": "#/components/schemas/Partial_TextOperators_"
					},
					"threat": {
						"$ref": "#/components/schemas/Partial_BooleanOperators_"
					}
				},
				"type": "object",
				"description": "Make all properties in T optional"
			},
			"Partial_JobToOperators_": {
				"properties": {
					"id": {
						"$ref": "#/components/schemas/Partial_TextOperators_"
					},
					"name": {
						"$ref": "#/components/schemas/Partial_TextOperators_"
					},
					"description": {
						"$ref": "#/components/schemas/Partial_TextOperators_"
					},
					"status": {
						"$ref": "#/components/schemas/Partial_TextOperators_"
					},
					"created_at": {
						"$ref": "#/components/schemas/Partial_TimestampOperators_"
					},
					"updated_at": {
						"$ref": "#/components/schemas/Partial_TimestampOperators_"
					},
					"timeout_seconds": {
						"$ref": "#/components/schemas/Partial_NumberOperators_"
					},
					"custom_properties": {
						"properties": {},
						"additionalProperties": {
							"$ref": "#/components/schemas/Partial_TextOperators_"
						},
						"type": "object"
					},
					"org_id": {
						"$ref": "#/components/schemas/Partial_TextOperators_"
					}
				},
				"type": "object",
				"description": "Make all properties in T optional"
			},
			"Partial_NodesToOperators_": {
				"properties": {
					"id": {
						"$ref": "#/components/schemas/Partial_TextOperators_"
					},
					"name": {
						"$ref": "#/components/schemas/Partial_TextOperators_"
					},
					"description": {
						"$ref": "#/components/schemas/Partial_TextOperators_"
					},
					"job_id": {
						"$ref": "#/components/schemas/Partial_TextOperators_"
					},
					"status": {
						"$ref": "#/components/schemas/Partial_TextOperators_"
					},
					"created_at": {
						"$ref": "#/components/schemas/Partial_TimestampOperators_"
					},
					"updated_at": {
						"$ref": "#/components/schemas/Partial_TimestampOperators_"
					},
					"timeout_seconds": {
						"$ref": "#/components/schemas/Partial_NumberOperators_"
					},
					"custom_properties": {
						"properties": {},
						"additionalProperties": {
							"$ref": "#/components/schemas/Partial_TextOperators_"
						},
						"type": "object"
					},
					"org_id": {
						"$ref": "#/components/schemas/Partial_TextOperators_"
					}
				},
				"type": "object",
				"description": "Make all properties in T optional"
			},
			"Partial_CacheMetricsTableToOperators_": {
				"properties": {
					"organization_id": {
						"$ref": "#/components/schemas/Partial_TextOperators_"
					},
					"request_id": {
						"$ref": "#/components/schemas/Partial_TextOperators_"
					},
					"date": {
						"$ref": "#/components/schemas/Partial_TimestampOperatorsTyped_"
					},
					"hour": {
						"$ref": "#/components/schemas/Partial_NumberOperators_"
					},
					"model": {
						"$ref": "#/components/schemas/Partial_TextOperators_"
					},
					"cache_hit_count": {
						"$ref": "#/components/schemas/Partial_NumberOperators_"
					},
					"saved_latency_ms": {
						"$ref": "#/components/schemas/Partial_NumberOperators_"
					},
					"saved_completion_tokens": {
						"$ref": "#/components/schemas/Partial_NumberOperators_"
					},
					"saved_prompt_tokens": {
						"$ref": "#/components/schemas/Partial_NumberOperators_"
					},
					"saved_completion_audio_tokens": {
						"$ref": "#/components/schemas/Partial_NumberOperators_"
					},
					"saved_prompt_audio_tokens": {
						"$ref": "#/components/schemas/Partial_NumberOperators_"
					},
					"saved_prompt_cache_write_tokens": {
						"$ref": "#/components/schemas/Partial_NumberOperators_"
					},
					"saved_prompt_cache_read_tokens": {
						"$ref": "#/components/schemas/Partial_NumberOperators_"
					},
					"first_hit": {
						"$ref": "#/components/schemas/Partial_TimestampOperatorsTyped_"
					},
					"last_hit": {
						"$ref": "#/components/schemas/Partial_TimestampOperatorsTyped_"
					},
					"request_body": {
						"$ref": "#/components/schemas/Partial_TextOperators_"
					},
					"response_body": {
						"$ref": "#/components/schemas/Partial_TextOperators_"
					}
				},
				"type": "object",
				"description": "Make all properties in T optional"
			},
			"Partial_RateLimitTableToOperators_": {
				"properties": {
					"organization_id": {
						"$ref": "#/components/schemas/Partial_TextOperators_"
					},
					"created_at": {
						"$ref": "#/components/schemas/Partial_TimestampOperatorsTyped_"
					}
				},
				"type": "object",
				"description": "Make all properties in T optional"
			},
			"Partial_OrganizationPropertiesToOperators_": {
				"properties": {
					"organization_id": {
						"$ref": "#/components/schemas/Partial_TextOperators_"
					},
					"property_key": {
						"$ref": "#/components/schemas/Partial_TextOperators_"
					}
				},
				"type": "object",
				"description": "Make all properties in T optional"
			},
			"Partial_TablesAndViews_": {
				"properties": {
					"user_metrics": {
						"$ref": "#/components/schemas/Partial_UserMetricsToOperators_"
					},
					"user_api_keys": {
						"$ref": "#/components/schemas/Partial_UserApiKeysTableToOperators_"
					},
					"response": {
						"$ref": "#/components/schemas/Partial_ResponseTableToOperators_"
					},
					"request": {
						"$ref": "#/components/schemas/Partial_RequestTableToOperators_"
					},
					"feedback": {
						"$ref": "#/components/schemas/Partial_FeedbackTableToOperators_"
					},
					"properties_table": {
						"$ref": "#/components/schemas/Partial_PropertiesTableToOperators_"
					},
					"prompt_v2": {
						"$ref": "#/components/schemas/Partial_PromptToOperators_"
					},
					"prompts_versions": {
						"$ref": "#/components/schemas/Partial_PromptVersionsToOperators_"
					},
					"experiment": {
						"$ref": "#/components/schemas/Partial_ExperimentToOperators_"
					},
					"experiment_hypothesis_run": {
						"$ref": "#/components/schemas/Partial_ExperimentHypothesisRunToOperator_"
					},
					"score_value": {
						"$ref": "#/components/schemas/Partial_ScoreValueToOperator_"
					},
					"request_response_log": {
						"$ref": "#/components/schemas/Partial_RequestResponseLogToOperators_"
					},
					"request_response_rmt": {
						"$ref": "#/components/schemas/Partial_RequestResponseRMTToOperators_"
					},
					"sessions_request_response_rmt": {
						"$ref": "#/components/schemas/Partial_SessionsRequestResponseRMTToOperators_"
					},
					"users_view": {
						"$ref": "#/components/schemas/Partial_UserViewToOperators_"
					},
					"properties_v3": {
						"$ref": "#/components/schemas/Partial_PropertiesV3ToOperators_"
					},
					"property_with_response_v1": {
						"$ref": "#/components/schemas/Partial_PropertyWithResponseV1ToOperators_"
					},
					"job": {
						"$ref": "#/components/schemas/Partial_JobToOperators_"
					},
					"job_node": {
						"$ref": "#/components/schemas/Partial_NodesToOperators_"
					},
					"cache_metrics": {
						"$ref": "#/components/schemas/Partial_CacheMetricsTableToOperators_"
					},
					"rate_limit_log": {
						"$ref": "#/components/schemas/Partial_RateLimitTableToOperators_"
					},
					"organization_properties": {
						"$ref": "#/components/schemas/Partial_OrganizationPropertiesToOperators_"
					},
					"properties": {
						"properties": {},
						"additionalProperties": {
							"$ref": "#/components/schemas/Partial_TextOperators_"
						},
						"type": "object"
					},
					"values": {
						"properties": {},
						"additionalProperties": {
							"$ref": "#/components/schemas/Partial_TextOperators_"
						},
						"type": "object"
					}
				},
				"type": "object",
				"description": "Make all properties in T optional"
			},
			"SingleKey_TablesAndViews_": {
				"$ref": "#/components/schemas/Partial_TablesAndViews_"
			},
			"FilterLeaf": {
				"$ref": "#/components/schemas/SingleKey_TablesAndViews_"
			},
			"FilterNode": {
				"anyOf": [
					{
						"$ref": "#/components/schemas/FilterLeaf"
					},
					{
						"$ref": "#/components/schemas/FilterBranch"
					},
					{
						"properties": {},
						"type": "object"
					}
				]
			},
			"FilterBranch": {
				"properties": {
					"left": {
						"$ref": "#/components/schemas/FilterNode"
					},
					"operator": {
						"type": "string",
						"enum": [
							"or",
							"and"
						]
					},
					"right": {
						"$ref": "#/components/schemas/FilterNode"
					}
				},
				"required": [
					"left",
					"operator",
					"right"
				],
				"type": "object",
				"additionalProperties": false
			},
			"ProviderQueryParams": {
				"properties": {
					"filter": {
						"$ref": "#/components/schemas/FilterNode"
					},
					"offset": {
						"type": "number",
						"format": "double"
					},
					"limit": {
						"type": "number",
						"format": "double"
					},
					"timeFilter": {
						"properties": {
							"end": {
								"type": "string"
							},
							"start": {
								"type": "string"
							}
						},
						"required": [
							"end",
							"start"
						],
						"type": "object"
					}
				},
				"required": [
					"filter",
					"offset",
					"limit",
					"timeFilter"
				],
				"type": "object",
				"additionalProperties": false
			},
			"ResultSuccess__property-string--total_cost-number--request_count-number--created_at_trunc-string_-Array_": {
				"properties": {
					"data": {
						"items": {
							"properties": {
								"created_at_trunc": {
									"type": "string"
								},
								"request_count": {
									"type": "number",
									"format": "double"
								},
								"total_cost": {
									"type": "number",
									"format": "double"
								},
								"property": {
									"type": "string"
								}
							},
							"required": [
								"created_at_trunc",
								"request_count",
								"total_cost",
								"property"
							],
							"type": "object"
						},
						"type": "array"
					},
					"error": {
						"type": "number",
						"enum": [
							null
						],
						"nullable": true
					}
				},
				"required": [
					"data",
					"error"
				],
				"type": "object",
				"additionalProperties": false
			},
			"Result__property-string--total_cost-number--request_count-number--created_at_trunc-string_-Array.string_": {
				"anyOf": [
					{
						"$ref": "#/components/schemas/ResultSuccess__property-string--total_cost-number--request_count-number--created_at_trunc-string_-Array_"
					},
					{
						"$ref": "#/components/schemas/ResultError_string_"
					}
				]
			},
			"Pick_FilterLeaf.request_response_rmt_": {
				"properties": {
					"request_response_rmt": {
						"$ref": "#/components/schemas/Partial_RequestResponseRMTToOperators_"
					}
				},
				"type": "object",
				"description": "From T, pick a set of properties whose keys are in the union K"
			},
			"FilterLeafSubset_request_response_rmt_": {
				"$ref": "#/components/schemas/Pick_FilterLeaf.request_response_rmt_"
			},
			"RequestClickhouseFilterNode": {
				"anyOf": [
					{
						"$ref": "#/components/schemas/FilterLeafSubset_request_response_rmt_"
					},
					{
						"$ref": "#/components/schemas/RequestClickhouseFilterBranch"
					},
					{
						"type": "string",
						"enum": [
							"all"
						]
					}
				]
			},
			"RequestClickhouseFilterBranch": {
				"properties": {
					"right": {
						"$ref": "#/components/schemas/RequestClickhouseFilterNode"
					},
					"operator": {
						"type": "string",
						"enum": [
							"or",
							"and"
						]
					},
					"left": {
						"$ref": "#/components/schemas/RequestClickhouseFilterNode"
					}
				},
				"required": [
					"right",
					"operator",
					"left"
				],
				"type": "object"
			},
			"TimeIncrement": {
				"type": "string",
				"enum": [
					"min",
					"hour",
					"day",
					"week",
					"month",
					"year"
				]
			},
			"DataOverTimeRequest": {
				"properties": {
					"timeFilter": {
						"properties": {
							"end": {
								"type": "string"
							},
							"start": {
								"type": "string"
							}
						},
						"required": [
							"end",
							"start"
						],
						"type": "object"
					},
					"userFilter": {
						"$ref": "#/components/schemas/RequestClickhouseFilterNode"
					},
					"dbIncrement": {
						"$ref": "#/components/schemas/TimeIncrement"
					},
					"timeZoneDifference": {
						"type": "number",
						"format": "double"
					}
				},
				"required": [
					"timeFilter",
					"userFilter",
					"dbIncrement",
					"timeZoneDifference"
				],
				"type": "object",
				"additionalProperties": false
			},
			"Property": {
				"properties": {
					"property": {
						"type": "string"
					}
				},
				"required": [
					"property"
				],
				"type": "object",
				"additionalProperties": false
			},
			"ResultSuccess_Property-Array_": {
				"properties": {
					"data": {
						"items": {
							"$ref": "#/components/schemas/Property"
						},
						"type": "array"
					},
					"error": {
						"type": "number",
						"enum": [
							null
						],
						"nullable": true
					}
				},
				"required": [
					"data",
					"error"
				],
				"type": "object",
				"additionalProperties": false
			},
			"Result_Property-Array.string_": {
				"anyOf": [
					{
						"$ref": "#/components/schemas/ResultSuccess_Property-Array_"
					},
					{
						"$ref": "#/components/schemas/ResultError_string_"
					}
				]
			},
			"ResultSuccess_unknown-Array_": {
				"properties": {
					"data": {
						"items": {},
						"type": "array"
					},
					"error": {
						"type": "number",
						"enum": [
							null
						],
						"nullable": true
					}
				},
				"required": [
					"data",
					"error"
				],
				"type": "object",
				"additionalProperties": false
			},
			"ResultSuccess__value-string--cost-number_-Array_": {
				"properties": {
					"data": {
						"items": {
							"properties": {
								"cost": {
									"type": "number",
									"format": "double"
								},
								"value": {
									"type": "string"
								}
							},
							"required": [
								"cost",
								"value"
							],
							"type": "object"
						},
						"type": "array"
					},
					"error": {
						"type": "number",
						"enum": [
							null
						],
						"nullable": true
					}
				},
				"required": [
					"data",
					"error"
				],
				"type": "object",
				"additionalProperties": false
			},
			"Result__value-string--cost-number_-Array.string_": {
				"anyOf": [
					{
						"$ref": "#/components/schemas/ResultSuccess__value-string--cost-number_-Array_"
					},
					{
						"$ref": "#/components/schemas/ResultError_string_"
					}
				]
			},
			"TimeFilterRequest": {
				"properties": {
					"timeFilter": {
						"properties": {
							"end": {
								"type": "string"
							},
							"start": {
								"type": "string"
							}
						},
						"required": [
							"end",
							"start"
						],
						"type": "object"
					}
				},
				"required": [
					"timeFilter"
				],
				"type": "object",
				"additionalProperties": false
			},
			"ResultSuccess__value-string--count-number_-Array_": {
				"properties": {
					"data": {
						"items": {
							"properties": {
								"count": {
									"type": "number",
									"format": "double"
								},
								"value": {
									"type": "string"
								}
							},
							"required": [
								"count",
								"value"
							],
							"type": "object"
						},
						"type": "array"
					},
					"error": {
						"type": "number",
						"enum": [
							null
						],
						"nullable": true
					}
				},
				"required": [
					"data",
					"error"
				],
				"type": "object",
				"additionalProperties": false
			},
			"Result__value-string--count-number_-Array.string_": {
				"anyOf": [
					{
						"$ref": "#/components/schemas/ResultSuccess__value-string--count-number_-Array_"
					},
					{
						"$ref": "#/components/schemas/ResultError_string_"
					}
				]
			},
			"ChatCompletionTokenLogprob.TopLogprob": {
				"properties": {
					"token": {
						"type": "string",
						"description": "The token."
					},
					"bytes": {
						"items": {
							"type": "number",
							"format": "double"
						},
						"type": "array",
						"nullable": true,
						"description": "A list of integers representing the UTF-8 bytes representation of the token.\nUseful in instances where characters are represented by multiple tokens and\ntheir byte representations must be combined to generate the correct text\nrepresentation. Can be `null` if there is no bytes representation for the token."
					},
					"logprob": {
						"type": "number",
						"format": "double",
						"description": "The log probability of this token, if it is within the top 20 most likely\ntokens. Otherwise, the value `-9999.0` is used to signify that the token is very\nunlikely."
					}
				},
				"required": [
					"token",
					"bytes",
					"logprob"
				],
				"type": "object",
				"additionalProperties": false
			},
			"ChatCompletionTokenLogprob": {
				"properties": {
					"token": {
						"type": "string",
						"description": "The token."
					},
					"bytes": {
						"items": {
							"type": "number",
							"format": "double"
						},
						"type": "array",
						"nullable": true,
						"description": "A list of integers representing the UTF-8 bytes representation of the token.\nUseful in instances where characters are represented by multiple tokens and\ntheir byte representations must be combined to generate the correct text\nrepresentation. Can be `null` if there is no bytes representation for the token."
					},
					"logprob": {
						"type": "number",
						"format": "double",
						"description": "The log probability of this token, if it is within the top 20 most likely\ntokens. Otherwise, the value `-9999.0` is used to signify that the token is very\nunlikely."
					},
					"top_logprobs": {
						"items": {
							"$ref": "#/components/schemas/ChatCompletionTokenLogprob.TopLogprob"
						},
						"type": "array",
						"description": "List of the most likely tokens and their log probability, at this token\nposition. In rare cases, there may be fewer than the number of requested\n`top_logprobs` returned."
					}
				},
				"required": [
					"token",
					"bytes",
					"logprob",
					"top_logprobs"
				],
				"type": "object",
				"additionalProperties": false
			},
			"ChatCompletion.Choice.Logprobs": {
				"description": "Log probability information for the choice.",
				"properties": {
					"content": {
						"items": {
							"$ref": "#/components/schemas/ChatCompletionTokenLogprob"
						},
						"type": "array",
						"nullable": true,
						"description": "A list of message content tokens with log probability information."
					},
					"refusal": {
						"items": {
							"$ref": "#/components/schemas/ChatCompletionTokenLogprob"
						},
						"type": "array",
						"nullable": true,
						"description": "A list of message refusal tokens with log probability information."
					}
				},
				"required": [
					"content",
					"refusal"
				],
				"type": "object",
				"additionalProperties": false
			},
			"ChatCompletionMessage.Annotation.URLCitation": {
				"description": "A URL citation when using web search.",
				"properties": {
					"end_index": {
						"type": "number",
						"format": "double",
						"description": "The index of the last character of the URL citation in the message."
					},
					"start_index": {
						"type": "number",
						"format": "double",
						"description": "The index of the first character of the URL citation in the message."
					},
					"title": {
						"type": "string",
						"description": "The title of the web resource."
					},
					"url": {
						"type": "string",
						"description": "The URL of the web resource."
					}
				},
				"required": [
					"end_index",
					"start_index",
					"title",
					"url"
				],
				"type": "object",
				"additionalProperties": false
			},
			"ChatCompletionMessage.Annotation": {
				"description": "A URL citation when using web search.",
				"properties": {
					"type": {
						"type": "string",
						"enum": [
							"url_citation"
						],
						"nullable": false,
						"description": "The type of the URL citation. Always `url_citation`."
					},
					"url_citation": {
						"$ref": "#/components/schemas/ChatCompletionMessage.Annotation.URLCitation",
						"description": "A URL citation when using web search."
					}
				},
				"required": [
					"type",
					"url_citation"
				],
				"type": "object",
				"additionalProperties": false
			},
			"ChatCompletionAudio": {
				"description": "If the audio output modality is requested, this object contains data about the\naudio response from the model.\n[Learn more](https://platform.openai.com/docs/guides/audio).",
				"properties": {
					"id": {
						"type": "string",
						"description": "Unique identifier for this audio response."
					},
					"data": {
						"type": "string",
						"description": "Base64 encoded audio bytes generated by the model, in the format specified in\nthe request."
					},
					"expires_at": {
						"type": "number",
						"format": "double",
						"description": "The Unix timestamp (in seconds) for when this audio response will no longer be\naccessible on the server for use in multi-turn conversations."
					},
					"transcript": {
						"type": "string",
						"description": "Transcript of the audio generated by the model."
					}
				},
				"required": [
					"id",
					"data",
					"expires_at",
					"transcript"
				],
				"type": "object",
				"additionalProperties": false
			},
			"ChatCompletionMessage.FunctionCall": {
				"properties": {
					"arguments": {
						"type": "string",
						"description": "The arguments to call the function with, as generated by the model in JSON\nformat. Note that the model does not always generate valid JSON, and may\nhallucinate parameters not defined by your function schema. Validate the\narguments in your code before calling your function."
					},
					"name": {
						"type": "string",
						"description": "The name of the function to call."
					}
				},
				"required": [
					"arguments",
					"name"
				],
				"type": "object",
				"additionalProperties": false,
				"deprecated": true
			},
			"ChatCompletionMessageFunctionToolCall.Function": {
				"description": "The function that the model called.",
				"properties": {
					"arguments": {
						"type": "string",
						"description": "The arguments to call the function with, as generated by the model in JSON\nformat. Note that the model does not always generate valid JSON, and may\nhallucinate parameters not defined by your function schema. Validate the\narguments in your code before calling your function."
					},
					"name": {
						"type": "string",
						"description": "The name of the function to call."
					}
				},
				"required": [
					"arguments",
					"name"
				],
				"type": "object",
				"additionalProperties": false
			},
			"ChatCompletionMessageFunctionToolCall": {
				"description": "A call to a function tool created by the model.",
				"properties": {
					"id": {
						"type": "string",
						"description": "The ID of the tool call."
					},
					"function": {
						"$ref": "#/components/schemas/ChatCompletionMessageFunctionToolCall.Function",
						"description": "The function that the model called."
					},
					"type": {
						"type": "string",
						"enum": [
							"function"
						],
						"nullable": false,
						"description": "The type of the tool. Currently, only `function` is supported."
					}
				},
				"required": [
					"id",
					"function",
					"type"
				],
				"type": "object",
				"additionalProperties": false
			},
			"ChatCompletionMessageCustomToolCall.Custom": {
				"description": "The custom tool that the model called.",
				"properties": {
					"input": {
						"type": "string",
						"description": "The input for the custom tool call generated by the model."
					},
					"name": {
						"type": "string",
						"description": "The name of the custom tool to call."
					}
				},
				"required": [
					"input",
					"name"
				],
				"type": "object",
				"additionalProperties": false
			},
			"ChatCompletionMessageCustomToolCall": {
				"description": "A call to a custom tool created by the model.",
				"properties": {
					"id": {
						"type": "string",
						"description": "The ID of the tool call."
					},
					"custom": {
						"$ref": "#/components/schemas/ChatCompletionMessageCustomToolCall.Custom",
						"description": "The custom tool that the model called."
					},
					"type": {
						"type": "string",
						"enum": [
							"custom"
						],
						"nullable": false,
						"description": "The type of the tool. Always `custom`."
					}
				},
				"required": [
					"id",
					"custom",
					"type"
				],
				"type": "object",
				"additionalProperties": false
			},
			"ChatCompletionMessageToolCall": {
				"anyOf": [
					{
						"$ref": "#/components/schemas/ChatCompletionMessageFunctionToolCall"
					},
					{
						"$ref": "#/components/schemas/ChatCompletionMessageCustomToolCall"
					}
				],
				"description": "A call to a function tool created by the model."
			},
			"ChatCompletionMessage": {
				"description": "A chat completion message generated by the model.",
				"properties": {
					"content": {
						"type": "string",
						"nullable": true,
						"description": "The contents of the message."
					},
					"refusal": {
						"type": "string",
						"nullable": true,
						"description": "The refusal message generated by the model."
					},
					"role": {
						"type": "string",
						"enum": [
							"assistant"
						],
						"nullable": false,
						"description": "The role of the author of this message."
					},
					"annotations": {
						"items": {
							"$ref": "#/components/schemas/ChatCompletionMessage.Annotation"
						},
						"type": "array",
						"description": "Annotations for the message, when applicable, as when using the\n[web search tool](https://platform.openai.com/docs/guides/tools-web-search?api-mode=chat)."
					},
					"audio": {
						"allOf": [
							{
								"$ref": "#/components/schemas/ChatCompletionAudio"
							}
						],
						"nullable": true,
						"description": "If the audio output modality is requested, this object contains data about the\naudio response from the model.\n[Learn more](https://platform.openai.com/docs/guides/audio)."
					},
					"function_call": {
						"allOf": [
							{
								"$ref": "#/components/schemas/ChatCompletionMessage.FunctionCall"
							}
						],
						"nullable": true,
						"deprecated": true
					},
					"tool_calls": {
						"items": {
							"$ref": "#/components/schemas/ChatCompletionMessageToolCall"
						},
						"type": "array",
						"description": "The tool calls generated by the model, such as function calls."
					}
				},
				"required": [
					"content",
					"refusal",
					"role"
				],
				"type": "object",
				"additionalProperties": false
			},
			"ChatCompletion.Choice": {
				"properties": {
					"finish_reason": {
						"type": "string",
						"enum": [
							"stop",
							"length",
							"tool_calls",
							"content_filter",
							"function_call"
						],
						"description": "The reason the model stopped generating tokens. This will be `stop` if the model\nhit a natural stop point or a provided stop sequence, `length` if the maximum\nnumber of tokens specified in the request was reached, `content_filter` if\ncontent was omitted due to a flag from our content filters, `tool_calls` if the\nmodel called a tool, or `function_call` (deprecated) if the model called a\nfunction."
					},
					"index": {
						"type": "number",
						"format": "double",
						"description": "The index of the choice in the list of choices."
					},
					"logprobs": {
						"allOf": [
							{
								"$ref": "#/components/schemas/ChatCompletion.Choice.Logprobs"
							}
						],
						"nullable": true,
						"description": "Log probability information for the choice."
					},
					"message": {
						"$ref": "#/components/schemas/ChatCompletionMessage",
						"description": "A chat completion message generated by the model."
					}
				},
				"required": [
					"finish_reason",
					"index",
					"logprobs",
					"message"
				],
				"type": "object",
				"additionalProperties": false
			},
			"CompletionUsage.CompletionTokensDetails": {
				"description": "Breakdown of tokens used in a completion.",
				"properties": {
					"accepted_prediction_tokens": {
						"type": "number",
						"format": "double",
						"description": "When using Predicted Outputs, the number of tokens in the prediction that\nappeared in the completion."
					},
					"audio_tokens": {
						"type": "number",
						"format": "double",
						"description": "Audio input tokens generated by the model."
					},
					"reasoning_tokens": {
						"type": "number",
						"format": "double",
						"description": "Tokens generated by the model for reasoning."
					},
					"rejected_prediction_tokens": {
						"type": "number",
						"format": "double",
						"description": "When using Predicted Outputs, the number of tokens in the prediction that did\nnot appear in the completion. However, like reasoning tokens, these tokens are\nstill counted in the total completion tokens for purposes of billing, output,\nand context window limits."
					}
				},
				"type": "object",
				"additionalProperties": false
			},
			"CompletionUsage.PromptTokensDetails": {
				"description": "Breakdown of tokens used in the prompt.",
				"properties": {
					"audio_tokens": {
						"type": "number",
						"format": "double",
						"description": "Audio input tokens present in the prompt."
					},
					"cached_tokens": {
						"type": "number",
						"format": "double",
						"description": "Cached tokens present in the prompt."
					}
				},
				"type": "object",
				"additionalProperties": false
			},
			"CompletionUsage": {
				"description": "Usage statistics for the completion request.",
				"properties": {
					"completion_tokens": {
						"type": "number",
						"format": "double",
						"description": "Number of tokens in the generated completion."
					},
					"prompt_tokens": {
						"type": "number",
						"format": "double",
						"description": "Number of tokens in the prompt."
					},
					"total_tokens": {
						"type": "number",
						"format": "double",
						"description": "Total number of tokens used in the request (prompt + completion)."
					},
					"completion_tokens_details": {
						"$ref": "#/components/schemas/CompletionUsage.CompletionTokensDetails",
						"description": "Breakdown of tokens used in a completion."
					},
					"prompt_tokens_details": {
						"$ref": "#/components/schemas/CompletionUsage.PromptTokensDetails",
						"description": "Breakdown of tokens used in the prompt."
					}
				},
				"required": [
					"completion_tokens",
					"prompt_tokens",
					"total_tokens"
				],
				"type": "object",
				"additionalProperties": false
			},
			"ChatCompletion": {
				"description": "Represents a chat completion response returned by model, based on the provided\ninput.",
				"properties": {
					"id": {
						"type": "string",
						"description": "A unique identifier for the chat completion."
					},
					"choices": {
						"items": {
							"$ref": "#/components/schemas/ChatCompletion.Choice"
						},
						"type": "array",
						"description": "A list of chat completion choices. Can be more than one if `n` is greater\nthan 1."
					},
					"created": {
						"type": "number",
						"format": "double",
						"description": "The Unix timestamp (in seconds) of when the chat completion was created."
					},
					"model": {
						"type": "string",
						"description": "The model used for the chat completion."
					},
					"object": {
						"type": "string",
						"enum": [
							"chat.completion"
						],
						"nullable": false,
						"description": "The object type, which is always `chat.completion`."
					},
					"service_tier": {
						"type": "string",
						"enum": [
							"auto",
							"default",
							"flex",
							"scale",
							"priority",
							null
						],
						"nullable": true,
						"description": "Specifies the processing type used for serving the request.\n\n- If set to 'auto', then the request will be processed with the service tier\n  configured in the Project settings. Unless otherwise configured, the Project\n  will use 'default'.\n- If set to 'default', then the request will be processed with the standard\n  pricing and performance for the selected model.\n- If set to '[flex](https://platform.openai.com/docs/guides/flex-processing)' or\n  'priority', then the request will be processed with the corresponding service\n  tier. [Contact sales](https://openai.com/contact-sales) to learn more about\n  Priority processing.\n- When not set, the default behavior is 'auto'.\n\nWhen the `service_tier` parameter is set, the response body will include the\n`service_tier` value based on the processing mode actually used to serve the\nrequest. This response value may be different from the value set in the\nparameter."
					},
					"system_fingerprint": {
						"type": "string",
						"description": "This fingerprint represents the backend configuration that the model runs with.\n\nCan be used in conjunction with the `seed` request parameter to understand when\nbackend changes have been made that might impact determinism."
					},
					"usage": {
						"$ref": "#/components/schemas/CompletionUsage",
						"description": "Usage statistics for the completion request."
					}
				},
				"required": [
					"id",
					"choices",
					"created",
					"model",
					"object"
				],
				"type": "object",
				"additionalProperties": false
			},
			"ResultSuccess_ChatCompletion-or-_content-string--reasoning-string--calls-any__": {
				"properties": {
					"data": {
						"anyOf": [
							{
								"$ref": "#/components/schemas/ChatCompletion"
							},
							{
								"properties": {
									"calls": {},
									"reasoning": {
										"type": "string"
									},
									"content": {
										"type": "string"
									}
								},
								"required": [
									"calls",
									"reasoning",
									"content"
								],
								"type": "object"
							}
						]
					},
					"error": {
						"type": "number",
						"enum": [
							null
						],
						"nullable": true
					}
				},
				"required": [
					"data",
					"error"
				],
				"type": "object",
				"additionalProperties": false
			},
			"Result_ChatCompletion-or-_content-string--reasoning-string--calls-any_.string_": {
				"anyOf": [
					{
						"$ref": "#/components/schemas/ResultSuccess_ChatCompletion-or-_content-string--reasoning-string--calls-any__"
					},
					{
						"$ref": "#/components/schemas/ResultError_string_"
					}
				]
			},
			"ResultSuccess__apiKey-string__": {
				"properties": {
					"data": {
						"properties": {
							"apiKey": {
								"type": "string"
							}
						},
						"required": [
							"apiKey"
						],
						"type": "object"
					},
					"error": {
						"type": "number",
						"enum": [
							null
						],
						"nullable": true
					}
				},
				"required": [
					"data",
					"error"
				],
				"type": "object",
				"additionalProperties": false
			},
			"Result__apiKey-string_.string_": {
				"anyOf": [
					{
						"$ref": "#/components/schemas/ResultSuccess__apiKey-string__"
					},
					{
						"$ref": "#/components/schemas/ResultError_string_"
					}
				]
			},
			"ResultSuccess__cost-number--created_at_trunc-string_-Array_": {
				"properties": {
					"data": {
						"items": {
							"properties": {
								"created_at_trunc": {
									"type": "string"
								},
								"cost": {
									"type": "number",
									"format": "double"
								}
							},
							"required": [
								"created_at_trunc",
								"cost"
							],
							"type": "object"
						},
						"type": "array"
					},
					"error": {
						"type": "number",
						"enum": [
							null
						],
						"nullable": true
					}
				},
				"required": [
					"data",
					"error"
				],
				"type": "object",
				"additionalProperties": false
			},
			"Result__cost-number--created_at_trunc-string_-Array.string_": {
				"anyOf": [
					{
						"$ref": "#/components/schemas/ResultSuccess__cost-number--created_at_trunc-string_-Array_"
					},
					{
						"$ref": "#/components/schemas/ResultError_string_"
					}
				]
			},
			"AuthorName": {
				"type": "string",
				"enum": [
					"anthropic",
					"cohere",
					"deepseek",
					"mistral",
					"openai",
					"perplexity",
					"xai",
					"google",
					"meta-llama",
					"amazon",
					"microsoft",
					"nvidia",
					"qwen",
					"moonshotai",
					"alibaba",
					"zai",
<<<<<<< HEAD
=======
					"baidu",
>>>>>>> f894402e
					"passthrough"
				]
			},
			"StandardParameter": {
				"type": "string",
				"enum": [
					"max_tokens",
					"max_completion_tokens",
					"temperature",
					"top_p",
					"top_k",
					"stop",
					"stream",
					"frequency_penalty",
					"presence_penalty",
					"repetition_penalty",
					"seed",
					"tools",
					"tool_choice",
					"functions",
					"function_call",
					"reasoning",
					"include_reasoning",
					"thinking",
					"response_format",
					"json_mode",
					"truncate",
					"min_p",
					"logit_bias",
					"logprobs",
					"top_logprobs",
					"structured_outputs",
					"verbosity",
					"n"
				]
			},
			"PluginId": {
				"type": "string",
				"enum": [
					"web"
				],
				"nullable": false
			},
			"RateLimits": {
				"properties": {
					"rpm": {
						"type": "number",
						"format": "double"
					},
					"tpm": {
						"type": "number",
						"format": "double"
					},
					"tpd": {
						"type": "number",
						"format": "double"
					}
				},
				"type": "object",
				"additionalProperties": false
			},
			"ModelPricing": {
				"properties": {
					"threshold": {
						"type": "number",
						"format": "double"
					},
					"input": {
						"type": "number",
						"format": "double"
					},
					"output": {
						"type": "number",
						"format": "double"
					},
					"image": {
						"type": "number",
						"format": "double"
					},
					"cacheMultipliers": {
						"properties": {
							"write1h": {
								"type": "number",
								"format": "double"
							},
							"write5m": {
								"type": "number",
								"format": "double"
							},
							"cachedInput": {
								"type": "number",
								"format": "double"
							}
						},
						"required": [
							"cachedInput"
						],
						"type": "object"
					},
					"cacheStoragePerHour": {
						"type": "number",
						"format": "double"
					},
					"thinking": {
						"type": "number",
						"format": "double"
					},
					"request": {
						"type": "number",
						"format": "double"
					},
					"audio": {
						"type": "number",
						"format": "double"
					},
					"video": {
						"type": "number",
						"format": "double"
					},
					"web_search": {
						"type": "number",
						"format": "double"
					}
				},
				"required": [
					"threshold",
					"input",
					"output"
				],
				"type": "object",
				"additionalProperties": false
			},
			"BodyMappingType": {
				"type": "string",
				"enum": [
					"OPENAI",
					"NO_MAPPING",
					"RESPONSES"
				]
			},
			"EndpointConfig": {
				"properties": {
					"region": {
						"type": "string"
					},
					"location": {
						"type": "string"
					},
					"projectId": {
						"type": "string"
					},
					"baseUri": {
						"type": "string"
					},
					"deploymentName": {
						"type": "string"
					},
					"resourceName": {
						"type": "string"
					},
					"apiVersion": {
						"type": "string"
					},
					"crossRegion": {
						"type": "boolean"
					},
					"gatewayMapping": {
						"$ref": "#/components/schemas/BodyMappingType"
					},
					"modelName": {
						"type": "string"
					},
					"heliconeModelId": {
						"type": "string"
					},
					"providerModelId": {
						"type": "string"
					},
					"pricing": {
						"items": {
							"$ref": "#/components/schemas/ModelPricing"
						},
						"type": "array"
					},
					"contextLength": {
						"type": "number",
						"format": "double"
					},
					"maxCompletionTokens": {
						"type": "number",
						"format": "double"
					},
					"ptbEnabled": {
						"type": "boolean"
					},
					"version": {
						"type": "string"
					},
					"rateLimits": {
						"$ref": "#/components/schemas/RateLimits"
					},
					"priority": {
						"type": "number",
						"format": "double"
					}
				},
				"type": "object",
				"additionalProperties": false
			},
			"Record_string.EndpointConfig_": {
				"properties": {},
				"additionalProperties": {
					"$ref": "#/components/schemas/EndpointConfig"
				},
				"type": "object",
				"description": "Construct a type with a set of properties K of type T"
			},
			"ResponseFormat": {
				"type": "string",
				"enum": [
					"ANTHROPIC",
					"OPENAI"
				]
			},
			"ModelProviderConfig": {
				"properties": {
					"pricing": {
						"items": {
							"$ref": "#/components/schemas/ModelPricing"
						},
						"type": "array"
					},
					"contextLength": {
						"type": "number",
						"format": "double"
					},
					"maxCompletionTokens": {
						"type": "number",
						"format": "double"
					},
					"ptbEnabled": {
						"type": "boolean"
					},
					"version": {
						"type": "string"
					},
					"unsupportedParameters": {
						"items": {
							"$ref": "#/components/schemas/StandardParameter"
						},
						"type": "array"
					},
					"providerModelId": {
						"type": "string"
					},
					"provider": {
						"$ref": "#/components/schemas/ModelProviderName"
					},
					"author": {
						"$ref": "#/components/schemas/AuthorName"
					},
					"supportedParameters": {
						"items": {
							"$ref": "#/components/schemas/StandardParameter"
						},
						"type": "array"
					},
					"supportedPlugins": {
						"items": {
							"$ref": "#/components/schemas/PluginId"
						},
						"type": "array"
					},
					"rateLimits": {
						"$ref": "#/components/schemas/RateLimits"
					},
					"endpointConfigs": {
						"$ref": "#/components/schemas/Record_string.EndpointConfig_"
					},
					"crossRegion": {
						"type": "boolean"
					},
					"priority": {
						"type": "number",
						"format": "double"
					},
					"quantization": {
						"type": "string",
						"enum": [
							"fp4",
							"fp8",
							"fp16",
							"bf16",
							"int4"
						]
					},
					"responseFormat": {
						"$ref": "#/components/schemas/ResponseFormat"
					},
					"requireExplicitRouting": {
						"type": "boolean"
					},
					"providerModelIdAliases": {
						"items": {
							"type": "string"
						},
						"type": "array"
					}
				},
				"required": [
					"pricing",
					"contextLength",
					"maxCompletionTokens",
					"ptbEnabled",
					"providerModelId",
					"provider",
					"author",
					"supportedParameters",
					"endpointConfigs"
				],
				"type": "object",
				"additionalProperties": false
			},
			"UserEndpointConfig": {
				"properties": {
					"region": {
						"type": "string"
					},
					"location": {
						"type": "string"
					},
					"projectId": {
						"type": "string"
					},
					"baseUri": {
						"type": "string"
					},
					"deploymentName": {
						"type": "string"
					},
					"resourceName": {
						"type": "string"
					},
					"apiVersion": {
						"type": "string"
					},
					"crossRegion": {
						"type": "boolean"
					},
					"gatewayMapping": {
						"$ref": "#/components/schemas/BodyMappingType"
					},
					"modelName": {
						"type": "string"
					},
					"heliconeModelId": {
						"type": "string"
					}
				},
				"type": "object",
				"additionalProperties": false
			},
			"Endpoint": {
				"properties": {
					"pricing": {
						"items": {
							"$ref": "#/components/schemas/ModelPricing"
						},
						"type": "array"
					},
					"contextLength": {
						"type": "number",
						"format": "double"
					},
					"maxCompletionTokens": {
						"type": "number",
						"format": "double"
					},
					"ptbEnabled": {
						"type": "boolean"
					},
					"version": {
						"type": "string"
					},
					"unsupportedParameters": {
						"items": {
							"$ref": "#/components/schemas/StandardParameter"
						},
						"type": "array"
					},
					"modelConfig": {
						"$ref": "#/components/schemas/ModelProviderConfig"
					},
					"userConfig": {
						"$ref": "#/components/schemas/UserEndpointConfig"
					},
					"provider": {
						"$ref": "#/components/schemas/ModelProviderName"
					},
					"author": {
						"$ref": "#/components/schemas/AuthorName"
					},
					"providerModelId": {
						"type": "string"
					},
					"supportedParameters": {
						"items": {
							"$ref": "#/components/schemas/StandardParameter"
						},
						"type": "array"
					},
					"priority": {
						"type": "number",
						"format": "double"
					}
				},
				"required": [
					"pricing",
					"contextLength",
					"maxCompletionTokens",
					"ptbEnabled",
					"modelConfig",
					"userConfig",
					"provider",
					"author",
					"providerModelId",
					"supportedParameters"
				],
				"type": "object",
				"additionalProperties": false
			},
			"SimplifiedPricing": {
				"properties": {
					"prompt": {
						"type": "number",
						"format": "double"
					},
					"completion": {
						"type": "number",
						"format": "double"
					},
					"audio": {
						"type": "number",
						"format": "double"
					},
					"thinking": {
						"type": "number",
						"format": "double"
					},
					"web_search": {
						"type": "number",
						"format": "double"
					},
					"image": {
						"type": "number",
						"format": "double"
					},
					"video": {
						"type": "number",
						"format": "double"
					},
					"cacheRead": {
						"type": "number",
						"format": "double"
					},
					"cacheWrite": {
						"type": "number",
						"format": "double"
					},
					"threshold": {
						"type": "number",
						"format": "double"
					}
				},
				"required": [
					"prompt",
					"completion"
				],
				"type": "object",
				"additionalProperties": false
			},
			"ModelEndpoint": {
				"properties": {
					"provider": {
						"type": "string"
					},
					"providerSlug": {
						"type": "string"
					},
					"endpoint": {
						"$ref": "#/components/schemas/Endpoint"
					},
					"supportsPtb": {
						"type": "boolean"
					},
					"pricing": {
						"$ref": "#/components/schemas/SimplifiedPricing"
					},
					"pricingTiers": {
						"items": {
							"$ref": "#/components/schemas/SimplifiedPricing"
						},
						"type": "array"
					}
				},
				"required": [
					"provider",
					"providerSlug",
					"pricing"
				],
				"type": "object",
				"additionalProperties": false
			},
			"InputModality": {
				"type": "string",
				"enum": [
					"text",
					"image",
					"audio",
					"video"
				]
			},
			"OutputModality": {
				"type": "string",
				"enum": [
					"text",
					"image",
					"audio",
					"video"
				]
			},
			"ModelRegistryItem": {
				"properties": {
					"id": {
						"type": "string"
					},
					"name": {
						"type": "string"
					},
					"author": {
						"type": "string"
					},
					"contextLength": {
						"type": "number",
						"format": "double"
					},
					"endpoints": {
						"items": {
							"$ref": "#/components/schemas/ModelEndpoint"
						},
						"type": "array"
					},
					"maxOutput": {
						"type": "number",
						"format": "double"
					},
					"trainingDate": {
						"type": "string"
					},
					"description": {
						"type": "string"
					},
					"inputModalities": {
						"items": {
							"$ref": "#/components/schemas/InputModality"
						},
						"type": "array"
					},
					"outputModalities": {
						"items": {
							"$ref": "#/components/schemas/OutputModality"
						},
						"type": "array"
					},
					"supportedParameters": {
						"items": {
							"$ref": "#/components/schemas/StandardParameter"
						},
						"type": "array"
					}
				},
				"required": [
					"id",
					"name",
					"author",
					"contextLength",
					"endpoints",
					"inputModalities",
					"outputModalities",
					"supportedParameters"
				],
				"type": "object",
				"additionalProperties": false
			},
			"ModelCapability": {
				"type": "string",
				"enum": [
					"audio",
					"video",
					"image",
					"thinking",
					"web_search",
					"caching",
					"reasoning"
				]
			},
			"ModelRegistryResponse": {
				"properties": {
					"models": {
						"items": {
							"$ref": "#/components/schemas/ModelRegistryItem"
						},
						"type": "array"
					},
					"total": {
						"type": "number",
						"format": "double"
					},
					"filters": {
						"properties": {
							"capabilities": {
								"items": {
									"$ref": "#/components/schemas/ModelCapability"
								},
								"type": "array"
							},
							"authors": {
								"items": {
									"type": "string"
								},
								"type": "array"
							},
							"providers": {
								"items": {
									"properties": {
										"displayName": {
											"type": "string"
										},
										"name": {
											"type": "string"
										}
									},
									"required": [
										"displayName",
										"name"
									],
									"type": "object"
								},
								"type": "array"
							}
						},
						"required": [
							"capabilities",
							"authors",
							"providers"
						],
						"type": "object"
					}
				},
				"required": [
					"models",
					"total",
					"filters"
				],
				"type": "object",
				"additionalProperties": false
			},
			"ResultSuccess_ModelRegistryResponse_": {
				"properties": {
					"data": {
						"$ref": "#/components/schemas/ModelRegistryResponse"
					},
					"error": {
						"type": "number",
						"enum": [
							null
						],
						"nullable": true
					}
				},
				"required": [
					"data",
					"error"
				],
				"type": "object",
				"additionalProperties": false
			},
			"Result_ModelRegistryResponse.string_": {
				"anyOf": [
					{
						"$ref": "#/components/schemas/ResultSuccess_ModelRegistryResponse_"
					},
					{
						"$ref": "#/components/schemas/ResultError_string_"
					}
				]
			},
			"OAIModel": {
				"properties": {
					"id": {
						"type": "string"
					},
					"object": {
						"type": "string",
						"enum": [
							"model"
						],
						"nullable": false
					},
					"created": {
						"type": "number",
						"format": "double"
					},
					"owned_by": {
						"type": "string"
					}
				},
				"required": [
					"id",
					"object",
					"created",
					"owned_by"
				],
				"type": "object",
				"additionalProperties": false
			},
			"OAIModelsResponse": {
				"properties": {
					"object": {
						"type": "string",
						"enum": [
							"list"
						],
						"nullable": false
					},
					"data": {
						"items": {
							"$ref": "#/components/schemas/OAIModel"
						},
						"type": "array"
					}
				},
				"required": [
					"object",
					"data"
				],
				"type": "object",
				"additionalProperties": false
			},
			"MetricStats": {
				"properties": {
					"p99": {
						"type": "number",
						"format": "double"
					},
					"p95": {
						"type": "number",
						"format": "double"
					},
					"p90": {
						"type": "number",
						"format": "double"
					},
					"max": {
						"type": "number",
						"format": "double"
					},
					"min": {
						"type": "number",
						"format": "double"
					},
					"median": {
						"type": "number",
						"format": "double"
					},
					"average": {
						"type": "number",
						"format": "double"
					}
				},
				"required": [
					"p99",
					"p95",
					"p90",
					"max",
					"min",
					"median",
					"average"
				],
				"type": "object"
			},
			"TokenMetricStats": {
				"allOf": [
					{
						"$ref": "#/components/schemas/MetricStats"
					},
					{
						"properties": {
							"medianPer1000Tokens": {
								"type": "number",
								"format": "double"
							}
						},
						"required": [
							"medianPer1000Tokens"
						],
						"type": "object"
					}
				]
			},
			"TimeSeriesMetric": {
				"properties": {
					"value": {
						"type": "number",
						"format": "double"
					},
					"timestamp": {
						"type": "string"
					}
				},
				"required": [
					"value",
					"timestamp"
				],
				"type": "object"
			},
			"Model": {
				"properties": {
					"timeSeriesData": {
						"properties": {
							"errorRate": {
								"items": {
									"$ref": "#/components/schemas/TimeSeriesMetric"
								},
								"type": "array"
							},
							"successRate": {
								"items": {
									"$ref": "#/components/schemas/TimeSeriesMetric"
								},
								"type": "array"
							},
							"ttft": {
								"items": {
									"$ref": "#/components/schemas/TimeSeriesMetric"
								},
								"type": "array"
							},
							"latency": {
								"items": {
									"$ref": "#/components/schemas/TimeSeriesMetric"
								},
								"type": "array"
							}
						},
						"required": [
							"errorRate",
							"successRate",
							"ttft",
							"latency"
						],
						"type": "object"
					},
					"requestStatus": {
						"properties": {
							"errorRate": {
								"type": "number",
								"format": "double"
							},
							"successRate": {
								"type": "number",
								"format": "double"
							}
						},
						"required": [
							"errorRate",
							"successRate"
						],
						"type": "object"
					},
					"geographicTtft": {
						"items": {
							"properties": {
								"median": {
									"type": "number",
									"format": "double"
								},
								"countryCode": {
									"type": "string"
								}
							},
							"required": [
								"median",
								"countryCode"
							],
							"type": "object"
						},
						"type": "array"
					},
					"geographicLatency": {
						"items": {
							"properties": {
								"median": {
									"type": "number",
									"format": "double"
								},
								"countryCode": {
									"type": "string"
								}
							},
							"required": [
								"median",
								"countryCode"
							],
							"type": "object"
						},
						"type": "array"
					},
					"feedback": {
						"properties": {
							"negativePercentage": {
								"type": "number",
								"format": "double"
							},
							"positivePercentage": {
								"type": "number",
								"format": "double"
							}
						},
						"required": [
							"negativePercentage",
							"positivePercentage"
						],
						"type": "object"
					},
					"costs": {
						"properties": {
							"completion_token": {
								"type": "number",
								"format": "double"
							},
							"prompt_token": {
								"type": "number",
								"format": "double"
							}
						},
						"required": [
							"completion_token",
							"prompt_token"
						],
						"type": "object"
					},
					"ttft": {
						"$ref": "#/components/schemas/MetricStats"
					},
					"latency": {
						"$ref": "#/components/schemas/TokenMetricStats"
					},
					"provider": {
						"type": "string"
					},
					"model": {
						"type": "string"
					}
				},
				"required": [
					"timeSeriesData",
					"requestStatus",
					"geographicTtft",
					"geographicLatency",
					"feedback",
					"costs",
					"ttft",
					"latency",
					"provider",
					"model"
				],
				"type": "object"
			},
			"ResultSuccess_Model-Array_": {
				"properties": {
					"data": {
						"items": {
							"$ref": "#/components/schemas/Model"
						},
						"type": "array"
					},
					"error": {
						"type": "number",
						"enum": [
							null
						],
						"nullable": true
					}
				},
				"required": [
					"data",
					"error"
				],
				"type": "object",
				"additionalProperties": false
			},
			"Result_Model-Array.string_": {
				"anyOf": [
					{
						"$ref": "#/components/schemas/ResultSuccess_Model-Array_"
					},
					{
						"$ref": "#/components/schemas/ResultError_string_"
					}
				]
			},
			"ModelsToCompare": {
				"properties": {
					"provider": {
						"type": "string"
					},
					"names": {
						"items": {
							"type": "string"
						},
						"type": "array"
					},
					"parent": {
						"type": "string"
					}
				},
				"required": [
					"provider",
					"names",
					"parent"
				],
				"type": "object"
			},
			"ResultSuccess__unsafe-boolean__": {
				"properties": {
					"data": {
						"properties": {
							"unsafe": {
								"type": "boolean"
							}
						},
						"required": [
							"unsafe"
						],
						"type": "object"
					},
					"error": {
						"type": "number",
						"enum": [
							null
						],
						"nullable": true
					}
				},
				"required": [
					"data",
					"error"
				],
				"type": "object",
				"additionalProperties": false
			},
			"Result__unsafe-boolean_.string_": {
				"anyOf": [
					{
						"$ref": "#/components/schemas/ResultSuccess__unsafe-boolean__"
					},
					{
						"$ref": "#/components/schemas/ResultError_string_"
					}
				]
			},
			"ClickHouseTableColumn": {
				"properties": {
					"name": {
						"type": "string"
					},
					"type": {
						"type": "string"
					},
					"default_type": {
						"type": "string"
					},
					"default_expression": {
						"type": "string"
					},
					"comment": {
						"type": "string"
					},
					"codec_expression": {
						"type": "string"
					},
					"ttl_expression": {
						"type": "string"
					}
				},
				"required": [
					"name",
					"type"
				],
				"type": "object",
				"additionalProperties": false
			},
			"ClickHouseTableSchema": {
				"properties": {
					"table_name": {
						"type": "string"
					},
					"columns": {
						"items": {
							"$ref": "#/components/schemas/ClickHouseTableColumn"
						},
						"type": "array"
					}
				},
				"required": [
					"table_name",
					"columns"
				],
				"type": "object",
				"additionalProperties": false
			},
			"ResultSuccess_ClickHouseTableSchema-Array_": {
				"properties": {
					"data": {
						"items": {
							"$ref": "#/components/schemas/ClickHouseTableSchema"
						},
						"type": "array"
					},
					"error": {
						"type": "number",
						"enum": [
							null
						],
						"nullable": true
					}
				},
				"required": [
					"data",
					"error"
				],
				"type": "object",
				"additionalProperties": false
			},
			"Result_ClickHouseTableSchema-Array.string_": {
				"anyOf": [
					{
						"$ref": "#/components/schemas/ResultSuccess_ClickHouseTableSchema-Array_"
					},
					{
						"$ref": "#/components/schemas/ResultError_string_"
					}
				]
			},
			"ExecuteSqlResponse": {
				"properties": {
					"rowCount": {
						"type": "number",
						"format": "double"
					},
					"size": {
						"type": "number",
						"format": "double"
					},
					"elapsedMilliseconds": {
						"type": "number",
						"format": "double"
					},
					"rows": {
						"items": {
							"$ref": "#/components/schemas/Record_string.any_"
						},
						"type": "array"
					}
				},
				"required": [
					"rowCount",
					"size",
					"elapsedMilliseconds",
					"rows"
				],
				"type": "object"
			},
			"ResultSuccess_ExecuteSqlResponse_": {
				"properties": {
					"data": {
						"$ref": "#/components/schemas/ExecuteSqlResponse"
					},
					"error": {
						"type": "number",
						"enum": [
							null
						],
						"nullable": true
					}
				},
				"required": [
					"data",
					"error"
				],
				"type": "object",
				"additionalProperties": false
			},
			"Result_ExecuteSqlResponse.string_": {
				"anyOf": [
					{
						"$ref": "#/components/schemas/ResultSuccess_ExecuteSqlResponse_"
					},
					{
						"$ref": "#/components/schemas/ResultError_string_"
					}
				]
			},
			"ExecuteSqlRequest": {
				"properties": {
					"sql": {
						"type": "string"
					}
				},
				"required": [
					"sql"
				],
				"type": "object",
				"additionalProperties": false
			},
			"HqlSavedQuery": {
				"properties": {
					"id": {
						"type": "string"
					},
					"organization_id": {
						"type": "string"
					},
					"name": {
						"type": "string"
					},
					"sql": {
						"type": "string"
					},
					"created_at": {
						"type": "string"
					},
					"updated_at": {
						"type": "string"
					}
				},
				"required": [
					"id",
					"organization_id",
					"name",
					"sql",
					"created_at",
					"updated_at"
				],
				"type": "object",
				"additionalProperties": false
			},
			"ResultSuccess_Array_HqlSavedQuery__": {
				"properties": {
					"data": {
						"items": {
							"$ref": "#/components/schemas/HqlSavedQuery"
						},
						"type": "array"
					},
					"error": {
						"type": "number",
						"enum": [
							null
						],
						"nullable": true
					}
				},
				"required": [
					"data",
					"error"
				],
				"type": "object",
				"additionalProperties": false
			},
			"Result_Array_HqlSavedQuery_.string_": {
				"anyOf": [
					{
						"$ref": "#/components/schemas/ResultSuccess_Array_HqlSavedQuery__"
					},
					{
						"$ref": "#/components/schemas/ResultError_string_"
					}
				]
			},
			"ResultSuccess_HqlSavedQuery-or-null_": {
				"properties": {
					"data": {
						"allOf": [
							{
								"$ref": "#/components/schemas/HqlSavedQuery"
							}
						],
						"nullable": true
					},
					"error": {
						"type": "number",
						"enum": [
							null
						],
						"nullable": true
					}
				},
				"required": [
					"data",
					"error"
				],
				"type": "object",
				"additionalProperties": false
			},
			"Result_HqlSavedQuery-or-null.string_": {
				"anyOf": [
					{
						"$ref": "#/components/schemas/ResultSuccess_HqlSavedQuery-or-null_"
					},
					{
						"$ref": "#/components/schemas/ResultError_string_"
					}
				]
			},
			"ResultSuccess_void_": {
				"properties": {
					"data": {},
					"error": {
						"type": "number",
						"enum": [
							null
						],
						"nullable": true
					}
				},
				"required": [
					"data",
					"error"
				],
				"type": "object",
				"additionalProperties": false
			},
			"Result_void.string_": {
				"anyOf": [
					{
						"$ref": "#/components/schemas/ResultSuccess_void_"
					},
					{
						"$ref": "#/components/schemas/ResultError_string_"
					}
				]
			},
			"BulkDeleteSavedQueriesRequest": {
				"properties": {
					"ids": {
						"items": {
							"type": "string"
						},
						"type": "array"
					}
				},
				"required": [
					"ids"
				],
				"type": "object",
				"additionalProperties": false
			},
			"ResultSuccess_HqlSavedQuery-Array_": {
				"properties": {
					"data": {
						"items": {
							"$ref": "#/components/schemas/HqlSavedQuery"
						},
						"type": "array"
					},
					"error": {
						"type": "number",
						"enum": [
							null
						],
						"nullable": true
					}
				},
				"required": [
					"data",
					"error"
				],
				"type": "object",
				"additionalProperties": false
			},
			"Result_HqlSavedQuery-Array.string_": {
				"anyOf": [
					{
						"$ref": "#/components/schemas/ResultSuccess_HqlSavedQuery-Array_"
					},
					{
						"$ref": "#/components/schemas/ResultError_string_"
					}
				]
			},
			"CreateSavedQueryRequest": {
				"properties": {
					"name": {
						"type": "string"
					},
					"sql": {
						"type": "string"
					}
				},
				"required": [
					"name",
					"sql"
				],
				"type": "object",
				"additionalProperties": false
			},
			"ResultSuccess_HqlSavedQuery_": {
				"properties": {
					"data": {
						"$ref": "#/components/schemas/HqlSavedQuery"
					},
					"error": {
						"type": "number",
						"enum": [
							null
						],
						"nullable": true
					}
				},
				"required": [
					"data",
					"error"
				],
				"type": "object",
				"additionalProperties": false
			},
			"Result_HqlSavedQuery.string_": {
				"anyOf": [
					{
						"$ref": "#/components/schemas/ResultSuccess_HqlSavedQuery_"
					},
					{
						"$ref": "#/components/schemas/ResultError_string_"
					}
				]
			},
			"ResultSuccess__tableId-string--experimentId-string__": {
				"properties": {
					"data": {
						"properties": {
							"experimentId": {
								"type": "string"
							},
							"tableId": {
								"type": "string"
							}
						},
						"required": [
							"experimentId",
							"tableId"
						],
						"type": "object"
					},
					"error": {
						"type": "number",
						"enum": [
							null
						],
						"nullable": true
					}
				},
				"required": [
					"data",
					"error"
				],
				"type": "object",
				"additionalProperties": false
			},
			"Result__tableId-string--experimentId-string_.string_": {
				"anyOf": [
					{
						"$ref": "#/components/schemas/ResultSuccess__tableId-string--experimentId-string__"
					},
					{
						"$ref": "#/components/schemas/ResultError_string_"
					}
				]
			},
			"CreateExperimentTableParams": {
				"properties": {
					"datasetId": {
						"type": "string"
					},
					"experimentMetadata": {
						"$ref": "#/components/schemas/Record_string.any_"
					},
					"promptVersionId": {
						"type": "string"
					},
					"newHeliconeTemplate": {
						"type": "string"
					},
					"isMajorVersion": {
						"type": "boolean"
					},
					"promptSubversionMetadata": {
						"$ref": "#/components/schemas/Record_string.any_"
					},
					"experimentTableMetadata": {
						"$ref": "#/components/schemas/Record_string.any_"
					}
				},
				"required": [
					"datasetId",
					"experimentMetadata",
					"promptVersionId",
					"newHeliconeTemplate",
					"isMajorVersion",
					"promptSubversionMetadata"
				],
				"type": "object",
				"additionalProperties": false
			},
			"ExperimentTableColumn": {
				"properties": {
					"id": {
						"type": "string"
					},
					"columnName": {
						"type": "string"
					},
					"columnType": {
						"type": "string"
					},
					"hypothesisId": {
						"type": "string"
					},
					"cells": {
						"items": {
							"properties": {
								"metadata": {
									"$ref": "#/components/schemas/Record_string.any_"
								},
								"value": {
									"type": "string",
									"nullable": true
								},
								"requestId": {
									"type": "string"
								},
								"rowIndex": {
									"type": "number",
									"format": "double"
								},
								"id": {
									"type": "string"
								}
							},
							"required": [
								"value",
								"rowIndex",
								"id"
							],
							"type": "object"
						},
						"type": "array"
					},
					"metadata": {
						"$ref": "#/components/schemas/Record_string.any_"
					}
				},
				"required": [
					"id",
					"columnName",
					"columnType",
					"cells"
				],
				"type": "object",
				"additionalProperties": false
			},
			"ExperimentTable": {
				"properties": {
					"id": {
						"type": "string"
					},
					"name": {
						"type": "string"
					},
					"experimentId": {
						"type": "string"
					},
					"columns": {
						"items": {
							"$ref": "#/components/schemas/ExperimentTableColumn"
						},
						"type": "array"
					},
					"metadata": {
						"$ref": "#/components/schemas/Record_string.any_"
					}
				},
				"required": [
					"id",
					"name",
					"experimentId",
					"columns"
				],
				"type": "object",
				"additionalProperties": false
			},
			"ResultSuccess_ExperimentTable_": {
				"properties": {
					"data": {
						"$ref": "#/components/schemas/ExperimentTable"
					},
					"error": {
						"type": "number",
						"enum": [
							null
						],
						"nullable": true
					}
				},
				"required": [
					"data",
					"error"
				],
				"type": "object",
				"additionalProperties": false
			},
			"Result_ExperimentTable.string_": {
				"anyOf": [
					{
						"$ref": "#/components/schemas/ResultSuccess_ExperimentTable_"
					},
					{
						"$ref": "#/components/schemas/ResultError_string_"
					}
				]
			},
			"ExperimentTableSimplified": {
				"properties": {
					"id": {
						"type": "string"
					},
					"name": {
						"type": "string"
					},
					"experimentId": {
						"type": "string"
					},
					"createdAt": {
						"type": "string"
					},
					"metadata": {},
					"columns": {
						"items": {
							"properties": {
								"columnType": {
									"type": "string"
								},
								"columnName": {
									"type": "string"
								},
								"id": {
									"type": "string"
								}
							},
							"required": [
								"columnType",
								"columnName",
								"id"
							],
							"type": "object"
						},
						"type": "array"
					}
				},
				"required": [
					"id",
					"name",
					"experimentId",
					"createdAt",
					"columns"
				],
				"type": "object",
				"additionalProperties": false
			},
			"ResultSuccess_ExperimentTableSimplified_": {
				"properties": {
					"data": {
						"$ref": "#/components/schemas/ExperimentTableSimplified"
					},
					"error": {
						"type": "number",
						"enum": [
							null
						],
						"nullable": true
					}
				},
				"required": [
					"data",
					"error"
				],
				"type": "object",
				"additionalProperties": false
			},
			"Result_ExperimentTableSimplified.string_": {
				"anyOf": [
					{
						"$ref": "#/components/schemas/ResultSuccess_ExperimentTableSimplified_"
					},
					{
						"$ref": "#/components/schemas/ResultError_string_"
					}
				]
			},
			"ResultSuccess_ExperimentTableSimplified-Array_": {
				"properties": {
					"data": {
						"items": {
							"$ref": "#/components/schemas/ExperimentTableSimplified"
						},
						"type": "array"
					},
					"error": {
						"type": "number",
						"enum": [
							null
						],
						"nullable": true
					}
				},
				"required": [
					"data",
					"error"
				],
				"type": "object",
				"additionalProperties": false
			},
			"Result_ExperimentTableSimplified-Array.string_": {
				"anyOf": [
					{
						"$ref": "#/components/schemas/ResultSuccess_ExperimentTableSimplified-Array_"
					},
					{
						"$ref": "#/components/schemas/ResultError_string_"
					}
				]
			},
			"NewExperimentParams": {
				"properties": {
					"datasetId": {
						"type": "string"
					},
					"promptVersion": {
						"type": "string"
					},
					"model": {
						"type": "string"
					},
					"providerKeyId": {
						"type": "string"
					},
					"meta": {}
				},
				"required": [
					"datasetId",
					"promptVersion",
					"model",
					"providerKeyId"
				],
				"type": "object",
				"additionalProperties": false
			},
			"ResultSuccess__hypothesisId-string__": {
				"properties": {
					"data": {
						"properties": {
							"hypothesisId": {
								"type": "string"
							}
						},
						"required": [
							"hypothesisId"
						],
						"type": "object"
					},
					"error": {
						"type": "number",
						"enum": [
							null
						],
						"nullable": true
					}
				},
				"required": [
					"data",
					"error"
				],
				"type": "object",
				"additionalProperties": false
			},
			"Result__hypothesisId-string_.string_": {
				"anyOf": [
					{
						"$ref": "#/components/schemas/ResultSuccess__hypothesisId-string__"
					},
					{
						"$ref": "#/components/schemas/ResultError_string_"
					}
				]
			},
			"Score": {
				"properties": {
					"valueType": {
						"type": "string"
					},
					"value": {
						"anyOf": [
							{
								"type": "number",
								"format": "double"
							},
							{
								"type": "string",
								"format": "date-time"
							},
							{
								"type": "string"
							}
						]
					}
				},
				"required": [
					"valueType",
					"value"
				],
				"type": "object",
				"additionalProperties": false
			},
			"Record_string.Score_": {
				"properties": {},
				"additionalProperties": {
					"$ref": "#/components/schemas/Score"
				},
				"type": "object",
				"description": "Construct a type with a set of properties K of type T"
			},
			"ResultSuccess__runsCount-number--scores-Record_string.Score___": {
				"properties": {
					"data": {
						"properties": {
							"scores": {
								"$ref": "#/components/schemas/Record_string.Score_"
							},
							"runsCount": {
								"type": "number",
								"format": "double"
							}
						},
						"required": [
							"scores",
							"runsCount"
						],
						"type": "object"
					},
					"error": {
						"type": "number",
						"enum": [
							null
						],
						"nullable": true
					}
				},
				"required": [
					"data",
					"error"
				],
				"type": "object",
				"additionalProperties": false
			},
			"Result__runsCount-number--scores-Record_string.Score__.string_": {
				"anyOf": [
					{
						"$ref": "#/components/schemas/ResultSuccess__runsCount-number--scores-Record_string.Score___"
					},
					{
						"$ref": "#/components/schemas/ResultError_string_"
					}
				]
			},
			"ResponseObj": {
				"properties": {
					"body": {},
					"createdAt": {
						"type": "string"
					},
					"completionTokens": {
						"type": "number",
						"format": "double"
					},
					"promptTokens": {
						"type": "number",
						"format": "double"
					},
					"promptCacheWriteTokens": {
						"type": "number",
						"format": "double"
					},
					"promptCacheReadTokens": {
						"type": "number",
						"format": "double"
					},
					"delayMs": {
						"type": "number",
						"format": "double"
					},
					"model": {
						"type": "string"
					}
				},
				"required": [
					"body",
					"createdAt",
					"completionTokens",
					"promptTokens",
					"promptCacheWriteTokens",
					"promptCacheReadTokens",
					"delayMs",
					"model"
				],
				"type": "object",
				"additionalProperties": false
			},
			"RequestObj": {
				"properties": {
					"id": {
						"type": "string"
					},
					"provider": {
						"type": "string"
					}
				},
				"required": [
					"id",
					"provider"
				],
				"type": "object",
				"additionalProperties": false
			},
			"ExperimentDatasetRow": {
				"properties": {
					"rowId": {
						"type": "string"
					},
					"inputRecord": {
						"properties": {
							"request": {
								"$ref": "#/components/schemas/RequestObj"
							},
							"response": {
								"$ref": "#/components/schemas/ResponseObj"
							},
							"autoInputs": {
								"items": {
									"$ref": "#/components/schemas/Record_string.string_"
								},
								"type": "array"
							},
							"inputs": {
								"$ref": "#/components/schemas/Record_string.string_"
							},
							"requestPath": {
								"type": "string"
							},
							"requestId": {
								"type": "string"
							},
							"id": {
								"type": "string"
							}
						},
						"required": [
							"request",
							"response",
							"autoInputs",
							"inputs",
							"requestPath",
							"requestId",
							"id"
						],
						"type": "object"
					},
					"rowIndex": {
						"type": "number",
						"format": "double"
					},
					"columnId": {
						"type": "string"
					},
					"scores": {
						"$ref": "#/components/schemas/Record_string.Score_"
					}
				},
				"required": [
					"rowId",
					"inputRecord",
					"rowIndex",
					"columnId",
					"scores"
				],
				"type": "object",
				"additionalProperties": false
			},
			"ExperimentScores": {
				"properties": {
					"dataset": {
						"properties": {
							"scores": {
								"$ref": "#/components/schemas/Record_string.Score_"
							}
						},
						"required": [
							"scores"
						],
						"type": "object"
					},
					"hypothesis": {
						"properties": {
							"scores": {
								"$ref": "#/components/schemas/Record_string.Score_"
							},
							"runsCount": {
								"type": "number",
								"format": "double"
							}
						},
						"required": [
							"scores",
							"runsCount"
						],
						"type": "object"
					}
				},
				"required": [
					"dataset",
					"hypothesis"
				],
				"type": "object",
				"additionalProperties": false
			},
			"Experiment": {
				"properties": {
					"id": {
						"type": "string"
					},
					"organization": {
						"type": "string"
					},
					"dataset": {
						"properties": {
							"rows": {
								"items": {
									"$ref": "#/components/schemas/ExperimentDatasetRow"
								},
								"type": "array"
							},
							"name": {
								"type": "string"
							},
							"id": {
								"type": "string"
							}
						},
						"required": [
							"rows",
							"name",
							"id"
						],
						"type": "object"
					},
					"meta": {},
					"createdAt": {
						"type": "string"
					},
					"hypotheses": {
						"items": {
							"properties": {
								"runs": {
									"items": {
										"properties": {
											"request": {
												"$ref": "#/components/schemas/RequestObj"
											},
											"scores": {
												"$ref": "#/components/schemas/Record_string.Score_"
											},
											"response": {
												"$ref": "#/components/schemas/ResponseObj"
											},
											"resultRequestId": {
												"type": "string"
											},
											"datasetRowId": {
												"type": "string"
											}
										},
										"required": [
											"scores",
											"resultRequestId",
											"datasetRowId"
										],
										"type": "object"
									},
									"type": "array"
								},
								"providerKey": {
									"type": "string"
								},
								"createdAt": {
									"type": "string"
								},
								"status": {
									"type": "string"
								},
								"model": {
									"type": "string"
								},
								"parentPromptVersion": {
									"properties": {
										"template": {}
									},
									"required": [
										"template"
									],
									"type": "object"
								},
								"promptVersion": {
									"properties": {
										"template": {}
									},
									"required": [
										"template"
									],
									"type": "object"
								},
								"promptVersionId": {
									"type": "string"
								},
								"id": {
									"type": "string"
								}
							},
							"required": [
								"runs",
								"providerKey",
								"createdAt",
								"status",
								"model",
								"promptVersionId",
								"id"
							],
							"type": "object"
						},
						"type": "array"
					},
					"scores": {
						"allOf": [
							{
								"$ref": "#/components/schemas/ExperimentScores"
							}
						],
						"nullable": true
					},
					"tableId": {
						"type": "string",
						"nullable": true
					}
				},
				"required": [
					"id",
					"organization",
					"dataset",
					"meta",
					"createdAt",
					"hypotheses",
					"scores",
					"tableId"
				],
				"type": "object",
				"additionalProperties": false
			},
			"ResultSuccess_Experiment-Array_": {
				"properties": {
					"data": {
						"items": {
							"$ref": "#/components/schemas/Experiment"
						},
						"type": "array"
					},
					"error": {
						"type": "number",
						"enum": [
							null
						],
						"nullable": true
					}
				},
				"required": [
					"data",
					"error"
				],
				"type": "object",
				"additionalProperties": false
			},
			"Result_Experiment-Array.string_": {
				"anyOf": [
					{
						"$ref": "#/components/schemas/ResultSuccess_Experiment-Array_"
					},
					{
						"$ref": "#/components/schemas/ResultError_string_"
					}
				]
			},
			"Pick_FilterLeaf.experiment_": {
				"properties": {
					"experiment": {
						"$ref": "#/components/schemas/Partial_ExperimentToOperators_"
					}
				},
				"type": "object",
				"description": "From T, pick a set of properties whose keys are in the union K"
			},
			"FilterLeafSubset_experiment_": {
				"$ref": "#/components/schemas/Pick_FilterLeaf.experiment_"
			},
			"ExperimentFilterNode": {
				"anyOf": [
					{
						"$ref": "#/components/schemas/FilterLeafSubset_experiment_"
					},
					{
						"$ref": "#/components/schemas/ExperimentFilterBranch"
					},
					{
						"type": "string",
						"enum": [
							"all"
						]
					}
				]
			},
			"ExperimentFilterBranch": {
				"properties": {
					"right": {
						"$ref": "#/components/schemas/ExperimentFilterNode"
					},
					"operator": {
						"type": "string",
						"enum": [
							"or",
							"and"
						]
					},
					"left": {
						"$ref": "#/components/schemas/ExperimentFilterNode"
					}
				},
				"required": [
					"right",
					"operator",
					"left"
				],
				"type": "object"
			},
			"IncludeExperimentKeys": {
				"properties": {
					"inputs": {
						"type": "boolean",
						"enum": [
							true
						],
						"nullable": false
					},
					"promptVersion": {
						"type": "boolean",
						"enum": [
							true
						],
						"nullable": false
					},
					"responseBodies": {
						"type": "boolean",
						"enum": [
							true
						],
						"nullable": false
					},
					"score": {
						"type": "boolean",
						"enum": [
							true
						],
						"nullable": false
					}
				},
				"type": "object",
				"additionalProperties": false
			},
			"ResultSuccess__datasetId-string__": {
				"properties": {
					"data": {
						"properties": {
							"datasetId": {
								"type": "string"
							}
						},
						"required": [
							"datasetId"
						],
						"type": "object"
					},
					"error": {
						"type": "number",
						"enum": [
							null
						],
						"nullable": true
					}
				},
				"required": [
					"data",
					"error"
				],
				"type": "object",
				"additionalProperties": false
			},
			"Result__datasetId-string_.string_": {
				"anyOf": [
					{
						"$ref": "#/components/schemas/ResultSuccess__datasetId-string__"
					},
					{
						"$ref": "#/components/schemas/ResultError_string_"
					}
				]
			},
			"DatasetMetadata": {
				"properties": {
					"promptVersionId": {
						"type": "string"
					},
					"inputRecordsIds": {
						"items": {
							"type": "string"
						},
						"type": "array"
					}
				},
				"type": "object",
				"additionalProperties": false
			},
			"NewDatasetParams": {
				"properties": {
					"datasetName": {
						"type": "string"
					},
					"requestIds": {
						"items": {
							"type": "string"
						},
						"type": "array"
					},
					"datasetType": {
						"type": "string",
						"enum": [
							"experiment",
							"helicone"
						]
					},
					"meta": {
						"$ref": "#/components/schemas/DatasetMetadata"
					}
				},
				"required": [
					"datasetName",
					"requestIds",
					"datasetType"
				],
				"type": "object",
				"additionalProperties": false
			},
			"Pick_FilterLeaf.request-or-prompts_versions_": {
				"properties": {
					"request": {
						"$ref": "#/components/schemas/Partial_RequestTableToOperators_"
					},
					"prompts_versions": {
						"$ref": "#/components/schemas/Partial_PromptVersionsToOperators_"
					}
				},
				"type": "object",
				"description": "From T, pick a set of properties whose keys are in the union K"
			},
			"FilterLeafSubset_request-or-prompts_versions_": {
				"$ref": "#/components/schemas/Pick_FilterLeaf.request-or-prompts_versions_"
			},
			"DatasetFilterNode": {
				"anyOf": [
					{
						"$ref": "#/components/schemas/FilterLeafSubset_request-or-prompts_versions_"
					},
					{
						"$ref": "#/components/schemas/DatasetFilterBranch"
					},
					{
						"type": "string",
						"enum": [
							"all"
						]
					}
				]
			},
			"DatasetFilterBranch": {
				"properties": {
					"right": {
						"$ref": "#/components/schemas/DatasetFilterNode"
					},
					"operator": {
						"type": "string",
						"enum": [
							"or",
							"and"
						]
					},
					"left": {
						"$ref": "#/components/schemas/DatasetFilterNode"
					}
				},
				"required": [
					"right",
					"operator",
					"left"
				],
				"type": "object"
			},
			"RandomDatasetParams": {
				"properties": {
					"datasetName": {
						"type": "string"
					},
					"filter": {
						"$ref": "#/components/schemas/DatasetFilterNode"
					},
					"offset": {
						"type": "number",
						"format": "double"
					},
					"limit": {
						"type": "number",
						"format": "double"
					}
				},
				"required": [
					"datasetName",
					"filter"
				],
				"type": "object",
				"additionalProperties": false
			},
			"DatasetResult": {
				"properties": {
					"id": {
						"type": "string"
					},
					"name": {
						"type": "string"
					},
					"created_at": {
						"type": "string"
					},
					"meta": {
						"$ref": "#/components/schemas/DatasetMetadata"
					}
				},
				"required": [
					"id",
					"name",
					"created_at"
				],
				"type": "object",
				"additionalProperties": false
			},
			"ResultSuccess_DatasetResult-Array_": {
				"properties": {
					"data": {
						"items": {
							"$ref": "#/components/schemas/DatasetResult"
						},
						"type": "array"
					},
					"error": {
						"type": "number",
						"enum": [
							null
						],
						"nullable": true
					}
				},
				"required": [
					"data",
					"error"
				],
				"type": "object",
				"additionalProperties": false
			},
			"Result_DatasetResult-Array.string_": {
				"anyOf": [
					{
						"$ref": "#/components/schemas/ResultSuccess_DatasetResult-Array_"
					},
					{
						"$ref": "#/components/schemas/ResultError_string_"
					}
				]
			},
			"ResultSuccess___-Array_": {
				"properties": {
					"data": {
						"items": {
							"properties": {},
							"type": "object"
						},
						"type": "array"
					},
					"error": {
						"type": "number",
						"enum": [
							null
						],
						"nullable": true
					}
				},
				"required": [
					"data",
					"error"
				],
				"type": "object",
				"additionalProperties": false
			},
			"Result___-Array.string_": {
				"anyOf": [
					{
						"$ref": "#/components/schemas/ResultSuccess___-Array_"
					},
					{
						"$ref": "#/components/schemas/ResultError_string_"
					}
				]
			},
			"HeliconeDatasetMetadata": {
				"properties": {
					"promptVersionId": {
						"type": "string"
					},
					"inputRecordsIds": {
						"items": {
							"type": "string"
						},
						"type": "array"
					}
				},
				"type": "object",
				"additionalProperties": false
			},
			"NewHeliconeDatasetParams": {
				"properties": {
					"datasetName": {
						"type": "string"
					},
					"requestIds": {
						"items": {
							"type": "string"
						},
						"type": "array"
					},
					"meta": {
						"$ref": "#/components/schemas/HeliconeDatasetMetadata"
					}
				},
				"required": [
					"datasetName",
					"requestIds"
				],
				"type": "object",
				"additionalProperties": false
			},
			"MutateParams": {
				"properties": {
					"addRequests": {
						"items": {
							"type": "string"
						},
						"type": "array"
					},
					"removeRequests": {
						"items": {
							"type": "string"
						},
						"type": "array"
					}
				},
				"required": [
					"addRequests",
					"removeRequests"
				],
				"type": "object",
				"additionalProperties": false
			},
			"HeliconeDatasetRow": {
				"properties": {
					"id": {
						"type": "string"
					},
					"origin_request_id": {
						"type": "string"
					},
					"dataset_id": {
						"type": "string"
					},
					"created_at": {
						"type": "string"
					},
					"signed_url": {
						"$ref": "#/components/schemas/Result_string.string_"
					}
				},
				"required": [
					"id",
					"origin_request_id",
					"dataset_id",
					"created_at",
					"signed_url"
				],
				"type": "object",
				"additionalProperties": false
			},
			"ResultSuccess_HeliconeDatasetRow-Array_": {
				"properties": {
					"data": {
						"items": {
							"$ref": "#/components/schemas/HeliconeDatasetRow"
						},
						"type": "array"
					},
					"error": {
						"type": "number",
						"enum": [
							null
						],
						"nullable": true
					}
				},
				"required": [
					"data",
					"error"
				],
				"type": "object",
				"additionalProperties": false
			},
			"Result_HeliconeDatasetRow-Array.string_": {
				"anyOf": [
					{
						"$ref": "#/components/schemas/ResultSuccess_HeliconeDatasetRow-Array_"
					},
					{
						"$ref": "#/components/schemas/ResultError_string_"
					}
				]
			},
			"HeliconeDataset": {
				"properties": {
					"created_at": {
						"type": "string",
						"nullable": true
					},
					"dataset_type": {
						"type": "string"
					},
					"id": {
						"type": "string"
					},
					"meta": {
						"allOf": [
							{
								"$ref": "#/components/schemas/Json"
							}
						],
						"nullable": true
					},
					"name": {
						"type": "string",
						"nullable": true
					},
					"organization": {
						"type": "string"
					},
					"requests_count": {
						"type": "number",
						"format": "double"
					}
				},
				"required": [
					"created_at",
					"dataset_type",
					"id",
					"meta",
					"name",
					"organization",
					"requests_count"
				],
				"type": "object",
				"additionalProperties": false
			},
			"ResultSuccess_HeliconeDataset-Array_": {
				"properties": {
					"data": {
						"items": {
							"$ref": "#/components/schemas/HeliconeDataset"
						},
						"type": "array"
					},
					"error": {
						"type": "number",
						"enum": [
							null
						],
						"nullable": true
					}
				},
				"required": [
					"data",
					"error"
				],
				"type": "object",
				"additionalProperties": false
			},
			"Result_HeliconeDataset-Array.string_": {
				"anyOf": [
					{
						"$ref": "#/components/schemas/ResultSuccess_HeliconeDataset-Array_"
					},
					{
						"$ref": "#/components/schemas/ResultError_string_"
					}
				]
			},
			"ResultSuccess_any_": {
				"properties": {
					"data": {},
					"error": {
						"type": "number",
						"enum": [
							null
						],
						"nullable": true
					}
				},
				"required": [
					"data",
					"error"
				],
				"type": "object",
				"additionalProperties": false
			},
			"Eval": {
				"properties": {
					"name": {
						"type": "string"
					},
					"averageScore": {
						"type": "number",
						"format": "double"
					},
					"minScore": {
						"type": "number",
						"format": "double"
					},
					"maxScore": {
						"type": "number",
						"format": "double"
					},
					"count": {
						"type": "number",
						"format": "double"
					},
					"overTime": {
						"items": {
							"properties": {
								"count": {
									"type": "number",
									"format": "double"
								},
								"date": {
									"type": "string"
								}
							},
							"required": [
								"count",
								"date"
							],
							"type": "object"
						},
						"type": "array"
					},
					"averageOverTime": {
						"items": {
							"properties": {
								"value": {
									"type": "number",
									"format": "double"
								},
								"date": {
									"type": "string"
								}
							},
							"required": [
								"value",
								"date"
							],
							"type": "object"
						},
						"type": "array"
					}
				},
				"required": [
					"name",
					"averageScore",
					"minScore",
					"maxScore",
					"count",
					"overTime",
					"averageOverTime"
				],
				"type": "object",
				"additionalProperties": false
			},
			"ResultSuccess_Eval-Array_": {
				"properties": {
					"data": {
						"items": {
							"$ref": "#/components/schemas/Eval"
						},
						"type": "array"
					},
					"error": {
						"type": "number",
						"enum": [
							null
						],
						"nullable": true
					}
				},
				"required": [
					"data",
					"error"
				],
				"type": "object",
				"additionalProperties": false
			},
			"Result_Eval-Array.string_": {
				"anyOf": [
					{
						"$ref": "#/components/schemas/ResultSuccess_Eval-Array_"
					},
					{
						"$ref": "#/components/schemas/ResultError_string_"
					}
				]
			},
			"EvalFilterNode": {
				"anyOf": [
					{
						"$ref": "#/components/schemas/FilterLeafSubset_request_response_rmt_"
					},
					{
						"$ref": "#/components/schemas/EvalFilterBranch"
					},
					{
						"type": "string",
						"enum": [
							"all"
						]
					}
				]
			},
			"EvalFilterBranch": {
				"properties": {
					"right": {
						"$ref": "#/components/schemas/EvalFilterNode"
					},
					"operator": {
						"type": "string",
						"enum": [
							"or",
							"and"
						]
					},
					"left": {
						"$ref": "#/components/schemas/EvalFilterNode"
					}
				},
				"required": [
					"right",
					"operator",
					"left"
				],
				"type": "object"
			},
			"EvalQueryParams": {
				"properties": {
					"filter": {
						"$ref": "#/components/schemas/EvalFilterNode"
					},
					"timeFilter": {
						"properties": {
							"end": {
								"type": "string"
							},
							"start": {
								"type": "string"
							}
						},
						"required": [
							"end",
							"start"
						],
						"type": "object"
					},
					"offset": {
						"type": "number",
						"format": "double"
					},
					"limit": {
						"type": "number",
						"format": "double"
					},
					"timeZoneDifference": {
						"type": "number",
						"format": "double"
					}
				},
				"required": [
					"filter",
					"timeFilter"
				],
				"type": "object",
				"additionalProperties": false
			},
			"ScoreDistribution": {
				"properties": {
					"name": {
						"type": "string"
					},
					"distribution": {
						"items": {
							"properties": {
								"value": {
									"type": "number",
									"format": "double"
								},
								"upper": {
									"type": "number",
									"format": "double"
								},
								"lower": {
									"type": "number",
									"format": "double"
								}
							},
							"required": [
								"value",
								"upper",
								"lower"
							],
							"type": "object"
						},
						"type": "array"
					}
				},
				"required": [
					"name",
					"distribution"
				],
				"type": "object",
				"additionalProperties": false
			},
			"ResultSuccess_ScoreDistribution-Array_": {
				"properties": {
					"data": {
						"items": {
							"$ref": "#/components/schemas/ScoreDistribution"
						},
						"type": "array"
					},
					"error": {
						"type": "number",
						"enum": [
							null
						],
						"nullable": true
					}
				},
				"required": [
					"data",
					"error"
				],
				"type": "object",
				"additionalProperties": false
			},
			"Result_ScoreDistribution-Array.string_": {
				"anyOf": [
					{
						"$ref": "#/components/schemas/ResultSuccess_ScoreDistribution-Array_"
					},
					{
						"$ref": "#/components/schemas/ResultError_string_"
					}
				]
			},
			"TotalValuesForAllOfTime": {
				"properties": {
					"total_cost": {
						"type": "number",
						"format": "double"
					},
					"total_tokens": {
						"type": "number",
						"format": "double"
					},
					"total_requests": {
						"type": "number",
						"format": "double"
					}
				},
				"required": [
					"total_cost",
					"total_tokens",
					"total_requests"
				],
				"type": "object"
			},
			"ResultSuccess_TotalValuesForAllOfTime_": {
				"properties": {
					"data": {
						"$ref": "#/components/schemas/TotalValuesForAllOfTime"
					},
					"error": {
						"type": "number",
						"enum": [
							null
						],
						"nullable": true
					}
				},
				"required": [
					"data",
					"error"
				],
				"type": "object",
				"additionalProperties": false
			},
			"Result_TotalValuesForAllOfTime.string_": {
				"anyOf": [
					{
						"$ref": "#/components/schemas/ResultSuccess_TotalValuesForAllOfTime_"
					},
					{
						"$ref": "#/components/schemas/ResultError_string_"
					}
				]
			},
			"ModelUsageOverTime": {
				"properties": {
					"tokens": {
						"type": "number",
						"format": "double"
					},
					"date": {
						"type": "string"
					},
					"model": {
						"type": "string"
					}
				},
				"required": [
					"tokens",
					"date",
					"model"
				],
				"type": "object"
			},
			"ResultSuccess_ModelUsageOverTime-Array_": {
				"properties": {
					"data": {
						"items": {
							"$ref": "#/components/schemas/ModelUsageOverTime"
						},
						"type": "array"
					},
					"error": {
						"type": "number",
						"enum": [
							null
						],
						"nullable": true
					}
				},
				"required": [
					"data",
					"error"
				],
				"type": "object",
				"additionalProperties": false
			},
			"Result_ModelUsageOverTime-Array.string_": {
				"anyOf": [
					{
						"$ref": "#/components/schemas/ResultSuccess_ModelUsageOverTime-Array_"
					},
					{
						"$ref": "#/components/schemas/ResultError_string_"
					}
				]
			},
			"ProviderUsageOverTime": {
				"properties": {
					"tokens": {
						"type": "number",
						"format": "double"
					},
					"date": {
						"type": "string"
					},
					"provider": {
						"type": "string"
					}
				},
				"required": [
					"tokens",
					"date",
					"provider"
				],
				"type": "object"
			},
			"ResultSuccess_ProviderUsageOverTime-Array_": {
				"properties": {
					"data": {
						"items": {
							"$ref": "#/components/schemas/ProviderUsageOverTime"
						},
						"type": "array"
					},
					"error": {
						"type": "number",
						"enum": [
							null
						],
						"nullable": true
					}
				},
				"required": [
					"data",
					"error"
				],
				"type": "object",
				"additionalProperties": false
			},
			"Result_ProviderUsageOverTime-Array.string_": {
				"anyOf": [
					{
						"$ref": "#/components/schemas/ResultSuccess_ProviderUsageOverTime-Array_"
					},
					{
						"$ref": "#/components/schemas/ResultError_string_"
					}
				]
			},
			"TimeSpan": {
				"type": "string",
				"enum": [
					"7d",
					"1m",
					"3m"
				],
				"description": "*\nFUTURE HELICONE DEVS ALL THE ROUTES HERE ARE CACHE UNAUTHENTICATED!! PLEASE DO NOT USE THE AUTH PARAM"
			},
			"ModelName": {
				"type": "string",
				"enum": [
					"gpt-3.5",
					"gpt-4o",
					"gpt-4o-mini",
					"gpt-4",
					"gpt-4-turbo",
					"claude-3-opus",
					"claude-3-sonnet",
					"claude-3-haiku",
					"claude-2",
					"open-mixtral",
					"dall-e",
					"text-moderation",
					"text-embedding",
					"anthropic/claude-3.5-sonnet"
				]
			},
			"OpenStatsProviderName": {
				"type": "string",
				"enum": [
					"OPENAI",
					"ANTHROPIC",
					"OPENROUTER",
					"MISTRAL"
				]
			},
			"DataIsBeautifulRequestBody": {
				"properties": {
					"provider": {
						"$ref": "#/components/schemas/OpenStatsProviderName"
					},
					"models": {
						"items": {
							"$ref": "#/components/schemas/ModelName"
						},
						"type": "array"
					},
					"timespan": {
						"$ref": "#/components/schemas/TimeSpan"
					}
				},
				"required": [
					"timespan"
				],
				"type": "object"
			},
			"TTFTvsPromptLength": {
				"properties": {
					"prompt_length": {
						"type": "number",
						"format": "double"
					},
					"ttft_normalized_p75": {
						"type": "number",
						"format": "double"
					},
					"ttft_normalized_p99": {
						"type": "number",
						"format": "double"
					},
					"ttft_normalized": {
						"type": "number",
						"format": "double"
					},
					"ttft_p75": {
						"type": "number",
						"format": "double"
					},
					"ttft_p99": {
						"type": "number",
						"format": "double"
					},
					"ttft": {
						"type": "number",
						"format": "double"
					}
				},
				"required": [
					"prompt_length",
					"ttft_normalized_p75",
					"ttft_normalized_p99",
					"ttft_normalized",
					"ttft_p75",
					"ttft_p99",
					"ttft"
				],
				"type": "object"
			},
			"ResultSuccess_TTFTvsPromptLength-Array_": {
				"properties": {
					"data": {
						"items": {
							"$ref": "#/components/schemas/TTFTvsPromptLength"
						},
						"type": "array"
					},
					"error": {
						"type": "number",
						"enum": [
							null
						],
						"nullable": true
					}
				},
				"required": [
					"data",
					"error"
				],
				"type": "object",
				"additionalProperties": false
			},
			"Result_TTFTvsPromptLength-Array.string_": {
				"anyOf": [
					{
						"$ref": "#/components/schemas/ResultSuccess_TTFTvsPromptLength-Array_"
					},
					{
						"$ref": "#/components/schemas/ResultError_string_"
					}
				]
			},
			"ModelBreakdown": {
				"properties": {
					"percent": {
						"type": "number",
						"format": "double"
					},
					"matched_model": {
						"type": "string"
					}
				},
				"required": [
					"percent",
					"matched_model"
				],
				"type": "object"
			},
			"ResultSuccess_ModelBreakdown-Array_": {
				"properties": {
					"data": {
						"items": {
							"$ref": "#/components/schemas/ModelBreakdown"
						},
						"type": "array"
					},
					"error": {
						"type": "number",
						"enum": [
							null
						],
						"nullable": true
					}
				},
				"required": [
					"data",
					"error"
				],
				"type": "object",
				"additionalProperties": false
			},
			"Result_ModelBreakdown-Array.string_": {
				"anyOf": [
					{
						"$ref": "#/components/schemas/ResultSuccess_ModelBreakdown-Array_"
					},
					{
						"$ref": "#/components/schemas/ResultError_string_"
					}
				]
			},
			"ModelCost": {
				"properties": {
					"percent": {
						"type": "number",
						"format": "double"
					},
					"matched_model": {
						"type": "string"
					}
				},
				"required": [
					"percent",
					"matched_model"
				],
				"type": "object"
			},
			"ResultSuccess_ModelCost-Array_": {
				"properties": {
					"data": {
						"items": {
							"$ref": "#/components/schemas/ModelCost"
						},
						"type": "array"
					},
					"error": {
						"type": "number",
						"enum": [
							null
						],
						"nullable": true
					}
				},
				"required": [
					"data",
					"error"
				],
				"type": "object",
				"additionalProperties": false
			},
			"Result_ModelCost-Array.string_": {
				"anyOf": [
					{
						"$ref": "#/components/schemas/ResultSuccess_ModelCost-Array_"
					},
					{
						"$ref": "#/components/schemas/ResultError_string_"
					}
				]
			},
			"ProviderBreakdown": {
				"properties": {
					"percent": {
						"type": "number",
						"format": "double"
					},
					"provider": {
						"type": "string"
					}
				},
				"required": [
					"percent",
					"provider"
				],
				"type": "object"
			},
			"ResultSuccess_ProviderBreakdown-Array_": {
				"properties": {
					"data": {
						"items": {
							"$ref": "#/components/schemas/ProviderBreakdown"
						},
						"type": "array"
					},
					"error": {
						"type": "number",
						"enum": [
							null
						],
						"nullable": true
					}
				},
				"required": [
					"data",
					"error"
				],
				"type": "object",
				"additionalProperties": false
			},
			"Result_ProviderBreakdown-Array.string_": {
				"anyOf": [
					{
						"$ref": "#/components/schemas/ResultSuccess_ProviderBreakdown-Array_"
					},
					{
						"$ref": "#/components/schemas/ResultError_string_"
					}
				]
			},
			"ModelBreakdownOverTime": {
				"allOf": [
					{
						"properties": {
							"date": {
								"type": "string"
							}
						},
						"required": [
							"date"
						],
						"type": "object"
					},
					{
						"$ref": "#/components/schemas/ModelBreakdown"
					}
				]
			},
			"ResultSuccess_ModelBreakdownOverTime-Array_": {
				"properties": {
					"data": {
						"items": {
							"$ref": "#/components/schemas/ModelBreakdownOverTime"
						},
						"type": "array"
					},
					"error": {
						"type": "number",
						"enum": [
							null
						],
						"nullable": true
					}
				},
				"required": [
					"data",
					"error"
				],
				"type": "object",
				"additionalProperties": false
			},
			"Result_ModelBreakdownOverTime-Array.string_": {
				"anyOf": [
					{
						"$ref": "#/components/schemas/ResultSuccess_ModelBreakdownOverTime-Array_"
					},
					{
						"$ref": "#/components/schemas/ResultError_string_"
					}
				]
			},
			"ResultSuccess__score_key-string--score_sum-number--created_at_trunc-string_-Array_": {
				"properties": {
					"data": {
						"items": {
							"properties": {
								"created_at_trunc": {
									"type": "string"
								},
								"score_sum": {
									"type": "number",
									"format": "double"
								},
								"score_key": {
									"type": "string"
								}
							},
							"required": [
								"created_at_trunc",
								"score_sum",
								"score_key"
							],
							"type": "object"
						},
						"type": "array"
					},
					"error": {
						"type": "number",
						"enum": [
							null
						],
						"nullable": true
					}
				},
				"required": [
					"data",
					"error"
				],
				"type": "object",
				"additionalProperties": false
			},
			"Result__score_key-string--score_sum-number--created_at_trunc-string_-Array.string_": {
				"anyOf": [
					{
						"$ref": "#/components/schemas/ResultSuccess__score_key-string--score_sum-number--created_at_trunc-string_-Array_"
					},
					{
						"$ref": "#/components/schemas/ResultError_string_"
					}
				]
			},
			"CustomerUsage": {
				"properties": {
					"id": {
						"type": "string"
					},
					"name": {
						"type": "string"
					},
					"cost": {
						"type": "number",
						"format": "double"
					},
					"count": {
						"type": "number",
						"format": "double"
					},
					"prompt_tokens": {
						"type": "number",
						"format": "double"
					},
					"completion_tokens": {
						"type": "number",
						"format": "double"
					}
				},
				"required": [
					"id",
					"name",
					"cost",
					"count",
					"prompt_tokens",
					"completion_tokens"
				],
				"type": "object",
				"additionalProperties": false
			},
			"Customer": {
				"properties": {
					"id": {
						"type": "string"
					},
					"name": {
						"type": "string"
					}
				},
				"required": [
					"id",
					"name"
				],
				"type": "object",
				"additionalProperties": false
			},
			"CreditBalanceResponse": {
				"properties": {
					"totalCreditsPurchased": {
						"type": "number",
						"format": "double"
					},
					"balance": {
						"type": "number",
						"format": "double"
					}
				},
				"required": [
					"totalCreditsPurchased",
					"balance"
				],
				"type": "object",
				"additionalProperties": false
			},
			"ResultSuccess_CreditBalanceResponse_": {
				"properties": {
					"data": {
						"$ref": "#/components/schemas/CreditBalanceResponse"
					},
					"error": {
						"type": "number",
						"enum": [
							null
						],
						"nullable": true
					}
				},
				"required": [
					"data",
					"error"
				],
				"type": "object",
				"additionalProperties": false
			},
			"Result_CreditBalanceResponse.string_": {
				"anyOf": [
					{
						"$ref": "#/components/schemas/ResultSuccess_CreditBalanceResponse_"
					},
					{
						"$ref": "#/components/schemas/ResultError_string_"
					}
				]
			},
			"PurchasedCredits": {
				"properties": {
					"id": {
						"type": "string"
					},
					"createdAt": {
						"type": "number",
						"format": "double"
					},
					"credits": {
						"type": "number",
						"format": "double"
					},
					"referenceId": {
						"type": "string"
					}
				},
				"required": [
					"id",
					"createdAt",
					"credits",
					"referenceId"
				],
				"type": "object",
				"additionalProperties": false
			},
			"PaginatedPurchasedCredits": {
				"properties": {
					"purchases": {
						"items": {
							"$ref": "#/components/schemas/PurchasedCredits"
						},
						"type": "array"
					},
					"total": {
						"type": "number",
						"format": "double"
					},
					"page": {
						"type": "number",
						"format": "double"
					},
					"pageSize": {
						"type": "number",
						"format": "double"
					}
				},
				"required": [
					"purchases",
					"total",
					"page",
					"pageSize"
				],
				"type": "object",
				"additionalProperties": false
			},
			"ResultSuccess_PaginatedPurchasedCredits_": {
				"properties": {
					"data": {
						"$ref": "#/components/schemas/PaginatedPurchasedCredits"
					},
					"error": {
						"type": "number",
						"enum": [
							null
						],
						"nullable": true
					}
				},
				"required": [
					"data",
					"error"
				],
				"type": "object",
				"additionalProperties": false
			},
			"Result_PaginatedPurchasedCredits.string_": {
				"anyOf": [
					{
						"$ref": "#/components/schemas/ResultSuccess_PaginatedPurchasedCredits_"
					},
					{
						"$ref": "#/components/schemas/ResultError_string_"
					}
				]
			},
			"ResultSuccess__totalSpend-number__": {
				"properties": {
					"data": {
						"properties": {
							"totalSpend": {
								"type": "number",
								"format": "double"
							}
						},
						"required": [
							"totalSpend"
						],
						"type": "object"
					},
					"error": {
						"type": "number",
						"enum": [
							null
						],
						"nullable": true
					}
				},
				"required": [
					"data",
					"error"
				],
				"type": "object",
				"additionalProperties": false
			},
			"Result__totalSpend-number_.string_": {
				"anyOf": [
					{
						"$ref": "#/components/schemas/ResultSuccess__totalSpend-number__"
					},
					{
						"$ref": "#/components/schemas/ResultError_string_"
					}
				]
			},
			"ResultSuccess__id-number--active-boolean--title-string--message-string--created_at-string--updated_at-string_-Array_": {
				"properties": {
					"data": {
						"items": {
							"properties": {
								"updated_at": {
									"type": "string"
								},
								"created_at": {
									"type": "string"
								},
								"message": {
									"type": "string"
								},
								"title": {
									"type": "string"
								},
								"active": {
									"type": "boolean"
								},
								"id": {
									"type": "number",
									"format": "double"
								}
							},
							"required": [
								"updated_at",
								"created_at",
								"message",
								"title",
								"active",
								"id"
							],
							"type": "object"
						},
						"type": "array"
					},
					"error": {
						"type": "number",
						"enum": [
							null
						],
						"nullable": true
					}
				},
				"required": [
					"data",
					"error"
				],
				"type": "object",
				"additionalProperties": false
			},
			"Result__id-number--active-boolean--title-string--message-string--created_at-string--updated_at-string_-Array.string_": {
				"anyOf": [
					{
						"$ref": "#/components/schemas/ResultSuccess__id-number--active-boolean--title-string--message-string--created_at-string--updated_at-string_-Array_"
					},
					{
						"$ref": "#/components/schemas/ResultError_string_"
					}
				]
			},
			"InAppThread": {
				"properties": {
					"id": {
						"type": "string"
					},
					"chat": {},
					"user_id": {
						"type": "string"
					},
					"org_id": {
						"type": "string"
					},
					"created_at": {
						"type": "string",
						"format": "date-time"
					},
					"escalated": {
						"type": "boolean"
					},
					"metadata": {},
					"updated_at": {
						"type": "string",
						"format": "date-time"
					},
					"soft_delete": {
						"type": "boolean"
					}
				},
				"required": [
					"id",
					"chat",
					"user_id",
					"org_id",
					"created_at",
					"escalated",
					"metadata",
					"updated_at",
					"soft_delete"
				],
				"type": "object",
				"additionalProperties": false
			},
			"ResultSuccess_InAppThread_": {
				"properties": {
					"data": {
						"$ref": "#/components/schemas/InAppThread"
					},
					"error": {
						"type": "number",
						"enum": [
							null
						],
						"nullable": true
					}
				},
				"required": [
					"data",
					"error"
				],
				"type": "object",
				"additionalProperties": false
			},
			"Result_InAppThread.string_": {
				"anyOf": [
					{
						"$ref": "#/components/schemas/ResultSuccess_InAppThread_"
					},
					{
						"$ref": "#/components/schemas/ResultError_string_"
					}
				]
			},
			"ResultSuccess__success-boolean__": {
				"properties": {
					"data": {
						"properties": {
							"success": {
								"type": "boolean"
							}
						},
						"required": [
							"success"
						],
						"type": "object"
					},
					"error": {
						"type": "number",
						"enum": [
							null
						],
						"nullable": true
					}
				},
				"required": [
					"data",
					"error"
				],
				"type": "object",
				"additionalProperties": false
			},
			"Result__success-boolean_.string_": {
				"anyOf": [
					{
						"$ref": "#/components/schemas/ResultSuccess__success-boolean__"
					},
					{
						"$ref": "#/components/schemas/ResultError_string_"
					}
				]
			},
			"ThreadSummary": {
				"properties": {
					"id": {
						"type": "string"
					},
					"created_at": {
						"type": "string",
						"format": "date-time"
					},
					"updated_at": {
						"type": "string",
						"format": "date-time"
					},
					"escalated": {
						"type": "boolean"
					},
					"message_count": {
						"type": "number",
						"format": "double"
					},
					"first_message": {
						"type": "string"
					},
					"last_message": {
						"type": "string"
					},
					"soft_delete": {
						"type": "boolean"
					}
				},
				"required": [
					"id",
					"created_at",
					"updated_at",
					"escalated",
					"message_count"
				],
				"type": "object",
				"additionalProperties": false
			},
			"ResultSuccess_ThreadSummary-Array_": {
				"properties": {
					"data": {
						"items": {
							"$ref": "#/components/schemas/ThreadSummary"
						},
						"type": "array"
					},
					"error": {
						"type": "number",
						"enum": [
							null
						],
						"nullable": true
					}
				},
				"required": [
					"data",
					"error"
				],
				"type": "object",
				"additionalProperties": false
			},
			"Result_ThreadSummary-Array.string_": {
				"anyOf": [
					{
						"$ref": "#/components/schemas/ResultSuccess_ThreadSummary-Array_"
					},
					{
						"$ref": "#/components/schemas/ResultError_string_"
					}
				]
			}
		},
		"securitySchemes": {
			"api_key": {
				"type": "apiKey",
				"name": "Authorization",
				"in": "header",
				"description": "Bearer token authentication. Format: 'Bearer YOUR_API_KEY'"
			}
		}
	},
	"info": {
		"title": "helicone-api",
		"version": "1.0.0",
		"license": {
			"name": "MIT"
		},
		"contact": {}
	},
	"paths": {
		"/v1/webhooks": {
			"post": {
				"operationId": "NewWebhook",
				"responses": {
					"200": {
						"description": "Ok",
						"content": {
							"application/json": {
								"schema": {
									"anyOf": [
										{
											"$ref": "#/components/schemas/ResultSuccess_unknown_"
										},
										{
											"$ref": "#/components/schemas/ResultError_unknown_"
										}
									]
								}
							}
						}
					}
				},
				"tags": [
					"Webhooks"
				],
				"security": [
					{
						"api_key": []
					}
				],
				"parameters": [],
				"requestBody": {
					"required": true,
					"content": {
						"application/json": {
							"schema": {
								"$ref": "#/components/schemas/WebhookData"
							}
						}
					}
				}
			},
			"get": {
				"operationId": "GetWebhooks",
				"responses": {
					"200": {
						"description": "Ok",
						"content": {
							"application/json": {
								"schema": {
									"$ref": "#/components/schemas/Result__id-string--created_at-string--destination-string--version-string--config-string--hmac_key-string_-Array.string_"
								}
							}
						}
					}
				},
				"tags": [
					"Webhooks"
				],
				"security": [
					{
						"api_key": []
					}
				],
				"parameters": []
			}
		},
		"/v1/webhooks/{webhookId}": {
			"delete": {
				"operationId": "DeleteWebhook",
				"responses": {
					"200": {
						"description": "Ok",
						"content": {
							"application/json": {
								"schema": {
									"$ref": "#/components/schemas/Result_null.string_"
								}
							}
						}
					}
				},
				"tags": [
					"Webhooks"
				],
				"security": [
					{
						"api_key": []
					}
				],
				"parameters": [
					{
						"in": "path",
						"name": "webhookId",
						"required": true,
						"schema": {
							"type": "string"
						}
					}
				]
			}
		},
		"/v1/webhooks/{webhookId}/test": {
			"post": {
				"operationId": "TestWebhook",
				"responses": {
					"200": {
						"description": "Ok",
						"content": {
							"application/json": {
								"schema": {
									"$ref": "#/components/schemas/Result__success-boolean--message-string_.string_"
								}
							}
						}
					}
				},
				"tags": [
					"Webhooks"
				],
				"security": [
					{
						"api_key": []
					}
				],
				"parameters": [
					{
						"in": "path",
						"name": "webhookId",
						"required": true,
						"schema": {
							"type": "string"
						}
					}
				]
			}
		},
		"/v1/public/waitlist/feature": {
			"post": {
				"operationId": "AddToWaitlist",
				"responses": {
					"200": {
						"description": "Ok",
						"content": {
							"application/json": {
								"schema": {
									"$ref": "#/components/schemas/Result__success-boolean--position_63_-number--alreadyOnList_63_-boolean--sharedPlatforms_63_-string-Array_.string_"
								}
							}
						}
					}
				},
				"tags": [
					"Waitlist"
				],
				"security": [],
				"parameters": [],
				"requestBody": {
					"required": true,
					"content": {
						"application/json": {
							"schema": {
								"properties": {
									"feature": {
										"type": "string"
									},
									"email": {
										"type": "string"
									}
								},
								"required": [
									"feature",
									"email"
								],
								"type": "object"
							}
						}
					}
				}
			}
		},
		"/v1/public/waitlist/feature/status": {
			"get": {
				"operationId": "IsOnWaitlist",
				"responses": {
					"200": {
						"description": "Ok",
						"content": {
							"application/json": {
								"schema": {
									"$ref": "#/components/schemas/Result__isOnWaitlist-boolean_.string_"
								}
							}
						}
					}
				},
				"tags": [
					"Waitlist"
				],
				"security": [],
				"parameters": [
					{
						"in": "query",
						"name": "email",
						"required": true,
						"schema": {
							"type": "string"
						}
					},
					{
						"in": "query",
						"name": "feature",
						"required": true,
						"schema": {
							"type": "string"
						}
					}
				]
			}
		},
		"/v1/public/waitlist/feature/count": {
			"get": {
				"operationId": "GetWaitlistCount",
				"responses": {
					"200": {
						"description": "Ok",
						"content": {
							"application/json": {
								"schema": {
									"$ref": "#/components/schemas/Result__count-number_.string_"
								}
							}
						}
					}
				},
				"tags": [
					"Waitlist"
				],
				"security": [],
				"parameters": [
					{
						"in": "query",
						"name": "feature",
						"required": true,
						"schema": {
							"type": "string"
						}
					}
				]
			}
		},
		"/v1/public/waitlist/feature/share": {
			"post": {
				"operationId": "TrackShare",
				"responses": {
					"200": {
						"description": "Ok",
						"content": {
							"application/json": {
								"schema": {
									"$ref": "#/components/schemas/Result__success-boolean--newPosition_63_-number--message-string_.string_"
								}
							}
						}
					}
				},
				"tags": [
					"Waitlist"
				],
				"security": [],
				"parameters": [],
				"requestBody": {
					"required": true,
					"content": {
						"application/json": {
							"schema": {
								"properties": {
									"platform": {
										"type": "string",
										"enum": [
											"twitter",
											"linkedin"
										]
									},
									"feature": {
										"type": "string"
									},
									"email": {
										"type": "string"
									}
								},
								"required": [
									"platform",
									"feature",
									"email"
								],
								"type": "object"
							}
						}
					}
				}
			}
		},
		"/v1/vault/add": {
			"post": {
				"operationId": "AddKey",
				"responses": {
					"200": {
						"description": "Ok",
						"content": {
							"application/json": {
								"schema": {
									"$ref": "#/components/schemas/Result__id-string_.string_"
								}
							}
						}
					}
				},
				"tags": [
					"Vault"
				],
				"security": [
					{
						"api_key": []
					}
				],
				"parameters": [],
				"requestBody": {
					"required": true,
					"content": {
						"application/json": {
							"schema": {
								"$ref": "#/components/schemas/AddVaultKeyParams"
							}
						}
					}
				}
			}
		},
		"/v1/vault/keys": {
			"get": {
				"operationId": "GetKeys",
				"responses": {
					"200": {
						"description": "Ok",
						"content": {
							"application/json": {
								"schema": {
									"$ref": "#/components/schemas/Result_DecryptedProviderKey-Array.string_"
								}
							}
						}
					}
				},
				"tags": [
					"Vault"
				],
				"security": [
					{
						"api_key": []
					}
				],
				"parameters": []
			}
		},
		"/v1/vault/key/{providerKeyId}": {
			"get": {
				"operationId": "GetKeyById",
				"responses": {
					"200": {
						"description": "Ok",
						"content": {
							"application/json": {
								"schema": {
									"$ref": "#/components/schemas/Result_DecryptedProviderKey.string_"
								}
							}
						}
					}
				},
				"tags": [
					"Vault"
				],
				"security": [
					{
						"api_key": []
					}
				],
				"parameters": [
					{
						"in": "path",
						"name": "providerKeyId",
						"required": true,
						"schema": {
							"type": "string"
						}
					}
				]
			}
		},
		"/v1/vault/update/{id}": {
			"patch": {
				"operationId": "UpdateKey",
				"responses": {
					"200": {
						"description": "Ok",
						"content": {
							"application/json": {
								"schema": {
									"$ref": "#/components/schemas/Result_null.string_"
								}
							}
						}
					}
				},
				"tags": [
					"Vault"
				],
				"security": [
					{
						"api_key": []
					}
				],
				"parameters": [
					{
						"in": "path",
						"name": "id",
						"required": true,
						"schema": {
							"type": "string"
						}
					}
				],
				"requestBody": {
					"required": true,
					"content": {
						"application/json": {
							"schema": {
								"properties": {
									"active": {
										"type": "boolean"
									},
									"name": {
										"type": "string"
									},
									"key": {
										"type": "string"
									}
								},
								"type": "object"
							}
						}
					}
				}
			}
		},
		"/v1/user/metrics-overview/query": {
			"post": {
				"operationId": "GetUserMetricsOverview",
				"responses": {
					"200": {
						"description": "Ok",
						"content": {
							"application/json": {
								"schema": {
									"$ref": "#/components/schemas/Result__request_count-HistogramRow-Array--user_cost-HistogramRow-Array_.string_"
								}
							}
						}
					}
				},
				"tags": [
					"User"
				],
				"security": [
					{
						"api_key": []
					}
				],
				"parameters": [],
				"requestBody": {
					"required": true,
					"content": {
						"application/json": {
							"schema": {
								"properties": {
									"useInterquartile": {
										"type": "boolean"
									},
									"pSize": {
										"$ref": "#/components/schemas/PSize"
									},
									"filter": {
										"$ref": "#/components/schemas/UserFilterNode"
									}
								},
								"required": [
									"useInterquartile",
									"pSize",
									"filter"
								],
								"type": "object"
							}
						}
					}
				}
			}
		},
		"/v1/user/metrics/query": {
			"post": {
				"operationId": "GetUserMetrics",
				"responses": {
					"200": {
						"description": "Ok",
						"content": {
							"application/json": {
								"schema": {
									"$ref": "#/components/schemas/Result__users-UserMetricsResult-Array--count-number--hasUsers-boolean_.string_"
								}
							}
						}
					}
				},
				"tags": [
					"User"
				],
				"security": [
					{
						"api_key": []
					}
				],
				"parameters": [],
				"requestBody": {
					"required": true,
					"content": {
						"application/json": {
							"schema": {
								"$ref": "#/components/schemas/UserMetricsQueryParams"
							}
						}
					}
				}
			}
		},
		"/v1/user/query": {
			"post": {
				"operationId": "GetUsers",
				"responses": {
					"200": {
						"description": "Ok",
						"content": {
							"application/json": {
								"schema": {
									"$ref": "#/components/schemas/Result__count-number--prompt_tokens-number--completion_tokens-number--user_id-string--cost-number_-Array.string_"
								}
							}
						}
					}
				},
				"tags": [
					"User"
				],
				"security": [
					{
						"api_key": []
					}
				],
				"parameters": [],
				"requestBody": {
					"required": true,
					"content": {
						"application/json": {
							"schema": {
								"$ref": "#/components/schemas/UserQueryParams"
							}
						}
					}
				}
			}
		},
		"/v1/api-keys/provider-key/{providerKeyId}": {
			"delete": {
				"operationId": "DeleteProviderKey",
				"responses": {
					"200": {
						"description": "Ok",
						"content": {
							"application/json": {
								"schema": {
									"anyOf": [
										{
											"properties": {
												"providerName": {
													"type": "string",
													"enum": [
														"baseten",
														"anthropic",
														"azure",
														"bedrock",
														"cerebras",
														"chutes",
														"cohere",
														"deepinfra",
														"deepseek",
														"fireworks",
														"google-ai-studio",
														"groq",
														"helicone",
														"mistral",
														"nebius",
														"novita",
														"openai",
														"openrouter",
														"perplexity",
														"vertex",
														"xai"
													]
												}
											},
											"required": [
												"providerName"
											],
											"type": "object"
										},
										{
											"properties": {
												"error": {
													"type": "string"
												}
											},
											"required": [
												"error"
											],
											"type": "object"
										}
									]
								}
							}
						}
					}
				},
				"tags": [
					"API Key"
				],
				"security": [
					{
						"api_key": []
					}
				],
				"parameters": [
					{
						"in": "path",
						"name": "providerKeyId",
						"required": true,
						"schema": {
							"type": "string"
						}
					}
				]
			},
			"get": {
				"operationId": "GetProviderKey",
				"responses": {
					"200": {
						"description": "Ok",
						"content": {
							"application/json": {
								"schema": {
									"anyOf": [
										{
											"$ref": "#/components/schemas/DecryptedProviderKey"
										},
										{
											"properties": {
												"error": {
													"type": "string"
												}
											},
											"required": [
												"error"
											],
											"type": "object"
										}
									]
								}
							}
						}
					}
				},
				"tags": [
					"API Key"
				],
				"security": [
					{
						"api_key": []
					}
				],
				"parameters": [
					{
						"in": "path",
						"name": "providerKeyId",
						"required": true,
						"schema": {
							"type": "string"
						}
					}
				]
			},
			"patch": {
				"operationId": "UpdateProviderKey",
				"responses": {
					"200": {
						"description": "Ok",
						"content": {
							"application/json": {
								"schema": {
									"$ref": "#/components/schemas/Result__id-string--providerName-string_.string_"
								}
							}
						}
					}
				},
				"tags": [
					"API Key"
				],
				"security": [
					{
						"api_key": []
					}
				],
				"parameters": [
					{
						"in": "path",
						"name": "providerKeyId",
						"required": true,
						"schema": {
							"type": "string"
						}
					}
				],
				"requestBody": {
					"required": true,
					"content": {
						"application/json": {
							"schema": {
								"$ref": "#/components/schemas/UpdateProviderKeyRequest"
							}
						}
					}
				}
			}
		},
		"/v1/api-keys/provider-key": {
			"post": {
				"operationId": "CreateProviderKey",
				"responses": {
					"200": {
						"description": "Ok",
						"content": {
							"application/json": {
								"schema": {
									"anyOf": [
										{
											"properties": {
												"id": {
													"type": "string"
												}
											},
											"required": [
												"id"
											],
											"type": "object"
										},
										{
											"properties": {
												"error": {
													"type": "string"
												}
											},
											"required": [
												"error"
											],
											"type": "object"
										}
									]
								}
							}
						}
					}
				},
				"tags": [
					"API Key"
				],
				"security": [
					{
						"api_key": []
					}
				],
				"parameters": [],
				"requestBody": {
					"required": true,
					"content": {
						"application/json": {
							"schema": {
								"$ref": "#/components/schemas/CreateProviderKeyRequest"
							}
						}
					}
				}
			}
		},
		"/v1/api-keys/provider-keys": {
			"get": {
				"operationId": "GetProviderKeys",
				"responses": {
					"200": {
						"description": "Ok",
						"content": {
							"application/json": {
								"schema": {
									"anyOf": [
										{
											"items": {
												"$ref": "#/components/schemas/ProviderKeyRow"
											},
											"type": "array"
										},
										{
											"properties": {
												"error": {
													"type": "string"
												}
											},
											"required": [
												"error"
											],
											"type": "object"
										}
									]
								}
							}
						}
					}
				},
				"tags": [
					"API Key"
				],
				"security": [
					{
						"api_key": []
					}
				],
				"parameters": []
			}
		},
		"/v1/api-keys": {
			"get": {
				"operationId": "GetAPIKeys",
				"responses": {
					"200": {
						"description": "Ok",
						"content": {
							"application/json": {
								"schema": {
									"$ref": "#/components/schemas/Result__api_key_hash-string--api_key_name-string--created_at-string--governance-boolean--id-number--key_permissions-string--organization_id-string--soft_delete-boolean--temp_key-boolean--updated_at-string--user_id-string_-Array.string_"
								}
							}
						}
					}
				},
				"tags": [
					"API Key"
				],
				"security": [
					{
						"api_key": []
					}
				],
				"parameters": []
			},
			"post": {
				"operationId": "CreateAPIKey",
				"responses": {
					"200": {
						"description": "Ok",
						"content": {
							"application/json": {
								"schema": {
									"anyOf": [
										{
											"properties": {
												"hashedKey": {
													"type": "string"
												},
												"apiKey": {
													"type": "string"
												},
												"id": {
													"type": "string"
												}
											},
											"required": [
												"hashedKey",
												"apiKey",
												"id"
											],
											"type": "object"
										},
										{
											"properties": {
												"error": {
													"type": "string"
												}
											},
											"required": [
												"error"
											],
											"type": "object"
										}
									]
								}
							}
						}
					}
				},
				"tags": [
					"API Key"
				],
				"security": [
					{
						"api_key": []
					}
				],
				"parameters": [],
				"requestBody": {
					"required": true,
					"content": {
						"application/json": {
							"schema": {
								"properties": {
									"key_permissions": {
										"type": "string",
										"enum": [
											"rw",
											"r",
											"w"
										]
									},
									"api_key_name": {
										"type": "string"
									}
								},
								"required": [
									"api_key_name"
								],
								"type": "object"
							}
						}
					}
				}
			}
		},
		"/v1/api-keys/proxy-key": {
			"post": {
				"operationId": "CreateProxyKey",
				"responses": {
					"200": {
						"description": "Ok",
						"content": {
							"application/json": {
								"schema": {
									"anyOf": [
										{
											"properties": {
												"proxyKeyId": {
													"type": "string"
												},
												"proxyKey": {
													"type": "string"
												}
											},
											"required": [
												"proxyKeyId",
												"proxyKey"
											],
											"type": "object"
										},
										{
											"properties": {
												"error": {
													"type": "string"
												}
											},
											"required": [
												"error"
											],
											"type": "object"
										}
									]
								}
							}
						}
					}
				},
				"tags": [
					"API Key"
				],
				"security": [
					{
						"api_key": []
					}
				],
				"parameters": [],
				"requestBody": {
					"required": true,
					"content": {
						"application/json": {
							"schema": {
								"properties": {
									"proxyKeyName": {
										"type": "string"
									},
									"providerKeyId": {
										"type": "string"
									}
								},
								"required": [
									"proxyKeyName",
									"providerKeyId"
								],
								"type": "object"
							}
						}
					}
				}
			}
		},
		"/v1/api-keys/{apiKeyId}": {
			"delete": {
				"operationId": "DeleteAPIKey",
				"responses": {
					"200": {
						"description": "Ok",
						"content": {
							"application/json": {
								"schema": {
									"anyOf": [
										{
											"properties": {
												"hashedKey": {
													"type": "string"
												}
											},
											"required": [
												"hashedKey"
											],
											"type": "object"
										},
										{
											"properties": {
												"error": {
													"type": "string"
												}
											},
											"required": [
												"error"
											],
											"type": "object"
										}
									]
								}
							}
						}
					}
				},
				"tags": [
					"API Key"
				],
				"security": [
					{
						"api_key": []
					}
				],
				"parameters": [
					{
						"in": "path",
						"name": "apiKeyId",
						"required": true,
						"schema": {
							"format": "double",
							"type": "number"
						}
					}
				]
			},
			"patch": {
				"operationId": "UpdateAPIKey",
				"responses": {
					"200": {
						"description": "Ok",
						"content": {
							"application/json": {
								"schema": {
									"anyOf": [
										{
											"properties": {
												"hashedKey": {
													"type": "string"
												}
											},
											"required": [
												"hashedKey"
											],
											"type": "object"
										},
										{
											"properties": {
												"error": {
													"type": "string"
												}
											},
											"required": [
												"error"
											],
											"type": "object"
										}
									]
								}
							}
						}
					}
				},
				"tags": [
					"API Key"
				],
				"security": [
					{
						"api_key": []
					}
				],
				"parameters": [
					{
						"in": "path",
						"name": "apiKeyId",
						"required": true,
						"schema": {
							"format": "double",
							"type": "number"
						}
					}
				],
				"requestBody": {
					"required": true,
					"content": {
						"application/json": {
							"schema": {
								"properties": {
									"api_key_name": {
										"type": "string"
									}
								},
								"required": [
									"api_key_name"
								],
								"type": "object"
							}
						}
					}
				}
			}
		},
		"/v1/evaluator": {
			"post": {
				"operationId": "CreateEvaluator",
				"responses": {
					"200": {
						"description": "Ok",
						"content": {
							"application/json": {
								"schema": {
									"$ref": "#/components/schemas/Result_EvaluatorResult.string_"
								}
							}
						}
					}
				},
				"tags": [
					"Evaluator"
				],
				"security": [
					{
						"api_key": []
					}
				],
				"parameters": [],
				"requestBody": {
					"required": true,
					"content": {
						"application/json": {
							"schema": {
								"$ref": "#/components/schemas/CreateEvaluatorParams"
							}
						}
					}
				}
			}
		},
		"/v1/evaluator/{evaluatorId}": {
			"get": {
				"operationId": "GetEvaluator",
				"responses": {
					"200": {
						"description": "Ok",
						"content": {
							"application/json": {
								"schema": {
									"$ref": "#/components/schemas/Result_EvaluatorResult.string_"
								}
							}
						}
					}
				},
				"tags": [
					"Evaluator"
				],
				"security": [
					{
						"api_key": []
					}
				],
				"parameters": [
					{
						"in": "path",
						"name": "evaluatorId",
						"required": true,
						"schema": {
							"type": "string"
						}
					}
				]
			},
			"put": {
				"operationId": "UpdateEvaluator",
				"responses": {
					"200": {
						"description": "Ok",
						"content": {
							"application/json": {
								"schema": {
									"$ref": "#/components/schemas/Result_EvaluatorResult.string_"
								}
							}
						}
					}
				},
				"tags": [
					"Evaluator"
				],
				"security": [
					{
						"api_key": []
					}
				],
				"parameters": [
					{
						"in": "path",
						"name": "evaluatorId",
						"required": true,
						"schema": {
							"type": "string"
						}
					}
				],
				"requestBody": {
					"required": true,
					"content": {
						"application/json": {
							"schema": {
								"$ref": "#/components/schemas/UpdateEvaluatorParams"
							}
						}
					}
				}
			},
			"delete": {
				"operationId": "DeleteEvaluator",
				"responses": {
					"200": {
						"description": "Ok",
						"content": {
							"application/json": {
								"schema": {
									"$ref": "#/components/schemas/Result_null.string_"
								}
							}
						}
					}
				},
				"tags": [
					"Evaluator"
				],
				"security": [
					{
						"api_key": []
					}
				],
				"parameters": [
					{
						"in": "path",
						"name": "evaluatorId",
						"required": true,
						"schema": {
							"type": "string"
						}
					}
				]
			}
		},
		"/v1/evaluator/query": {
			"post": {
				"operationId": "QueryEvaluators",
				"responses": {
					"200": {
						"description": "Ok",
						"content": {
							"application/json": {
								"schema": {
									"$ref": "#/components/schemas/Result_EvaluatorResult-Array.string_"
								}
							}
						}
					}
				},
				"tags": [
					"Evaluator"
				],
				"security": [
					{
						"api_key": []
					}
				],
				"parameters": [],
				"requestBody": {
					"required": true,
					"content": {
						"application/json": {
							"schema": {
								"properties": {},
								"type": "object"
							}
						}
					}
				}
			}
		},
		"/v1/evaluator/{evaluatorId}/experiments": {
			"get": {
				"operationId": "GetExperimentsForEvaluator",
				"responses": {
					"200": {
						"description": "Ok",
						"content": {
							"application/json": {
								"schema": {
									"$ref": "#/components/schemas/Result_EvaluatorExperiment-Array.string_"
								}
							}
						}
					}
				},
				"tags": [
					"Evaluator"
				],
				"security": [
					{
						"api_key": []
					}
				],
				"parameters": [
					{
						"in": "path",
						"name": "evaluatorId",
						"required": true,
						"schema": {
							"type": "string"
						}
					}
				]
			}
		},
		"/v1/evaluator/{evaluatorId}/onlineEvaluators": {
			"get": {
				"operationId": "GetOnlineEvaluators",
				"responses": {
					"200": {
						"description": "Ok",
						"content": {
							"application/json": {
								"schema": {
									"$ref": "#/components/schemas/Result_OnlineEvaluatorByEvaluatorId-Array.string_"
								}
							}
						}
					}
				},
				"tags": [
					"Evaluator"
				],
				"security": [
					{
						"api_key": []
					}
				],
				"parameters": [
					{
						"in": "path",
						"name": "evaluatorId",
						"required": true,
						"schema": {
							"type": "string"
						}
					}
				]
			},
			"post": {
				"operationId": "CreateOnlineEvaluator",
				"responses": {
					"200": {
						"description": "Ok",
						"content": {
							"application/json": {
								"schema": {
									"$ref": "#/components/schemas/Result_null.string_"
								}
							}
						}
					}
				},
				"tags": [
					"Evaluator"
				],
				"security": [
					{
						"api_key": []
					}
				],
				"parameters": [
					{
						"in": "path",
						"name": "evaluatorId",
						"required": true,
						"schema": {
							"type": "string"
						}
					}
				],
				"requestBody": {
					"required": true,
					"content": {
						"application/json": {
							"schema": {
								"$ref": "#/components/schemas/CreateOnlineEvaluatorParams"
							}
						}
					}
				}
			}
		},
		"/v1/evaluator/{evaluatorId}/onlineEvaluators/{onlineEvaluatorId}": {
			"delete": {
				"operationId": "DeleteOnlineEvaluator",
				"responses": {
					"200": {
						"description": "Ok",
						"content": {
							"application/json": {
								"schema": {
									"$ref": "#/components/schemas/Result_null.string_"
								}
							}
						}
					}
				},
				"tags": [
					"Evaluator"
				],
				"security": [
					{
						"api_key": []
					}
				],
				"parameters": [
					{
						"in": "path",
						"name": "evaluatorId",
						"required": true,
						"schema": {
							"type": "string"
						}
					},
					{
						"in": "path",
						"name": "onlineEvaluatorId",
						"required": true,
						"schema": {
							"type": "string"
						}
					}
				]
			}
		},
		"/v1/evaluator/python/test": {
			"post": {
				"operationId": "TestPythonEvaluator",
				"responses": {
					"200": {
						"description": "Ok",
						"content": {
							"application/json": {
								"schema": {
									"$ref": "#/components/schemas/Result__output-string--traces-string-Array--statusCode_63_-number_.string_"
								}
							}
						}
					}
				},
				"tags": [
					"Evaluator"
				],
				"security": [
					{
						"api_key": []
					}
				],
				"parameters": [],
				"requestBody": {
					"required": true,
					"content": {
						"application/json": {
							"schema": {
								"properties": {
									"testInput": {
										"$ref": "#/components/schemas/TestInput"
									},
									"code": {
										"type": "string"
									}
								},
								"required": [
									"testInput",
									"code"
								],
								"type": "object"
							}
						}
					}
				}
			}
		},
		"/v1/evaluator/llm/test": {
			"post": {
				"operationId": "TestLLMEvaluator",
				"responses": {
					"200": {
						"description": "Ok",
						"content": {
							"application/json": {
								"schema": {
									"$ref": "#/components/schemas/EvaluatorScoreResult"
								}
							}
						}
					}
				},
				"tags": [
					"Evaluator"
				],
				"security": [
					{
						"api_key": []
					}
				],
				"parameters": [],
				"requestBody": {
					"required": true,
					"content": {
						"application/json": {
							"schema": {
								"properties": {
									"evaluatorName": {
										"type": "string"
									},
									"testInput": {
										"$ref": "#/components/schemas/TestInput"
									},
									"evaluatorConfig": {
										"$ref": "#/components/schemas/EvaluatorConfig"
									}
								},
								"required": [
									"evaluatorName",
									"testInput",
									"evaluatorConfig"
								],
								"type": "object"
							}
						}
					}
				}
			}
		},
		"/v1/evaluator/lastmile/test": {
			"post": {
				"operationId": "TestLastMileEvaluator",
				"responses": {
					"200": {
						"description": "Ok",
						"content": {
							"application/json": {
								"schema": {
									"$ref": "#/components/schemas/Result__score-number--input-string--output-string--ground_truth_63_-string_.string_"
								}
							}
						}
					}
				},
				"tags": [
					"Evaluator"
				],
				"security": [
					{
						"api_key": []
					}
				],
				"parameters": [],
				"requestBody": {
					"required": true,
					"content": {
						"application/json": {
							"schema": {
								"properties": {
									"testInput": {
										"$ref": "#/components/schemas/TestInput"
									},
									"config": {
										"$ref": "#/components/schemas/LastMileConfigForm"
									}
								},
								"required": [
									"testInput",
									"config"
								],
								"type": "object"
							}
						}
					}
				}
			}
		},
		"/v1/evaluator/{evaluatorId}/stats": {
			"get": {
				"operationId": "GetEvaluatorStats",
				"responses": {
					"200": {
						"description": "Ok",
						"content": {
							"application/json": {
								"schema": {
									"$ref": "#/components/schemas/Result_EvaluatorStats.string_"
								}
							}
						}
					}
				},
				"tags": [
					"Evaluator"
				],
				"security": [
					{
						"api_key": []
					}
				],
				"parameters": [
					{
						"in": "path",
						"name": "evaluatorId",
						"required": true,
						"schema": {
							"type": "string"
						}
					}
				]
			}
		},
		"/v1/prompt-2025/id/{promptId}": {
			"get": {
				"operationId": "GetPrompt2025",
				"responses": {
					"200": {
						"description": "Ok",
						"content": {
							"application/json": {
								"schema": {
									"$ref": "#/components/schemas/Result_Prompt2025.string_"
								}
							}
						}
					}
				},
				"tags": [
					"Prompt2025"
				],
				"security": [
					{
						"api_key": []
					}
				],
				"parameters": [
					{
						"in": "path",
						"name": "promptId",
						"required": true,
						"schema": {
							"type": "string"
						}
					}
				]
			}
		},
		"/v1/prompt-2025/id/{promptId}/rename": {
			"post": {
				"operationId": "RenamePrompt2025",
				"responses": {
					"200": {
						"description": "Ok",
						"content": {
							"application/json": {
								"schema": {
									"$ref": "#/components/schemas/Result_null.string_"
								}
							}
						}
					}
				},
				"tags": [
					"Prompt2025"
				],
				"security": [
					{
						"api_key": []
					}
				],
				"parameters": [
					{
						"in": "path",
						"name": "promptId",
						"required": true,
						"schema": {
							"type": "string"
						}
					}
				],
				"requestBody": {
					"required": true,
					"content": {
						"application/json": {
							"schema": {
								"properties": {
									"name": {
										"type": "string"
									}
								},
								"required": [
									"name"
								],
								"type": "object"
							}
						}
					}
				}
			}
		},
		"/v1/prompt-2025/id/{promptId}/tags": {
			"patch": {
				"operationId": "UpdatePrompt2025Tags",
				"responses": {
					"200": {
						"description": "Ok",
						"content": {
							"application/json": {
								"schema": {
									"$ref": "#/components/schemas/Result_string-Array.string_"
								}
							}
						}
					}
				},
				"tags": [
					"Prompt2025"
				],
				"security": [
					{
						"api_key": []
					}
				],
				"parameters": [
					{
						"in": "path",
						"name": "promptId",
						"required": true,
						"schema": {
							"type": "string"
						}
					}
				],
				"requestBody": {
					"required": true,
					"content": {
						"application/json": {
							"schema": {
								"properties": {
									"tags": {
										"items": {
											"type": "string"
										},
										"type": "array"
									}
								},
								"required": [
									"tags"
								],
								"type": "object"
							}
						}
					}
				}
			}
		},
		"/v1/prompt-2025/{promptId}": {
			"delete": {
				"operationId": "DeletePrompt2025",
				"responses": {
					"200": {
						"description": "Ok",
						"content": {
							"application/json": {
								"schema": {
									"$ref": "#/components/schemas/Result_null.string_"
								}
							}
						}
					}
				},
				"tags": [
					"Prompt2025"
				],
				"security": [
					{
						"api_key": []
					}
				],
				"parameters": [
					{
						"in": "path",
						"name": "promptId",
						"required": true,
						"schema": {
							"type": "string"
						}
					}
				]
			}
		},
		"/v1/prompt-2025/{promptId}/{versionId}": {
			"delete": {
				"operationId": "DeletePrompt2025Version",
				"responses": {
					"200": {
						"description": "Ok",
						"content": {
							"application/json": {
								"schema": {
									"$ref": "#/components/schemas/Result_null.string_"
								}
							}
						}
					}
				},
				"tags": [
					"Prompt2025"
				],
				"security": [
					{
						"api_key": []
					}
				],
				"parameters": [
					{
						"in": "path",
						"name": "promptId",
						"required": true,
						"schema": {
							"type": "string"
						}
					},
					{
						"in": "path",
						"name": "versionId",
						"required": true,
						"schema": {
							"type": "string"
						}
					}
				]
			}
		},
		"/v1/prompt-2025/id/{promptId}/{versionId}/inputs": {
			"get": {
				"operationId": "GetPrompt2025Inputs",
				"responses": {
					"200": {
						"description": "Ok",
						"content": {
							"application/json": {
								"schema": {
									"$ref": "#/components/schemas/Result_Prompt2025Input.string_"
								}
							}
						}
					}
				},
				"tags": [
					"Prompt2025"
				],
				"security": [
					{
						"api_key": []
					}
				],
				"parameters": [
					{
						"in": "path",
						"name": "promptId",
						"required": true,
						"schema": {
							"type": "string"
						}
					},
					{
						"in": "path",
						"name": "versionId",
						"required": true,
						"schema": {
							"type": "string"
						}
					},
					{
						"in": "query",
						"name": "requestId",
						"required": true,
						"schema": {
							"type": "string"
						}
					}
				]
			}
		},
		"/v1/prompt-2025/tags": {
			"get": {
				"operationId": "GetPrompt2025Tags",
				"responses": {
					"200": {
						"description": "Ok",
						"content": {
							"application/json": {
								"schema": {
									"$ref": "#/components/schemas/Result_string-Array.string_"
								}
							}
						}
					}
				},
				"tags": [
					"Prompt2025"
				],
				"security": [
					{
						"api_key": []
					}
				],
				"parameters": []
			}
		},
		"/v1/prompt-2025/environments": {
			"get": {
				"operationId": "GetPrompt2025Environments",
				"responses": {
					"200": {
						"description": "Ok",
						"content": {
							"application/json": {
								"schema": {
									"$ref": "#/components/schemas/Result_string-Array.string_"
								}
							}
						}
					}
				},
				"tags": [
					"Prompt2025"
				],
				"security": [
					{
						"api_key": []
					}
				],
				"parameters": []
			}
		},
		"/v1/prompt-2025": {
			"post": {
				"operationId": "CreatePrompt2025",
				"responses": {
					"200": {
						"description": "Ok",
						"content": {
							"application/json": {
								"schema": {
									"$ref": "#/components/schemas/Result_PromptCreateResponse.string_"
								}
							}
						}
					}
				},
				"tags": [
					"Prompt2025"
				],
				"security": [
					{
						"api_key": []
					}
				],
				"parameters": [],
				"requestBody": {
					"required": true,
					"content": {
						"application/json": {
							"schema": {
								"properties": {
									"promptBody": {
										"$ref": "#/components/schemas/OpenAIChatRequest"
									},
									"tags": {
										"items": {
											"type": "string"
										},
										"type": "array"
									},
									"name": {
										"type": "string"
									}
								},
								"required": [
									"promptBody",
									"tags",
									"name"
								],
								"type": "object"
							}
						}
					}
				}
			}
		},
		"/v1/prompt-2025/update": {
			"post": {
				"operationId": "UpdatePrompt2025",
				"responses": {
					"200": {
						"description": "Ok",
						"content": {
							"application/json": {
								"schema": {
									"$ref": "#/components/schemas/Result__id-string_.string_"
								}
							}
						}
					}
				},
				"tags": [
					"Prompt2025"
				],
				"security": [
					{
						"api_key": []
					}
				],
				"parameters": [],
				"requestBody": {
					"required": true,
					"content": {
						"application/json": {
							"schema": {
								"properties": {
									"promptBody": {
										"$ref": "#/components/schemas/OpenAIChatRequest"
									},
									"commitMessage": {
										"type": "string"
									},
									"environment": {
										"type": "string"
									},
									"newMajorVersion": {
										"type": "boolean"
									},
									"promptVersionId": {
										"type": "string"
									},
									"promptId": {
										"type": "string"
									}
								},
								"required": [
									"promptBody",
									"commitMessage",
									"newMajorVersion",
									"promptVersionId",
									"promptId"
								],
								"type": "object"
							}
						}
					}
				}
			}
		},
		"/v1/prompt-2025/update/environment": {
			"post": {
				"operationId": "SetPromptVersionEnvironment",
				"responses": {
					"200": {
						"description": "Ok",
						"content": {
							"application/json": {
								"schema": {
									"$ref": "#/components/schemas/Result_null.string_"
								}
							}
						}
					}
				},
				"tags": [
					"Prompt2025"
				],
				"security": [
					{
						"api_key": []
					}
				],
				"parameters": [],
				"requestBody": {
					"required": true,
					"content": {
						"application/json": {
							"schema": {
								"properties": {
									"environment": {
										"type": "string"
									},
									"promptVersionId": {
										"type": "string"
									},
									"promptId": {
										"type": "string"
									}
								},
								"required": [
									"environment",
									"promptVersionId",
									"promptId"
								],
								"type": "object"
							}
						}
					}
				}
			}
		},
		"/v1/prompt-2025/count": {
			"get": {
				"operationId": "GetPrompt2025Count",
				"responses": {
					"200": {
						"description": "Ok",
						"content": {
							"application/json": {
								"schema": {
									"$ref": "#/components/schemas/Result_number.string_"
								}
							}
						}
					}
				},
				"tags": [
					"Prompt2025"
				],
				"security": [
					{
						"api_key": []
					}
				],
				"parameters": []
			}
		},
		"/v1/prompt-2025/query": {
			"post": {
				"operationId": "GetPrompts2025",
				"responses": {
					"200": {
						"description": "Ok",
						"content": {
							"application/json": {
								"schema": {
									"$ref": "#/components/schemas/Result_Prompt2025-Array.string_"
								}
							}
						}
					}
				},
				"tags": [
					"Prompt2025"
				],
				"security": [
					{
						"api_key": []
					}
				],
				"parameters": [],
				"requestBody": {
					"required": true,
					"content": {
						"application/json": {
							"schema": {
								"properties": {
									"pageSize": {
										"type": "number",
										"format": "double"
									},
									"page": {
										"type": "number",
										"format": "double"
									},
									"tagsFilter": {
										"items": {
											"type": "string"
										},
										"type": "array"
									},
									"search": {
										"type": "string"
									}
								},
								"required": [
									"pageSize",
									"page",
									"tagsFilter",
									"search"
								],
								"type": "object"
							}
						}
					}
				}
			}
		},
		"/v1/prompt-2025/query/version": {
			"post": {
				"operationId": "GetPrompt2025Version",
				"responses": {
					"200": {
						"description": "Ok",
						"content": {
							"application/json": {
								"schema": {
									"$ref": "#/components/schemas/Result_Prompt2025Version.string_"
								}
							}
						}
					}
				},
				"tags": [
					"Prompt2025"
				],
				"security": [
					{
						"api_key": []
					}
				],
				"parameters": [],
				"requestBody": {
					"required": true,
					"content": {
						"application/json": {
							"schema": {
								"properties": {
									"promptVersionId": {
										"type": "string"
									}
								},
								"required": [
									"promptVersionId"
								],
								"type": "object"
							}
						}
					}
				}
			}
		},
		"/v1/prompt-2025/query/environment-version": {
			"post": {
				"operationId": "GetPrompt2025EnvironmentVersion",
				"responses": {
					"200": {
						"description": "Ok",
						"content": {
							"application/json": {
								"schema": {
									"$ref": "#/components/schemas/Result_Prompt2025Version.string_"
								}
							}
						}
					}
				},
				"tags": [
					"Prompt2025"
				],
				"security": [
					{
						"api_key": []
					}
				],
				"parameters": [],
				"requestBody": {
					"required": true,
					"content": {
						"application/json": {
							"schema": {
								"properties": {
									"environment": {
										"type": "string"
									},
									"promptId": {
										"type": "string"
									}
								},
								"required": [
									"environment",
									"promptId"
								],
								"type": "object"
							}
						}
					}
				}
			}
		},
		"/v1/prompt-2025/query/versions": {
			"post": {
				"operationId": "GetPrompt2025Versions",
				"responses": {
					"200": {
						"description": "Ok",
						"content": {
							"application/json": {
								"schema": {
									"$ref": "#/components/schemas/Result_Prompt2025Version-Array.string_"
								}
							}
						}
					}
				},
				"tags": [
					"Prompt2025"
				],
				"security": [
					{
						"api_key": []
					}
				],
				"parameters": [],
				"requestBody": {
					"required": true,
					"content": {
						"application/json": {
							"schema": {
								"properties": {
									"majorVersion": {
										"type": "number",
										"format": "double"
									},
									"promptId": {
										"type": "string"
									}
								},
								"required": [
									"promptId"
								],
								"type": "object"
							}
						}
					}
				}
			}
		},
		"/v1/prompt-2025/query/production-version": {
			"post": {
				"operationId": "GetPrompt2025ProductionVersion",
				"responses": {
					"200": {
						"description": "Ok",
						"content": {
							"application/json": {
								"schema": {
									"$ref": "#/components/schemas/Result_Prompt2025Version.string_"
								}
							}
						}
					}
				},
				"tags": [
					"Prompt2025"
				],
				"security": [
					{
						"api_key": []
					}
				],
				"parameters": [],
				"requestBody": {
					"required": true,
					"content": {
						"application/json": {
							"schema": {
								"properties": {
									"promptId": {
										"type": "string"
									}
								},
								"required": [
									"promptId"
								],
								"type": "object"
							}
						}
					}
				}
			}
		},
		"/v1/prompt-2025/query/total-versions": {
			"post": {
				"operationId": "GetPrompt2025TotalVersions",
				"responses": {
					"200": {
						"description": "Ok",
						"content": {
							"application/json": {
								"schema": {
									"$ref": "#/components/schemas/Result_PromptVersionCounts.string_"
								}
							}
						}
					}
				},
				"tags": [
					"Prompt2025"
				],
				"security": [
					{
						"api_key": []
					}
				],
				"parameters": [],
				"requestBody": {
					"required": true,
					"content": {
						"application/json": {
							"schema": {
								"properties": {
									"promptId": {
										"type": "string"
									}
								},
								"required": [
									"promptId"
								],
								"type": "object"
							}
						}
					}
				}
			}
		},
		"/v1/request/count/query": {
			"post": {
				"operationId": "GetRequestCount",
				"responses": {
					"200": {
						"description": "Ok",
						"content": {
							"application/json": {
								"schema": {
									"$ref": "#/components/schemas/Result_number.string_"
								}
							}
						}
					}
				},
				"tags": [
					"Request"
				],
				"security": [
					{
						"api_key": []
					}
				],
				"parameters": [],
				"requestBody": {
					"required": true,
					"content": {
						"application/json": {
							"schema": {
								"$ref": "#/components/schemas/RequestQueryParams"
							}
						}
					}
				}
			}
		},
		"/v1/request/query": {
			"post": {
				"operationId": "GetRequests",
				"responses": {
					"200": {
						"description": "Ok",
						"content": {
							"application/json": {
								"schema": {
									"$ref": "#/components/schemas/Result_HeliconeRequest-Array.string_"
								},
								"examples": {
									"Example 1": {
										"value": {
											"filter": {},
											"isCached": false,
											"limit": 10,
											"offset": 0,
											"sort": {
												"created_at": "desc"
											},
											"isScored": false,
											"isPartOfExperiment": false
										}
									}
								}
							}
						}
					}
				},
				"tags": [
					"Request"
				],
				"security": [
					{
						"api_key": []
					}
				],
				"parameters": [],
				"requestBody": {
					"required": true,
					"content": {
						"application/json": {
							"schema": {
								"$ref": "#/components/schemas/RequestQueryParams"
							}
						}
					}
				}
			}
		},
		"/v1/request/query-clickhouse": {
			"post": {
				"operationId": "GetRequestsClickhouse",
				"responses": {
					"200": {
						"description": "Ok",
						"content": {
							"application/json": {
								"schema": {
									"$ref": "#/components/schemas/Result_HeliconeRequest-Array.string_"
								},
								"examples": {
									"Example 1": {
										"value": {
											"filter": {},
											"isCached": false,
											"limit": 10,
											"offset": 0,
											"sort": {
												"created_at": "desc"
											},
											"isScored": false,
											"isPartOfExperiment": false
										}
									}
								}
							}
						}
					}
				},
				"tags": [
					"Request"
				],
				"security": [
					{
						"api_key": []
					}
				],
				"parameters": [],
				"requestBody": {
					"required": true,
					"content": {
						"application/json": {
							"schema": {
								"$ref": "#/components/schemas/RequestQueryParams"
							}
						}
					}
				}
			}
		},
		"/v1/request/{requestId}": {
			"get": {
				"operationId": "GetRequestById",
				"responses": {
					"200": {
						"description": "Ok",
						"content": {
							"application/json": {
								"schema": {
									"$ref": "#/components/schemas/Result_HeliconeRequest.string_"
								}
							}
						}
					}
				},
				"tags": [
					"Request"
				],
				"security": [
					{
						"api_key": []
					}
				],
				"parameters": [
					{
						"in": "path",
						"name": "requestId",
						"required": true,
						"schema": {
							"type": "string"
						}
					},
					{
						"in": "query",
						"name": "includeBody",
						"required": false,
						"schema": {
							"default": false,
							"type": "boolean"
						}
					}
				]
			}
		},
		"/v1/request/query-ids": {
			"post": {
				"operationId": "GetRequestsByIds",
				"responses": {
					"200": {
						"description": "Ok",
						"content": {
							"application/json": {
								"schema": {
									"$ref": "#/components/schemas/Result_HeliconeRequest-Array.string_"
								}
							}
						}
					}
				},
				"tags": [
					"Request"
				],
				"security": [
					{
						"api_key": []
					}
				],
				"parameters": [],
				"requestBody": {
					"required": true,
					"content": {
						"application/json": {
							"schema": {
								"properties": {
									"requestIds": {
										"items": {
											"type": "string"
										},
										"type": "array"
									}
								},
								"required": [
									"requestIds"
								],
								"type": "object"
							}
						}
					}
				}
			}
		},
		"/v1/request/{requestId}/feedback": {
			"post": {
				"operationId": "FeedbackRequest",
				"responses": {
					"200": {
						"description": "Ok",
						"content": {
							"application/json": {
								"schema": {
									"$ref": "#/components/schemas/Result_null.string_"
								}
							}
						}
					}
				},
				"tags": [
					"Request"
				],
				"security": [
					{
						"api_key": []
					}
				],
				"parameters": [
					{
						"in": "path",
						"name": "requestId",
						"required": true,
						"schema": {
							"type": "string"
						}
					}
				],
				"requestBody": {
					"required": true,
					"content": {
						"application/json": {
							"schema": {
								"properties": {
									"rating": {
										"type": "boolean"
									}
								},
								"required": [
									"rating"
								],
								"type": "object"
							}
						}
					}
				}
			}
		},
		"/v1/request/{requestId}/property": {
			"put": {
				"operationId": "PutProperty",
				"responses": {
					"200": {
						"description": "Ok",
						"content": {
							"application/json": {
								"schema": {
									"$ref": "#/components/schemas/Result_null.string_"
								}
							}
						}
					}
				},
				"tags": [
					"Request"
				],
				"security": [
					{
						"api_key": []
					}
				],
				"parameters": [
					{
						"in": "path",
						"name": "requestId",
						"required": true,
						"schema": {
							"type": "string"
						}
					}
				],
				"requestBody": {
					"required": true,
					"content": {
						"application/json": {
							"schema": {
								"properties": {
									"value": {
										"type": "string"
									},
									"key": {
										"type": "string"
									}
								},
								"required": [
									"value",
									"key"
								],
								"type": "object"
							}
						}
					}
				}
			}
		},
		"/v1/request/{requestId}/assets/{assetId}": {
			"post": {
				"operationId": "GetRequestAssetById",
				"responses": {
					"200": {
						"description": "Ok",
						"content": {
							"application/json": {
								"schema": {
									"$ref": "#/components/schemas/Result_HeliconeRequestAsset.string_"
								}
							}
						}
					}
				},
				"tags": [
					"Request"
				],
				"security": [
					{
						"api_key": []
					}
				],
				"parameters": [
					{
						"in": "path",
						"name": "requestId",
						"required": true,
						"schema": {
							"type": "string"
						}
					},
					{
						"in": "path",
						"name": "assetId",
						"required": true,
						"schema": {
							"type": "string"
						}
					}
				]
			}
		},
		"/v1/request/{requestId}/score": {
			"post": {
				"operationId": "AddScores",
				"responses": {
					"200": {
						"description": "Ok",
						"content": {
							"application/json": {
								"schema": {
									"$ref": "#/components/schemas/Result_null.string_"
								}
							}
						}
					}
				},
				"tags": [
					"Request"
				],
				"security": [
					{
						"api_key": []
					}
				],
				"parameters": [
					{
						"in": "path",
						"name": "requestId",
						"required": true,
						"schema": {
							"type": "string"
						}
					}
				],
				"requestBody": {
					"required": true,
					"content": {
						"application/json": {
							"schema": {
								"$ref": "#/components/schemas/ScoreRequest"
							}
						}
					}
				}
			}
		},
		"/v1/prompt/has-prompts": {
			"get": {
				"operationId": "HasPrompts",
				"responses": {
					"200": {
						"description": "Ok",
						"content": {
							"application/json": {
								"schema": {
									"$ref": "#/components/schemas/Result__hasPrompts-boolean_.string_"
								}
							}
						}
					}
				},
				"tags": [
					"Prompt"
				],
				"security": [
					{
						"api_key": []
					}
				],
				"parameters": []
			}
		},
		"/v1/prompt/query": {
			"post": {
				"operationId": "GetPrompts",
				"responses": {
					"200": {
						"description": "Ok",
						"content": {
							"application/json": {
								"schema": {
									"$ref": "#/components/schemas/Result_PromptsResult-Array.string_"
								}
							}
						}
					}
				},
				"tags": [
					"Prompt"
				],
				"security": [
					{
						"api_key": []
					}
				],
				"parameters": [],
				"requestBody": {
					"required": true,
					"content": {
						"application/json": {
							"schema": {
								"$ref": "#/components/schemas/PromptsQueryParams"
							}
						}
					}
				}
			}
		},
		"/v1/prompt/{promptId}/query": {
			"post": {
				"operationId": "GetPrompt",
				"responses": {
					"200": {
						"description": "Ok",
						"content": {
							"application/json": {
								"schema": {
									"$ref": "#/components/schemas/Result_PromptResult.string_"
								}
							}
						}
					}
				},
				"tags": [
					"Prompt"
				],
				"security": [
					{
						"api_key": []
					}
				],
				"parameters": [
					{
						"in": "path",
						"name": "promptId",
						"required": true,
						"schema": {
							"type": "string"
						}
					}
				],
				"requestBody": {
					"required": true,
					"content": {
						"application/json": {
							"schema": {
								"$ref": "#/components/schemas/PromptQueryParams"
							}
						}
					}
				}
			}
		},
		"/v1/prompt/{promptId}": {
			"delete": {
				"operationId": "DeletePrompt",
				"responses": {
					"204": {
						"description": "No content"
					}
				},
				"tags": [
					"Prompt"
				],
				"security": [
					{
						"api_key": []
					}
				],
				"parameters": [
					{
						"in": "path",
						"name": "promptId",
						"required": true,
						"schema": {
							"type": "string"
						}
					}
				]
			}
		},
		"/v1/prompt/create": {
			"post": {
				"operationId": "CreatePrompt",
				"responses": {
					"200": {
						"description": "Ok",
						"content": {
							"application/json": {
								"schema": {
									"$ref": "#/components/schemas/Result_CreatePromptResponse.string_"
								}
							}
						}
					}
				},
				"tags": [
					"Prompt"
				],
				"security": [
					{
						"api_key": []
					}
				],
				"parameters": [],
				"requestBody": {
					"required": true,
					"content": {
						"application/json": {
							"schema": {
								"properties": {
									"metadata": {
										"$ref": "#/components/schemas/Record_string.any_"
									},
									"prompt": {},
									"userDefinedId": {
										"type": "string"
									}
								},
								"required": [
									"metadata",
									"prompt",
									"userDefinedId"
								],
								"type": "object"
							}
						}
					}
				}
			}
		},
		"/v1/prompt/{promptId}/user-defined-id": {
			"patch": {
				"operationId": "UpdatePromptUserDefinedId",
				"responses": {
					"200": {
						"description": "Ok",
						"content": {
							"application/json": {
								"schema": {
									"$ref": "#/components/schemas/Result_null.string_"
								}
							}
						}
					}
				},
				"tags": [
					"Prompt"
				],
				"security": [
					{
						"api_key": []
					}
				],
				"parameters": [
					{
						"in": "path",
						"name": "promptId",
						"required": true,
						"schema": {
							"type": "string"
						}
					}
				],
				"requestBody": {
					"required": true,
					"content": {
						"application/json": {
							"schema": {
								"properties": {
									"userDefinedId": {
										"type": "string"
									}
								},
								"required": [
									"userDefinedId"
								],
								"type": "object"
							}
						}
					}
				}
			}
		},
		"/v1/prompt/version/{promptVersionId}/edit-label": {
			"post": {
				"operationId": "EditPromptVersionLabel",
				"responses": {
					"200": {
						"description": "Ok",
						"content": {
							"application/json": {
								"schema": {
									"$ref": "#/components/schemas/Result__metadata-Record_string.any__.string_"
								}
							}
						}
					}
				},
				"tags": [
					"Prompt"
				],
				"security": [
					{
						"api_key": []
					}
				],
				"parameters": [
					{
						"in": "path",
						"name": "promptVersionId",
						"required": true,
						"schema": {
							"type": "string"
						}
					}
				],
				"requestBody": {
					"required": true,
					"content": {
						"application/json": {
							"schema": {
								"$ref": "#/components/schemas/PromptEditSubversionLabelParams"
							}
						}
					}
				}
			}
		},
		"/v1/prompt/version/{promptVersionId}/edit-template": {
			"post": {
				"operationId": "EditPromptVersionTemplate",
				"responses": {
					"200": {
						"description": "Ok",
						"content": {
							"application/json": {
								"schema": {
									"$ref": "#/components/schemas/Result_null.string_"
								}
							}
						}
					}
				},
				"tags": [
					"Prompt"
				],
				"security": [
					{
						"api_key": []
					}
				],
				"parameters": [
					{
						"in": "path",
						"name": "promptVersionId",
						"required": true,
						"schema": {
							"type": "string"
						}
					}
				],
				"requestBody": {
					"required": true,
					"content": {
						"application/json": {
							"schema": {
								"$ref": "#/components/schemas/PromptEditSubversionTemplateParams"
							}
						}
					}
				}
			}
		},
		"/v1/prompt/version/{promptVersionId}/subversion-from-ui": {
			"post": {
				"operationId": "CreateSubversionFromUi",
				"responses": {
					"200": {
						"description": "Ok",
						"content": {
							"application/json": {
								"schema": {
									"$ref": "#/components/schemas/Result_PromptVersionResult.string_"
								}
							}
						}
					}
				},
				"tags": [
					"Prompt"
				],
				"security": [
					{
						"api_key": []
					}
				],
				"parameters": [
					{
						"in": "path",
						"name": "promptVersionId",
						"required": true,
						"schema": {
							"type": "string"
						}
					}
				],
				"requestBody": {
					"required": true,
					"content": {
						"application/json": {
							"schema": {
								"$ref": "#/components/schemas/PromptCreateSubversionParams"
							}
						}
					}
				}
			}
		},
		"/v1/prompt/version/{promptVersionId}/subversion": {
			"post": {
				"operationId": "CreateSubversion",
				"responses": {
					"200": {
						"description": "Ok",
						"content": {
							"application/json": {
								"schema": {
									"$ref": "#/components/schemas/Result_PromptVersionResult.string_"
								}
							}
						}
					}
				},
				"tags": [
					"Prompt"
				],
				"security": [
					{
						"api_key": []
					}
				],
				"parameters": [
					{
						"in": "path",
						"name": "promptVersionId",
						"required": true,
						"schema": {
							"type": "string"
						}
					}
				],
				"requestBody": {
					"required": true,
					"content": {
						"application/json": {
							"schema": {
								"$ref": "#/components/schemas/PromptCreateSubversionParams"
							}
						}
					}
				}
			}
		},
		"/v1/prompt/version/{promptVersionId}/promote": {
			"post": {
				"operationId": "PromotePromptVersionToProduction",
				"responses": {
					"200": {
						"description": "Ok",
						"content": {
							"application/json": {
								"schema": {
									"$ref": "#/components/schemas/Result_PromptVersionResult.string_"
								}
							}
						}
					}
				},
				"tags": [
					"Prompt"
				],
				"security": [
					{
						"api_key": []
					}
				],
				"parameters": [
					{
						"in": "path",
						"name": "promptVersionId",
						"required": true,
						"schema": {
							"type": "string"
						}
					}
				],
				"requestBody": {
					"required": true,
					"content": {
						"application/json": {
							"schema": {
								"properties": {
									"previousProductionVersionId": {
										"type": "string"
									}
								},
								"required": [
									"previousProductionVersionId"
								],
								"type": "object"
							}
						}
					}
				}
			}
		},
		"/v1/prompt/version/{promptVersionId}/inputs/query": {
			"post": {
				"operationId": "GetInputs",
				"responses": {
					"200": {
						"description": "Ok",
						"content": {
							"application/json": {
								"schema": {
									"$ref": "#/components/schemas/Result_PromptInputRecord-Array.string_"
								}
							}
						}
					}
				},
				"tags": [
					"Prompt"
				],
				"security": [
					{
						"api_key": []
					}
				],
				"parameters": [
					{
						"in": "path",
						"name": "promptVersionId",
						"required": true,
						"schema": {
							"type": "string"
						}
					}
				],
				"requestBody": {
					"required": true,
					"content": {
						"application/json": {
							"schema": {
								"properties": {
									"random": {
										"type": "boolean"
									},
									"limit": {
										"type": "number",
										"format": "double"
									}
								},
								"required": [
									"limit"
								],
								"type": "object"
							}
						}
					}
				}
			}
		},
		"/v1/prompt/{promptId}/experiments": {
			"get": {
				"operationId": "GetPromptExperiments",
				"responses": {
					"200": {
						"description": "Ok",
						"content": {
							"application/json": {
								"schema": {
									"$ref": "#/components/schemas/Result__id-string--created_at-string--num_hypotheses-number--dataset-string--meta-Record_string.any__-Array.string_"
								}
							}
						}
					}
				},
				"tags": [
					"Prompt"
				],
				"security": [
					{
						"api_key": []
					}
				],
				"parameters": [
					{
						"in": "path",
						"name": "promptId",
						"required": true,
						"schema": {
							"type": "string"
						}
					}
				]
			}
		},
		"/v1/prompt/{promptId}/versions/query": {
			"post": {
				"operationId": "GetPromptVersions",
				"responses": {
					"200": {
						"description": "Ok",
						"content": {
							"application/json": {
								"schema": {
									"$ref": "#/components/schemas/Result_PromptVersionResult-Array.string_"
								}
							}
						}
					}
				},
				"tags": [
					"Prompt"
				],
				"security": [
					{
						"api_key": []
					}
				],
				"parameters": [
					{
						"in": "path",
						"name": "promptId",
						"required": true,
						"schema": {
							"type": "string"
						}
					}
				],
				"requestBody": {
					"required": true,
					"content": {
						"application/json": {
							"schema": {
								"$ref": "#/components/schemas/PromptVersionsQueryParams"
							}
						}
					}
				}
			}
		},
		"/v1/prompt/version/{promptVersionId}": {
			"get": {
				"operationId": "GetPromptVersion",
				"responses": {
					"200": {
						"description": "Ok",
						"content": {
							"application/json": {
								"schema": {
									"$ref": "#/components/schemas/Result_PromptVersionResult.string_"
								}
							}
						}
					}
				},
				"tags": [
					"Prompt"
				],
				"security": [
					{
						"api_key": []
					}
				],
				"parameters": [
					{
						"in": "path",
						"name": "promptVersionId",
						"required": true,
						"schema": {
							"type": "string"
						}
					}
				]
			},
			"delete": {
				"operationId": "DeletePromptVersion",
				"responses": {
					"200": {
						"description": "Ok",
						"content": {
							"application/json": {
								"schema": {
									"$ref": "#/components/schemas/Result_null.string_"
								}
							}
						}
					}
				},
				"tags": [
					"Prompt"
				],
				"security": [
					{
						"api_key": []
					}
				],
				"parameters": [
					{
						"in": "path",
						"name": "promptVersionId",
						"required": true,
						"schema": {
							"type": "string"
						}
					}
				]
			}
		},
		"/v1/prompt/{user_defined_id}/compile": {
			"post": {
				"operationId": "GetPromptVersionsCompiled",
				"responses": {
					"200": {
						"description": "Ok",
						"content": {
							"application/json": {
								"schema": {
									"$ref": "#/components/schemas/Result_PromptVersionResultCompiled.string_"
								}
							}
						}
					}
				},
				"tags": [
					"Prompt"
				],
				"security": [
					{
						"api_key": []
					}
				],
				"parameters": [
					{
						"in": "path",
						"name": "user_defined_id",
						"required": true,
						"schema": {
							"type": "string"
						}
					}
				],
				"requestBody": {
					"required": true,
					"content": {
						"application/json": {
							"schema": {
								"$ref": "#/components/schemas/PromptVersiosQueryParamsCompiled"
							}
						}
					}
				}
			}
		},
		"/v1/prompt/{user_defined_id}/template": {
			"post": {
				"operationId": "GetPromptVersionTemplates",
				"responses": {
					"200": {
						"description": "Ok",
						"content": {
							"application/json": {
								"schema": {
									"$ref": "#/components/schemas/Result_PromptVersionResultFilled.string_"
								}
							}
						}
					}
				},
				"tags": [
					"Prompt"
				],
				"security": [
					{
						"api_key": []
					}
				],
				"parameters": [
					{
						"in": "path",
						"name": "user_defined_id",
						"required": true,
						"schema": {
							"type": "string"
						}
					}
				],
				"requestBody": {
					"required": true,
					"content": {
						"application/json": {
							"schema": {
								"$ref": "#/components/schemas/PromptVersiosQueryParamsCompiled"
							}
						}
					}
				}
			}
		},
		"/v2/experiment/create/empty": {
			"post": {
				"operationId": "CreateEmptyExperiment",
				"responses": {
					"200": {
						"description": "Ok",
						"content": {
							"application/json": {
								"schema": {
									"$ref": "#/components/schemas/Result__experimentId-string_.string_"
								}
							}
						}
					}
				},
				"tags": [
					"Experiment"
				],
				"security": [
					{
						"api_key": []
					}
				],
				"parameters": []
			}
		},
		"/v2/experiment/create/from-request/{requestId}": {
			"post": {
				"operationId": "CreateExperimentFromRequest",
				"responses": {
					"200": {
						"description": "Ok",
						"content": {
							"application/json": {
								"schema": {
									"$ref": "#/components/schemas/Result__experimentId-string_.string_"
								}
							}
						}
					}
				},
				"tags": [
					"Experiment"
				],
				"security": [
					{
						"api_key": []
					}
				],
				"parameters": [
					{
						"in": "path",
						"name": "requestId",
						"required": true,
						"schema": {
							"type": "string"
						}
					}
				]
			}
		},
		"/v2/experiment/new": {
			"post": {
				"operationId": "CreateNewExperiment",
				"responses": {
					"200": {
						"description": "Ok",
						"content": {
							"application/json": {
								"schema": {
									"$ref": "#/components/schemas/Result__experimentId-string_.string_"
								}
							}
						}
					}
				},
				"tags": [
					"Experiment"
				],
				"security": [
					{
						"api_key": []
					}
				],
				"parameters": [],
				"requestBody": {
					"required": true,
					"content": {
						"application/json": {
							"schema": {
								"properties": {
									"originalPromptVersion": {
										"type": "string"
									},
									"name": {
										"type": "string"
									}
								},
								"required": [
									"originalPromptVersion",
									"name"
								],
								"type": "object"
							}
						}
					}
				}
			}
		},
		"/v2/experiment": {
			"get": {
				"operationId": "GetExperiments",
				"responses": {
					"200": {
						"description": "Ok",
						"content": {
							"application/json": {
								"schema": {
									"$ref": "#/components/schemas/Result_ExperimentV2-Array.string_"
								}
							}
						}
					}
				},
				"tags": [
					"Experiment"
				],
				"security": [
					{
						"api_key": []
					}
				],
				"parameters": []
			}
		},
		"/v2/experiment/{experimentId}": {
			"delete": {
				"operationId": "DeleteExperiment",
				"responses": {
					"200": {
						"description": "Ok",
						"content": {
							"application/json": {
								"schema": {
									"$ref": "#/components/schemas/Result_null.string_"
								}
							}
						}
					}
				},
				"tags": [
					"Experiment"
				],
				"security": [
					{
						"api_key": []
					}
				],
				"parameters": [
					{
						"in": "path",
						"name": "experimentId",
						"required": true,
						"schema": {
							"type": "string"
						}
					}
				]
			},
			"get": {
				"operationId": "GetExperimentById",
				"responses": {
					"200": {
						"description": "Ok",
						"content": {
							"application/json": {
								"schema": {
									"$ref": "#/components/schemas/Result_ExtendedExperimentData.string_"
								}
							}
						}
					}
				},
				"tags": [
					"Experiment"
				],
				"security": [
					{
						"api_key": []
					}
				],
				"parameters": [
					{
						"in": "path",
						"name": "experimentId",
						"required": true,
						"schema": {
							"type": "string"
						}
					}
				]
			}
		},
		"/v2/experiment/{experimentId}/prompt-version": {
			"post": {
				"operationId": "CreateNewPromptVersionForExperiment",
				"responses": {
					"200": {
						"description": "Ok",
						"content": {
							"application/json": {
								"schema": {
									"$ref": "#/components/schemas/Result_PromptVersionResult.string_"
								}
							}
						}
					}
				},
				"tags": [
					"Experiment"
				],
				"security": [
					{
						"api_key": []
					}
				],
				"parameters": [
					{
						"in": "path",
						"name": "experimentId",
						"required": true,
						"schema": {
							"type": "string"
						}
					}
				],
				"requestBody": {
					"required": true,
					"content": {
						"application/json": {
							"schema": {
								"$ref": "#/components/schemas/CreateNewPromptVersionForExperimentParams"
							}
						}
					}
				}
			}
		},
		"/v2/experiment/{experimentId}/prompt-version/{promptVersionId}": {
			"delete": {
				"operationId": "DeletePromptVersion",
				"responses": {
					"200": {
						"description": "Ok",
						"content": {
							"application/json": {
								"schema": {
									"$ref": "#/components/schemas/Result_null.string_"
								}
							}
						}
					}
				},
				"tags": [
					"Experiment"
				],
				"security": [
					{
						"api_key": []
					}
				],
				"parameters": [
					{
						"in": "path",
						"name": "experimentId",
						"required": true,
						"schema": {
							"type": "string"
						}
					},
					{
						"in": "path",
						"name": "promptVersionId",
						"required": true,
						"schema": {
							"type": "string"
						}
					}
				]
			}
		},
		"/v2/experiment/{experimentId}/prompt-versions": {
			"get": {
				"operationId": "GetPromptVersionsForExperiment",
				"responses": {
					"200": {
						"description": "Ok",
						"content": {
							"application/json": {
								"schema": {
									"$ref": "#/components/schemas/Result_ExperimentV2PromptVersion-Array.string_"
								}
							}
						}
					}
				},
				"tags": [
					"Experiment"
				],
				"security": [
					{
						"api_key": []
					}
				],
				"parameters": [
					{
						"in": "path",
						"name": "experimentId",
						"required": true,
						"schema": {
							"type": "string"
						}
					}
				]
			}
		},
		"/v2/experiment/{experimentId}/input-keys": {
			"get": {
				"operationId": "GetInputKeysForExperiment",
				"responses": {
					"200": {
						"description": "Ok",
						"content": {
							"application/json": {
								"schema": {
									"$ref": "#/components/schemas/Result_string-Array.string_"
								}
							}
						}
					}
				},
				"tags": [
					"Experiment"
				],
				"security": [
					{
						"api_key": []
					}
				],
				"parameters": [
					{
						"in": "path",
						"name": "experimentId",
						"required": true,
						"schema": {
							"type": "string"
						}
					}
				]
			}
		},
		"/v2/experiment/{experimentId}/add-manual-row": {
			"post": {
				"operationId": "AddManualRowToExperiment",
				"responses": {
					"200": {
						"description": "Ok",
						"content": {
							"application/json": {
								"schema": {
									"$ref": "#/components/schemas/Result_string.string_"
								}
							}
						}
					}
				},
				"tags": [
					"Experiment"
				],
				"security": [
					{
						"api_key": []
					}
				],
				"parameters": [
					{
						"in": "path",
						"name": "experimentId",
						"required": true,
						"schema": {
							"type": "string"
						}
					}
				],
				"requestBody": {
					"required": true,
					"content": {
						"application/json": {
							"schema": {
								"properties": {
									"inputs": {
										"$ref": "#/components/schemas/Record_string.string_"
									}
								},
								"required": [
									"inputs"
								],
								"type": "object"
							}
						}
					}
				}
			}
		},
		"/v2/experiment/{experimentId}/add-manual-rows-batch": {
			"post": {
				"operationId": "AddManualRowsToExperimentBatch",
				"responses": {
					"200": {
						"description": "Ok",
						"content": {
							"application/json": {
								"schema": {
									"$ref": "#/components/schemas/Result_null.string_"
								}
							}
						}
					}
				},
				"tags": [
					"Experiment"
				],
				"security": [
					{
						"api_key": []
					}
				],
				"parameters": [
					{
						"in": "path",
						"name": "experimentId",
						"required": true,
						"schema": {
							"type": "string"
						}
					}
				],
				"requestBody": {
					"required": true,
					"content": {
						"application/json": {
							"schema": {
								"properties": {
									"inputs": {
										"items": {
											"$ref": "#/components/schemas/Record_string.string_"
										},
										"type": "array"
									}
								},
								"required": [
									"inputs"
								],
								"type": "object"
							}
						}
					}
				}
			}
		},
		"/v2/experiment/{experimentId}/rows": {
			"delete": {
				"operationId": "DeleteExperimentTableRows",
				"responses": {
					"200": {
						"description": "Ok",
						"content": {
							"application/json": {
								"schema": {
									"$ref": "#/components/schemas/Result_null.string_"
								}
							}
						}
					}
				},
				"tags": [
					"Experiment"
				],
				"security": [
					{
						"api_key": []
					}
				],
				"parameters": [
					{
						"in": "path",
						"name": "experimentId",
						"required": true,
						"schema": {
							"type": "string"
						}
					}
				],
				"requestBody": {
					"required": true,
					"content": {
						"application/json": {
							"schema": {
								"properties": {
									"inputRecordIds": {
										"items": {
											"type": "string"
										},
										"type": "array"
									}
								},
								"required": [
									"inputRecordIds"
								],
								"type": "object"
							}
						}
					}
				}
			}
		},
		"/v2/experiment/{experimentId}/row/insert/batch": {
			"post": {
				"operationId": "CreateExperimentTableRowBatch",
				"responses": {
					"200": {
						"description": "Ok",
						"content": {
							"application/json": {
								"schema": {
									"$ref": "#/components/schemas/Result_null.string_"
								}
							}
						}
					}
				},
				"tags": [
					"Experiment"
				],
				"security": [
					{
						"api_key": []
					}
				],
				"parameters": [
					{
						"in": "path",
						"name": "experimentId",
						"required": true,
						"schema": {
							"type": "string"
						}
					}
				],
				"requestBody": {
					"required": true,
					"content": {
						"application/json": {
							"schema": {
								"properties": {
									"rows": {
										"items": {
											"properties": {
												"autoInputs": {
													"items": {},
													"type": "array"
												},
												"inputs": {
													"$ref": "#/components/schemas/Record_string.string_"
												},
												"inputRecordId": {
													"type": "string"
												}
											},
											"required": [
												"autoInputs",
												"inputs",
												"inputRecordId"
											],
											"type": "object"
										},
										"type": "array"
									}
								},
								"required": [
									"rows"
								],
								"type": "object"
							}
						}
					}
				}
			}
		},
		"/v2/experiment/{experimentId}/row/insert/dataset/{datasetId}": {
			"post": {
				"operationId": "CreateExperimentTableRowFromDataset",
				"responses": {
					"200": {
						"description": "Ok",
						"content": {
							"application/json": {
								"schema": {
									"$ref": "#/components/schemas/Result_null.string_"
								}
							}
						}
					}
				},
				"tags": [
					"Experiment"
				],
				"security": [
					{
						"api_key": []
					}
				],
				"parameters": [
					{
						"in": "path",
						"name": "experimentId",
						"required": true,
						"schema": {
							"type": "string"
						}
					},
					{
						"in": "path",
						"name": "datasetId",
						"required": true,
						"schema": {
							"type": "string"
						}
					}
				]
			}
		},
		"/v2/experiment/{experimentId}/row/update": {
			"post": {
				"operationId": "UpdateExperimentTableRow",
				"responses": {
					"200": {
						"description": "Ok",
						"content": {
							"application/json": {
								"schema": {
									"$ref": "#/components/schemas/Result_null.string_"
								}
							}
						}
					}
				},
				"tags": [
					"Experiment"
				],
				"security": [
					{
						"api_key": []
					}
				],
				"parameters": [
					{
						"in": "path",
						"name": "experimentId",
						"required": true,
						"schema": {
							"type": "string"
						}
					}
				],
				"requestBody": {
					"required": true,
					"content": {
						"application/json": {
							"schema": {
								"properties": {
									"inputs": {
										"$ref": "#/components/schemas/Record_string.string_"
									},
									"inputRecordId": {
										"type": "string"
									}
								},
								"required": [
									"inputs",
									"inputRecordId"
								],
								"type": "object"
							}
						}
					}
				}
			}
		},
		"/v2/experiment/{experimentId}/run-hypothesis": {
			"post": {
				"operationId": "RunHypothesis",
				"responses": {
					"200": {
						"description": "Ok",
						"content": {
							"application/json": {
								"schema": {
									"$ref": "#/components/schemas/Result_string.string_"
								}
							}
						}
					}
				},
				"tags": [
					"Experiment"
				],
				"security": [
					{
						"api_key": []
					}
				],
				"parameters": [
					{
						"in": "path",
						"name": "experimentId",
						"required": true,
						"schema": {
							"type": "string"
						}
					}
				],
				"requestBody": {
					"required": true,
					"content": {
						"application/json": {
							"schema": {
								"properties": {
									"inputRecordId": {
										"type": "string"
									},
									"promptVersionId": {
										"type": "string"
									}
								},
								"required": [
									"inputRecordId",
									"promptVersionId"
								],
								"type": "object"
							}
						}
					}
				}
			}
		},
		"/v2/experiment/{experimentId}/evaluators": {
			"get": {
				"operationId": "GetExperimentEvaluators",
				"responses": {
					"200": {
						"description": "Ok",
						"content": {
							"application/json": {
								"schema": {
									"$ref": "#/components/schemas/Result_EvaluatorResult-Array.string_"
								}
							}
						}
					}
				},
				"tags": [
					"Experiment"
				],
				"security": [
					{
						"api_key": []
					}
				],
				"parameters": [
					{
						"in": "path",
						"name": "experimentId",
						"required": true,
						"schema": {
							"type": "string"
						}
					}
				]
			},
			"post": {
				"operationId": "CreateExperimentEvaluator",
				"responses": {
					"200": {
						"description": "Ok",
						"content": {
							"application/json": {
								"schema": {
									"$ref": "#/components/schemas/Result_null.string_"
								}
							}
						}
					}
				},
				"tags": [
					"Experiment"
				],
				"security": [
					{
						"api_key": []
					}
				],
				"parameters": [
					{
						"in": "path",
						"name": "experimentId",
						"required": true,
						"schema": {
							"type": "string"
						}
					}
				],
				"requestBody": {
					"required": true,
					"content": {
						"application/json": {
							"schema": {
								"properties": {
									"evaluatorId": {
										"type": "string"
									}
								},
								"required": [
									"evaluatorId"
								],
								"type": "object"
							}
						}
					}
				}
			}
		},
		"/v2/experiment/{experimentId}/evaluators/{evaluatorId}": {
			"delete": {
				"operationId": "DeleteExperimentEvaluator",
				"responses": {
					"200": {
						"description": "Ok",
						"content": {
							"application/json": {
								"schema": {
									"$ref": "#/components/schemas/Result_null.string_"
								}
							}
						}
					}
				},
				"tags": [
					"Experiment"
				],
				"security": [
					{
						"api_key": []
					}
				],
				"parameters": [
					{
						"in": "path",
						"name": "experimentId",
						"required": true,
						"schema": {
							"type": "string"
						}
					},
					{
						"in": "path",
						"name": "evaluatorId",
						"required": true,
						"schema": {
							"type": "string"
						}
					}
				]
			}
		},
		"/v2/experiment/{experimentId}/evaluators/run": {
			"post": {
				"operationId": "RunExperimentEvaluators",
				"responses": {
					"200": {
						"description": "Ok",
						"content": {
							"application/json": {
								"schema": {
									"$ref": "#/components/schemas/Result_null.string_"
								}
							}
						}
					}
				},
				"tags": [
					"Experiment"
				],
				"security": [
					{
						"api_key": []
					}
				],
				"parameters": [
					{
						"in": "path",
						"name": "experimentId",
						"required": true,
						"schema": {
							"type": "string"
						}
					}
				]
			}
		},
		"/v2/experiment/{experimentId}/should-run-evaluators": {
			"get": {
				"operationId": "ShouldRunEvaluators",
				"responses": {
					"200": {
						"description": "Ok",
						"content": {
							"application/json": {
								"schema": {
									"$ref": "#/components/schemas/Result_boolean.string_"
								}
							}
						}
					}
				},
				"tags": [
					"Experiment"
				],
				"security": [
					{
						"api_key": []
					}
				],
				"parameters": [
					{
						"in": "path",
						"name": "experimentId",
						"required": true,
						"schema": {
							"type": "string"
						}
					}
				]
			}
		},
		"/v2/experiment/{experimentId}/{promptVersionId}/scores": {
			"get": {
				"operationId": "GetExperimentPromptVersionScores",
				"responses": {
					"200": {
						"description": "Ok",
						"content": {
							"application/json": {
								"schema": {
									"$ref": "#/components/schemas/Result_Record_string.ScoreV2_.string_"
								}
							}
						}
					}
				},
				"tags": [
					"Experiment"
				],
				"security": [
					{
						"api_key": []
					}
				],
				"parameters": [
					{
						"in": "path",
						"name": "experimentId",
						"required": true,
						"schema": {
							"type": "string"
						}
					},
					{
						"in": "path",
						"name": "promptVersionId",
						"required": true,
						"schema": {
							"type": "string"
						}
					}
				]
			}
		},
		"/v2/experiment/{experimentId}/{requestId}/{scoreKey}": {
			"get": {
				"operationId": "GetExperimentScore",
				"responses": {
					"200": {
						"description": "Ok",
						"content": {
							"application/json": {
								"schema": {
									"$ref": "#/components/schemas/Result_ScoreV2-or-null.string_"
								}
							}
						}
					}
				},
				"tags": [
					"Experiment"
				],
				"security": [
					{
						"api_key": []
					}
				],
				"parameters": [
					{
						"in": "path",
						"name": "experimentId",
						"required": true,
						"schema": {
							"type": "string"
						}
					},
					{
						"in": "path",
						"name": "requestId",
						"required": true,
						"schema": {
							"type": "string"
						}
					},
					{
						"in": "path",
						"name": "scoreKey",
						"required": true,
						"schema": {
							"type": "string"
						}
					}
				]
			}
		},
		"/v1/stripe/subscription/cost-for-prompts": {
			"get": {
				"operationId": "GetCostForPrompts",
				"responses": {
					"200": {
						"description": "Ok",
						"content": {
							"application/json": {
								"schema": {
									"type": "number",
									"format": "double"
								}
							}
						}
					}
				},
				"tags": [
					"Stripe"
				],
				"security": [
					{
						"api_key": []
					}
				],
				"parameters": []
			}
		},
		"/v1/stripe/subscription/cost-for-evals": {
			"get": {
				"operationId": "GetCostForEvals",
				"responses": {
					"200": {
						"description": "Ok",
						"content": {
							"application/json": {
								"schema": {
									"type": "number",
									"format": "double"
								}
							}
						}
					}
				},
				"tags": [
					"Stripe"
				],
				"security": [
					{
						"api_key": []
					}
				],
				"parameters": []
			}
		},
		"/v1/stripe/subscription/cost-for-experiments": {
			"get": {
				"operationId": "GetCostForExperiments",
				"responses": {
					"200": {
						"description": "Ok",
						"content": {
							"application/json": {
								"schema": {
									"type": "number",
									"format": "double"
								}
							}
						}
					}
				},
				"tags": [
					"Stripe"
				],
				"security": [
					{
						"api_key": []
					}
				],
				"parameters": []
			}
		},
		"/v1/stripe/subscription/free/usage": {
			"get": {
				"operationId": "GetFreeUsage",
				"responses": {
					"200": {
						"description": "Ok",
						"content": {
							"application/json": {
								"schema": {
									"type": "number",
									"format": "double"
								}
							}
						}
					}
				},
				"tags": [
					"Stripe"
				],
				"security": [
					{
						"api_key": []
					}
				],
				"parameters": []
			}
		},
		"/v1/stripe/cloud/checkout-session": {
			"post": {
				"operationId": "CreateCloudGatewayCheckoutSession",
				"responses": {
					"200": {
						"description": "Ok",
						"content": {
							"application/json": {
								"schema": {
									"properties": {
										"checkoutUrl": {
											"type": "string"
										}
									},
									"required": [
										"checkoutUrl"
									],
									"type": "object"
								}
							}
						}
					}
				},
				"tags": [
					"Stripe"
				],
				"security": [
					{
						"api_key": []
					}
				],
				"parameters": [],
				"requestBody": {
					"required": true,
					"content": {
						"application/json": {
							"schema": {
								"$ref": "#/components/schemas/CreateCloudGatewayCheckoutSessionRequest"
							}
						}
					}
				}
			}
		},
		"/v1/stripe/subscription/new-customer/upgrade-to-pro": {
			"post": {
				"operationId": "UpgradeToPro",
				"responses": {
					"200": {
						"description": "Ok",
						"content": {
							"application/json": {
								"schema": {
									"type": "string"
								}
							}
						}
					}
				},
				"tags": [
					"Stripe"
				],
				"security": [
					{
						"api_key": []
					}
				],
				"parameters": [],
				"requestBody": {
					"required": true,
					"content": {
						"application/json": {
							"schema": {
								"$ref": "#/components/schemas/UpgradeToProRequest"
							}
						}
					}
				}
			}
		},
		"/v1/stripe/subscription/existing-customer/upgrade-to-pro": {
			"post": {
				"operationId": "UpgradeExistingCustomer",
				"responses": {
					"200": {
						"description": "Ok",
						"content": {
							"application/json": {
								"schema": {
									"type": "string"
								}
							}
						}
					}
				},
				"tags": [
					"Stripe"
				],
				"security": [
					{
						"api_key": []
					}
				],
				"parameters": [],
				"requestBody": {
					"required": true,
					"content": {
						"application/json": {
							"schema": {
								"$ref": "#/components/schemas/UpgradeToProRequest"
							}
						}
					}
				}
			}
		},
		"/v1/stripe/subscription/new-customer/upgrade-to-team-bundle": {
			"post": {
				"operationId": "UpgradeToTeamBundle",
				"responses": {
					"200": {
						"description": "Ok",
						"content": {
							"application/json": {
								"schema": {
									"type": "string"
								}
							}
						}
					}
				},
				"tags": [
					"Stripe"
				],
				"security": [
					{
						"api_key": []
					}
				],
				"parameters": [],
				"requestBody": {
					"required": false,
					"content": {
						"application/json": {
							"schema": {
								"$ref": "#/components/schemas/UpgradeToTeamBundleRequest"
							}
						}
					}
				}
			}
		},
		"/v1/stripe/subscription/existing-customer/upgrade-to-team-bundle": {
			"post": {
				"operationId": "UpgradeExistingCustomerToTeamBundle",
				"responses": {
					"200": {
						"description": "Ok",
						"content": {
							"application/json": {
								"schema": {
									"type": "string"
								}
							}
						}
					}
				},
				"tags": [
					"Stripe"
				],
				"security": [
					{
						"api_key": []
					}
				],
				"parameters": [],
				"requestBody": {
					"required": false,
					"content": {
						"application/json": {
							"schema": {
								"$ref": "#/components/schemas/UpgradeToTeamBundleRequest"
							}
						}
					}
				}
			}
		},
		"/v1/stripe/subscription/manage-subscription": {
			"post": {
				"operationId": "ManageSubscription",
				"responses": {
					"200": {
						"description": "Ok",
						"content": {
							"application/json": {
								"schema": {
									"type": "string"
								}
							}
						}
					}
				},
				"tags": [
					"Stripe"
				],
				"security": [
					{
						"api_key": []
					}
				],
				"parameters": []
			}
		},
		"/v1/stripe/subscription/undo-cancel-subscription": {
			"post": {
				"operationId": "UndoCancelSubscription",
				"responses": {
					"200": {
						"description": "Ok",
						"content": {
							"application/json": {
								"schema": {
									"type": "number",
									"enum": [
										null
									],
									"nullable": true
								}
							}
						}
					}
				},
				"tags": [
					"Stripe"
				],
				"security": [
					{
						"api_key": []
					}
				],
				"parameters": []
			}
		},
		"/v1/stripe/subscription/add-ons/{productType}": {
			"post": {
				"operationId": "AddOns",
				"responses": {
					"200": {
						"description": "Ok",
						"content": {
							"application/json": {
								"schema": {
									"type": "number",
									"enum": [
										null
									],
									"nullable": true
								}
							}
						}
					}
				},
				"tags": [
					"Stripe"
				],
				"security": [
					{
						"api_key": []
					}
				],
				"parameters": [
					{
						"in": "path",
						"name": "productType",
						"required": true,
						"schema": {
							"type": "string",
							"enum": [
								"alerts",
								"prompts",
								"experiments",
								"evals"
							]
						}
					}
				]
			},
			"delete": {
				"operationId": "DeleteAddOns",
				"responses": {
					"200": {
						"description": "Ok",
						"content": {
							"application/json": {
								"schema": {
									"type": "number",
									"enum": [
										null
									],
									"nullable": true
								}
							}
						}
					}
				},
				"tags": [
					"Stripe"
				],
				"security": [
					{
						"api_key": []
					}
				],
				"parameters": [
					{
						"in": "path",
						"name": "productType",
						"required": true,
						"schema": {
							"type": "string",
							"enum": [
								"alerts",
								"prompts",
								"experiments",
								"evals"
							]
						}
					}
				]
			}
		},
		"/v1/stripe/subscription/preview-invoice": {
			"get": {
				"operationId": "PreviewInvoice",
				"responses": {
					"200": {
						"description": "Ok",
						"content": {
							"application/json": {
								"schema": {
									"properties": {
										"evaluators_usage": {
											"items": {
												"$ref": "#/components/schemas/LLMUsage"
											},
											"type": "array"
										},
										"experiments_usage": {
											"items": {
												"$ref": "#/components/schemas/LLMUsage"
											},
											"type": "array"
										},
										"total": {
											"type": "number",
											"format": "double"
										},
										"tax": {
											"type": "number",
											"format": "double",
											"nullable": true
										},
										"subtotal": {
											"type": "number",
											"format": "double"
										},
										"discount": {
											"properties": {
												"coupon": {
													"properties": {
														"amount_off": {
															"type": "number",
															"format": "double",
															"nullable": true
														},
														"percent_off": {
															"type": "number",
															"format": "double",
															"nullable": true
														},
														"name": {
															"type": "string",
															"nullable": true
														}
													},
													"required": [
														"amount_off",
														"percent_off",
														"name"
													],
													"type": "object"
												}
											},
											"required": [
												"coupon"
											],
											"type": "object",
											"nullable": true
										},
										"lines": {
											"properties": {
												"data": {
													"items": {
														"properties": {
															"description": {
																"type": "string",
																"nullable": true
															},
															"amount": {
																"type": "number",
																"format": "double",
																"nullable": true
															},
															"id": {
																"type": "string",
																"nullable": true
															}
														},
														"required": [
															"description",
															"amount",
															"id"
														],
														"type": "object"
													},
													"type": "array"
												}
											},
											"required": [
												"data"
											],
											"type": "object",
											"nullable": true
										},
										"next_payment_attempt": {
											"type": "number",
											"format": "double",
											"nullable": true
										},
										"currency": {
											"type": "string",
											"nullable": true
										}
									},
									"required": [
										"evaluators_usage",
										"experiments_usage",
										"total",
										"tax",
										"subtotal",
										"discount",
										"lines",
										"next_payment_attempt",
										"currency"
									],
									"type": "object",
									"nullable": true
								}
							}
						}
					}
				},
				"tags": [
					"Stripe"
				],
				"security": [
					{
						"api_key": []
					}
				],
				"parameters": []
			}
		},
		"/v1/stripe/subscription/cancel-subscription": {
			"post": {
				"operationId": "CancelSubscription",
				"responses": {
					"200": {
						"description": "Ok",
						"content": {
							"application/json": {
								"schema": {
									"type": "number",
									"enum": [
										null
									],
									"nullable": true
								}
							}
						}
					}
				},
				"tags": [
					"Stripe"
				],
				"security": [
					{
						"api_key": []
					}
				],
				"parameters": []
			}
		},
		"/v1/stripe/subscription/migrate-to-pro": {
			"post": {
				"operationId": "MigrateToPro",
				"responses": {
					"200": {
						"description": "Ok",
						"content": {
							"application/json": {
								"schema": {}
							}
						}
					}
				},
				"tags": [
					"Stripe"
				],
				"security": [
					{
						"api_key": []
					}
				],
				"parameters": []
			}
		},
		"/v1/stripe/payment-intents/search": {
			"get": {
				"operationId": "SearchPaymentIntents",
				"responses": {
					"200": {
						"description": "Ok",
						"content": {
							"application/json": {
								"schema": {
									"$ref": "#/components/schemas/StripePaymentIntentsResponse"
								}
							}
						}
					}
				},
				"tags": [
					"Stripe"
				],
				"security": [
					{
						"api_key": []
					}
				],
				"parameters": [
					{
						"in": "query",
						"name": "search_kind",
						"required": true,
						"schema": {
							"type": "string"
						}
					},
					{
						"in": "query",
						"name": "limit",
						"required": false,
						"schema": {
							"format": "double",
							"type": "number"
						}
					},
					{
						"in": "query",
						"name": "page",
						"required": false,
						"schema": {
							"type": "string"
						}
					}
				]
			}
		},
		"/v1/stripe/subscription": {
			"get": {
				"operationId": "GetSubscription",
				"responses": {
					"200": {
						"description": "Ok",
						"content": {
							"application/json": {
								"schema": {
									"properties": {
										"items": {
											"items": {
												"properties": {
													"price": {
														"properties": {
															"product": {
																"properties": {
																	"name": {
																		"type": "string",
																		"nullable": true
																	}
																},
																"required": [
																	"name"
																],
																"type": "object",
																"nullable": true
															}
														},
														"required": [
															"product"
														],
														"type": "object"
													},
													"quantity": {
														"type": "number",
														"format": "double"
													}
												},
												"required": [
													"price"
												],
												"type": "object"
											},
											"type": "array"
										},
										"trial_end": {
											"type": "number",
											"format": "double",
											"nullable": true
										},
										"id": {
											"type": "string"
										},
										"current_period_start": {
											"type": "number",
											"format": "double"
										},
										"current_period_end": {
											"type": "number",
											"format": "double"
										},
										"cancel_at_period_end": {
											"type": "boolean"
										},
										"status": {
											"type": "string"
										}
									},
									"required": [
										"items",
										"trial_end",
										"id",
										"current_period_start",
										"current_period_end",
										"cancel_at_period_end",
										"status"
									],
									"type": "object",
									"nullable": true
								}
							}
						}
					}
				},
				"tags": [
					"Stripe"
				],
				"security": [
					{
						"api_key": []
					}
				],
				"parameters": []
			}
		},
		"/v1/stripe/auto-topoff/settings": {
			"get": {
				"operationId": "GetAutoTopoffSettings",
				"responses": {
					"200": {
						"description": "Ok",
						"content": {
							"application/json": {
								"schema": {
									"allOf": [
										{
											"$ref": "#/components/schemas/AutoTopoffSettings"
										}
									],
									"nullable": true
								}
							}
						}
					}
				},
				"tags": [
					"Stripe"
				],
				"security": [
					{
						"api_key": []
					}
				],
				"parameters": []
			},
			"post": {
				"operationId": "UpdateAutoTopoffSettings",
				"responses": {
					"200": {
						"description": "Ok",
						"content": {
							"application/json": {
								"schema": {
									"$ref": "#/components/schemas/AutoTopoffSettings"
								}
							}
						}
					}
				},
				"tags": [
					"Stripe"
				],
				"security": [
					{
						"api_key": []
					}
				],
				"parameters": [],
				"requestBody": {
					"required": true,
					"content": {
						"application/json": {
							"schema": {
								"$ref": "#/components/schemas/UpdateAutoTopoffSettingsRequest"
							}
						}
					}
				}
			},
			"delete": {
				"operationId": "DisableAutoTopoff",
				"responses": {
					"200": {
						"description": "Ok",
						"content": {
							"application/json": {
								"schema": {
									"properties": {
										"success": {
											"type": "boolean"
										}
									},
									"required": [
										"success"
									],
									"type": "object"
								}
							}
						}
					}
				},
				"tags": [
					"Stripe"
				],
				"security": [
					{
						"api_key": []
					}
				],
				"parameters": []
			}
		},
		"/v1/stripe/payment-methods": {
			"get": {
				"operationId": "GetPaymentMethods",
				"responses": {
					"200": {
						"description": "Ok",
						"content": {
							"application/json": {
								"schema": {
									"items": {
										"$ref": "#/components/schemas/PaymentMethod"
									},
									"type": "array"
								}
							}
						}
					}
				},
				"tags": [
					"Stripe"
				],
				"security": [
					{
						"api_key": []
					}
				],
				"parameters": []
			}
		},
		"/v1/stripe/payment-methods/setup-session": {
			"post": {
				"operationId": "CreateSetupSession",
				"responses": {
					"200": {
						"description": "Ok",
						"content": {
							"application/json": {
								"schema": {
									"properties": {
										"setupUrl": {
											"type": "string"
										}
									},
									"required": [
										"setupUrl"
									],
									"type": "object"
								}
							}
						}
					}
				},
				"tags": [
					"Stripe"
				],
				"security": [
					{
						"api_key": []
					}
				],
				"parameters": [],
				"requestBody": {
					"required": true,
					"content": {
						"application/json": {
							"schema": {
								"$ref": "#/components/schemas/CreateSetupSessionRequest"
							}
						}
					}
				}
			}
		},
		"/v1/stripe/payment-methods/{paymentMethodId}": {
			"delete": {
				"operationId": "RemovePaymentMethod",
				"responses": {
					"200": {
						"description": "Ok",
						"content": {
							"application/json": {
								"schema": {
									"properties": {
										"success": {
											"type": "boolean"
										}
									},
									"required": [
										"success"
									],
									"type": "object"
								}
							}
						}
					}
				},
				"tags": [
					"Stripe"
				],
				"security": [
					{
						"api_key": []
					}
				],
				"parameters": [
					{
						"in": "path",
						"name": "paymentMethodId",
						"required": true,
						"schema": {
							"type": "string"
						}
					}
				]
			}
		},
		"/v1/integration": {
			"post": {
				"operationId": "CreateIntegration",
				"responses": {
					"200": {
						"description": "Ok",
						"content": {
							"application/json": {
								"schema": {
									"$ref": "#/components/schemas/Result__id-string_.string_"
								}
							}
						}
					}
				},
				"tags": [
					"Integration"
				],
				"security": [
					{
						"api_key": []
					}
				],
				"parameters": [],
				"requestBody": {
					"required": true,
					"content": {
						"application/json": {
							"schema": {
								"$ref": "#/components/schemas/IntegrationCreateParams"
							}
						}
					}
				}
			},
			"get": {
				"operationId": "GetIntegrations",
				"responses": {
					"200": {
						"description": "Ok",
						"content": {
							"application/json": {
								"schema": {
									"$ref": "#/components/schemas/Result_Array_Integration_.string_"
								}
							}
						}
					}
				},
				"tags": [
					"Integration"
				],
				"security": [
					{
						"api_key": []
					}
				],
				"parameters": []
			}
		},
		"/v1/integration/{integrationId}": {
			"post": {
				"operationId": "UpdateIntegration",
				"responses": {
					"200": {
						"description": "Ok",
						"content": {
							"application/json": {
								"schema": {
									"$ref": "#/components/schemas/Result_null.string_"
								}
							}
						}
					}
				},
				"tags": [
					"Integration"
				],
				"security": [
					{
						"api_key": []
					}
				],
				"parameters": [
					{
						"in": "path",
						"name": "integrationId",
						"required": true,
						"schema": {
							"type": "string"
						}
					}
				],
				"requestBody": {
					"required": true,
					"content": {
						"application/json": {
							"schema": {
								"$ref": "#/components/schemas/IntegrationUpdateParams"
							}
						}
					}
				}
			},
			"get": {
				"operationId": "GetIntegration",
				"responses": {
					"200": {
						"description": "Ok",
						"content": {
							"application/json": {
								"schema": {
									"$ref": "#/components/schemas/Result_Integration.string_"
								}
							}
						}
					}
				},
				"tags": [
					"Integration"
				],
				"security": [
					{
						"api_key": []
					}
				],
				"parameters": [
					{
						"in": "path",
						"name": "integrationId",
						"required": true,
						"schema": {
							"type": "string"
						}
					}
				]
			}
		},
		"/v1/integration/type/{type}": {
			"get": {
				"operationId": "GetIntegrationByType",
				"responses": {
					"200": {
						"description": "Ok",
						"content": {
							"application/json": {
								"schema": {
									"$ref": "#/components/schemas/Result_Integration.string_"
								}
							}
						}
					}
				},
				"tags": [
					"Integration"
				],
				"security": [
					{
						"api_key": []
					}
				],
				"parameters": [
					{
						"in": "path",
						"name": "type",
						"required": true,
						"schema": {
							"type": "string"
						}
					}
				]
			}
		},
		"/v1/integration/slack/settings": {
			"get": {
				"operationId": "GetSlackSettings",
				"responses": {
					"200": {
						"description": "Ok",
						"content": {
							"application/json": {
								"schema": {
									"$ref": "#/components/schemas/Result_Integration.string_"
								}
							}
						}
					}
				},
				"tags": [
					"Integration"
				],
				"security": [
					{
						"api_key": []
					}
				],
				"parameters": []
			}
		},
		"/v1/integration/slack/channels": {
			"get": {
				"operationId": "GetSlackChannels",
				"responses": {
					"200": {
						"description": "Ok",
						"content": {
							"application/json": {
								"schema": {
									"$ref": "#/components/schemas/Result_Array__id-string--name-string__.string_"
								}
							}
						}
					}
				},
				"tags": [
					"Integration"
				],
				"security": [
					{
						"api_key": []
					}
				],
				"parameters": []
			}
		},
		"/v1/integration/{integrationId}/stripe/test-meter-event": {
			"post": {
				"operationId": "TestStripeMeterEvent",
				"responses": {
					"200": {
						"description": "Ok",
						"content": {
							"application/json": {
								"schema": {
									"$ref": "#/components/schemas/Result_string.string_"
								}
							}
						}
					}
				},
				"tags": [
					"Integration"
				],
				"security": [
					{
						"api_key": []
					}
				],
				"parameters": [
					{
						"in": "path",
						"name": "integrationId",
						"required": true,
						"schema": {
							"type": "string"
						}
					}
				],
				"requestBody": {
					"required": true,
					"content": {
						"application/json": {
							"schema": {
								"$ref": "#/components/schemas/TestStripeMeterEventRequest"
							}
						}
					}
				}
			}
		},
		"/v1/trace/custom/v1/log": {
			"post": {
				"operationId": "LogCustomTraceLegacy",
				"responses": {
					"204": {
						"description": "No content"
					}
				},
				"tags": [
					"Trace"
				],
				"security": [
					{
						"api_key": []
					}
				],
				"parameters": [],
				"requestBody": {
					"required": true,
					"content": {
						"application/json": {
							"schema": {}
						}
					}
				}
			}
		},
		"/v1/trace/custom/log": {
			"post": {
				"operationId": "LogCustomTrace",
				"responses": {
					"204": {
						"description": "No content"
					}
				},
				"tags": [
					"Trace"
				],
				"security": [
					{
						"api_key": []
					}
				],
				"parameters": [],
				"requestBody": {
					"required": true,
					"content": {
						"application/json": {
							"schema": {}
						}
					}
				}
			}
		},
		"/v1/trace/custom/log/typed": {
			"post": {
				"operationId": "LogCustomTraceTyped",
				"responses": {
					"200": {
						"description": "Ok",
						"content": {
							"application/json": {
								"schema": {
									"anyOf": [
										{
											"$ref": "#/components/schemas/ValidationResult"
										},
										{}
									]
								}
							}
						}
					}
				},
				"tags": [
					"Trace"
				],
				"security": [
					{
						"api_key": []
					}
				],
				"parameters": [],
				"requestBody": {
					"required": true,
					"content": {
						"application/json": {
							"schema": {
								"$ref": "#/components/schemas/TypedAsyncLogModel"
							}
						}
					}
				}
			}
		},
		"/v1/trace/log": {
			"post": {
				"operationId": "LogTrace",
				"responses": {
					"204": {
						"description": "No content"
					}
				},
				"tags": [
					"Trace"
				],
				"security": [
					{
						"api_key": []
					}
				],
				"parameters": [],
				"requestBody": {
					"required": true,
					"content": {
						"application/json": {
							"schema": {
								"$ref": "#/components/schemas/OTELTrace"
							}
						}
					}
				}
			}
		},
		"/v1/trace/log-python": {
			"post": {
				"operationId": "LogPythonTrace",
				"responses": {
					"204": {
						"description": "No content"
					}
				},
				"tags": [
					"Trace"
				],
				"security": [
					{
						"api_key": []
					}
				],
				"parameters": [],
				"requestBody": {
					"required": true,
					"content": {
						"application/json": {
							"schema": {}
						}
					}
				}
			}
		},
		"/v1/test/gateway-request": {
			"post": {
				"operationId": "SendTestRequest",
				"responses": {
					"200": {
						"description": "Ok",
						"content": {
							"application/json": {
								"schema": {
									"$ref": "#/components/schemas/SendTestRequestResponse"
								}
							}
						}
					}
				},
				"tags": [
					"Test"
				],
				"security": [
					{
						"api_key": []
					}
				],
				"parameters": [],
				"requestBody": {
					"required": true,
					"content": {
						"application/json": {
							"schema": {
								"$ref": "#/components/schemas/SendTestRequestRequest"
							}
						}
					}
				}
			}
		},
		"/v1/session/query": {
			"post": {
				"operationId": "GetSessions",
				"responses": {
					"200": {
						"description": "Ok",
						"content": {
							"application/json": {
								"schema": {
									"$ref": "#/components/schemas/Result_SessionResult-Array.string_"
								}
							}
						}
					}
				},
				"tags": [
					"Session"
				],
				"security": [
					{
						"api_key": []
					}
				],
				"parameters": [],
				"requestBody": {
					"required": true,
					"content": {
						"application/json": {
							"schema": {
								"$ref": "#/components/schemas/SessionQueryParams"
							}
						}
					}
				}
			}
		},
		"/v1/session/count": {
			"post": {
				"operationId": "GetSessionsCount",
				"responses": {
					"200": {
						"description": "Ok",
						"content": {
							"application/json": {
								"schema": {
									"$ref": "#/components/schemas/Result_SessionsAggregateMetrics.string_"
								}
							}
						}
					}
				},
				"tags": [
					"Session"
				],
				"security": [
					{
						"api_key": []
					}
				],
				"parameters": [],
				"requestBody": {
					"required": true,
					"content": {
						"application/json": {
							"schema": {
								"$ref": "#/components/schemas/SessionQueryParams"
							}
						}
					}
				}
			}
		},
		"/v1/session/name/query": {
			"post": {
				"operationId": "GetNames",
				"responses": {
					"200": {
						"description": "Ok",
						"content": {
							"application/json": {
								"schema": {
									"$ref": "#/components/schemas/Result_SessionNameResult-Array.string_"
								}
							}
						}
					}
				},
				"tags": [
					"Session"
				],
				"security": [
					{
						"api_key": []
					}
				],
				"parameters": [],
				"requestBody": {
					"required": true,
					"content": {
						"application/json": {
							"schema": {
								"$ref": "#/components/schemas/SessionNameQueryParams"
							}
						}
					}
				}
			}
		},
		"/v1/session/metrics/query": {
			"post": {
				"operationId": "GetMetrics",
				"responses": {
					"200": {
						"description": "Ok",
						"content": {
							"application/json": {
								"schema": {
									"$ref": "#/components/schemas/Result_SessionMetrics.string_"
								}
							}
						}
					}
				},
				"tags": [
					"Session"
				],
				"security": [
					{
						"api_key": []
					}
				],
				"parameters": [],
				"requestBody": {
					"required": true,
					"content": {
						"application/json": {
							"schema": {
								"$ref": "#/components/schemas/SessionMetricsQueryParams"
							}
						}
					}
				}
			}
		},
		"/v1/session/{sessionId}/feedback": {
			"post": {
				"operationId": "UpdateSessionFeedback",
				"responses": {
					"200": {
						"description": "Ok",
						"content": {
							"application/json": {
								"schema": {
									"$ref": "#/components/schemas/Result_null.string_"
								}
							}
						}
					}
				},
				"tags": [
					"Session"
				],
				"security": [
					{
						"api_key": []
					}
				],
				"parameters": [
					{
						"in": "path",
						"name": "sessionId",
						"required": true,
						"schema": {
							"type": "string"
						}
					}
				],
				"requestBody": {
					"required": true,
					"content": {
						"application/json": {
							"schema": {
								"properties": {
									"rating": {
										"type": "boolean"
									}
								},
								"required": [
									"rating"
								],
								"type": "object"
							}
						}
					}
				}
			}
		},
		"/v1/session/{sessionId}/tag": {
			"get": {
				"operationId": "GetSessionTag",
				"responses": {
					"200": {
						"description": "Ok",
						"content": {
							"application/json": {
								"schema": {
									"$ref": "#/components/schemas/Result_string-or-null.string_"
								}
							}
						}
					}
				},
				"tags": [
					"Session"
				],
				"security": [
					{
						"api_key": []
					}
				],
				"parameters": [
					{
						"in": "path",
						"name": "sessionId",
						"required": true,
						"schema": {
							"type": "string"
						}
					}
				]
			},
			"post": {
				"operationId": "UpdateSessionTag",
				"responses": {
					"200": {
						"description": "Ok",
						"content": {
							"application/json": {
								"schema": {
									"$ref": "#/components/schemas/Result_null.string_"
								}
							}
						}
					}
				},
				"tags": [
					"Session"
				],
				"security": [
					{
						"api_key": []
					}
				],
				"parameters": [
					{
						"in": "path",
						"name": "sessionId",
						"required": true,
						"schema": {
							"type": "string"
						}
					}
				],
				"requestBody": {
					"required": true,
					"content": {
						"application/json": {
							"schema": {
								"properties": {
									"tag": {
										"type": "string"
									}
								},
								"required": [
									"tag"
								],
								"type": "object"
							}
						}
					}
				}
			}
		},
		"/v1/public/status/provider": {
			"get": {
				"operationId": "GetAllProviderStatus",
				"responses": {
					"200": {
						"description": "Ok",
						"content": {
							"application/json": {
								"schema": {
									"$ref": "#/components/schemas/Result_ProviderMetrics-Array.string_"
								}
							}
						}
					}
				},
				"tags": [
					"Status"
				],
				"security": [
					{
						"api_key": []
					}
				],
				"parameters": []
			}
		},
		"/v1/public/status/provider/{provider}": {
			"get": {
				"operationId": "GetProviderStatus",
				"responses": {
					"200": {
						"description": "Ok",
						"content": {
							"application/json": {
								"schema": {
									"$ref": "#/components/schemas/Result_ProviderMetrics.string_"
								}
							}
						}
					}
				},
				"tags": [
					"Status"
				],
				"security": [
					{
						"api_key": []
					}
				],
				"parameters": [
					{
						"in": "path",
						"name": "provider",
						"required": true,
						"schema": {
							"type": "string"
						}
					},
					{
						"in": "query",
						"name": "timeFrame",
						"required": true,
						"schema": {
							"$ref": "#/components/schemas/TimeFrame"
						}
					}
				]
			}
		},
		"/v1/providers": {
			"post": {
				"operationId": "GetProviders",
				"responses": {
					"200": {
						"description": "Ok",
						"content": {
							"application/json": {
								"schema": {
									"$ref": "#/components/schemas/Result_ProviderMetric-Array.string_"
								}
							}
						}
					}
				},
				"tags": [
					"Providers"
				],
				"security": [
					{
						"api_key": []
					}
				],
				"parameters": [],
				"requestBody": {
					"required": true,
					"content": {
						"application/json": {
							"schema": {
								"$ref": "#/components/schemas/ProviderQueryParams"
							}
						}
					}
				}
			}
		},
		"/v1/property/properties/over-time": {
			"post": {
				"operationId": "GetPropertiesOverTime",
				"responses": {
					"200": {
						"description": "Ok",
						"content": {
							"application/json": {
								"schema": {
									"$ref": "#/components/schemas/Result__property-string--total_cost-number--request_count-number--created_at_trunc-string_-Array.string_"
								}
							}
						}
					}
				},
				"tags": [
					"Property"
				],
				"security": [
					{
						"api_key": []
					}
				],
				"parameters": [],
				"requestBody": {
					"required": true,
					"content": {
						"application/json": {
							"schema": {
								"allOf": [
									{
										"$ref": "#/components/schemas/DataOverTimeRequest"
									},
									{
										"properties": {
											"propertyKey": {
												"type": "string"
											}
										},
										"required": [
											"propertyKey"
										],
										"type": "object"
									}
								]
							}
						}
					}
				}
			}
		},
		"/v1/property/query": {
			"post": {
				"operationId": "GetProperties",
				"responses": {
					"200": {
						"description": "Ok",
						"content": {
							"application/json": {
								"schema": {
									"$ref": "#/components/schemas/Result_Property-Array.string_"
								}
							}
						}
					}
				},
				"tags": [
					"Property"
				],
				"security": [
					{
						"api_key": []
					}
				],
				"parameters": [],
				"requestBody": {
					"required": true,
					"content": {
						"application/json": {
							"schema": {
								"properties": {},
								"type": "object"
							}
						}
					}
				}
			}
		},
		"/v1/property/hide": {
			"post": {
				"operationId": "HideProperty",
				"responses": {
					"200": {
						"description": "Ok",
						"content": {
							"application/json": {
								"schema": {
									"anyOf": [
										{
											"$ref": "#/components/schemas/ResultError_string_"
										},
										{
											"$ref": "#/components/schemas/ResultSuccess_unknown-Array_"
										},
										{
											"$ref": "#/components/schemas/ResultSuccess_string_"
										},
										{
											"properties": {
												"error": {},
												"data": {
													"properties": {
														"ok": {
															"type": "boolean"
														}
													},
													"required": [
														"ok"
													],
													"type": "object"
												}
											},
											"required": [
												"error",
												"data"
											],
											"type": "object"
										}
									]
								}
							}
						}
					}
				},
				"tags": [
					"Property"
				],
				"security": [
					{
						"api_key": []
					}
				],
				"parameters": [],
				"requestBody": {
					"required": true,
					"content": {
						"application/json": {
							"schema": {
								"properties": {
									"key": {
										"type": "string"
									}
								},
								"required": [
									"key"
								],
								"type": "object"
							}
						}
					}
				}
			}
		},
		"/v1/property/hidden/query": {
			"post": {
				"operationId": "GetHiddenProperties",
				"responses": {
					"200": {
						"description": "Ok",
						"content": {
							"application/json": {
								"schema": {
									"$ref": "#/components/schemas/Result_Property-Array.string_"
								}
							}
						}
					}
				},
				"tags": [
					"Property"
				],
				"security": [
					{
						"api_key": []
					}
				],
				"parameters": []
			}
		},
		"/v1/property/restore": {
			"post": {
				"operationId": "RestoreProperty",
				"responses": {
					"200": {
						"description": "Ok",
						"content": {
							"application/json": {
								"schema": {
									"anyOf": [
										{
											"$ref": "#/components/schemas/ResultError_string_"
										},
										{
											"$ref": "#/components/schemas/ResultSuccess_unknown-Array_"
										},
										{
											"$ref": "#/components/schemas/ResultSuccess_string_"
										},
										{
											"properties": {
												"error": {},
												"data": {
													"properties": {
														"ok": {
															"type": "boolean"
														}
													},
													"required": [
														"ok"
													],
													"type": "object"
												}
											},
											"required": [
												"error",
												"data"
											],
											"type": "object"
										}
									]
								}
							}
						}
					}
				},
				"tags": [
					"Property"
				],
				"security": [
					{
						"api_key": []
					}
				],
				"parameters": [],
				"requestBody": {
					"required": true,
					"content": {
						"application/json": {
							"schema": {
								"properties": {
									"key": {
										"type": "string"
									}
								},
								"required": [
									"key"
								],
								"type": "object"
							}
						}
					}
				}
			}
		},
		"/v1/property/{propertyKey}/search": {
			"post": {
				"operationId": "SearchProperties",
				"responses": {
					"200": {
						"description": "Ok",
						"content": {
							"application/json": {
								"schema": {
									"$ref": "#/components/schemas/Result_string-Array.string_"
								}
							}
						}
					}
				},
				"tags": [
					"Property"
				],
				"security": [
					{
						"api_key": []
					}
				],
				"parameters": [
					{
						"in": "path",
						"name": "propertyKey",
						"required": true,
						"schema": {
							"type": "string"
						}
					}
				],
				"requestBody": {
					"required": true,
					"content": {
						"application/json": {
							"schema": {
								"properties": {
									"searchTerm": {
										"type": "string"
									}
								},
								"required": [
									"searchTerm"
								],
								"type": "object"
							}
						}
					}
				}
			}
		},
		"/v1/property/{propertyKey}/top-costs/query": {
			"post": {
				"operationId": "GetTopCosts",
				"responses": {
					"200": {
						"description": "Ok",
						"content": {
							"application/json": {
								"schema": {
									"$ref": "#/components/schemas/Result__value-string--cost-number_-Array.string_"
								}
							}
						}
					}
				},
				"tags": [
					"Property"
				],
				"security": [
					{
						"api_key": []
					}
				],
				"parameters": [
					{
						"in": "path",
						"name": "propertyKey",
						"required": true,
						"schema": {
							"type": "string"
						}
					}
				],
				"requestBody": {
					"required": true,
					"content": {
						"application/json": {
							"schema": {
								"$ref": "#/components/schemas/TimeFilterRequest"
							}
						}
					}
				}
			}
		},
		"/v1/property/{propertyKey}/top-requests/query": {
			"post": {
				"operationId": "GetTopRequests",
				"responses": {
					"200": {
						"description": "Ok",
						"content": {
							"application/json": {
								"schema": {
									"$ref": "#/components/schemas/Result__value-string--count-number_-Array.string_"
								}
							}
						}
					}
				},
				"tags": [
					"Property"
				],
				"security": [
					{
						"api_key": []
					}
				],
				"parameters": [
					{
						"in": "path",
						"name": "propertyKey",
						"required": true,
						"schema": {
							"type": "string"
						}
					}
				],
				"requestBody": {
					"required": true,
					"content": {
						"application/json": {
							"schema": {
								"$ref": "#/components/schemas/TimeFilterRequest"
							}
						}
					}
				}
			}
		},
		"/v1/playground/generate": {
			"post": {
				"operationId": "Generate",
				"responses": {
					"200": {
						"description": "Ok",
						"content": {
							"application/json": {
								"schema": {
									"$ref": "#/components/schemas/Result_ChatCompletion-or-_content-string--reasoning-string--calls-any_.string_"
								}
							}
						}
					}
				},
				"tags": [
					"Playground"
				],
				"security": [
					{
						"api_key": []
					}
				],
				"parameters": [],
				"requestBody": {
					"required": true,
					"content": {
						"application/json": {
							"schema": {
								"allOf": [
									{
										"$ref": "#/components/schemas/OpenAIChatRequest"
									},
									{
										"properties": {
											"logRequest": {
												"type": "boolean"
											},
											"useAIGateway": {
												"type": "boolean"
											}
										},
										"type": "object"
									}
								]
							}
						}
					}
				}
			}
		},
		"/v1/playground/requests-through-helicone": {
			"post": {
				"operationId": "RequestsThroughHelicone",
				"responses": {
					"200": {
						"description": "Ok",
						"content": {
							"application/json": {
								"schema": {
									"$ref": "#/components/schemas/Result_string.string_"
								}
							}
						}
					}
				},
				"tags": [
					"Playground"
				],
				"security": [
					{
						"api_key": []
					}
				],
				"parameters": [],
				"requestBody": {
					"required": true,
					"content": {
						"application/json": {
							"schema": {
								"properties": {
									"requestsThroughHelicone": {
										"type": "boolean"
									}
								},
								"required": [
									"requestsThroughHelicone"
								],
								"type": "object"
							}
						}
					}
				}
			},
			"get": {
				"operationId": "GetRequestsThroughHelicone",
				"responses": {
					"200": {
						"description": "Ok",
						"content": {
							"application/json": {
								"schema": {
									"$ref": "#/components/schemas/Result_boolean.string_"
								}
							}
						}
					}
				},
				"tags": [
					"Playground"
				],
				"security": [
					{
						"api_key": []
					}
				],
				"parameters": []
			}
		},
		"/v1/public/pi/get-api-key": {
			"post": {
				"operationId": "GetApiKey",
				"responses": {
					"200": {
						"description": "Ok",
						"content": {
							"application/json": {
								"schema": {
									"$ref": "#/components/schemas/Result__apiKey-string_.string_"
								}
							}
						}
					}
				},
				"tags": [
					"PI"
				],
				"security": [
					{
						"api_key": []
					}
				],
				"parameters": [],
				"requestBody": {
					"required": true,
					"content": {
						"application/json": {
							"schema": {
								"properties": {
									"sessionUUID": {
										"type": "string"
									}
								},
								"required": [
									"sessionUUID"
								],
								"type": "object"
							}
						}
					}
				}
			}
		},
		"/v1/pi/session": {
			"post": {
				"operationId": "AddSession",
				"responses": {
					"200": {
						"description": "Ok",
						"content": {
							"application/json": {
								"schema": {
									"$ref": "#/components/schemas/Result_string.string_"
								}
							}
						}
					}
				},
				"tags": [
					"PI"
				],
				"security": [
					{
						"api_key": []
					}
				],
				"parameters": [],
				"requestBody": {
					"required": true,
					"content": {
						"application/json": {
							"schema": {
								"properties": {
									"sessionUUID": {
										"type": "string"
									}
								},
								"required": [
									"sessionUUID"
								],
								"type": "object"
							}
						}
					}
				}
			}
		},
		"/v1/pi/org-name/query": {
			"post": {
				"operationId": "GetOrgName",
				"responses": {
					"200": {
						"description": "Ok",
						"content": {
							"application/json": {
								"schema": {
									"$ref": "#/components/schemas/Result_string.string_"
								}
							}
						}
					}
				},
				"tags": [
					"PI"
				],
				"security": [
					{
						"api_key": []
					}
				],
				"parameters": []
			}
		},
		"/v1/pi/total-costs": {
			"post": {
				"operationId": "GetTotalCosts",
				"responses": {
					"200": {
						"description": "Ok",
						"content": {
							"application/json": {
								"schema": {
									"$ref": "#/components/schemas/Result_number.string_"
								}
							}
						}
					}
				},
				"tags": [
					"PI"
				],
				"security": [
					{
						"api_key": []
					}
				],
				"parameters": []
			}
		},
		"/v1/pi/total_requests": {
			"post": {
				"operationId": "PiGetTotalRequests",
				"responses": {
					"200": {
						"description": "Ok",
						"content": {
							"application/json": {
								"schema": {
									"$ref": "#/components/schemas/Result_number.string_"
								}
							}
						}
					}
				},
				"tags": [
					"PI"
				],
				"security": [
					{
						"api_key": []
					}
				],
				"parameters": []
			}
		},
		"/v1/pi/costs-over-time/query": {
			"post": {
				"operationId": "GetCostsOverTime",
				"responses": {
					"200": {
						"description": "Ok",
						"content": {
							"application/json": {
								"schema": {
									"$ref": "#/components/schemas/Result__cost-number--created_at_trunc-string_-Array.string_"
								},
								"examples": {
									"Example 1": {
										"value": {
											"userFilter": "all",
											"timeFilter": {
												"start": "2024-01-01",
												"end": "2024-01-31"
											},
											"dbIncrement": "day",
											"timeZoneDifference": 0
										}
									}
								}
							}
						}
					}
				},
				"tags": [
					"PI"
				],
				"security": [
					{
						"api_key": []
					}
				],
				"parameters": [],
				"requestBody": {
					"required": true,
					"content": {
						"application/json": {
							"schema": {
								"$ref": "#/components/schemas/DataOverTimeRequest"
							}
						}
					}
				}
			}
		},
		"/v1/public/model-registry/models": {
			"get": {
				"operationId": "GetModelRegistry",
				"responses": {
					"200": {
						"description": "Complete model registry with models and filter options",
						"content": {
							"application/json": {
								"schema": {
									"$ref": "#/components/schemas/Result_ModelRegistryResponse.string_"
								},
								"examples": {
									"Example 1": {
										"value": {
											"models": [
												{
													"id": "claude-opus-4-1",
													"name": "Anthropic: Claude Opus 4.1",
													"author": "anthropic",
													"contextLength": 200000,
													"endpoints": [
														{
															"provider": "anthropic",
															"providerSlug": "anthropic",
															"supportsPtb": true,
															"pricing": {
																"prompt": 15,
																"completion": 75,
																"cacheRead": 1.5,
																"cacheWrite": 18.75
															}
														}
													],
													"maxOutput": 32000,
													"trainingDate": "2025-08-05",
													"description": "Most capable Claude model with extended context",
													"inputModalities": [
														null
													],
													"outputModalities": [
														null
													],
													"supportedParameters": [
														null,
														null,
														null,
														null,
														null,
														null,
														null
													]
												}
											],
											"total": 150,
											"filters": {
												"providers": [
													{
														"name": "anthropic",
														"displayName": "Anthropic"
													},
													{
														"name": "openai",
														"displayName": "OpenAI"
													},
													{
														"name": "google",
														"displayName": "Google"
													}
												],
												"authors": [
													"anthropic",
													"openai",
													"google",
													"meta"
												],
												"capabilities": [
													"audio",
													"image",
													"thinking",
													"caching",
													"reasoning"
												]
											}
										}
									}
								}
							}
						}
					}
				},
				"description": "Get all available models from the registry",
				"summary": "Returns a comprehensive list of all AI models with their configurations, pricing, and capabilities",
				"tags": [
					"Model Registry"
				],
				"security": [],
				"parameters": []
			}
		},
		"/v1/models": {
			"get": {
				"operationId": "GetModels",
				"responses": {
					"200": {
						"description": "Ok",
						"content": {
							"application/json": {
								"schema": {
									"$ref": "#/components/schemas/OAIModelsResponse"
								}
							}
						}
					}
				},
				"tags": [
					"Models"
				],
				"security": [],
				"parameters": []
			}
		},
		"/v1/models/multimodal": {
			"get": {
				"operationId": "GetMultimodalModels",
				"responses": {
					"200": {
						"description": "Ok",
						"content": {
							"application/json": {
								"schema": {
									"$ref": "#/components/schemas/OAIModelsResponse"
								}
							}
						}
					}
				},
				"tags": [
					"Models"
				],
				"security": [],
				"parameters": []
			}
		},
		"/v1/public/compare/models": {
			"post": {
				"operationId": "GetModelComparison",
				"responses": {
					"200": {
						"description": "Ok",
						"content": {
							"application/json": {
								"schema": {
									"$ref": "#/components/schemas/Result_Model-Array.string_"
								}
							}
						}
					}
				},
				"tags": [
					"Comparison"
				],
				"security": [
					{
						"api_key": []
					}
				],
				"parameters": [],
				"requestBody": {
					"required": true,
					"content": {
						"application/json": {
							"schema": {
								"items": {
									"$ref": "#/components/schemas/ModelsToCompare"
								},
								"type": "array"
							}
						}
					}
				}
			}
		},
		"/v1/public/security": {
			"post": {
				"operationId": "GetSecurity",
				"responses": {
					"200": {
						"description": "Ok",
						"content": {
							"application/json": {
								"schema": {
									"$ref": "#/components/schemas/Result__unsafe-boolean_.string_"
								}
							}
						}
					}
				},
				"tags": [
					"Security"
				],
				"security": [],
				"parameters": [],
				"requestBody": {
					"required": true,
					"content": {
						"application/json": {
							"schema": {
								"properties": {
									"text": {
										"type": "string"
									},
									"advanced": {
										"type": "boolean"
									}
								},
								"required": [
									"text",
									"advanced"
								],
								"type": "object"
							}
						}
					}
				}
			}
		},
		"/v1/helicone-sql/schema": {
			"get": {
				"operationId": "GetClickHouseSchema",
				"responses": {
					"200": {
						"description": "Array of table schemas with columns",
						"content": {
							"application/json": {
								"schema": {
									"$ref": "#/components/schemas/Result_ClickHouseTableSchema-Array.string_"
								}
							}
						}
					}
				},
				"description": "Get ClickHouse schema (tables and columns)",
				"summary": "Get database schema",
				"tags": [
					"HeliconeSql"
				],
				"security": [
					{
						"api_key": []
					}
				],
				"parameters": []
			}
		},
		"/v1/helicone-sql/execute": {
			"post": {
				"operationId": "ExecuteSql",
				"responses": {
					"200": {
						"description": "Query results with rows and metadata",
						"content": {
							"application/json": {
								"schema": {
									"$ref": "#/components/schemas/Result_ExecuteSqlResponse.string_"
								}
							}
						}
					}
				},
				"description": "Execute a SQL query against ClickHouse",
				"summary": "Execute SQL query",
				"tags": [
					"HeliconeSql"
				],
				"security": [
					{
						"api_key": []
					}
				],
				"parameters": [],
				"requestBody": {
					"description": "The SQL query to execute",
					"required": true,
					"content": {
						"application/json": {
							"schema": {
								"$ref": "#/components/schemas/ExecuteSqlRequest",
								"description": "The SQL query to execute"
							}
						}
					}
				}
			}
		},
		"/v1/helicone-sql/download": {
			"post": {
				"operationId": "DownloadCsv",
				"responses": {
					"200": {
						"description": "URL to download the CSV file",
						"content": {
							"application/json": {
								"schema": {
									"$ref": "#/components/schemas/Result_string.string_"
								}
							}
						}
					}
				},
				"description": "Execute a SQL query and download results as CSV",
				"summary": "Download query results as CSV",
				"tags": [
					"HeliconeSql"
				],
				"security": [
					{
						"api_key": []
					}
				],
				"parameters": [],
				"requestBody": {
					"description": "The SQL query to execute",
					"required": true,
					"content": {
						"application/json": {
							"schema": {
								"$ref": "#/components/schemas/ExecuteSqlRequest",
								"description": "The SQL query to execute"
							}
						}
					}
				}
			}
		},
		"/v1/helicone-sql/saved-queries": {
			"get": {
				"operationId": "GetSavedQueries",
				"responses": {
					"200": {
						"description": "Array of saved queries",
						"content": {
							"application/json": {
								"schema": {
									"$ref": "#/components/schemas/Result_Array_HqlSavedQuery_.string_"
								}
							}
						}
					}
				},
				"description": "Get all saved queries for the organization",
				"summary": "List saved queries",
				"tags": [
					"HeliconeSql"
				],
				"security": [
					{
						"api_key": []
					}
				],
				"parameters": []
			}
		},
		"/v1/helicone-sql/saved-query/{queryId}": {
			"get": {
				"operationId": "GetSavedQuery",
				"responses": {
					"200": {
						"description": "The saved query details",
						"content": {
							"application/json": {
								"schema": {
									"$ref": "#/components/schemas/Result_HqlSavedQuery-or-null.string_"
								}
							}
						}
					}
				},
				"description": "Get a specific saved query by ID",
				"summary": "Get saved query",
				"tags": [
					"HeliconeSql"
				],
				"security": [
					{
						"api_key": []
					}
				],
				"parameters": [
					{
						"description": "The ID of the saved query",
						"in": "path",
						"name": "queryId",
						"required": true,
						"schema": {
							"type": "string"
						}
					}
				]
			},
			"delete": {
				"operationId": "DeleteSavedQuery",
				"responses": {
					"200": {
						"description": "Ok",
						"content": {
							"application/json": {
								"schema": {
									"$ref": "#/components/schemas/Result_void.string_"
								}
							}
						}
					}
				},
				"description": "Delete a saved query by ID",
				"summary": "Delete saved query",
				"tags": [
					"HeliconeSql"
				],
				"security": [
					{
						"api_key": []
					}
				],
				"parameters": [
					{
						"description": "The ID of the saved query to delete",
						"in": "path",
						"name": "queryId",
						"required": true,
						"schema": {
							"type": "string"
						}
					}
				]
			},
			"put": {
				"operationId": "UpdateSavedQuery",
				"responses": {
					"200": {
						"description": "The updated saved query",
						"content": {
							"application/json": {
								"schema": {
									"$ref": "#/components/schemas/Result_HqlSavedQuery.string_"
								}
							}
						}
					}
				},
				"description": "Update an existing saved query",
				"summary": "Update saved query",
				"tags": [
					"HeliconeSql"
				],
				"security": [
					{
						"api_key": []
					}
				],
				"parameters": [
					{
						"description": "The ID of the saved query to update",
						"in": "path",
						"name": "queryId",
						"required": true,
						"schema": {
							"type": "string"
						}
					}
				],
				"requestBody": {
					"description": "The updated query details",
					"required": true,
					"content": {
						"application/json": {
							"schema": {
								"$ref": "#/components/schemas/CreateSavedQueryRequest",
								"description": "The updated query details"
							}
						}
					}
				}
			}
		},
		"/v1/helicone-sql/saved-queries/bulk-delete": {
			"post": {
				"operationId": "BulkDeleteSavedQueries",
				"responses": {
					"200": {
						"description": "Ok",
						"content": {
							"application/json": {
								"schema": {
									"$ref": "#/components/schemas/Result_void.string_"
								}
							}
						}
					}
				},
				"description": "Delete multiple saved queries at once",
				"summary": "Bulk delete saved queries",
				"tags": [
					"HeliconeSql"
				],
				"security": [
					{
						"api_key": []
					}
				],
				"parameters": [],
				"requestBody": {
					"description": "Array of query IDs to delete",
					"required": true,
					"content": {
						"application/json": {
							"schema": {
								"$ref": "#/components/schemas/BulkDeleteSavedQueriesRequest",
								"description": "Array of query IDs to delete"
							}
						}
					}
				}
			}
		},
		"/v1/helicone-sql/saved-query": {
			"post": {
				"operationId": "CreateSavedQuery",
				"responses": {
					"200": {
						"description": "Array containing the created saved query",
						"content": {
							"application/json": {
								"schema": {
									"$ref": "#/components/schemas/Result_HqlSavedQuery-Array.string_"
								}
							}
						}
					}
				},
				"description": "Create a new saved query",
				"summary": "Create saved query",
				"tags": [
					"HeliconeSql"
				],
				"security": [
					{
						"api_key": []
					}
				],
				"parameters": [],
				"requestBody": {
					"description": "The saved query details",
					"required": true,
					"content": {
						"application/json": {
							"schema": {
								"$ref": "#/components/schemas/CreateSavedQueryRequest",
								"description": "The saved query details"
							}
						}
					}
				}
			}
		},
		"/v1/experiment/new-empty": {
			"post": {
				"operationId": "CreateNewEmptyExperiment",
				"responses": {
					"200": {
						"description": "Ok",
						"content": {
							"application/json": {
								"schema": {
									"$ref": "#/components/schemas/Result__experimentId-string_.string_"
								}
							}
						}
					}
				},
				"tags": [
					"Experiment"
				],
				"security": [
					{
						"api_key": []
					}
				],
				"parameters": [],
				"requestBody": {
					"required": true,
					"content": {
						"application/json": {
							"schema": {
								"properties": {
									"datasetId": {
										"type": "string"
									},
									"metadata": {
										"$ref": "#/components/schemas/Record_string.string_"
									}
								},
								"required": [
									"datasetId",
									"metadata"
								],
								"type": "object"
							}
						}
					}
				}
			}
		},
		"/v1/experiment/table/new": {
			"post": {
				"operationId": "CreateNewExperimentTable",
				"responses": {
					"200": {
						"description": "Ok",
						"content": {
							"application/json": {
								"schema": {
									"$ref": "#/components/schemas/Result__tableId-string--experimentId-string_.string_"
								}
							}
						}
					}
				},
				"tags": [
					"Experiment"
				],
				"security": [
					{
						"api_key": []
					}
				],
				"parameters": [],
				"requestBody": {
					"required": true,
					"content": {
						"application/json": {
							"schema": {
								"$ref": "#/components/schemas/CreateExperimentTableParams"
							}
						}
					}
				}
			}
		},
		"/v1/experiment/table/{experimentTableId}/query": {
			"post": {
				"operationId": "GetExperimentTableById",
				"responses": {
					"200": {
						"description": "Ok",
						"content": {
							"application/json": {
								"schema": {
									"$ref": "#/components/schemas/Result_ExperimentTable.string_"
								}
							}
						}
					}
				},
				"tags": [
					"Experiment"
				],
				"security": [
					{
						"api_key": []
					}
				],
				"parameters": [
					{
						"in": "path",
						"name": "experimentTableId",
						"required": true,
						"schema": {
							"type": "string"
						}
					}
				]
			}
		},
		"/v1/experiment/table/{experimentTableId}/metadata/query": {
			"post": {
				"operationId": "GetExperimentTableMetadata",
				"responses": {
					"200": {
						"description": "Ok",
						"content": {
							"application/json": {
								"schema": {
									"$ref": "#/components/schemas/Result_ExperimentTableSimplified.string_"
								}
							}
						}
					}
				},
				"tags": [
					"Experiment"
				],
				"security": [
					{
						"api_key": []
					}
				],
				"parameters": [
					{
						"in": "path",
						"name": "experimentTableId",
						"required": true,
						"schema": {
							"type": "string"
						}
					}
				]
			}
		},
		"/v1/experiment/tables/query": {
			"post": {
				"operationId": "GetExperimentTables",
				"responses": {
					"200": {
						"description": "Ok",
						"content": {
							"application/json": {
								"schema": {
									"$ref": "#/components/schemas/Result_ExperimentTableSimplified-Array.string_"
								}
							}
						}
					}
				},
				"tags": [
					"Experiment"
				],
				"security": [
					{
						"api_key": []
					}
				],
				"parameters": []
			}
		},
		"/v1/experiment/table/{experimentTableId}/cell": {
			"post": {
				"operationId": "CreateExperimentCell",
				"responses": {
					"200": {
						"description": "Ok",
						"content": {
							"application/json": {
								"schema": {
									"$ref": "#/components/schemas/Result_null.string_"
								}
							}
						}
					}
				},
				"tags": [
					"Experiment"
				],
				"security": [
					{
						"api_key": []
					}
				],
				"parameters": [
					{
						"in": "path",
						"name": "experimentTableId",
						"required": true,
						"schema": {
							"type": "string"
						}
					}
				],
				"requestBody": {
					"required": true,
					"content": {
						"application/json": {
							"schema": {
								"properties": {
									"value": {
										"type": "string",
										"nullable": true
									},
									"rowIndex": {
										"type": "number",
										"format": "double"
									},
									"columnId": {
										"type": "string"
									}
								},
								"required": [
									"value",
									"rowIndex",
									"columnId"
								],
								"type": "object"
							}
						}
					}
				}
			},
			"patch": {
				"operationId": "UpdateExperimentCell",
				"responses": {
					"200": {
						"description": "Ok",
						"content": {
							"application/json": {
								"schema": {
									"$ref": "#/components/schemas/Result_null.string_"
								}
							}
						}
					}
				},
				"tags": [
					"Experiment"
				],
				"security": [
					{
						"api_key": []
					}
				],
				"parameters": [
					{
						"in": "path",
						"name": "experimentTableId",
						"required": true,
						"schema": {
							"type": "string"
						}
					}
				],
				"requestBody": {
					"required": true,
					"content": {
						"application/json": {
							"schema": {
								"properties": {
									"updateInputs": {
										"type": "boolean"
									},
									"metadata": {
										"type": "string"
									},
									"value": {
										"type": "string"
									},
									"status": {
										"type": "string"
									},
									"cellId": {
										"type": "string"
									}
								},
								"required": [
									"cellId"
								],
								"type": "object"
							}
						}
					}
				}
			}
		},
		"/v1/experiment/table/{experimentTableId}/column": {
			"post": {
				"operationId": "CreateExperimentColumn",
				"responses": {
					"200": {
						"description": "Ok",
						"content": {
							"application/json": {
								"schema": {
									"$ref": "#/components/schemas/Result_null.string_"
								}
							}
						}
					}
				},
				"tags": [
					"Experiment"
				],
				"security": [
					{
						"api_key": []
					}
				],
				"parameters": [
					{
						"in": "path",
						"name": "experimentTableId",
						"required": true,
						"schema": {
							"type": "string"
						}
					}
				],
				"requestBody": {
					"required": true,
					"content": {
						"application/json": {
							"schema": {
								"properties": {
									"inputKeys": {
										"items": {
											"type": "string"
										},
										"type": "array"
									},
									"promptVersionId": {
										"type": "string"
									},
									"hypothesisId": {
										"type": "string"
									},
									"columnType": {
										"type": "string"
									},
									"columnName": {
										"type": "string"
									}
								},
								"required": [
									"columnType",
									"columnName"
								],
								"type": "object"
							}
						}
					}
				}
			}
		},
		"/v1/experiment/table/{experimentTableId}/row/new": {
			"post": {
				"operationId": "CreateExperimentTableRow",
				"responses": {
					"200": {
						"description": "Ok",
						"content": {
							"application/json": {
								"schema": {
									"$ref": "#/components/schemas/Result_null.string_"
								}
							}
						}
					}
				},
				"tags": [
					"Experiment"
				],
				"security": [
					{
						"api_key": []
					}
				],
				"parameters": [
					{
						"in": "path",
						"name": "experimentTableId",
						"required": true,
						"schema": {
							"type": "string"
						}
					}
				],
				"requestBody": {
					"required": true,
					"content": {
						"application/json": {
							"schema": {
								"properties": {
									"inputs": {
										"$ref": "#/components/schemas/Record_string.string_"
									},
									"sourceRequest": {
										"type": "string"
									},
									"promptVersionId": {
										"type": "string"
									}
								},
								"required": [
									"promptVersionId"
								],
								"type": "object"
							}
						}
					}
				}
			}
		},
		"/v1/experiment/table/{experimentTableId}/row/{rowIndex}": {
			"delete": {
				"operationId": "DeleteExperimentTableRow",
				"responses": {
					"200": {
						"description": "Ok",
						"content": {
							"application/json": {
								"schema": {
									"$ref": "#/components/schemas/Result_null.string_"
								}
							}
						}
					}
				},
				"tags": [
					"Experiment"
				],
				"security": [
					{
						"api_key": []
					}
				],
				"parameters": [
					{
						"in": "path",
						"name": "experimentTableId",
						"required": true,
						"schema": {
							"type": "string"
						}
					},
					{
						"in": "path",
						"name": "rowIndex",
						"required": true,
						"schema": {
							"format": "double",
							"type": "number"
						}
					}
				]
			}
		},
		"/v1/experiment/table/{experimentTableId}/row/insert/batch": {
			"post": {
				"operationId": "CreateExperimentTableRowWithCellsBatch",
				"responses": {
					"200": {
						"description": "Ok",
						"content": {
							"application/json": {
								"schema": {
									"$ref": "#/components/schemas/Result_null.string_"
								}
							}
						}
					}
				},
				"tags": [
					"Experiment"
				],
				"security": [
					{
						"api_key": []
					}
				],
				"parameters": [
					{
						"in": "path",
						"name": "experimentTableId",
						"required": true,
						"schema": {
							"type": "string"
						}
					}
				],
				"requestBody": {
					"required": true,
					"content": {
						"application/json": {
							"schema": {
								"properties": {
									"rows": {
										"items": {
											"properties": {
												"sourceRequest": {
													"type": "string"
												},
												"cells": {
													"items": {
														"properties": {
															"metadata": {},
															"value": {
																"type": "string",
																"nullable": true
															},
															"columnId": {
																"type": "string"
															}
														},
														"required": [
															"value",
															"columnId"
														],
														"type": "object"
													},
													"type": "array"
												},
												"datasetId": {
													"type": "string"
												},
												"inputs": {
													"$ref": "#/components/schemas/Record_string.string_"
												},
												"inputRecordId": {
													"type": "string"
												}
											},
											"required": [
												"cells",
												"datasetId",
												"inputs",
												"inputRecordId"
											],
											"type": "object"
										},
										"type": "array"
									}
								},
								"required": [
									"rows"
								],
								"type": "object"
							}
						}
					}
				}
			}
		},
		"/v1/experiment/update-meta": {
			"post": {
				"operationId": "UpdateExperimentMeta",
				"responses": {
					"200": {
						"description": "Ok",
						"content": {
							"application/json": {
								"schema": {
									"anyOf": [
										{
											"$ref": "#/components/schemas/ResultSuccess_unknown_"
										},
										{
											"$ref": "#/components/schemas/ResultError_string_"
										}
									]
								}
							}
						}
					}
				},
				"tags": [
					"Experiment"
				],
				"security": [
					{
						"api_key": []
					}
				],
				"parameters": [],
				"requestBody": {
					"required": true,
					"content": {
						"application/json": {
							"schema": {
								"properties": {
									"meta": {
										"$ref": "#/components/schemas/Record_string.string_"
									},
									"experimentId": {
										"type": "string"
									}
								},
								"required": [
									"meta",
									"experimentId"
								],
								"type": "object"
							}
						}
					}
				}
			}
		},
		"/v1/experiment": {
			"post": {
				"operationId": "CreateNewExperimentOld",
				"responses": {
					"200": {
						"description": "Ok",
						"content": {
							"application/json": {
								"schema": {
									"$ref": "#/components/schemas/Result__experimentId-string_.string_"
								}
							}
						}
					}
				},
				"tags": [
					"Experiment"
				],
				"security": [
					{
						"api_key": []
					}
				],
				"parameters": [],
				"requestBody": {
					"required": true,
					"content": {
						"application/json": {
							"schema": {
								"$ref": "#/components/schemas/NewExperimentParams"
							}
						}
					}
				}
			}
		},
		"/v1/experiment/hypothesis": {
			"post": {
				"operationId": "CreateNewExperimentHypothesis",
				"responses": {
					"200": {
						"description": "Ok",
						"content": {
							"application/json": {
								"schema": {
									"$ref": "#/components/schemas/Result__hypothesisId-string_.string_"
								}
							}
						}
					}
				},
				"tags": [
					"Experiment"
				],
				"security": [
					{
						"api_key": []
					}
				],
				"parameters": [],
				"requestBody": {
					"required": true,
					"content": {
						"application/json": {
							"schema": {
								"properties": {
									"status": {
										"type": "string",
										"enum": [
											"PENDING",
											"RUNNING",
											"COMPLETED",
											"FAILED"
										]
									},
									"providerKeyId": {
										"type": "string"
									},
									"promptVersion": {
										"type": "string"
									},
									"model": {
										"type": "string"
									},
									"experimentId": {
										"type": "string"
									}
								},
								"required": [
									"status",
									"providerKeyId",
									"promptVersion",
									"model",
									"experimentId"
								],
								"type": "object"
							}
						}
					}
				}
			}
		},
		"/v1/experiment/hypothesis/{hypothesisId}/scores/query": {
			"post": {
				"operationId": "GetExperimentHypothesisScores",
				"responses": {
					"200": {
						"description": "Ok",
						"content": {
							"application/json": {
								"schema": {
									"$ref": "#/components/schemas/Result__runsCount-number--scores-Record_string.Score__.string_"
								}
							}
						}
					}
				},
				"tags": [
					"Experiment"
				],
				"security": [
					{
						"api_key": []
					}
				],
				"parameters": [
					{
						"in": "path",
						"name": "hypothesisId",
						"required": true,
						"schema": {
							"type": "string"
						}
					}
				]
			}
		},
		"/v1/experiment/{experimentId}/evaluators": {
			"get": {
				"operationId": "GetExperimentEvaluators",
				"responses": {
					"200": {
						"description": "Ok",
						"content": {
							"application/json": {
								"schema": {
									"$ref": "#/components/schemas/Result_EvaluatorResult-Array.string_"
								}
							}
						}
					}
				},
				"tags": [
					"Experiment"
				],
				"security": [
					{
						"api_key": []
					}
				],
				"parameters": [
					{
						"in": "path",
						"name": "experimentId",
						"required": true,
						"schema": {
							"type": "string"
						}
					}
				]
			},
			"post": {
				"operationId": "CreateExperimentEvaluatorOld",
				"responses": {
					"200": {
						"description": "Ok",
						"content": {
							"application/json": {
								"schema": {
									"$ref": "#/components/schemas/Result_null.string_"
								}
							}
						}
					}
				},
				"tags": [
					"Experiment"
				],
				"security": [
					{
						"api_key": []
					}
				],
				"parameters": [
					{
						"in": "path",
						"name": "experimentId",
						"required": true,
						"schema": {
							"type": "string"
						}
					}
				],
				"requestBody": {
					"required": true,
					"content": {
						"application/json": {
							"schema": {
								"properties": {
									"evaluatorId": {
										"type": "string"
									}
								},
								"required": [
									"evaluatorId"
								],
								"type": "object"
							}
						}
					}
				}
			}
		},
		"/v1/experiment/{experimentId}/evaluators/run": {
			"post": {
				"operationId": "RunExperimentEvaluatorsOld",
				"responses": {
					"200": {
						"description": "Ok",
						"content": {
							"application/json": {
								"schema": {
									"$ref": "#/components/schemas/Result_null.string_"
								}
							}
						}
					}
				},
				"tags": [
					"Experiment"
				],
				"security": [
					{
						"api_key": []
					}
				],
				"parameters": [
					{
						"in": "path",
						"name": "experimentId",
						"required": true,
						"schema": {
							"type": "string"
						}
					}
				]
			}
		},
		"/v1/experiment/{experimentId}/evaluators/{evaluatorId}": {
			"delete": {
				"operationId": "DeleteExperimentEvaluatorOld",
				"responses": {
					"200": {
						"description": "Ok",
						"content": {
							"application/json": {
								"schema": {
									"$ref": "#/components/schemas/Result_null.string_"
								}
							}
						}
					}
				},
				"tags": [
					"Experiment"
				],
				"security": [
					{
						"api_key": []
					}
				],
				"parameters": [
					{
						"in": "path",
						"name": "experimentId",
						"required": true,
						"schema": {
							"type": "string"
						}
					},
					{
						"in": "path",
						"name": "evaluatorId",
						"required": true,
						"schema": {
							"type": "string"
						}
					}
				]
			}
		},
		"/v1/experiment/query": {
			"post": {
				"operationId": "GetExperimentsOld",
				"responses": {
					"200": {
						"description": "Ok",
						"content": {
							"application/json": {
								"schema": {
									"$ref": "#/components/schemas/Result_Experiment-Array.string_"
								}
							}
						}
					}
				},
				"tags": [
					"Experiment"
				],
				"security": [
					{
						"api_key": []
					}
				],
				"parameters": [],
				"requestBody": {
					"required": true,
					"content": {
						"application/json": {
							"schema": {
								"properties": {
									"include": {
										"$ref": "#/components/schemas/IncludeExperimentKeys"
									},
									"filter": {
										"$ref": "#/components/schemas/ExperimentFilterNode"
									}
								},
								"required": [
									"filter"
								],
								"type": "object"
							}
						}
					}
				}
			}
		},
		"/v1/experiment/dataset": {
			"post": {
				"operationId": "AddDataset",
				"responses": {
					"200": {
						"description": "Ok",
						"content": {
							"application/json": {
								"schema": {
									"$ref": "#/components/schemas/Result__datasetId-string_.string_"
								}
							}
						}
					}
				},
				"tags": [
					"Dataset"
				],
				"security": [
					{
						"api_key": []
					}
				],
				"parameters": [],
				"requestBody": {
					"required": true,
					"content": {
						"application/json": {
							"schema": {
								"$ref": "#/components/schemas/NewDatasetParams"
							}
						}
					}
				}
			}
		},
		"/v1/experiment/dataset/random": {
			"post": {
				"operationId": "AddRandomDataset",
				"responses": {
					"200": {
						"description": "Ok",
						"content": {
							"application/json": {
								"schema": {
									"$ref": "#/components/schemas/Result__datasetId-string_.string_"
								}
							}
						}
					}
				},
				"tags": [
					"Dataset"
				],
				"security": [
					{
						"api_key": []
					}
				],
				"parameters": [],
				"requestBody": {
					"required": true,
					"content": {
						"application/json": {
							"schema": {
								"$ref": "#/components/schemas/RandomDatasetParams"
							}
						}
					}
				}
			}
		},
		"/v1/experiment/dataset/query": {
			"post": {
				"operationId": "GetDatasets",
				"responses": {
					"200": {
						"description": "Ok",
						"content": {
							"application/json": {
								"schema": {
									"$ref": "#/components/schemas/Result_DatasetResult-Array.string_"
								}
							}
						}
					}
				},
				"tags": [
					"Dataset"
				],
				"security": [
					{
						"api_key": []
					}
				],
				"parameters": [],
				"requestBody": {
					"required": true,
					"content": {
						"application/json": {
							"schema": {
								"properties": {
									"promptVersionId": {
										"type": "string"
									}
								},
								"type": "object"
							}
						}
					}
				}
			}
		},
		"/v1/experiment/dataset/{datasetId}/row/insert": {
			"post": {
				"operationId": "InsertDatasetRow",
				"responses": {
					"200": {
						"description": "Ok",
						"content": {
							"application/json": {
								"schema": {
									"$ref": "#/components/schemas/Result_string.string_"
								}
							}
						}
					}
				},
				"tags": [
					"Dataset"
				],
				"security": [
					{
						"api_key": []
					}
				],
				"parameters": [
					{
						"in": "path",
						"name": "datasetId",
						"required": true,
						"schema": {
							"type": "string"
						}
					}
				],
				"requestBody": {
					"required": true,
					"content": {
						"application/json": {
							"schema": {
								"properties": {
									"originalColumnId": {
										"type": "string"
									},
									"inputs": {
										"$ref": "#/components/schemas/Record_string.string_"
									},
									"inputRecordId": {
										"type": "string"
									}
								},
								"required": [
									"inputs",
									"inputRecordId"
								],
								"type": "object"
							}
						}
					}
				}
			}
		},
		"/v1/experiment/dataset/{datasetId}/version/{promptVersionId}/row/new": {
			"post": {
				"operationId": "CreateDatasetRow",
				"responses": {
					"200": {
						"description": "Ok",
						"content": {
							"application/json": {
								"schema": {
									"$ref": "#/components/schemas/Result_string.string_"
								}
							}
						}
					}
				},
				"tags": [
					"Dataset"
				],
				"security": [
					{
						"api_key": []
					}
				],
				"parameters": [
					{
						"in": "path",
						"name": "datasetId",
						"required": true,
						"schema": {
							"type": "string"
						}
					},
					{
						"in": "path",
						"name": "promptVersionId",
						"required": true,
						"schema": {
							"type": "string"
						}
					}
				],
				"requestBody": {
					"required": true,
					"content": {
						"application/json": {
							"schema": {
								"properties": {
									"sourceRequest": {
										"type": "string"
									},
									"inputs": {
										"$ref": "#/components/schemas/Record_string.string_"
									}
								},
								"required": [
									"inputs"
								],
								"type": "object"
							}
						}
					}
				}
			}
		},
		"/v1/experiment/dataset/{datasetId}/inputs/query": {
			"post": {
				"operationId": "GetDataset",
				"responses": {
					"200": {
						"description": "Ok",
						"content": {
							"application/json": {
								"schema": {
									"$ref": "#/components/schemas/Result_PromptInputRecord-Array.string_"
								}
							}
						}
					}
				},
				"tags": [
					"Dataset"
				],
				"security": [
					{
						"api_key": []
					}
				],
				"parameters": [
					{
						"in": "path",
						"name": "datasetId",
						"required": true,
						"schema": {
							"type": "string"
						}
					}
				]
			}
		},
		"/v1/experiment/dataset/{datasetId}/mutate": {
			"post": {
				"operationId": "MutateDataset",
				"responses": {
					"200": {
						"description": "Ok",
						"content": {
							"application/json": {
								"schema": {
									"$ref": "#/components/schemas/Result___-Array.string_"
								}
							}
						}
					}
				},
				"tags": [
					"Dataset"
				],
				"security": [
					{
						"api_key": []
					}
				],
				"parameters": [],
				"requestBody": {
					"required": true,
					"content": {
						"application/json": {
							"schema": {
								"properties": {
									"removeRequests": {
										"items": {
											"type": "string"
										},
										"type": "array"
									},
									"addRequests": {
										"items": {
											"type": "string"
										},
										"type": "array"
									}
								},
								"required": [
									"removeRequests",
									"addRequests"
								],
								"type": "object"
							}
						}
					}
				}
			}
		},
		"/v1/helicone-dataset": {
			"post": {
				"operationId": "AddHeliconeDataset",
				"responses": {
					"200": {
						"description": "Ok",
						"content": {
							"application/json": {
								"schema": {
									"$ref": "#/components/schemas/Result__datasetId-string_.string_"
								}
							}
						}
					}
				},
				"tags": [
					"Dataset"
				],
				"security": [
					{
						"api_key": []
					}
				],
				"parameters": [],
				"requestBody": {
					"required": true,
					"content": {
						"application/json": {
							"schema": {
								"$ref": "#/components/schemas/NewHeliconeDatasetParams"
							}
						}
					}
				}
			}
		},
		"/v1/helicone-dataset/{datasetId}/mutate": {
			"post": {
				"operationId": "MutateHeliconeDataset",
				"responses": {
					"200": {
						"description": "Ok",
						"content": {
							"application/json": {
								"schema": {
									"$ref": "#/components/schemas/Result_null.string_"
								}
							}
						}
					}
				},
				"tags": [
					"Dataset"
				],
				"security": [
					{
						"api_key": []
					}
				],
				"parameters": [
					{
						"in": "path",
						"name": "datasetId",
						"required": true,
						"schema": {
							"type": "string"
						}
					}
				],
				"requestBody": {
					"required": true,
					"content": {
						"application/json": {
							"schema": {
								"$ref": "#/components/schemas/MutateParams"
							}
						}
					}
				}
			}
		},
		"/v1/helicone-dataset/{datasetId}/query": {
			"post": {
				"operationId": "QueryHeliconeDatasetRows",
				"responses": {
					"200": {
						"description": "Ok",
						"content": {
							"application/json": {
								"schema": {
									"$ref": "#/components/schemas/Result_HeliconeDatasetRow-Array.string_"
								}
							}
						}
					}
				},
				"tags": [
					"Dataset"
				],
				"security": [
					{
						"api_key": []
					}
				],
				"parameters": [
					{
						"in": "path",
						"name": "datasetId",
						"required": true,
						"schema": {
							"type": "string"
						}
					}
				],
				"requestBody": {
					"required": true,
					"content": {
						"application/json": {
							"schema": {
								"properties": {
									"limit": {
										"type": "number",
										"format": "double"
									},
									"offset": {
										"type": "number",
										"format": "double"
									}
								},
								"required": [
									"limit",
									"offset"
								],
								"type": "object"
							}
						}
					}
				}
			}
		},
		"/v1/helicone-dataset/{datasetId}/count": {
			"post": {
				"operationId": "CountHeliconeDatasetRows",
				"responses": {
					"200": {
						"description": "Ok",
						"content": {
							"application/json": {
								"schema": {
									"$ref": "#/components/schemas/Result_number.string_"
								}
							}
						}
					}
				},
				"tags": [
					"Dataset"
				],
				"security": [
					{
						"api_key": []
					}
				],
				"parameters": [
					{
						"in": "path",
						"name": "datasetId",
						"required": true,
						"schema": {
							"type": "string"
						}
					}
				]
			}
		},
		"/v1/helicone-dataset/query": {
			"post": {
				"operationId": "QueryHeliconeDataset",
				"responses": {
					"200": {
						"description": "Ok",
						"content": {
							"application/json": {
								"schema": {
									"$ref": "#/components/schemas/Result_HeliconeDataset-Array.string_"
								}
							}
						}
					}
				},
				"tags": [
					"Dataset"
				],
				"security": [
					{
						"api_key": []
					}
				],
				"parameters": [],
				"requestBody": {
					"required": true,
					"content": {
						"application/json": {
							"schema": {
								"properties": {
									"datasetIds": {
										"items": {
											"type": "string"
										},
										"type": "array"
									}
								},
								"type": "object"
							}
						}
					}
				}
			}
		},
		"/v1/helicone-dataset/{datasetId}/request/{requestId}": {
			"post": {
				"operationId": "UpdateHeliconeDatasetRequest",
				"responses": {
					"200": {
						"description": "Ok",
						"content": {
							"application/json": {
								"schema": {
									"anyOf": [
										{
											"$ref": "#/components/schemas/ResultError_unknown_"
										},
										{
											"$ref": "#/components/schemas/ResultSuccess_any_"
										}
									]
								}
							}
						}
					}
				},
				"tags": [
					"Dataset"
				],
				"security": [
					{
						"api_key": []
					}
				],
				"parameters": [
					{
						"in": "path",
						"name": "datasetId",
						"required": true,
						"schema": {
							"type": "string"
						}
					},
					{
						"in": "path",
						"name": "requestId",
						"required": true,
						"schema": {
							"type": "string"
						}
					}
				],
				"requestBody": {
					"required": true,
					"content": {
						"application/json": {
							"schema": {
								"properties": {
									"responseBody": {
										"$ref": "#/components/schemas/Json"
									},
									"requestBody": {
										"$ref": "#/components/schemas/Json"
									}
								},
								"required": [
									"responseBody",
									"requestBody"
								],
								"type": "object"
							}
						}
					}
				}
			}
		},
		"/v1/helicone-dataset/{datasetId}/delete": {
			"post": {
				"operationId": "DeleteHeliconeDataset",
				"responses": {
					"200": {
						"description": "Ok",
						"content": {
							"application/json": {
								"schema": {
									"$ref": "#/components/schemas/Result_null.string_"
								}
							}
						}
					}
				},
				"tags": [
					"Dataset"
				],
				"security": [
					{
						"api_key": []
					}
				],
				"parameters": [
					{
						"in": "path",
						"name": "datasetId",
						"required": true,
						"schema": {
							"type": "string"
						}
					}
				]
			}
		},
		"/v1/evals/query": {
			"post": {
				"operationId": "QueryEvals",
				"responses": {
					"200": {
						"description": "Ok",
						"content": {
							"application/json": {
								"schema": {
									"$ref": "#/components/schemas/Result_Eval-Array.string_"
								}
							}
						}
					}
				},
				"tags": [
					"Evals"
				],
				"security": [
					{
						"api_key": []
					}
				],
				"parameters": [],
				"requestBody": {
					"required": true,
					"content": {
						"application/json": {
							"schema": {
								"$ref": "#/components/schemas/EvalQueryParams"
							}
						}
					}
				}
			}
		},
		"/v1/evals/scores": {
			"get": {
				"operationId": "GetEvalScores",
				"responses": {
					"200": {
						"description": "Ok",
						"content": {
							"application/json": {
								"schema": {
									"$ref": "#/components/schemas/Result_string-Array.string_"
								}
							}
						}
					}
				},
				"tags": [
					"Evals"
				],
				"security": [
					{
						"api_key": []
					}
				],
				"parameters": []
			}
		},
		"/v1/evals/{requestId}": {
			"post": {
				"operationId": "AddEval",
				"responses": {
					"200": {
						"description": "Ok",
						"content": {
							"application/json": {
								"schema": {
									"$ref": "#/components/schemas/Result_null.string_"
								}
							}
						}
					}
				},
				"tags": [
					"Evals"
				],
				"security": [
					{
						"api_key": []
					}
				],
				"parameters": [
					{
						"in": "path",
						"name": "requestId",
						"required": true,
						"schema": {
							"type": "string"
						}
					}
				],
				"requestBody": {
					"required": true,
					"content": {
						"application/json": {
							"schema": {
								"properties": {
									"score": {
										"type": "number",
										"format": "double"
									},
									"name": {
										"type": "string"
									}
								},
								"required": [
									"score",
									"name"
								],
								"type": "object"
							}
						}
					}
				}
			}
		},
		"/v1/evals/score-distributions/query": {
			"post": {
				"operationId": "QueryScoreDistributions",
				"responses": {
					"200": {
						"description": "Ok",
						"content": {
							"application/json": {
								"schema": {
									"$ref": "#/components/schemas/Result_ScoreDistribution-Array.string_"
								}
							}
						}
					}
				},
				"tags": [
					"Evals"
				],
				"security": [
					{
						"api_key": []
					}
				],
				"parameters": [],
				"requestBody": {
					"required": true,
					"content": {
						"application/json": {
							"schema": {
								"$ref": "#/components/schemas/EvalQueryParams"
							}
						}
					}
				}
			}
		},
		"/v1/public/dataisbeautiful/total-values": {
			"post": {
				"operationId": "GetTotalValues",
				"responses": {
					"200": {
						"description": "Ok",
						"content": {
							"application/json": {
								"schema": {
									"$ref": "#/components/schemas/Result_TotalValuesForAllOfTime.string_"
								}
							}
						}
					}
				},
				"tags": [
					"DataIsBeautiful"
				],
				"security": [
					{
						"api_key": []
					}
				],
				"parameters": []
			}
		},
		"/v1/public/dataisbeautiful/model/usage/overtime": {
			"post": {
				"operationId": "GetModelUsageOverTime",
				"responses": {
					"200": {
						"description": "Ok",
						"content": {
							"application/json": {
								"schema": {
									"$ref": "#/components/schemas/Result_ModelUsageOverTime-Array.string_"
								}
							}
						}
					}
				},
				"tags": [
					"DataIsBeautiful"
				],
				"security": [
					{
						"api_key": []
					}
				],
				"parameters": []
			}
		},
		"/v1/public/dataisbeautiful/provider/usage/overtime": {
			"post": {
				"operationId": "GetProviderUsageOverTime",
				"responses": {
					"200": {
						"description": "Ok",
						"content": {
							"application/json": {
								"schema": {
									"$ref": "#/components/schemas/Result_ProviderUsageOverTime-Array.string_"
								}
							}
						}
					}
				},
				"tags": [
					"DataIsBeautiful"
				],
				"security": [
					{
						"api_key": []
					}
				],
				"parameters": []
			}
		},
		"/v1/public/dataisbeautiful/total-requests": {
			"post": {
				"operationId": "GetTotalRequests",
				"responses": {
					"200": {
						"description": "Ok",
						"content": {
							"application/json": {
								"schema": {
									"$ref": "#/components/schemas/Result_number.string_"
								}
							}
						}
					}
				},
				"tags": [
					"DataIsBeautiful"
				],
				"security": [
					{
						"api_key": []
					}
				],
				"parameters": [],
				"requestBody": {
					"required": true,
					"content": {
						"application/json": {
							"schema": {
								"$ref": "#/components/schemas/DataIsBeautifulRequestBody"
							}
						}
					}
				}
			}
		},
		"/v1/public/dataisbeautiful/ttft-vs-prompt-length": {
			"post": {
				"operationId": "GetTTFTvsPromptInputLength",
				"responses": {
					"200": {
						"description": "Ok",
						"content": {
							"application/json": {
								"schema": {
									"$ref": "#/components/schemas/Result_TTFTvsPromptLength-Array.string_"
								}
							}
						}
					}
				},
				"tags": [
					"DataIsBeautiful"
				],
				"security": [
					{
						"api_key": []
					}
				],
				"parameters": [],
				"requestBody": {
					"required": true,
					"content": {
						"application/json": {
							"schema": {
								"$ref": "#/components/schemas/DataIsBeautifulRequestBody"
							}
						}
					}
				}
			}
		},
		"/v1/public/dataisbeautiful/model/percentage": {
			"post": {
				"operationId": "GetModelPercentage",
				"responses": {
					"200": {
						"description": "Ok",
						"content": {
							"application/json": {
								"schema": {
									"$ref": "#/components/schemas/Result_ModelBreakdown-Array.string_"
								}
							}
						}
					}
				},
				"tags": [
					"DataIsBeautiful"
				],
				"security": [
					{
						"api_key": []
					}
				],
				"parameters": [],
				"requestBody": {
					"required": true,
					"content": {
						"application/json": {
							"schema": {
								"$ref": "#/components/schemas/DataIsBeautifulRequestBody"
							}
						}
					}
				}
			}
		},
		"/v1/public/dataisbeautiful/model/cost": {
			"post": {
				"operationId": "GetModelCost",
				"responses": {
					"200": {
						"description": "Ok",
						"content": {
							"application/json": {
								"schema": {
									"$ref": "#/components/schemas/Result_ModelCost-Array.string_"
								}
							}
						}
					}
				},
				"tags": [
					"DataIsBeautiful"
				],
				"security": [
					{
						"api_key": []
					}
				],
				"parameters": [],
				"requestBody": {
					"required": true,
					"content": {
						"application/json": {
							"schema": {
								"$ref": "#/components/schemas/DataIsBeautifulRequestBody"
							}
						}
					}
				}
			}
		},
		"/v1/public/dataisbeautiful/provider/percentage": {
			"post": {
				"operationId": "GetProviderPercentage",
				"responses": {
					"200": {
						"description": "Ok",
						"content": {
							"application/json": {
								"schema": {
									"$ref": "#/components/schemas/Result_ProviderBreakdown-Array.string_"
								}
							}
						}
					}
				},
				"tags": [
					"DataIsBeautiful"
				],
				"security": [
					{
						"api_key": []
					}
				],
				"parameters": [],
				"requestBody": {
					"required": true,
					"content": {
						"application/json": {
							"schema": {
								"$ref": "#/components/schemas/DataIsBeautifulRequestBody"
							}
						}
					}
				}
			}
		},
		"/v1/public/dataisbeautiful/model/percentage/overtime": {
			"post": {
				"operationId": "GetModelPercentageOverTime",
				"responses": {
					"200": {
						"description": "Ok",
						"content": {
							"application/json": {
								"schema": {
									"$ref": "#/components/schemas/Result_ModelBreakdownOverTime-Array.string_"
								}
							}
						}
					}
				},
				"tags": [
					"DataIsBeautiful"
				],
				"security": [
					{
						"api_key": []
					}
				],
				"parameters": [],
				"requestBody": {
					"required": true,
					"content": {
						"application/json": {
							"schema": {
								"$ref": "#/components/schemas/DataIsBeautifulRequestBody"
							}
						}
					}
				}
			}
		},
		"/v1/dashboard/scores/query": {
			"post": {
				"operationId": "GetScoresOverTime",
				"responses": {
					"200": {
						"description": "Ok",
						"content": {
							"application/json": {
								"schema": {
									"$ref": "#/components/schemas/Result__score_key-string--score_sum-number--created_at_trunc-string_-Array.string_"
								},
								"examples": {
									"Example 1": {
										"value": {
											"userFilter": "all",
											"timeFilter": {
												"start": "2024-01-01",
												"end": "2024-01-31"
											},
											"dbIncrement": "day",
											"timeZoneDifference": 0
										}
									}
								}
							}
						}
					}
				},
				"tags": [
					"Dashboard"
				],
				"security": [
					{
						"api_key": []
					}
				],
				"parameters": [],
				"requestBody": {
					"required": true,
					"content": {
						"application/json": {
							"schema": {
								"$ref": "#/components/schemas/DataOverTimeRequest"
							}
						}
					}
				}
			}
		},
		"/v1/customer/{customerId}/usage/query": {
			"post": {
				"operationId": "GetCustomerUsage",
				"responses": {
					"200": {
						"description": "Ok",
						"content": {
							"application/json": {
								"schema": {
									"allOf": [
										{
											"$ref": "#/components/schemas/CustomerUsage"
										}
									],
									"nullable": true
								}
							}
						}
					}
				},
				"tags": [
					"Customer"
				],
				"security": [
					{
						"api_key": []
					}
				],
				"parameters": [
					{
						"in": "path",
						"name": "customerId",
						"required": true,
						"schema": {
							"type": "string"
						}
					}
				],
				"requestBody": {
					"required": true,
					"content": {
						"application/json": {
							"schema": {
								"properties": {},
								"type": "object"
							}
						}
					}
				}
			}
		},
		"/v1/customer/query": {
			"post": {
				"operationId": "GetCustomers",
				"responses": {
					"200": {
						"description": "Ok",
						"content": {
							"application/json": {
								"schema": {
									"items": {
										"$ref": "#/components/schemas/Customer"
									},
									"type": "array"
								}
							}
						}
					}
				},
				"tags": [
					"Customer"
				],
				"security": [
					{
						"api_key": []
					}
				],
				"parameters": [],
				"requestBody": {
					"required": true,
					"content": {
						"application/json": {
							"schema": {
								"properties": {},
								"type": "object"
							}
						}
					}
				}
			}
		},
		"/v1/credits/balance": {
			"get": {
				"operationId": "GetCreditsBalance",
				"responses": {
					"200": {
						"description": "Ok",
						"content": {
							"application/json": {
								"schema": {
									"$ref": "#/components/schemas/Result_CreditBalanceResponse.string_"
								}
							}
						}
					}
				},
				"tags": [
					"Credits"
				],
				"security": [
					{
						"api_key": []
					}
				],
				"parameters": []
			}
		},
		"/v1/credits/payments": {
			"get": {
				"operationId": "ListTokenUsagePayments",
				"responses": {
					"200": {
						"description": "Ok",
						"content": {
							"application/json": {
								"schema": {
									"$ref": "#/components/schemas/Result_PaginatedPurchasedCredits.string_"
								}
							}
						}
					}
				},
				"tags": [
					"Credits"
				],
				"security": [
					{
						"api_key": []
					}
				],
				"parameters": [
					{
						"in": "query",
						"name": "page",
						"required": false,
						"schema": {
							"format": "double",
							"type": "number"
						}
					},
					{
						"in": "query",
						"name": "pageSize",
						"required": false,
						"schema": {
							"format": "double",
							"type": "number"
						}
					}
				]
			}
		},
		"/v1/credits/totalSpend": {
			"get": {
				"operationId": "GetTotalSpend",
				"responses": {
					"200": {
						"description": "Ok",
						"content": {
							"application/json": {
								"schema": {
									"$ref": "#/components/schemas/Result__totalSpend-number_.string_"
								}
							}
						}
					}
				},
				"tags": [
					"Credits"
				],
				"security": [
					{
						"api_key": []
					}
				],
				"parameters": []
			}
		},
		"/v1/public/alert-banner": {
			"patch": {
				"operationId": "UpdateAlertBannerActive",
				"responses": {
					"200": {
						"description": "Ok",
						"content": {
							"application/json": {
								"schema": {
									"$ref": "#/components/schemas/Result_void.string_"
								}
							}
						}
					}
				},
				"tags": [
					"AdminAlertBanner"
				],
				"security": [],
				"parameters": [],
				"requestBody": {
					"required": true,
					"content": {
						"application/json": {
							"schema": {
								"properties": {
									"active": {
										"type": "boolean"
									},
									"id": {
										"type": "number",
										"format": "double"
									}
								},
								"required": [
									"active",
									"id"
								],
								"type": "object"
							}
						}
					}
				}
			},
			"get": {
				"operationId": "GetAlertBanners",
				"responses": {
					"200": {
						"description": "Ok",
						"content": {
							"application/json": {
								"schema": {
									"$ref": "#/components/schemas/Result__id-number--active-boolean--title-string--message-string--created_at-string--updated_at-string_-Array.string_"
								}
							}
						}
					}
				},
				"tags": [
					"AdminAlertBanner"
				],
				"security": [],
				"parameters": []
			}
		},
		"/v1/agent/generate": {
			"post": {
				"operationId": "Generate",
				"responses": {
					"200": {
						"description": "Ok",
						"content": {
							"application/json": {
								"schema": {
									"$ref": "#/components/schemas/Result_ChatCompletion-or-_content-string--reasoning-string--calls-any_.string_"
								}
							}
						}
					}
				},
				"tags": [
					"Agent"
				],
				"security": [
					{
						"api_key": []
					}
				],
				"parameters": [],
				"requestBody": {
					"required": true,
					"content": {
						"application/json": {
							"schema": {
								"allOf": [
									{
										"$ref": "#/components/schemas/OpenAIChatRequest"
									},
									{
										"properties": {
											"inputs": {},
											"environment": {
												"type": "string"
											},
											"prompt_id": {
												"type": "string"
											},
											"logRequest": {
												"type": "boolean"
											},
											"useAIGateway": {
												"type": "boolean"
											}
										},
										"type": "object"
									}
								]
							}
						}
					}
				}
			}
		},
		"/v1/agent/thread/{sessionId}/message": {
			"post": {
				"operationId": "UpsertThreadMessage",
				"responses": {
					"200": {
						"description": "Ok",
						"content": {
							"application/json": {
								"schema": {
									"$ref": "#/components/schemas/Result_InAppThread.string_"
								}
							}
						}
					}
				},
				"tags": [
					"Agent"
				],
				"security": [
					{
						"api_key": []
					}
				],
				"parameters": [
					{
						"in": "path",
						"name": "sessionId",
						"required": true,
						"schema": {
							"type": "string"
						}
					}
				],
				"requestBody": {
					"required": true,
					"content": {
						"application/json": {
							"schema": {
								"properties": {
									"metadata": {
										"properties": {
											"posthogSession": {
												"type": "string"
											}
										},
										"additionalProperties": {},
										"type": "object"
									},
									"messages": {
										"items": {},
										"type": "array"
									}
								},
								"required": [
									"metadata",
									"messages"
								],
								"type": "object"
							}
						}
					}
				}
			}
		},
		"/v1/agent/thread/{sessionId}": {
			"delete": {
				"operationId": "DeleteThread",
				"responses": {
					"200": {
						"description": "Ok",
						"content": {
							"application/json": {
								"schema": {
									"$ref": "#/components/schemas/Result__success-boolean_.string_"
								}
							}
						}
					}
				},
				"tags": [
					"Agent"
				],
				"security": [
					{
						"api_key": []
					}
				],
				"parameters": [
					{
						"in": "path",
						"name": "sessionId",
						"required": true,
						"schema": {
							"type": "string"
						}
					}
				]
			},
			"get": {
				"operationId": "GetThread",
				"responses": {
					"200": {
						"description": "Ok",
						"content": {
							"application/json": {
								"schema": {
									"$ref": "#/components/schemas/Result_InAppThread.string_"
								}
							}
						}
					}
				},
				"tags": [
					"Agent"
				],
				"security": [
					{
						"api_key": []
					}
				],
				"parameters": [
					{
						"in": "path",
						"name": "sessionId",
						"required": true,
						"schema": {
							"type": "string"
						}
					}
				]
			}
		},
		"/v1/agent/thread/{sessionId}/escalate": {
			"post": {
				"operationId": "EscalateThread",
				"responses": {
					"200": {
						"description": "Ok",
						"content": {
							"application/json": {
								"schema": {
									"$ref": "#/components/schemas/Result_InAppThread.string_"
								}
							}
						}
					}
				},
				"tags": [
					"Agent"
				],
				"security": [
					{
						"api_key": []
					}
				],
				"parameters": [
					{
						"in": "path",
						"name": "sessionId",
						"required": true,
						"schema": {
							"type": "string"
						}
					}
				]
			}
		},
		"/v1/agent/thread/create-and-escalate": {
			"post": {
				"operationId": "CreateAndEscalateThread",
				"responses": {
					"200": {
						"description": "Ok",
						"content": {
							"application/json": {
								"schema": {
									"$ref": "#/components/schemas/Result_InAppThread.string_"
								}
							}
						}
					}
				},
				"tags": [
					"Agent"
				],
				"security": [
					{
						"api_key": []
					}
				],
				"parameters": []
			}
		},
		"/v1/agent/threads": {
			"get": {
				"operationId": "GetAllThreads",
				"responses": {
					"200": {
						"description": "Ok",
						"content": {
							"application/json": {
								"schema": {
									"$ref": "#/components/schemas/Result_ThreadSummary-Array.string_"
								}
							}
						}
					}
				},
				"tags": [
					"Agent"
				],
				"security": [
					{
						"api_key": []
					}
				],
				"parameters": []
			}
		},
		"/v1/agent/mcp/search": {
			"post": {
				"operationId": "SearchDocs",
				"responses": {
					"200": {
						"description": "Ok",
						"content": {
							"application/json": {
								"schema": {
									"$ref": "#/components/schemas/Result_string.string_"
								}
							}
						}
					}
				},
				"tags": [
					"Agent"
				],
				"security": [
					{
						"api_key": []
					}
				],
				"parameters": [],
				"requestBody": {
					"required": true,
					"content": {
						"application/json": {
							"schema": {
								"properties": {
									"query": {
										"type": "string"
									}
								},
								"required": [
									"query"
								],
								"type": "object"
							}
						}
					}
				}
			}
		}
	},
	"servers": [
		{
			"url": "https://api.helicone.ai/"
		},
		{
			"url": "http://localhost:8585/"
		}
	]
}<|MERGE_RESOLUTION|>--- conflicted
+++ resolved
@@ -9044,10 +9044,7 @@
 					"moonshotai",
 					"alibaba",
 					"zai",
-<<<<<<< HEAD
-=======
 					"baidu",
->>>>>>> f894402e
 					"passthrough"
 				]
 			},
