--- conflicted
+++ resolved
@@ -5215,44 +5215,18 @@
 					}
 				]
 			},
-			"EvaluatorResult": {
-				"properties": {
-					"id": {
-						"type": "string"
-					},
-					"created_at": {
-						"type": "string"
-					},
-					"scoring_type": {
-						"type": "string"
-					},
-					"llm_template": {},
-					"organization_id": {
-						"type": "string"
-					},
-					"updated_at": {
-						"type": "string"
-					},
-					"name": {
-						"type": "string"
-					}
-				},
-				"required": [
-					"id",
-					"created_at",
-					"scoring_type",
-					"llm_template",
-					"organization_id",
-					"updated_at",
-					"name"
-				],
-				"type": "object",
-				"additionalProperties": false
-			},
-			"ResultSuccess_EvaluatorResult_": {
+			"ResultSuccess__datasetId-string__": {
 				"properties": {
 					"data": {
-						"$ref": "#/components/schemas/EvaluatorResult"
+						"properties": {
+							"datasetId": {
+								"type": "string"
+							}
+						},
+						"required": [
+							"datasetId"
+						],
+						"type": "object"
 					},
 					"error": {
 						"type": "number",
@@ -5269,39 +5243,167 @@
 				"type": "object",
 				"additionalProperties": false
 			},
-			"Result_EvaluatorResult.string_": {
+			"Result__datasetId-string_.string_": {
 				"anyOf": [
 					{
-						"$ref": "#/components/schemas/ResultSuccess_EvaluatorResult_"
+						"$ref": "#/components/schemas/ResultSuccess__datasetId-string__"
 					},
 					{
 						"$ref": "#/components/schemas/ResultError_string_"
 					}
 				]
 			},
-			"CreateEvaluatorParams": {
-				"properties": {
-					"scoring_type": {
-						"type": "string"
-					},
-					"llm_template": {},
+			"DatasetMetadata": {
+				"properties": {
+					"promptVersionId": {
+						"type": "string"
+					},
+					"inputRecordsIds": {
+						"items": {
+							"type": "string"
+						},
+						"type": "array"
+					}
+				},
+				"type": "object",
+				"additionalProperties": false
+			},
+			"NewDatasetParams": {
+				"properties": {
+					"datasetName": {
+						"type": "string"
+					},
+					"requestIds": {
+						"items": {
+							"type": "string"
+						},
+						"type": "array"
+					},
+					"datasetType": {
+						"type": "string",
+						"enum": [
+							"experiment",
+							"helicone"
+						]
+					},
+					"meta": {
+						"$ref": "#/components/schemas/DatasetMetadata"
+					}
+				},
+				"required": [
+					"datasetName",
+					"requestIds",
+					"datasetType"
+				],
+				"type": "object",
+				"additionalProperties": false
+			},
+			"Pick_FilterLeaf.request-or-prompts_versions_": {
+				"properties": {
+					"request": {
+						"$ref": "#/components/schemas/Partial_RequestTableToOperators_"
+					},
+					"prompts_versions": {
+						"$ref": "#/components/schemas/Partial_PromptVersionsToOperators_"
+					}
+				},
+				"type": "object",
+				"description": "From T, pick a set of properties whose keys are in the union K"
+			},
+			"FilterLeafSubset_request-or-prompts_versions_": {
+				"$ref": "#/components/schemas/Pick_FilterLeaf.request-or-prompts_versions_"
+			},
+			"DatasetFilterNode": {
+				"anyOf": [
+					{
+						"$ref": "#/components/schemas/FilterLeafSubset_request-or-prompts_versions_"
+					},
+					{
+						"$ref": "#/components/schemas/DatasetFilterBranch"
+					},
+					{
+						"type": "string",
+						"enum": [
+							"all"
+						]
+					}
+				]
+			},
+			"DatasetFilterBranch": {
+				"properties": {
+					"right": {
+						"$ref": "#/components/schemas/DatasetFilterNode"
+					},
+					"operator": {
+						"type": "string",
+						"enum": [
+							"or",
+							"and"
+						]
+					},
+					"left": {
+						"$ref": "#/components/schemas/DatasetFilterNode"
+					}
+				},
+				"required": [
+					"right",
+					"operator",
+					"left"
+				],
+				"type": "object"
+			},
+			"RandomDatasetParams": {
+				"properties": {
+					"datasetName": {
+						"type": "string"
+					},
+					"filter": {
+						"$ref": "#/components/schemas/DatasetFilterNode"
+					},
+					"offset": {
+						"type": "number",
+						"format": "double"
+					},
+					"limit": {
+						"type": "number",
+						"format": "double"
+					}
+				},
+				"required": [
+					"datasetName",
+					"filter"
+				],
+				"type": "object",
+				"additionalProperties": false
+			},
+			"DatasetResult": {
+				"properties": {
+					"id": {
+						"type": "string"
+					},
 					"name": {
 						"type": "string"
-					}
-				},
-				"required": [
-					"scoring_type",
-					"llm_template",
-					"name"
-				],
-				"type": "object",
-				"additionalProperties": false
-			},
-			"ResultSuccess_EvaluatorResult-Array_": {
+					},
+					"created_at": {
+						"type": "string"
+					},
+					"meta": {
+						"$ref": "#/components/schemas/DatasetMetadata"
+					}
+				},
+				"required": [
+					"id",
+					"name",
+					"created_at"
+				],
+				"type": "object",
+				"additionalProperties": false
+			},
+			"ResultSuccess_DatasetResult-Array_": {
 				"properties": {
 					"data": {
 						"items": {
-							"$ref": "#/components/schemas/EvaluatorResult"
+							"$ref": "#/components/schemas/DatasetResult"
 						},
 						"type": "array"
 					},
@@ -5320,42 +5422,21 @@
 				"type": "object",
 				"additionalProperties": false
 			},
-			"Result_EvaluatorResult-Array.string_": {
+			"Result_DatasetResult-Array.string_": {
 				"anyOf": [
 					{
-						"$ref": "#/components/schemas/ResultSuccess_EvaluatorResult-Array_"
+						"$ref": "#/components/schemas/ResultSuccess_DatasetResult-Array_"
 					},
 					{
 						"$ref": "#/components/schemas/ResultError_string_"
 					}
 				]
 			},
-			"UpdateEvaluatorParams": {
-				"properties": {
-					"scoring_type": {
-						"type": "string"
-					},
-					"llm_template": {}
-				},
-				"type": "object",
-				"additionalProperties": false
-			},
-			"ResultSuccess__experiment_id-string--experiment_created_at-string_-Array_": {
+			"ResultSuccess___-Array_": {
 				"properties": {
 					"data": {
 						"items": {
-							"properties": {
-								"experiment_created_at": {
-									"type": "string"
-								},
-								"experiment_id": {
-									"type": "string"
-								}
-							},
-							"required": [
-								"experiment_created_at",
-								"experiment_id"
-							],
+							"properties": {},
 							"type": "object"
 						},
 						"type": "array"
@@ -5375,10 +5456,10 @@
 				"type": "object",
 				"additionalProperties": false
 			},
-			"Result__experiment_id-string--experiment_created_at-string_-Array.string_": {
+			"Result___-Array.string_": {
 				"anyOf": [
 					{
-						"$ref": "#/components/schemas/ResultSuccess__experiment_id-string--experiment_created_at-string_-Array_"
+						"$ref": "#/components/schemas/ResultSuccess___-Array_"
 					},
 					{
 						"$ref": "#/components/schemas/ResultError_string_"
@@ -5916,6 +5997,73 @@
 				"anyOf": [
 					{
 						"$ref": "#/components/schemas/ResultSuccess__runsCount-number--scores-Record_string.Score___"
+					},
+					{
+						"$ref": "#/components/schemas/ResultError_string_"
+					}
+				]
+			},
+			"EvaluatorResult": {
+				"properties": {
+					"id": {
+						"type": "string"
+					},
+					"created_at": {
+						"type": "string"
+					},
+					"scoring_type": {
+						"type": "string"
+					},
+					"llm_template": {},
+					"organization_id": {
+						"type": "string"
+					},
+					"updated_at": {
+						"type": "string"
+					},
+					"name": {
+						"type": "string"
+					}
+				},
+				"required": [
+					"id",
+					"created_at",
+					"scoring_type",
+					"llm_template",
+					"organization_id",
+					"updated_at",
+					"name"
+				],
+				"type": "object",
+				"additionalProperties": false
+			},
+			"ResultSuccess_EvaluatorResult-Array_": {
+				"properties": {
+					"data": {
+						"items": {
+							"$ref": "#/components/schemas/EvaluatorResult"
+						},
+						"type": "array"
+					},
+					"error": {
+						"type": "number",
+						"enum": [
+							null
+						],
+						"nullable": true
+					}
+				},
+				"required": [
+					"data",
+					"error"
+				],
+				"type": "object",
+				"additionalProperties": false
+			},
+			"Result_EvaluatorResult-Array.string_": {
+				"anyOf": [
+					{
+						"$ref": "#/components/schemas/ResultSuccess_EvaluatorResult-Array_"
 					},
 					{
 						"$ref": "#/components/schemas/ResultError_string_"
@@ -6378,18 +6526,10 @@
 					}
 				]
 			},
-			"ResultSuccess__datasetId-string__": {
+			"ResultSuccess_EvaluatorResult_": {
 				"properties": {
 					"data": {
-						"properties": {
-							"datasetId": {
-								"type": "string"
-							}
-						},
-						"required": [
-							"datasetId"
-						],
-						"type": "object"
+						"$ref": "#/components/schemas/EvaluatorResult"
 					},
 					"error": {
 						"type": "number",
@@ -6406,41 +6546,39 @@
 				"type": "object",
 				"additionalProperties": false
 			},
-			"Result__datasetId-string_.string_": {
+			"Result_EvaluatorResult.string_": {
 				"anyOf": [
 					{
-						"$ref": "#/components/schemas/ResultSuccess__datasetId-string__"
+						"$ref": "#/components/schemas/ResultSuccess_EvaluatorResult_"
 					},
 					{
 						"$ref": "#/components/schemas/ResultError_string_"
 					}
 				]
 			},
-			"DatasetMetadata": {
-				"properties": {
-					"promptVersionId": {
-						"type": "string"
-					},
-					"inputRecordsIds": {
-						"items": {
-							"type": "string"
-						},
-						"type": "array"
-					}
-				},
-				"type": "object",
-				"additionalProperties": false
-			},
-			"NewDatasetParams": {
-				"properties": {
-					"datasetName": {
-						"type": "string"
-					},
-<<<<<<< HEAD
-					"requestIds": {
-						"items": {
-							"type": "string"
-=======
+			"CreateEvaluatorParams": {
+				"properties": {
+					"scoring_type": {
+						"type": "string"
+					},
+					"llm_template": {},
+					"name": {
+						"type": "string"
+					}
+				},
+				"required": [
+					"scoring_type",
+					"llm_template",
+					"name"
+				],
+				"type": "object",
+				"additionalProperties": false
+			},
+			"UpdateEvaluatorParams": {
+				"properties": {
+					"scoring_type": {
+						"type": "string"
+					},
 					"llm_template": {}
 				},
 				"type": "object",
@@ -6466,142 +6604,6 @@
 					"data": {
 						"items": {
 							"$ref": "#/components/schemas/EvaluatorExperiment"
->>>>>>> f745171d
-						},
-						"type": "array"
-					},
-					"datasetType": {
-						"type": "string",
-						"enum": [
-							"experiment",
-							"helicone"
-						]
-					},
-					"meta": {
-						"$ref": "#/components/schemas/DatasetMetadata"
-					}
-				},
-				"required": [
-					"datasetName",
-					"requestIds",
-					"datasetType"
-				],
-				"type": "object",
-				"additionalProperties": false
-			},
-<<<<<<< HEAD
-			"Pick_FilterLeaf.request-or-prompts_versions_": {
-				"properties": {
-					"request": {
-						"$ref": "#/components/schemas/Partial_RequestTableToOperators_"
-					},
-					"prompts_versions": {
-						"$ref": "#/components/schemas/Partial_PromptVersionsToOperators_"
-					}
-				},
-				"type": "object",
-				"description": "From T, pick a set of properties whose keys are in the union K"
-			},
-			"FilterLeafSubset_request-or-prompts_versions_": {
-				"$ref": "#/components/schemas/Pick_FilterLeaf.request-or-prompts_versions_"
-			},
-			"DatasetFilterNode": {
-				"anyOf": [
-					{
-						"$ref": "#/components/schemas/FilterLeafSubset_request-or-prompts_versions_"
-=======
-			"Result_EvaluatorExperiment-Array.string_": {
-				"anyOf": [
-					{
-						"$ref": "#/components/schemas/ResultSuccess_EvaluatorExperiment-Array_"
->>>>>>> f745171d
-					},
-					{
-						"$ref": "#/components/schemas/DatasetFilterBranch"
-					},
-					{
-						"type": "string",
-						"enum": [
-							"all"
-						]
-					}
-				]
-			},
-			"DatasetFilterBranch": {
-				"properties": {
-					"right": {
-						"$ref": "#/components/schemas/DatasetFilterNode"
-					},
-					"operator": {
-						"type": "string",
-						"enum": [
-							"or",
-							"and"
-						]
-					},
-					"left": {
-						"$ref": "#/components/schemas/DatasetFilterNode"
-					}
-				},
-				"required": [
-					"right",
-					"operator",
-					"left"
-				],
-				"type": "object"
-			},
-			"RandomDatasetParams": {
-				"properties": {
-					"datasetName": {
-						"type": "string"
-					},
-					"filter": {
-						"$ref": "#/components/schemas/DatasetFilterNode"
-					},
-					"offset": {
-						"type": "number",
-						"format": "double"
-					},
-					"limit": {
-						"type": "number",
-						"format": "double"
-					}
-				},
-				"required": [
-					"datasetName",
-					"filter"
-				],
-				"type": "object",
-				"additionalProperties": false
-			},
-			"DatasetResult": {
-				"properties": {
-					"id": {
-						"type": "string"
-					},
-					"name": {
-						"type": "string"
-					},
-					"created_at": {
-						"type": "string"
-					},
-					"meta": {
-						"$ref": "#/components/schemas/DatasetMetadata"
-					}
-				},
-				"required": [
-					"id",
-					"name",
-					"created_at"
-				],
-				"type": "object",
-				"additionalProperties": false
-			},
-			"ResultSuccess_DatasetResult-Array_": {
-				"properties": {
-					"data": {
-						"items": {
-							"$ref": "#/components/schemas/DatasetResult"
 						},
 						"type": "array"
 					},
@@ -6620,44 +6622,10 @@
 				"type": "object",
 				"additionalProperties": false
 			},
-			"Result_DatasetResult-Array.string_": {
+			"Result_EvaluatorExperiment-Array.string_": {
 				"anyOf": [
 					{
-						"$ref": "#/components/schemas/ResultSuccess_DatasetResult-Array_"
-					},
-					{
-						"$ref": "#/components/schemas/ResultError_string_"
-					}
-				]
-			},
-			"ResultSuccess___-Array_": {
-				"properties": {
-					"data": {
-						"items": {
-							"properties": {},
-							"type": "object"
-						},
-						"type": "array"
-					},
-					"error": {
-						"type": "number",
-						"enum": [
-							null
-						],
-						"nullable": true
-					}
-				},
-				"required": [
-					"data",
-					"error"
-				],
-				"type": "object",
-				"additionalProperties": false
-			},
-			"Result___-Array.string_": {
-				"anyOf": [
-					{
-						"$ref": "#/components/schemas/ResultSuccess___-Array_"
+						"$ref": "#/components/schemas/ResultSuccess_EvaluatorExperiment-Array_"
 					},
 					{
 						"$ref": "#/components/schemas/ResultError_string_"
@@ -11280,6 +11248,7 @@
 											"7 days",
 											"1 month",
 											"3 months",
+											"6 months",
 											"12 months",
 											"24 months"
 										]
@@ -11818,38 +11787,7 @@
 					"content": {
 						"application/json": {
 							"schema": {
-<<<<<<< HEAD
 								"$ref": "#/components/schemas/AlertRequest"
-=======
-								"properties": {
-									"groupBy": {
-										"type": "string",
-										"enum": [
-											"hour",
-											"day",
-											"week",
-											"month"
-										]
-									},
-									"timeFilter": {
-										"type": "string",
-										"enum": [
-											"1 days",
-											"7 days",
-											"1 month",
-											"3 months",
-											"6 months",
-											"12 months",
-											"24 months"
-										]
-									}
-								},
-								"required": [
-									"groupBy",
-									"timeFilter"
-								],
-								"type": "object"
->>>>>>> f745171d
 							}
 						}
 					}
@@ -12153,23 +12091,23 @@
 				"parameters": []
 			}
 		},
-		"/v1/evaluator": {
+		"/v1/experiment/dataset": {
 			"post": {
-				"operationId": "CreateEvaluator",
+				"operationId": "AddDataset",
 				"responses": {
 					"200": {
 						"description": "Ok",
 						"content": {
 							"application/json": {
 								"schema": {
-									"$ref": "#/components/schemas/Result_EvaluatorResult.string_"
-								}
-							}
-						}
-					}
-				},
-				"tags": [
-					"Evaluator"
+									"$ref": "#/components/schemas/Result__datasetId-string_.string_"
+								}
+							}
+						}
+					}
+				},
+				"tags": [
+					"Dataset"
 				],
 				"security": [
 					{
@@ -12182,141 +12120,30 @@
 					"content": {
 						"application/json": {
 							"schema": {
-								"$ref": "#/components/schemas/CreateEvaluatorParams"
+								"$ref": "#/components/schemas/NewDatasetParams"
 							}
 						}
 					}
 				}
 			}
 		},
-		"/v1/evaluator/{evaluatorId}": {
-			"get": {
-				"operationId": "GetEvaluator",
+		"/v1/experiment/dataset/random": {
+			"post": {
+				"operationId": "AddRandomDataset",
 				"responses": {
 					"200": {
 						"description": "Ok",
 						"content": {
 							"application/json": {
 								"schema": {
-									"$ref": "#/components/schemas/Result_EvaluatorResult.string_"
-								}
-							}
-						}
-					}
-				},
-				"tags": [
-					"Evaluator"
-				],
-				"security": [
-					{
-						"api_key": []
-					}
-				],
-				"parameters": [
-					{
-						"in": "path",
-						"name": "evaluatorId",
-						"required": true,
-						"schema": {
-							"type": "string"
-						}
-					}
-				]
-			},
-			"put": {
-				"operationId": "UpdateEvaluator",
-				"responses": {
-					"200": {
-						"description": "Ok",
-						"content": {
-							"application/json": {
-								"schema": {
-									"$ref": "#/components/schemas/Result_EvaluatorResult.string_"
-								}
-							}
-						}
-					}
-				},
-				"tags": [
-					"Evaluator"
-				],
-				"security": [
-					{
-						"api_key": []
-					}
-				],
-				"parameters": [
-					{
-						"in": "path",
-						"name": "evaluatorId",
-						"required": true,
-						"schema": {
-							"type": "string"
-						}
-					}
-				],
-				"requestBody": {
-					"required": true,
-					"content": {
-						"application/json": {
-							"schema": {
-								"$ref": "#/components/schemas/UpdateEvaluatorParams"
-							}
-						}
-					}
-				}
-			},
-			"delete": {
-				"operationId": "DeleteEvaluator",
-				"responses": {
-					"200": {
-						"description": "Ok",
-						"content": {
-							"application/json": {
-								"schema": {
-									"$ref": "#/components/schemas/Result_null.string_"
-								}
-							}
-						}
-					}
-				},
-				"tags": [
-					"Evaluator"
-				],
-				"security": [
-					{
-						"api_key": []
-					}
-				],
-				"parameters": [
-					{
-						"in": "path",
-						"name": "evaluatorId",
-						"required": true,
-						"schema": {
-							"type": "string"
-						}
-					}
-				]
-			}
-		},
-		"/v1/evaluator/query": {
-			"post": {
-				"operationId": "QueryEvaluators",
-				"responses": {
-					"200": {
-						"description": "Ok",
-						"content": {
-							"application/json": {
-								"schema": {
-									"$ref": "#/components/schemas/Result_EvaluatorResult-Array.string_"
-								}
-							}
-						}
-					}
-				},
-				"tags": [
-					"Evaluator"
+									"$ref": "#/components/schemas/Result__datasetId-string_.string_"
+								}
+							}
+						}
+					}
+				},
+				"tags": [
+					"Dataset"
 				],
 				"security": [
 					{
@@ -12329,31 +12156,71 @@
 					"content": {
 						"application/json": {
 							"schema": {
-								"properties": {},
-								"type": "object"
+								"$ref": "#/components/schemas/RandomDatasetParams"
 							}
 						}
 					}
 				}
 			}
 		},
-		"/v1/evaluator/{evaluatorId}/experiments": {
-			"get": {
-				"operationId": "GetExperimentsForEvaluator",
+		"/v1/experiment/dataset/query": {
+			"post": {
+				"operationId": "GetDatasets",
 				"responses": {
 					"200": {
 						"description": "Ok",
 						"content": {
 							"application/json": {
 								"schema": {
-									"$ref": "#/components/schemas/Result__experiment_id-string--experiment_created_at-string_-Array.string_"
-								}
-							}
-						}
-					}
-				},
-				"tags": [
-					"Evaluator"
+									"$ref": "#/components/schemas/Result_DatasetResult-Array.string_"
+								}
+							}
+						}
+					}
+				},
+				"tags": [
+					"Dataset"
+				],
+				"security": [
+					{
+						"api_key": []
+					}
+				],
+				"parameters": [],
+				"requestBody": {
+					"required": true,
+					"content": {
+						"application/json": {
+							"schema": {
+								"properties": {
+									"promptVersionId": {
+										"type": "string"
+									}
+								},
+								"type": "object"
+							}
+						}
+					}
+				}
+			}
+		},
+		"/v1/experiment/dataset/{datasetId}/row/insert": {
+			"post": {
+				"operationId": "InsertDatasetRow",
+				"responses": {
+					"200": {
+						"description": "Ok",
+						"content": {
+							"application/json": {
+								"schema": {
+									"$ref": "#/components/schemas/Result_string.string_"
+								}
+							}
+						}
+					}
+				},
+				"tags": [
+					"Dataset"
 				],
 				"security": [
 					{
@@ -12363,13 +12230,191 @@
 				"parameters": [
 					{
 						"in": "path",
-						"name": "evaluatorId",
+						"name": "datasetId",
 						"required": true,
 						"schema": {
 							"type": "string"
 						}
 					}
+				],
+				"requestBody": {
+					"required": true,
+					"content": {
+						"application/json": {
+							"schema": {
+								"properties": {
+									"originalColumnId": {
+										"type": "string"
+									},
+									"inputs": {
+										"$ref": "#/components/schemas/Record_string.string_"
+									},
+									"inputRecordId": {
+										"type": "string"
+									}
+								},
+								"required": [
+									"inputs",
+									"inputRecordId"
+								],
+								"type": "object"
+							}
+						}
+					}
+				}
+			}
+		},
+		"/v1/experiment/dataset/{datasetId}/version/{promptVersionId}/row/new": {
+			"post": {
+				"operationId": "CreateDatasetRow",
+				"responses": {
+					"200": {
+						"description": "Ok",
+						"content": {
+							"application/json": {
+								"schema": {
+									"$ref": "#/components/schemas/Result_string.string_"
+								}
+							}
+						}
+					}
+				},
+				"tags": [
+					"Dataset"
+				],
+				"security": [
+					{
+						"api_key": []
+					}
+				],
+				"parameters": [
+					{
+						"in": "path",
+						"name": "datasetId",
+						"required": true,
+						"schema": {
+							"type": "string"
+						}
+					},
+					{
+						"in": "path",
+						"name": "promptVersionId",
+						"required": true,
+						"schema": {
+							"type": "string"
+						}
+					}
+				],
+				"requestBody": {
+					"required": true,
+					"content": {
+						"application/json": {
+							"schema": {
+								"properties": {
+									"sourceRequest": {
+										"type": "string"
+									},
+									"inputs": {
+										"$ref": "#/components/schemas/Record_string.string_"
+									}
+								},
+								"required": [
+									"inputs"
+								],
+								"type": "object"
+							}
+						}
+					}
+				}
+			}
+		},
+		"/v1/experiment/dataset/{datasetId}/inputs/query": {
+			"post": {
+				"operationId": "GetDataset",
+				"responses": {
+					"200": {
+						"description": "Ok",
+						"content": {
+							"application/json": {
+								"schema": {
+									"$ref": "#/components/schemas/Result_PromptInputRecord-Array.string_"
+								}
+							}
+						}
+					}
+				},
+				"tags": [
+					"Dataset"
+				],
+				"security": [
+					{
+						"api_key": []
+					}
+				],
+				"parameters": [
+					{
+						"in": "path",
+						"name": "datasetId",
+						"required": true,
+						"schema": {
+							"type": "string"
+						}
+					}
 				]
+			}
+		},
+		"/v1/experiment/dataset/{datasetId}/mutate": {
+			"post": {
+				"operationId": "MutateDataset",
+				"responses": {
+					"200": {
+						"description": "Ok",
+						"content": {
+							"application/json": {
+								"schema": {
+									"$ref": "#/components/schemas/Result___-Array.string_"
+								}
+							}
+						}
+					}
+				},
+				"tags": [
+					"Dataset"
+				],
+				"security": [
+					{
+						"api_key": []
+					}
+				],
+				"parameters": [],
+				"requestBody": {
+					"required": true,
+					"content": {
+						"application/json": {
+							"schema": {
+								"properties": {
+									"removeRequests": {
+										"items": {
+											"type": "string"
+										},
+										"type": "array"
+									},
+									"addRequests": {
+										"items": {
+											"type": "string"
+										},
+										"type": "array"
+									}
+								},
+								"required": [
+									"removeRequests",
+									"addRequests"
+								],
+								"type": "object"
+							}
+						}
+					}
+				}
 			}
 		},
 		"/v1/experiment/new-empty": {
@@ -13412,23 +13457,23 @@
 				}
 			}
 		},
-		"/v1/experiment/dataset": {
+		"/v1/evaluator": {
 			"post": {
-				"operationId": "AddDataset",
+				"operationId": "CreateEvaluator",
 				"responses": {
 					"200": {
 						"description": "Ok",
 						"content": {
 							"application/json": {
 								"schema": {
-									"$ref": "#/components/schemas/Result__datasetId-string_.string_"
-								}
-							}
-						}
-					}
-				},
-				"tags": [
-					"Dataset"
+									"$ref": "#/components/schemas/Result_EvaluatorResult.string_"
+								}
+							}
+						}
+					}
+				},
+				"tags": [
+					"Evaluator"
 				],
 				"security": [
 					{
@@ -13441,30 +13486,141 @@
 					"content": {
 						"application/json": {
 							"schema": {
-								"$ref": "#/components/schemas/NewDatasetParams"
+								"$ref": "#/components/schemas/CreateEvaluatorParams"
 							}
 						}
 					}
 				}
 			}
 		},
-		"/v1/experiment/dataset/random": {
-			"post": {
-				"operationId": "AddRandomDataset",
+		"/v1/evaluator/{evaluatorId}": {
+			"get": {
+				"operationId": "GetEvaluator",
 				"responses": {
 					"200": {
 						"description": "Ok",
 						"content": {
 							"application/json": {
 								"schema": {
-									"$ref": "#/components/schemas/Result__datasetId-string_.string_"
-								}
-							}
-						}
-					}
-				},
-				"tags": [
-					"Dataset"
+									"$ref": "#/components/schemas/Result_EvaluatorResult.string_"
+								}
+							}
+						}
+					}
+				},
+				"tags": [
+					"Evaluator"
+				],
+				"security": [
+					{
+						"api_key": []
+					}
+				],
+				"parameters": [
+					{
+						"in": "path",
+						"name": "evaluatorId",
+						"required": true,
+						"schema": {
+							"type": "string"
+						}
+					}
+				]
+			},
+			"put": {
+				"operationId": "UpdateEvaluator",
+				"responses": {
+					"200": {
+						"description": "Ok",
+						"content": {
+							"application/json": {
+								"schema": {
+									"$ref": "#/components/schemas/Result_EvaluatorResult.string_"
+								}
+							}
+						}
+					}
+				},
+				"tags": [
+					"Evaluator"
+				],
+				"security": [
+					{
+						"api_key": []
+					}
+				],
+				"parameters": [
+					{
+						"in": "path",
+						"name": "evaluatorId",
+						"required": true,
+						"schema": {
+							"type": "string"
+						}
+					}
+				],
+				"requestBody": {
+					"required": true,
+					"content": {
+						"application/json": {
+							"schema": {
+								"$ref": "#/components/schemas/UpdateEvaluatorParams"
+							}
+						}
+					}
+				}
+			},
+			"delete": {
+				"operationId": "DeleteEvaluator",
+				"responses": {
+					"200": {
+						"description": "Ok",
+						"content": {
+							"application/json": {
+								"schema": {
+									"$ref": "#/components/schemas/Result_null.string_"
+								}
+							}
+						}
+					}
+				},
+				"tags": [
+					"Evaluator"
+				],
+				"security": [
+					{
+						"api_key": []
+					}
+				],
+				"parameters": [
+					{
+						"in": "path",
+						"name": "evaluatorId",
+						"required": true,
+						"schema": {
+							"type": "string"
+						}
+					}
+				]
+			}
+		},
+		"/v1/evaluator/query": {
+			"post": {
+				"operationId": "QueryEvaluators",
+				"responses": {
+					"200": {
+						"description": "Ok",
+						"content": {
+							"application/json": {
+								"schema": {
+									"$ref": "#/components/schemas/Result_EvaluatorResult-Array.string_"
+								}
+							}
+						}
+					}
+				},
+				"tags": [
+					"Evaluator"
 				],
 				"security": [
 					{
@@ -13477,71 +13633,31 @@
 					"content": {
 						"application/json": {
 							"schema": {
-								"$ref": "#/components/schemas/RandomDatasetParams"
+								"properties": {},
+								"type": "object"
 							}
 						}
 					}
 				}
 			}
 		},
-		"/v1/experiment/dataset/query": {
-			"post": {
-				"operationId": "GetDatasets",
+		"/v1/evaluator/{evaluatorId}/experiments": {
+			"get": {
+				"operationId": "GetExperimentsForEvaluator",
 				"responses": {
 					"200": {
 						"description": "Ok",
 						"content": {
 							"application/json": {
 								"schema": {
-									"$ref": "#/components/schemas/Result_DatasetResult-Array.string_"
-								}
-							}
-						}
-					}
-				},
-				"tags": [
-					"Dataset"
-				],
-				"security": [
-					{
-						"api_key": []
-					}
-				],
-				"parameters": [],
-				"requestBody": {
-					"required": true,
-					"content": {
-						"application/json": {
-							"schema": {
-								"properties": {
-									"promptVersionId": {
-										"type": "string"
-									}
-								},
-								"type": "object"
-							}
-						}
-					}
-				}
-			}
-		},
-		"/v1/experiment/dataset/{datasetId}/row/insert": {
-			"post": {
-				"operationId": "InsertDatasetRow",
-				"responses": {
-					"200": {
-						"description": "Ok",
-						"content": {
-							"application/json": {
-								"schema": {
-									"$ref": "#/components/schemas/Result_string.string_"
-								}
-							}
-						}
-					}
-				},
-				"tags": [
-					"Dataset"
+									"$ref": "#/components/schemas/Result_EvaluatorExperiment-Array.string_"
+								}
+							}
+						}
+					}
+				},
+				"tags": [
+					"Evaluator"
 				],
 				"security": [
 					{
@@ -13551,191 +13667,13 @@
 				"parameters": [
 					{
 						"in": "path",
-						"name": "datasetId",
+						"name": "evaluatorId",
 						"required": true,
 						"schema": {
 							"type": "string"
 						}
 					}
-				],
-				"requestBody": {
-					"required": true,
-					"content": {
-						"application/json": {
-							"schema": {
-								"properties": {
-									"originalColumnId": {
-										"type": "string"
-									},
-									"inputs": {
-										"$ref": "#/components/schemas/Record_string.string_"
-									},
-									"inputRecordId": {
-										"type": "string"
-									}
-								},
-								"required": [
-									"inputs",
-									"inputRecordId"
-								],
-								"type": "object"
-							}
-						}
-					}
-				}
-			}
-		},
-		"/v1/experiment/dataset/{datasetId}/version/{promptVersionId}/row/new": {
-			"post": {
-				"operationId": "CreateDatasetRow",
-				"responses": {
-					"200": {
-						"description": "Ok",
-						"content": {
-							"application/json": {
-								"schema": {
-									"$ref": "#/components/schemas/Result_string.string_"
-								}
-							}
-						}
-					}
-				},
-				"tags": [
-					"Dataset"
-				],
-				"security": [
-					{
-						"api_key": []
-					}
-				],
-				"parameters": [
-					{
-						"in": "path",
-						"name": "datasetId",
-						"required": true,
-						"schema": {
-							"type": "string"
-						}
-					},
-					{
-						"in": "path",
-						"name": "promptVersionId",
-						"required": true,
-						"schema": {
-							"type": "string"
-						}
-					}
-				],
-				"requestBody": {
-					"required": true,
-					"content": {
-						"application/json": {
-							"schema": {
-								"properties": {
-									"sourceRequest": {
-										"type": "string"
-									},
-									"inputs": {
-										"$ref": "#/components/schemas/Record_string.string_"
-									}
-								},
-								"required": [
-									"inputs"
-								],
-								"type": "object"
-							}
-						}
-					}
-				}
-			}
-		},
-		"/v1/experiment/dataset/{datasetId}/inputs/query": {
-			"post": {
-				"operationId": "GetDataset",
-				"responses": {
-					"200": {
-						"description": "Ok",
-						"content": {
-							"application/json": {
-								"schema": {
-									"$ref": "#/components/schemas/Result_PromptInputRecord-Array.string_"
-								}
-							}
-						}
-					}
-				},
-				"tags": [
-					"Dataset"
-				],
-				"security": [
-					{
-						"api_key": []
-					}
-				],
-				"parameters": [
-					{
-						"in": "path",
-						"name": "datasetId",
-						"required": true,
-						"schema": {
-							"type": "string"
-						}
-					}
 				]
-			}
-		},
-		"/v1/experiment/dataset/{datasetId}/mutate": {
-			"post": {
-				"operationId": "MutateDataset",
-				"responses": {
-					"200": {
-						"description": "Ok",
-						"content": {
-							"application/json": {
-								"schema": {
-									"$ref": "#/components/schemas/Result___-Array.string_"
-								}
-							}
-						}
-					}
-				},
-				"tags": [
-					"Dataset"
-				],
-				"security": [
-					{
-						"api_key": []
-					}
-				],
-				"parameters": [],
-				"requestBody": {
-					"required": true,
-					"content": {
-						"application/json": {
-							"schema": {
-								"properties": {
-									"removeRequests": {
-										"items": {
-											"type": "string"
-										},
-										"type": "array"
-									},
-									"addRequests": {
-										"items": {
-											"type": "string"
-										},
-										"type": "array"
-									}
-								},
-								"required": [
-									"removeRequests",
-									"addRequests"
-								],
-								"type": "object"
-							}
-						}
-					}
-				}
 			}
 		},
 		"/v1/helicone-dataset": {
@@ -14116,11 +14054,7 @@
 						"content": {
 							"application/json": {
 								"schema": {
-<<<<<<< HEAD
 									"$ref": "#/components/schemas/Result_number.string_"
-=======
-									"$ref": "#/components/schemas/Result_EvaluatorExperiment-Array.string_"
->>>>>>> f745171d
 								}
 							}
 						}
