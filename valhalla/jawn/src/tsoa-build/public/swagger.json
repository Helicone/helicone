--- conflicted
+++ resolved
@@ -1092,47 +1092,6 @@
 					},
 					"error": {
 						"type": "number",
-<<<<<<< HEAD
-						"format": "double"
-					},
-					"detail": {
-						"type": "string"
-					},
-					"filename": {
-						"type": "string"
-					},
-					"file_id": {
-						"type": "string"
-					},
-					"file_data": {
-						"type": "string"
-					},
-					"type": {
-						"type": "string",
-						"enum": [
-							"input_image",
-							"input_text",
-							"input_file"
-						]
-					},
-					"audio_data": {
-						"type": "string"
-					},
-					"image_url": {
-						"type": "string"
-					},
-					"timestamp": {
-						"type": "string"
-					},
-					"tool_call_id": {
-						"type": "string"
-					},
-					"tool_calls": {
-						"items": {
-							"$ref": "#/components/schemas/FunctionCall"
-						},
-						"type": "array"
-=======
 						"enum": [
 							null
 						],
@@ -1150,7 +1109,6 @@
 				"anyOf": [
 					{
 						"$ref": "#/components/schemas/ResultSuccess_EvaluatorResult-Array_"
->>>>>>> a5e92c0e
 					},
 					{
 						"$ref": "#/components/schemas/ResultError_string_"
@@ -1167,42 +1125,6 @@
 					"name": {
 						"type": "string"
 					},
-<<<<<<< HEAD
-					"instruction": {
-						"type": "string"
-					},
-					"role": {
-						"anyOf": [
-							{
-								"type": "string"
-							},
-							{
-								"type": "string",
-								"enum": [
-									"user",
-									"assistant",
-									"system",
-									"developer"
-								]
-							}
-						]
-					},
-					"id": {
-						"type": "string"
-					},
-					"_type": {
-						"type": "string",
-						"enum": [
-							"functionCall",
-							"function",
-							"image",
-							"file",
-							"message",
-							"autoInput",
-							"contentArray",
-							"audio"
-						]
-=======
 					"last_mile_config": {}
 				},
 				"type": "object",
@@ -1218,7 +1140,6 @@
 					},
 					"experiment_id": {
 						"type": "string"
->>>>>>> a5e92c0e
 					}
 				},
 				"required": [
@@ -1297,72 +1218,10 @@
 				"type": "object",
 				"additionalProperties": false
 			},
-<<<<<<< HEAD
-			"LLMRequestBody": {
-				"properties": {
-					"llm_type": {
-						"$ref": "#/components/schemas/LlmType"
-					},
-					"provider": {
-						"type": "string"
-					},
-					"model": {
-						"type": "string"
-					},
-					"messages": {
-						"items": {
-							"$ref": "#/components/schemas/Message"
-						},
-						"type": "array",
-						"nullable": true
-					},
-					"prompt": {
-						"type": "string",
-						"nullable": true
-					},
-					"instructions": {
-						"type": "string",
-						"nullable": true
-					},
-					"max_tokens": {
-						"type": "number",
-						"format": "double",
-						"nullable": true
-					},
-					"temperature": {
-						"type": "number",
-						"format": "double",
-						"nullable": true
-					},
-					"top_p": {
-						"type": "number",
-						"format": "double",
-						"nullable": true
-					},
-					"seed": {
-						"type": "number",
-						"format": "double",
-						"nullable": true
-					},
-					"stream": {
-						"type": "boolean",
-						"nullable": true
-					},
-					"presence_penalty": {
-						"type": "number",
-						"format": "double",
-						"nullable": true
-					},
-					"frequency_penalty": {
-						"type": "number",
-						"format": "double",
-						"nullable": true
-=======
 			"Result_OnlineEvaluatorByEvaluatorId-Array.string_": {
 				"anyOf": [
 					{
 						"$ref": "#/components/schemas/ResultSuccess_OnlineEvaluatorByEvaluatorId-Array_"
->>>>>>> a5e92c0e
 					},
 					{
 						"$ref": "#/components/schemas/ResultError_string_"
@@ -1579,98 +1438,6 @@
 				"type": "object",
 				"additionalProperties": false
 			},
-<<<<<<< HEAD
-			"Response": {
-				"properties": {
-					"contentArray": {
-						"items": {
-							"$ref": "#/components/schemas/Response"
-						},
-						"type": "array"
-					},
-					"detail": {
-						"type": "string"
-					},
-					"filename": {
-						"type": "string"
-					},
-					"file_id": {
-						"type": "string"
-					},
-					"file_data": {
-						"type": "string"
-					},
-					"idx": {
-						"type": "number",
-						"format": "double"
-					},
-					"audio_data": {
-						"type": "string"
-					},
-					"image_url": {
-						"type": "string"
-					},
-					"timestamp": {
-						"type": "string"
-					},
-					"tool_call_id": {
-						"type": "string"
-					},
-					"tool_calls": {
-						"items": {
-							"$ref": "#/components/schemas/FunctionCall"
-						},
-						"type": "array"
-					},
-					"text": {
-						"type": "string"
-					},
-					"type": {
-						"type": "string",
-						"enum": [
-							"input_image",
-							"input_text",
-							"input_file"
-						]
-					},
-					"name": {
-						"type": "string"
-					},
-					"role": {
-						"type": "string",
-						"enum": [
-							"user",
-							"assistant",
-							"system",
-							"developer"
-						]
-					},
-					"id": {
-						"type": "string"
-					},
-					"_type": {
-						"type": "string",
-						"enum": [
-							"functionCall",
-							"function",
-							"image",
-							"text",
-							"file",
-							"contentArray"
-						]
-					}
-				},
-				"required": [
-					"type",
-					"role",
-					"_type"
-				],
-				"type": "object"
-			},
-			"LLMResponseBody": {
-				"properties": {
-					"vectorDBDetailsResponse": {
-=======
 			"Result__score-number--input-string--output-string--ground_truth_63_-string_.string_": {
 				"anyOf": [
 					{
@@ -1684,7 +1451,6 @@
 			"DataEntry": {
 				"anyOf": [
 					{
->>>>>>> a5e92c0e
 						"properties": {
 							"_type": {
 								"type": "string",
@@ -1741,26 +1507,6 @@
 						],
 						"type": "object"
 					},
-<<<<<<< HEAD
-					"model": {
-						"type": "string",
-						"nullable": true
-					},
-					"instructions": {
-						"type": "string",
-						"nullable": true
-					},
-					"responses": {
-						"items": {
-							"$ref": "#/components/schemas/Response"
-						},
-						"type": "array",
-						"nullable": true
-					},
-					"messages": {
-						"items": {
-							"$ref": "#/components/schemas/Message"
-=======
 					{
 						"properties": {
 							"content": {
@@ -1777,7 +1523,6 @@
 								],
 								"nullable": false
 							}
->>>>>>> a5e92c0e
 						},
 						"required": [
 							"content",
@@ -2029,6 +1774,26 @@
 						"type": "number",
 						"format": "double"
 					},
+					"detail": {
+						"type": "string"
+					},
+					"filename": {
+						"type": "string"
+					},
+					"file_id": {
+						"type": "string"
+					},
+					"file_data": {
+						"type": "string"
+					},
+					"type": {
+						"type": "string",
+						"enum": [
+							"input_image",
+							"input_text",
+							"input_file"
+						]
+					},
 					"audio_data": {
 						"type": "string"
 					},
@@ -2053,8 +1818,24 @@
 					"name": {
 						"type": "string"
 					},
+					"instruction": {
+						"type": "string"
+					},
 					"role": {
-						"type": "string"
+						"anyOf": [
+							{
+								"type": "string"
+							},
+							{
+								"type": "string",
+								"enum": [
+									"user",
+									"assistant",
+									"system",
+									"developer"
+								]
+							}
+						]
 					},
 					"id": {
 						"type": "string"
@@ -2065,6 +1846,7 @@
 							"functionCall",
 							"function",
 							"image",
+							"file",
 							"message",
 							"autoInput",
 							"contentArray",
@@ -2184,6 +1966,10 @@
 						"nullable": true
 					},
 					"prompt": {
+						"type": "string",
+						"nullable": true
+					},
+					"instructions": {
 						"type": "string",
 						"nullable": true
 					},
@@ -2320,6 +2106,93 @@
 				},
 				"type": "object",
 				"additionalProperties": false
+			},
+			"Response": {
+				"properties": {
+					"contentArray": {
+						"items": {
+							"$ref": "#/components/schemas/Response"
+						},
+						"type": "array"
+					},
+					"detail": {
+						"type": "string"
+					},
+					"filename": {
+						"type": "string"
+					},
+					"file_id": {
+						"type": "string"
+					},
+					"file_data": {
+						"type": "string"
+					},
+					"idx": {
+						"type": "number",
+						"format": "double"
+					},
+					"audio_data": {
+						"type": "string"
+					},
+					"image_url": {
+						"type": "string"
+					},
+					"timestamp": {
+						"type": "string"
+					},
+					"tool_call_id": {
+						"type": "string"
+					},
+					"tool_calls": {
+						"items": {
+							"$ref": "#/components/schemas/FunctionCall"
+						},
+						"type": "array"
+					},
+					"text": {
+						"type": "string"
+					},
+					"type": {
+						"type": "string",
+						"enum": [
+							"input_image",
+							"input_text",
+							"input_file"
+						]
+					},
+					"name": {
+						"type": "string"
+					},
+					"role": {
+						"type": "string",
+						"enum": [
+							"user",
+							"assistant",
+							"system",
+							"developer"
+						]
+					},
+					"id": {
+						"type": "string"
+					},
+					"_type": {
+						"type": "string",
+						"enum": [
+							"functionCall",
+							"function",
+							"image",
+							"text",
+							"file",
+							"contentArray"
+						]
+					}
+				},
+				"required": [
+					"type",
+					"role",
+					"_type"
+				],
+				"type": "object"
 			},
 			"LLMResponseBody": {
 				"properties": {
@@ -2429,6 +2302,17 @@
 					},
 					"model": {
 						"type": "string",
+						"nullable": true
+					},
+					"instructions": {
+						"type": "string",
+						"nullable": true
+					},
+					"responses": {
+						"items": {
+							"$ref": "#/components/schemas/Response"
+						},
+						"type": "array",
 						"nullable": true
 					},
 					"messages": {
