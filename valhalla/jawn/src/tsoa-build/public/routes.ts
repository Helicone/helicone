--- conflicted
+++ resolved
@@ -40,11 +40,11 @@
 // WARNING: This file was auto-generated with tsoa. Please do not modify it. Re-run tsoa to re-generate this file: https://github.com/lukeautry/tsoa
 import { IntegrationController } from './../../controllers/public/integrationController';
 // WARNING: This file was auto-generated with tsoa. Please do not modify it. Re-run tsoa to re-generate this file: https://github.com/lukeautry/tsoa
-import { EvaluatorController } from './../../controllers/public/evaluatorController';
+import { ExperimentDatasetController } from './../../controllers/public/experimentDatasetController';
 // WARNING: This file was auto-generated with tsoa. Please do not modify it. Re-run tsoa to re-generate this file: https://github.com/lukeautry/tsoa
 import { ExperimentController } from './../../controllers/public/experimentController';
 // WARNING: This file was auto-generated with tsoa. Please do not modify it. Re-run tsoa to re-generate this file: https://github.com/lukeautry/tsoa
-import { ExperimentDatasetController } from './../../controllers/public/experimentDatasetController';
+import { EvaluatorController } from './../../controllers/public/evaluatorController';
 // WARNING: This file was auto-generated with tsoa. Please do not modify it. Re-run tsoa to re-generate this file: https://github.com/lukeautry/tsoa
 import { HeliconeDatasetController } from './../../controllers/public/heliconeDatasetController';
 // WARNING: This file was auto-generated with tsoa. Please do not modify it. Re-run tsoa to re-generate this file: https://github.com/lukeautry/tsoa
@@ -1779,6 +1779,308 @@
         "type": {"dataType":"union","subSchemas":[{"ref":"ResultSuccess_Array__id-string--name-string___"},{"ref":"ResultError_string_"}],"validators":{}},
     },
     // WARNING: This file was auto-generated with tsoa. Please do not modify it. Re-run tsoa to re-generate this file: https://github.com/lukeautry/tsoa
+    "ResultSuccess__datasetId-string__": {
+        "dataType": "refObject",
+        "properties": {
+            "data": {"dataType":"nestedObjectLiteral","nestedProperties":{"datasetId":{"dataType":"string","required":true}},"required":true},
+            "error": {"dataType":"enum","enums":[null],"required":true},
+        },
+        "additionalProperties": false,
+    },
+    // WARNING: This file was auto-generated with tsoa. Please do not modify it. Re-run tsoa to re-generate this file: https://github.com/lukeautry/tsoa
+    "Result__datasetId-string_.string_": {
+        "dataType": "refAlias",
+        "type": {"dataType":"union","subSchemas":[{"ref":"ResultSuccess__datasetId-string__"},{"ref":"ResultError_string_"}],"validators":{}},
+    },
+    // WARNING: This file was auto-generated with tsoa. Please do not modify it. Re-run tsoa to re-generate this file: https://github.com/lukeautry/tsoa
+    "DatasetMetadata": {
+        "dataType": "refObject",
+        "properties": {
+            "promptVersionId": {"dataType":"string"},
+            "inputRecordsIds": {"dataType":"array","array":{"dataType":"string"}},
+        },
+        "additionalProperties": false,
+    },
+    // WARNING: This file was auto-generated with tsoa. Please do not modify it. Re-run tsoa to re-generate this file: https://github.com/lukeautry/tsoa
+    "NewDatasetParams": {
+        "dataType": "refObject",
+        "properties": {
+            "datasetName": {"dataType":"string","required":true},
+            "requestIds": {"dataType":"array","array":{"dataType":"string"},"required":true},
+            "datasetType": {"dataType":"union","subSchemas":[{"dataType":"enum","enums":["experiment"]},{"dataType":"enum","enums":["helicone"]}],"required":true},
+            "meta": {"ref":"DatasetMetadata"},
+        },
+        "additionalProperties": false,
+    },
+    // WARNING: This file was auto-generated with tsoa. Please do not modify it. Re-run tsoa to re-generate this file: https://github.com/lukeautry/tsoa
+    "Pick_FilterLeaf.request-or-prompts_versions_": {
+        "dataType": "refAlias",
+        "type": {"dataType":"nestedObjectLiteral","nestedProperties":{"request":{"ref":"Partial_RequestTableToOperators_"},"prompts_versions":{"ref":"Partial_PromptVersionsToOperators_"}},"validators":{}},
+    },
+    // WARNING: This file was auto-generated with tsoa. Please do not modify it. Re-run tsoa to re-generate this file: https://github.com/lukeautry/tsoa
+    "FilterLeafSubset_request-or-prompts_versions_": {
+        "dataType": "refAlias",
+        "type": {"ref":"Pick_FilterLeaf.request-or-prompts_versions_","validators":{}},
+    },
+    // WARNING: This file was auto-generated with tsoa. Please do not modify it. Re-run tsoa to re-generate this file: https://github.com/lukeautry/tsoa
+    "DatasetFilterNode": {
+        "dataType": "refAlias",
+        "type": {"dataType":"union","subSchemas":[{"ref":"FilterLeafSubset_request-or-prompts_versions_"},{"ref":"DatasetFilterBranch"},{"dataType":"enum","enums":["all"]}],"validators":{}},
+    },
+    // WARNING: This file was auto-generated with tsoa. Please do not modify it. Re-run tsoa to re-generate this file: https://github.com/lukeautry/tsoa
+    "DatasetFilterBranch": {
+        "dataType": "refAlias",
+        "type": {"dataType":"nestedObjectLiteral","nestedProperties":{"right":{"ref":"DatasetFilterNode","required":true},"operator":{"dataType":"union","subSchemas":[{"dataType":"enum","enums":["or"]},{"dataType":"enum","enums":["and"]}],"required":true},"left":{"ref":"DatasetFilterNode","required":true}},"validators":{}},
+    },
+    // WARNING: This file was auto-generated with tsoa. Please do not modify it. Re-run tsoa to re-generate this file: https://github.com/lukeautry/tsoa
+    "RandomDatasetParams": {
+        "dataType": "refObject",
+        "properties": {
+            "datasetName": {"dataType":"string","required":true},
+            "filter": {"ref":"DatasetFilterNode","required":true},
+            "offset": {"dataType":"double"},
+            "limit": {"dataType":"double"},
+        },
+        "additionalProperties": false,
+    },
+    // WARNING: This file was auto-generated with tsoa. Please do not modify it. Re-run tsoa to re-generate this file: https://github.com/lukeautry/tsoa
+    "DatasetResult": {
+        "dataType": "refObject",
+        "properties": {
+            "id": {"dataType":"string","required":true},
+            "name": {"dataType":"string","required":true},
+            "created_at": {"dataType":"string","required":true},
+            "meta": {"ref":"DatasetMetadata"},
+        },
+        "additionalProperties": false,
+    },
+    // WARNING: This file was auto-generated with tsoa. Please do not modify it. Re-run tsoa to re-generate this file: https://github.com/lukeautry/tsoa
+    "ResultSuccess_DatasetResult-Array_": {
+        "dataType": "refObject",
+        "properties": {
+            "data": {"dataType":"array","array":{"dataType":"refObject","ref":"DatasetResult"},"required":true},
+            "error": {"dataType":"enum","enums":[null],"required":true},
+        },
+        "additionalProperties": false,
+    },
+    // WARNING: This file was auto-generated with tsoa. Please do not modify it. Re-run tsoa to re-generate this file: https://github.com/lukeautry/tsoa
+    "Result_DatasetResult-Array.string_": {
+        "dataType": "refAlias",
+        "type": {"dataType":"union","subSchemas":[{"ref":"ResultSuccess_DatasetResult-Array_"},{"ref":"ResultError_string_"}],"validators":{}},
+    },
+    // WARNING: This file was auto-generated with tsoa. Please do not modify it. Re-run tsoa to re-generate this file: https://github.com/lukeautry/tsoa
+    "ResultSuccess___-Array_": {
+        "dataType": "refObject",
+        "properties": {
+            "data": {"dataType":"array","array":{"dataType":"nestedObjectLiteral","nestedProperties":{}},"required":true},
+            "error": {"dataType":"enum","enums":[null],"required":true},
+        },
+        "additionalProperties": false,
+    },
+    // WARNING: This file was auto-generated with tsoa. Please do not modify it. Re-run tsoa to re-generate this file: https://github.com/lukeautry/tsoa
+    "Result___-Array.string_": {
+        "dataType": "refAlias",
+        "type": {"dataType":"union","subSchemas":[{"ref":"ResultSuccess___-Array_"},{"ref":"ResultError_string_"}],"validators":{}},
+    },
+    // WARNING: This file was auto-generated with tsoa. Please do not modify it. Re-run tsoa to re-generate this file: https://github.com/lukeautry/tsoa
+    "ResultSuccess__experimentId-string__": {
+        "dataType": "refObject",
+        "properties": {
+            "data": {"dataType":"nestedObjectLiteral","nestedProperties":{"experimentId":{"dataType":"string","required":true}},"required":true},
+            "error": {"dataType":"enum","enums":[null],"required":true},
+        },
+        "additionalProperties": false,
+    },
+    // WARNING: This file was auto-generated with tsoa. Please do not modify it. Re-run tsoa to re-generate this file: https://github.com/lukeautry/tsoa
+    "Result__experimentId-string_.string_": {
+        "dataType": "refAlias",
+        "type": {"dataType":"union","subSchemas":[{"ref":"ResultSuccess__experimentId-string__"},{"ref":"ResultError_string_"}],"validators":{}},
+    },
+    // WARNING: This file was auto-generated with tsoa. Please do not modify it. Re-run tsoa to re-generate this file: https://github.com/lukeautry/tsoa
+    "ResultSuccess__tableId-string--experimentId-string__": {
+        "dataType": "refObject",
+        "properties": {
+            "data": {"dataType":"nestedObjectLiteral","nestedProperties":{"experimentId":{"dataType":"string","required":true},"tableId":{"dataType":"string","required":true}},"required":true},
+            "error": {"dataType":"enum","enums":[null],"required":true},
+        },
+        "additionalProperties": false,
+    },
+    // WARNING: This file was auto-generated with tsoa. Please do not modify it. Re-run tsoa to re-generate this file: https://github.com/lukeautry/tsoa
+    "Result__tableId-string--experimentId-string_.string_": {
+        "dataType": "refAlias",
+        "type": {"dataType":"union","subSchemas":[{"ref":"ResultSuccess__tableId-string--experimentId-string__"},{"ref":"ResultError_string_"}],"validators":{}},
+    },
+    // WARNING: This file was auto-generated with tsoa. Please do not modify it. Re-run tsoa to re-generate this file: https://github.com/lukeautry/tsoa
+    "CreateExperimentTableParams": {
+        "dataType": "refObject",
+        "properties": {
+            "datasetId": {"dataType":"string","required":true},
+            "experimentMetadata": {"ref":"Record_string.any_","required":true},
+            "promptVersionId": {"dataType":"string","required":true},
+            "newHeliconeTemplate": {"dataType":"string","required":true},
+            "isMajorVersion": {"dataType":"boolean","required":true},
+            "promptSubversionMetadata": {"ref":"Record_string.any_","required":true},
+            "experimentTableMetadata": {"ref":"Record_string.any_"},
+        },
+        "additionalProperties": false,
+    },
+    // WARNING: This file was auto-generated with tsoa. Please do not modify it. Re-run tsoa to re-generate this file: https://github.com/lukeautry/tsoa
+    "ExperimentTableColumn": {
+        "dataType": "refObject",
+        "properties": {
+            "id": {"dataType":"string","required":true},
+            "columnName": {"dataType":"string","required":true},
+            "columnType": {"dataType":"string","required":true},
+            "hypothesisId": {"dataType":"string"},
+            "cells": {"dataType":"array","array":{"dataType":"nestedObjectLiteral","nestedProperties":{"metadata":{"ref":"Record_string.any_"},"value":{"dataType":"union","subSchemas":[{"dataType":"string"},{"dataType":"enum","enums":[null]}],"required":true},"requestId":{"dataType":"string"},"rowIndex":{"dataType":"double","required":true},"id":{"dataType":"string","required":true}}},"required":true},
+            "metadata": {"ref":"Record_string.any_"},
+        },
+        "additionalProperties": false,
+    },
+    // WARNING: This file was auto-generated with tsoa. Please do not modify it. Re-run tsoa to re-generate this file: https://github.com/lukeautry/tsoa
+    "ExperimentTable": {
+        "dataType": "refObject",
+        "properties": {
+            "id": {"dataType":"string","required":true},
+            "name": {"dataType":"string","required":true},
+            "experimentId": {"dataType":"string","required":true},
+            "columns": {"dataType":"array","array":{"dataType":"refObject","ref":"ExperimentTableColumn"},"required":true},
+            "metadata": {"ref":"Record_string.any_"},
+        },
+        "additionalProperties": false,
+    },
+    // WARNING: This file was auto-generated with tsoa. Please do not modify it. Re-run tsoa to re-generate this file: https://github.com/lukeautry/tsoa
+    "ResultSuccess_ExperimentTable_": {
+        "dataType": "refObject",
+        "properties": {
+            "data": {"ref":"ExperimentTable","required":true},
+            "error": {"dataType":"enum","enums":[null],"required":true},
+        },
+        "additionalProperties": false,
+    },
+    // WARNING: This file was auto-generated with tsoa. Please do not modify it. Re-run tsoa to re-generate this file: https://github.com/lukeautry/tsoa
+    "Result_ExperimentTable.string_": {
+        "dataType": "refAlias",
+        "type": {"dataType":"union","subSchemas":[{"ref":"ResultSuccess_ExperimentTable_"},{"ref":"ResultError_string_"}],"validators":{}},
+    },
+    // WARNING: This file was auto-generated with tsoa. Please do not modify it. Re-run tsoa to re-generate this file: https://github.com/lukeautry/tsoa
+    "ExperimentTableSimplified": {
+        "dataType": "refObject",
+        "properties": {
+            "id": {"dataType":"string","required":true},
+            "name": {"dataType":"string","required":true},
+            "experimentId": {"dataType":"string","required":true},
+            "createdAt": {"dataType":"string","required":true},
+            "metadata": {"dataType":"any"},
+            "columns": {"dataType":"array","array":{"dataType":"nestedObjectLiteral","nestedProperties":{"columnType":{"dataType":"string","required":true},"columnName":{"dataType":"string","required":true},"id":{"dataType":"string","required":true}}},"required":true},
+        },
+        "additionalProperties": false,
+    },
+    // WARNING: This file was auto-generated with tsoa. Please do not modify it. Re-run tsoa to re-generate this file: https://github.com/lukeautry/tsoa
+    "ResultSuccess_ExperimentTableSimplified_": {
+        "dataType": "refObject",
+        "properties": {
+            "data": {"ref":"ExperimentTableSimplified","required":true},
+            "error": {"dataType":"enum","enums":[null],"required":true},
+        },
+        "additionalProperties": false,
+    },
+    // WARNING: This file was auto-generated with tsoa. Please do not modify it. Re-run tsoa to re-generate this file: https://github.com/lukeautry/tsoa
+    "Result_ExperimentTableSimplified.string_": {
+        "dataType": "refAlias",
+        "type": {"dataType":"union","subSchemas":[{"ref":"ResultSuccess_ExperimentTableSimplified_"},{"ref":"ResultError_string_"}],"validators":{}},
+    },
+    // WARNING: This file was auto-generated with tsoa. Please do not modify it. Re-run tsoa to re-generate this file: https://github.com/lukeautry/tsoa
+    "ResultSuccess_ExperimentTableSimplified-Array_": {
+        "dataType": "refObject",
+        "properties": {
+            "data": {"dataType":"array","array":{"dataType":"refObject","ref":"ExperimentTableSimplified"},"required":true},
+            "error": {"dataType":"enum","enums":[null],"required":true},
+        },
+        "additionalProperties": false,
+    },
+    // WARNING: This file was auto-generated with tsoa. Please do not modify it. Re-run tsoa to re-generate this file: https://github.com/lukeautry/tsoa
+    "Result_ExperimentTableSimplified-Array.string_": {
+        "dataType": "refAlias",
+        "type": {"dataType":"union","subSchemas":[{"ref":"ResultSuccess_ExperimentTableSimplified-Array_"},{"ref":"ResultError_string_"}],"validators":{}},
+    },
+    // WARNING: This file was auto-generated with tsoa. Please do not modify it. Re-run tsoa to re-generate this file: https://github.com/lukeautry/tsoa
+    "PostgrestError": {
+        "dataType": "refObject",
+        "properties": {
+            "name": {"dataType":"string","required":true},
+            "message": {"dataType":"string","required":true},
+            "stack": {"dataType":"string"},
+            "details": {"dataType":"string","required":true},
+            "hint": {"dataType":"string","required":true},
+            "code": {"dataType":"string","required":true},
+        },
+        "additionalProperties": false,
+    },
+    // WARNING: This file was auto-generated with tsoa. Please do not modify it. Re-run tsoa to re-generate this file: https://github.com/lukeautry/tsoa
+    "ResultError_PostgrestError_": {
+        "dataType": "refObject",
+        "properties": {
+            "data": {"dataType":"enum","enums":[null],"required":true},
+            "error": {"ref":"PostgrestError","required":true},
+        },
+        "additionalProperties": false,
+    },
+    // WARNING: This file was auto-generated with tsoa. Please do not modify it. Re-run tsoa to re-generate this file: https://github.com/lukeautry/tsoa
+    "NewExperimentParams": {
+        "dataType": "refObject",
+        "properties": {
+            "datasetId": {"dataType":"string","required":true},
+            "promptVersion": {"dataType":"string","required":true},
+            "model": {"dataType":"string","required":true},
+            "providerKeyId": {"dataType":"string","required":true},
+            "meta": {"dataType":"any"},
+        },
+        "additionalProperties": false,
+    },
+    // WARNING: This file was auto-generated with tsoa. Please do not modify it. Re-run tsoa to re-generate this file: https://github.com/lukeautry/tsoa
+    "ResultSuccess__hypothesisId-string__": {
+        "dataType": "refObject",
+        "properties": {
+            "data": {"dataType":"nestedObjectLiteral","nestedProperties":{"hypothesisId":{"dataType":"string","required":true}},"required":true},
+            "error": {"dataType":"enum","enums":[null],"required":true},
+        },
+        "additionalProperties": false,
+    },
+    // WARNING: This file was auto-generated with tsoa. Please do not modify it. Re-run tsoa to re-generate this file: https://github.com/lukeautry/tsoa
+    "Result__hypothesisId-string_.string_": {
+        "dataType": "refAlias",
+        "type": {"dataType":"union","subSchemas":[{"ref":"ResultSuccess__hypothesisId-string__"},{"ref":"ResultError_string_"}],"validators":{}},
+    },
+    // WARNING: This file was auto-generated with tsoa. Please do not modify it. Re-run tsoa to re-generate this file: https://github.com/lukeautry/tsoa
+    "Score": {
+        "dataType": "refObject",
+        "properties": {
+            "valueType": {"dataType":"string","required":true},
+            "value": {"dataType":"union","subSchemas":[{"dataType":"double"},{"dataType":"datetime"},{"dataType":"string"}],"required":true},
+        },
+        "additionalProperties": false,
+    },
+    // WARNING: This file was auto-generated with tsoa. Please do not modify it. Re-run tsoa to re-generate this file: https://github.com/lukeautry/tsoa
+    "Record_string.Score_": {
+        "dataType": "refAlias",
+        "type": {"dataType":"nestedObjectLiteral","nestedProperties":{},"additionalProperties":{"ref":"Score"},"validators":{}},
+    },
+    // WARNING: This file was auto-generated with tsoa. Please do not modify it. Re-run tsoa to re-generate this file: https://github.com/lukeautry/tsoa
+    "ResultSuccess__runsCount-number--scores-Record_string.Score___": {
+        "dataType": "refObject",
+        "properties": {
+            "data": {"dataType":"nestedObjectLiteral","nestedProperties":{"scores":{"ref":"Record_string.Score_","required":true},"runsCount":{"dataType":"double","required":true}},"required":true},
+            "error": {"dataType":"enum","enums":[null],"required":true},
+        },
+        "additionalProperties": false,
+    },
+    // WARNING: This file was auto-generated with tsoa. Please do not modify it. Re-run tsoa to re-generate this file: https://github.com/lukeautry/tsoa
+    "Result__runsCount-number--scores-Record_string.Score__.string_": {
+        "dataType": "refAlias",
+        "type": {"dataType":"union","subSchemas":[{"ref":"ResultSuccess__runsCount-number--scores-Record_string.Score___"},{"ref":"ResultError_string_"}],"validators":{}},
+    },
+    // WARNING: This file was auto-generated with tsoa. Please do not modify it. Re-run tsoa to re-generate this file: https://github.com/lukeautry/tsoa
     "EvaluatorResult": {
         "dataType": "refObject",
         "properties": {
@@ -1793,30 +2095,6 @@
         "additionalProperties": false,
     },
     // WARNING: This file was auto-generated with tsoa. Please do not modify it. Re-run tsoa to re-generate this file: https://github.com/lukeautry/tsoa
-    "ResultSuccess_EvaluatorResult_": {
-        "dataType": "refObject",
-        "properties": {
-            "data": {"ref":"EvaluatorResult","required":true},
-            "error": {"dataType":"enum","enums":[null],"required":true},
-        },
-        "additionalProperties": false,
-    },
-    // WARNING: This file was auto-generated with tsoa. Please do not modify it. Re-run tsoa to re-generate this file: https://github.com/lukeautry/tsoa
-    "Result_EvaluatorResult.string_": {
-        "dataType": "refAlias",
-        "type": {"dataType":"union","subSchemas":[{"ref":"ResultSuccess_EvaluatorResult_"},{"ref":"ResultError_string_"}],"validators":{}},
-    },
-    // WARNING: This file was auto-generated with tsoa. Please do not modify it. Re-run tsoa to re-generate this file: https://github.com/lukeautry/tsoa
-    "CreateEvaluatorParams": {
-        "dataType": "refObject",
-        "properties": {
-            "scoring_type": {"dataType":"string","required":true},
-            "llm_template": {"dataType":"any","required":true},
-            "name": {"dataType":"string","required":true},
-        },
-        "additionalProperties": false,
-    },
-    // WARNING: This file was auto-generated with tsoa. Please do not modify it. Re-run tsoa to re-generate this file: https://github.com/lukeautry/tsoa
     "ResultSuccess_EvaluatorResult-Array_": {
         "dataType": "refObject",
         "properties": {
@@ -1829,227 +2107,6 @@
     "Result_EvaluatorResult-Array.string_": {
         "dataType": "refAlias",
         "type": {"dataType":"union","subSchemas":[{"ref":"ResultSuccess_EvaluatorResult-Array_"},{"ref":"ResultError_string_"}],"validators":{}},
-    },
-    // WARNING: This file was auto-generated with tsoa. Please do not modify it. Re-run tsoa to re-generate this file: https://github.com/lukeautry/tsoa
-    "UpdateEvaluatorParams": {
-        "dataType": "refObject",
-        "properties": {
-            "scoring_type": {"dataType":"string"},
-            "llm_template": {"dataType":"any"},
-        },
-        "additionalProperties": false,
-    },
-    // WARNING: This file was auto-generated with tsoa. Please do not modify it. Re-run tsoa to re-generate this file: https://github.com/lukeautry/tsoa
-    "ResultSuccess__experiment_id-string--experiment_created_at-string_-Array_": {
-        "dataType": "refObject",
-        "properties": {
-            "data": {"dataType":"array","array":{"dataType":"nestedObjectLiteral","nestedProperties":{"experiment_created_at":{"dataType":"string","required":true},"experiment_id":{"dataType":"string","required":true}}},"required":true},
-            "error": {"dataType":"enum","enums":[null],"required":true},
-        },
-        "additionalProperties": false,
-    },
-    // WARNING: This file was auto-generated with tsoa. Please do not modify it. Re-run tsoa to re-generate this file: https://github.com/lukeautry/tsoa
-    "Result__experiment_id-string--experiment_created_at-string_-Array.string_": {
-        "dataType": "refAlias",
-        "type": {"dataType":"union","subSchemas":[{"ref":"ResultSuccess__experiment_id-string--experiment_created_at-string_-Array_"},{"ref":"ResultError_string_"}],"validators":{}},
-    },
-    // WARNING: This file was auto-generated with tsoa. Please do not modify it. Re-run tsoa to re-generate this file: https://github.com/lukeautry/tsoa
-    "ResultSuccess__experimentId-string__": {
-        "dataType": "refObject",
-        "properties": {
-            "data": {"dataType":"nestedObjectLiteral","nestedProperties":{"experimentId":{"dataType":"string","required":true}},"required":true},
-            "error": {"dataType":"enum","enums":[null],"required":true},
-        },
-        "additionalProperties": false,
-    },
-    // WARNING: This file was auto-generated with tsoa. Please do not modify it. Re-run tsoa to re-generate this file: https://github.com/lukeautry/tsoa
-    "Result__experimentId-string_.string_": {
-        "dataType": "refAlias",
-        "type": {"dataType":"union","subSchemas":[{"ref":"ResultSuccess__experimentId-string__"},{"ref":"ResultError_string_"}],"validators":{}},
-    },
-    // WARNING: This file was auto-generated with tsoa. Please do not modify it. Re-run tsoa to re-generate this file: https://github.com/lukeautry/tsoa
-    "ResultSuccess__tableId-string--experimentId-string__": {
-        "dataType": "refObject",
-        "properties": {
-            "data": {"dataType":"nestedObjectLiteral","nestedProperties":{"experimentId":{"dataType":"string","required":true},"tableId":{"dataType":"string","required":true}},"required":true},
-            "error": {"dataType":"enum","enums":[null],"required":true},
-        },
-        "additionalProperties": false,
-    },
-    // WARNING: This file was auto-generated with tsoa. Please do not modify it. Re-run tsoa to re-generate this file: https://github.com/lukeautry/tsoa
-    "Result__tableId-string--experimentId-string_.string_": {
-        "dataType": "refAlias",
-        "type": {"dataType":"union","subSchemas":[{"ref":"ResultSuccess__tableId-string--experimentId-string__"},{"ref":"ResultError_string_"}],"validators":{}},
-    },
-    // WARNING: This file was auto-generated with tsoa. Please do not modify it. Re-run tsoa to re-generate this file: https://github.com/lukeautry/tsoa
-    "CreateExperimentTableParams": {
-        "dataType": "refObject",
-        "properties": {
-            "datasetId": {"dataType":"string","required":true},
-            "experimentMetadata": {"ref":"Record_string.any_","required":true},
-            "promptVersionId": {"dataType":"string","required":true},
-            "newHeliconeTemplate": {"dataType":"string","required":true},
-            "isMajorVersion": {"dataType":"boolean","required":true},
-            "promptSubversionMetadata": {"ref":"Record_string.any_","required":true},
-            "experimentTableMetadata": {"ref":"Record_string.any_"},
-        },
-        "additionalProperties": false,
-    },
-    // WARNING: This file was auto-generated with tsoa. Please do not modify it. Re-run tsoa to re-generate this file: https://github.com/lukeautry/tsoa
-    "ExperimentTableColumn": {
-        "dataType": "refObject",
-        "properties": {
-            "id": {"dataType":"string","required":true},
-            "columnName": {"dataType":"string","required":true},
-            "columnType": {"dataType":"string","required":true},
-            "hypothesisId": {"dataType":"string"},
-            "cells": {"dataType":"array","array":{"dataType":"nestedObjectLiteral","nestedProperties":{"metadata":{"ref":"Record_string.any_"},"value":{"dataType":"union","subSchemas":[{"dataType":"string"},{"dataType":"enum","enums":[null]}],"required":true},"requestId":{"dataType":"string"},"rowIndex":{"dataType":"double","required":true},"id":{"dataType":"string","required":true}}},"required":true},
-            "metadata": {"ref":"Record_string.any_"},
-        },
-        "additionalProperties": false,
-    },
-    // WARNING: This file was auto-generated with tsoa. Please do not modify it. Re-run tsoa to re-generate this file: https://github.com/lukeautry/tsoa
-    "ExperimentTable": {
-        "dataType": "refObject",
-        "properties": {
-            "id": {"dataType":"string","required":true},
-            "name": {"dataType":"string","required":true},
-            "experimentId": {"dataType":"string","required":true},
-            "columns": {"dataType":"array","array":{"dataType":"refObject","ref":"ExperimentTableColumn"},"required":true},
-            "metadata": {"ref":"Record_string.any_"},
-        },
-        "additionalProperties": false,
-    },
-    // WARNING: This file was auto-generated with tsoa. Please do not modify it. Re-run tsoa to re-generate this file: https://github.com/lukeautry/tsoa
-    "ResultSuccess_ExperimentTable_": {
-        "dataType": "refObject",
-        "properties": {
-            "data": {"ref":"ExperimentTable","required":true},
-            "error": {"dataType":"enum","enums":[null],"required":true},
-        },
-        "additionalProperties": false,
-    },
-    // WARNING: This file was auto-generated with tsoa. Please do not modify it. Re-run tsoa to re-generate this file: https://github.com/lukeautry/tsoa
-    "Result_ExperimentTable.string_": {
-        "dataType": "refAlias",
-        "type": {"dataType":"union","subSchemas":[{"ref":"ResultSuccess_ExperimentTable_"},{"ref":"ResultError_string_"}],"validators":{}},
-    },
-    // WARNING: This file was auto-generated with tsoa. Please do not modify it. Re-run tsoa to re-generate this file: https://github.com/lukeautry/tsoa
-    "ExperimentTableSimplified": {
-        "dataType": "refObject",
-        "properties": {
-            "id": {"dataType":"string","required":true},
-            "name": {"dataType":"string","required":true},
-            "experimentId": {"dataType":"string","required":true},
-            "createdAt": {"dataType":"string","required":true},
-            "metadata": {"dataType":"any"},
-            "columns": {"dataType":"array","array":{"dataType":"nestedObjectLiteral","nestedProperties":{"columnType":{"dataType":"string","required":true},"columnName":{"dataType":"string","required":true},"id":{"dataType":"string","required":true}}},"required":true},
-        },
-        "additionalProperties": false,
-    },
-    // WARNING: This file was auto-generated with tsoa. Please do not modify it. Re-run tsoa to re-generate this file: https://github.com/lukeautry/tsoa
-    "ResultSuccess_ExperimentTableSimplified_": {
-        "dataType": "refObject",
-        "properties": {
-            "data": {"ref":"ExperimentTableSimplified","required":true},
-            "error": {"dataType":"enum","enums":[null],"required":true},
-        },
-        "additionalProperties": false,
-    },
-    // WARNING: This file was auto-generated with tsoa. Please do not modify it. Re-run tsoa to re-generate this file: https://github.com/lukeautry/tsoa
-    "Result_ExperimentTableSimplified.string_": {
-        "dataType": "refAlias",
-        "type": {"dataType":"union","subSchemas":[{"ref":"ResultSuccess_ExperimentTableSimplified_"},{"ref":"ResultError_string_"}],"validators":{}},
-    },
-    // WARNING: This file was auto-generated with tsoa. Please do not modify it. Re-run tsoa to re-generate this file: https://github.com/lukeautry/tsoa
-    "ResultSuccess_ExperimentTableSimplified-Array_": {
-        "dataType": "refObject",
-        "properties": {
-            "data": {"dataType":"array","array":{"dataType":"refObject","ref":"ExperimentTableSimplified"},"required":true},
-            "error": {"dataType":"enum","enums":[null],"required":true},
-        },
-        "additionalProperties": false,
-    },
-    // WARNING: This file was auto-generated with tsoa. Please do not modify it. Re-run tsoa to re-generate this file: https://github.com/lukeautry/tsoa
-    "Result_ExperimentTableSimplified-Array.string_": {
-        "dataType": "refAlias",
-        "type": {"dataType":"union","subSchemas":[{"ref":"ResultSuccess_ExperimentTableSimplified-Array_"},{"ref":"ResultError_string_"}],"validators":{}},
-    },
-    // WARNING: This file was auto-generated with tsoa. Please do not modify it. Re-run tsoa to re-generate this file: https://github.com/lukeautry/tsoa
-    "PostgrestError": {
-        "dataType": "refObject",
-        "properties": {
-            "name": {"dataType":"string","required":true},
-            "message": {"dataType":"string","required":true},
-            "stack": {"dataType":"string"},
-            "details": {"dataType":"string","required":true},
-            "hint": {"dataType":"string","required":true},
-            "code": {"dataType":"string","required":true},
-        },
-        "additionalProperties": false,
-    },
-    // WARNING: This file was auto-generated with tsoa. Please do not modify it. Re-run tsoa to re-generate this file: https://github.com/lukeautry/tsoa
-    "ResultError_PostgrestError_": {
-        "dataType": "refObject",
-        "properties": {
-            "data": {"dataType":"enum","enums":[null],"required":true},
-            "error": {"ref":"PostgrestError","required":true},
-        },
-        "additionalProperties": false,
-    },
-    // WARNING: This file was auto-generated with tsoa. Please do not modify it. Re-run tsoa to re-generate this file: https://github.com/lukeautry/tsoa
-    "NewExperimentParams": {
-        "dataType": "refObject",
-        "properties": {
-            "datasetId": {"dataType":"string","required":true},
-            "promptVersion": {"dataType":"string","required":true},
-            "model": {"dataType":"string","required":true},
-            "providerKeyId": {"dataType":"string","required":true},
-            "meta": {"dataType":"any"},
-        },
-        "additionalProperties": false,
-    },
-    // WARNING: This file was auto-generated with tsoa. Please do not modify it. Re-run tsoa to re-generate this file: https://github.com/lukeautry/tsoa
-    "ResultSuccess__hypothesisId-string__": {
-        "dataType": "refObject",
-        "properties": {
-            "data": {"dataType":"nestedObjectLiteral","nestedProperties":{"hypothesisId":{"dataType":"string","required":true}},"required":true},
-            "error": {"dataType":"enum","enums":[null],"required":true},
-        },
-        "additionalProperties": false,
-    },
-    // WARNING: This file was auto-generated with tsoa. Please do not modify it. Re-run tsoa to re-generate this file: https://github.com/lukeautry/tsoa
-    "Result__hypothesisId-string_.string_": {
-        "dataType": "refAlias",
-        "type": {"dataType":"union","subSchemas":[{"ref":"ResultSuccess__hypothesisId-string__"},{"ref":"ResultError_string_"}],"validators":{}},
-    },
-    // WARNING: This file was auto-generated with tsoa. Please do not modify it. Re-run tsoa to re-generate this file: https://github.com/lukeautry/tsoa
-    "Score": {
-        "dataType": "refObject",
-        "properties": {
-            "valueType": {"dataType":"string","required":true},
-            "value": {"dataType":"union","subSchemas":[{"dataType":"double"},{"dataType":"datetime"},{"dataType":"string"}],"required":true},
-        },
-        "additionalProperties": false,
-    },
-    // WARNING: This file was auto-generated with tsoa. Please do not modify it. Re-run tsoa to re-generate this file: https://github.com/lukeautry/tsoa
-    "Record_string.Score_": {
-        "dataType": "refAlias",
-        "type": {"dataType":"nestedObjectLiteral","nestedProperties":{},"additionalProperties":{"ref":"Score"},"validators":{}},
-    },
-    // WARNING: This file was auto-generated with tsoa. Please do not modify it. Re-run tsoa to re-generate this file: https://github.com/lukeautry/tsoa
-    "ResultSuccess__runsCount-number--scores-Record_string.Score___": {
-        "dataType": "refObject",
-        "properties": {
-            "data": {"dataType":"nestedObjectLiteral","nestedProperties":{"scores":{"ref":"Record_string.Score_","required":true},"runsCount":{"dataType":"double","required":true}},"required":true},
-            "error": {"dataType":"enum","enums":[null],"required":true},
-        },
-        "additionalProperties": false,
-    },
-    // WARNING: This file was auto-generated with tsoa. Please do not modify it. Re-run tsoa to re-generate this file: https://github.com/lukeautry/tsoa
-    "Result__runsCount-number--scores-Record_string.Score__.string_": {
-        "dataType": "refAlias",
-        "type": {"dataType":"union","subSchemas":[{"ref":"ResultSuccess__runsCount-number--scores-Record_string.Score___"},{"ref":"ResultError_string_"}],"validators":{}},
     },
     // WARNING: This file was auto-generated with tsoa. Please do not modify it. Re-run tsoa to re-generate this file: https://github.com/lukeautry/tsoa
     "ResponseObj": {
@@ -2181,126 +2238,56 @@
         "type": {"dataType":"union","subSchemas":[{"ref":"ResultSuccess_ExperimentRun_"},{"ref":"ResultError_string_"}],"validators":{}},
     },
     // WARNING: This file was auto-generated with tsoa. Please do not modify it. Re-run tsoa to re-generate this file: https://github.com/lukeautry/tsoa
-    "ResultSuccess__datasetId-string__": {
-        "dataType": "refObject",
-        "properties": {
-            "data": {"dataType":"nestedObjectLiteral","nestedProperties":{"datasetId":{"dataType":"string","required":true}},"required":true},
+    "ResultSuccess_EvaluatorResult_": {
+        "dataType": "refObject",
+        "properties": {
+            "data": {"ref":"EvaluatorResult","required":true},
             "error": {"dataType":"enum","enums":[null],"required":true},
         },
         "additionalProperties": false,
     },
     // WARNING: This file was auto-generated with tsoa. Please do not modify it. Re-run tsoa to re-generate this file: https://github.com/lukeautry/tsoa
-    "Result__datasetId-string_.string_": {
-        "dataType": "refAlias",
-        "type": {"dataType":"union","subSchemas":[{"ref":"ResultSuccess__datasetId-string__"},{"ref":"ResultError_string_"}],"validators":{}},
-    },
-    // WARNING: This file was auto-generated with tsoa. Please do not modify it. Re-run tsoa to re-generate this file: https://github.com/lukeautry/tsoa
-    "DatasetMetadata": {
-        "dataType": "refObject",
-        "properties": {
-            "promptVersionId": {"dataType":"string"},
-            "inputRecordsIds": {"dataType":"array","array":{"dataType":"string"}},
-        },
-        "additionalProperties": false,
-    },
-    // WARNING: This file was auto-generated with tsoa. Please do not modify it. Re-run tsoa to re-generate this file: https://github.com/lukeautry/tsoa
-    "NewDatasetParams": {
-        "dataType": "refObject",
-        "properties": {
-            "datasetName": {"dataType":"string","required":true},
-            "requestIds": {"dataType":"array","array":{"dataType":"string"},"required":true},
-            "datasetType": {"dataType":"union","subSchemas":[{"dataType":"enum","enums":["experiment"]},{"dataType":"enum","enums":["helicone"]}],"required":true},
-            "meta": {"ref":"DatasetMetadata"},
-        },
-        "additionalProperties": false,
-    },
-    // WARNING: This file was auto-generated with tsoa. Please do not modify it. Re-run tsoa to re-generate this file: https://github.com/lukeautry/tsoa
-    "Pick_FilterLeaf.request-or-prompts_versions_": {
-        "dataType": "refAlias",
-        "type": {"dataType":"nestedObjectLiteral","nestedProperties":{"request":{"ref":"Partial_RequestTableToOperators_"},"prompts_versions":{"ref":"Partial_PromptVersionsToOperators_"}},"validators":{}},
-    },
-    // WARNING: This file was auto-generated with tsoa. Please do not modify it. Re-run tsoa to re-generate this file: https://github.com/lukeautry/tsoa
-    "FilterLeafSubset_request-or-prompts_versions_": {
-        "dataType": "refAlias",
-        "type": {"ref":"Pick_FilterLeaf.request-or-prompts_versions_","validators":{}},
-    },
-    // WARNING: This file was auto-generated with tsoa. Please do not modify it. Re-run tsoa to re-generate this file: https://github.com/lukeautry/tsoa
-    "DatasetFilterNode": {
-        "dataType": "refAlias",
-        "type": {"dataType":"union","subSchemas":[{"ref":"FilterLeafSubset_request-or-prompts_versions_"},{"ref":"DatasetFilterBranch"},{"dataType":"enum","enums":["all"]}],"validators":{}},
-    },
-    // WARNING: This file was auto-generated with tsoa. Please do not modify it. Re-run tsoa to re-generate this file: https://github.com/lukeautry/tsoa
-    "DatasetFilterBranch": {
-        "dataType": "refAlias",
-        "type": {"dataType":"nestedObjectLiteral","nestedProperties":{"right":{"ref":"DatasetFilterNode","required":true},"operator":{"dataType":"union","subSchemas":[{"dataType":"enum","enums":["or"]},{"dataType":"enum","enums":["and"]}],"required":true},"left":{"ref":"DatasetFilterNode","required":true}},"validators":{}},
-    },
-    // WARNING: This file was auto-generated with tsoa. Please do not modify it. Re-run tsoa to re-generate this file: https://github.com/lukeautry/tsoa
-    "RandomDatasetParams": {
-        "dataType": "refObject",
-        "properties": {
-            "datasetName": {"dataType":"string","required":true},
-            "filter": {"ref":"DatasetFilterNode","required":true},
-            "offset": {"dataType":"double"},
-            "limit": {"dataType":"double"},
-        },
-        "additionalProperties": false,
-    },
-    // WARNING: This file was auto-generated with tsoa. Please do not modify it. Re-run tsoa to re-generate this file: https://github.com/lukeautry/tsoa
-    "DatasetResult": {
-        "dataType": "refObject",
-        "properties": {
-            "id": {"dataType":"string","required":true},
+    "Result_EvaluatorResult.string_": {
+        "dataType": "refAlias",
+        "type": {"dataType":"union","subSchemas":[{"ref":"ResultSuccess_EvaluatorResult_"},{"ref":"ResultError_string_"}],"validators":{}},
+    },
+    // WARNING: This file was auto-generated with tsoa. Please do not modify it. Re-run tsoa to re-generate this file: https://github.com/lukeautry/tsoa
+    "CreateEvaluatorParams": {
+        "dataType": "refObject",
+        "properties": {
+            "scoring_type": {"dataType":"string","required":true},
+            "llm_template": {"dataType":"any","required":true},
             "name": {"dataType":"string","required":true},
-            "created_at": {"dataType":"string","required":true},
-            "meta": {"ref":"DatasetMetadata"},
-        },
-        "additionalProperties": false,
-    },
-    // WARNING: This file was auto-generated with tsoa. Please do not modify it. Re-run tsoa to re-generate this file: https://github.com/lukeautry/tsoa
-    "ResultSuccess_DatasetResult-Array_": {
-        "dataType": "refObject",
-        "properties": {
-            "data": {"dataType":"array","array":{"dataType":"refObject","ref":"DatasetResult"},"required":true},
+        },
+        "additionalProperties": false,
+    },
+    // WARNING: This file was auto-generated with tsoa. Please do not modify it. Re-run tsoa to re-generate this file: https://github.com/lukeautry/tsoa
+    "UpdateEvaluatorParams": {
+        "dataType": "refObject",
+        "properties": {
+            "scoring_type": {"dataType":"string"},
+            "llm_template": {"dataType":"any"},
+        },
+        "additionalProperties": false,
+    },
+    // WARNING: This file was auto-generated with tsoa. Please do not modify it. Re-run tsoa to re-generate this file: https://github.com/lukeautry/tsoa
+    "EvaluatorExperiment": {
+        "dataType": "refAlias",
+        "type": {"dataType":"nestedObjectLiteral","nestedProperties":{"experiment_created_at":{"dataType":"string","required":true},"experiment_id":{"dataType":"string","required":true}},"validators":{}},
+    },
+    // WARNING: This file was auto-generated with tsoa. Please do not modify it. Re-run tsoa to re-generate this file: https://github.com/lukeautry/tsoa
+    "ResultSuccess_EvaluatorExperiment-Array_": {
+        "dataType": "refObject",
+        "properties": {
+            "data": {"dataType":"array","array":{"dataType":"refAlias","ref":"EvaluatorExperiment"},"required":true},
             "error": {"dataType":"enum","enums":[null],"required":true},
         },
         "additionalProperties": false,
     },
     // WARNING: This file was auto-generated with tsoa. Please do not modify it. Re-run tsoa to re-generate this file: https://github.com/lukeautry/tsoa
-<<<<<<< HEAD
-    "Result_DatasetResult-Array.string_": {
-        "dataType": "refAlias",
-        "type": {"dataType":"union","subSchemas":[{"ref":"ResultSuccess_DatasetResult-Array_"},{"ref":"ResultError_string_"}],"validators":{}},
-    },
-    // WARNING: This file was auto-generated with tsoa. Please do not modify it. Re-run tsoa to re-generate this file: https://github.com/lukeautry/tsoa
-    "ResultSuccess___-Array_": {
-        "dataType": "refObject",
-        "properties": {
-            "data": {"dataType":"array","array":{"dataType":"nestedObjectLiteral","nestedProperties":{}},"required":true},
-=======
-    "EvaluatorExperiment": {
-        "dataType": "refAlias",
-        "type": {"dataType":"nestedObjectLiteral","nestedProperties":{"experiment_created_at":{"dataType":"string","required":true},"experiment_id":{"dataType":"string","required":true}},"validators":{}},
-    },
-    // WARNING: This file was auto-generated with tsoa. Please do not modify it. Re-run tsoa to re-generate this file: https://github.com/lukeautry/tsoa
-    "ResultSuccess_EvaluatorExperiment-Array_": {
-        "dataType": "refObject",
-        "properties": {
-            "data": {"dataType":"array","array":{"dataType":"refAlias","ref":"EvaluatorExperiment"},"required":true},
->>>>>>> f745171d
-            "error": {"dataType":"enum","enums":[null],"required":true},
-        },
-        "additionalProperties": false,
-    },
-    // WARNING: This file was auto-generated with tsoa. Please do not modify it. Re-run tsoa to re-generate this file: https://github.com/lukeautry/tsoa
-<<<<<<< HEAD
-    "Result___-Array.string_": {
-        "dataType": "refAlias",
-        "type": {"dataType":"union","subSchemas":[{"ref":"ResultSuccess___-Array_"},{"ref":"ResultError_string_"}],"validators":{}},
-=======
     "Result_EvaluatorExperiment-Array.string_": {
         "dataType": "refAlias",
         "type": {"dataType":"union","subSchemas":[{"ref":"ResultSuccess_EvaluatorExperiment-Array_"},{"ref":"ResultError_string_"}],"validators":{}},
->>>>>>> f745171d
     },
     // WARNING: This file was auto-generated with tsoa. Please do not modify it. Re-run tsoa to re-generate this file: https://github.com/lukeautry/tsoa
     "HeliconeDatasetMetadata": {
@@ -5302,6 +5289,912 @@
             }
         });
         // WARNING: This file was auto-generated with tsoa. Please do not modify it. Re-run tsoa to re-generate this file: https://github.com/lukeautry/tsoa
+        app.post('/v1/experiment/dataset',
+            authenticateMiddleware([{"api_key":[]}]),
+            ...(fetchMiddlewares<RequestHandler>(ExperimentDatasetController)),
+            ...(fetchMiddlewares<RequestHandler>(ExperimentDatasetController.prototype.addDataset)),
+
+            async function ExperimentDatasetController_addDataset(request: ExRequest, response: ExResponse, next: any) {
+            const args: Record<string, TsoaRoute.ParameterSchema> = {
+                    requestBody: {"in":"body","name":"requestBody","required":true,"ref":"NewDatasetParams"},
+                    request: {"in":"request","name":"request","required":true,"dataType":"object"},
+            };
+
+            // WARNING: This file was auto-generated with tsoa. Please do not modify it. Re-run tsoa to re-generate this file: https://github.com/lukeautry/tsoa
+
+            let validatedArgs: any[] = [];
+            try {
+                validatedArgs = templateService.getValidatedArgs({ args, request, response });
+
+                const controller = new ExperimentDatasetController();
+
+              await templateService.apiHandler({
+                methodName: 'addDataset',
+                controller,
+                response,
+                next,
+                validatedArgs,
+                successStatus: undefined,
+              });
+            } catch (err) {
+                return next(err);
+            }
+        });
+        // WARNING: This file was auto-generated with tsoa. Please do not modify it. Re-run tsoa to re-generate this file: https://github.com/lukeautry/tsoa
+        app.post('/v1/experiment/dataset/random',
+            authenticateMiddleware([{"api_key":[]}]),
+            ...(fetchMiddlewares<RequestHandler>(ExperimentDatasetController)),
+            ...(fetchMiddlewares<RequestHandler>(ExperimentDatasetController.prototype.addRandomDataset)),
+
+            async function ExperimentDatasetController_addRandomDataset(request: ExRequest, response: ExResponse, next: any) {
+            const args: Record<string, TsoaRoute.ParameterSchema> = {
+                    requestBody: {"in":"body","name":"requestBody","required":true,"ref":"RandomDatasetParams"},
+                    request: {"in":"request","name":"request","required":true,"dataType":"object"},
+            };
+
+            // WARNING: This file was auto-generated with tsoa. Please do not modify it. Re-run tsoa to re-generate this file: https://github.com/lukeautry/tsoa
+
+            let validatedArgs: any[] = [];
+            try {
+                validatedArgs = templateService.getValidatedArgs({ args, request, response });
+
+                const controller = new ExperimentDatasetController();
+
+              await templateService.apiHandler({
+                methodName: 'addRandomDataset',
+                controller,
+                response,
+                next,
+                validatedArgs,
+                successStatus: undefined,
+              });
+            } catch (err) {
+                return next(err);
+            }
+        });
+        // WARNING: This file was auto-generated with tsoa. Please do not modify it. Re-run tsoa to re-generate this file: https://github.com/lukeautry/tsoa
+        app.post('/v1/experiment/dataset/query',
+            authenticateMiddleware([{"api_key":[]}]),
+            ...(fetchMiddlewares<RequestHandler>(ExperimentDatasetController)),
+            ...(fetchMiddlewares<RequestHandler>(ExperimentDatasetController.prototype.getDatasets)),
+
+            async function ExperimentDatasetController_getDatasets(request: ExRequest, response: ExResponse, next: any) {
+            const args: Record<string, TsoaRoute.ParameterSchema> = {
+                    requestBody: {"in":"body","name":"requestBody","required":true,"dataType":"nestedObjectLiteral","nestedProperties":{"promptVersionId":{"dataType":"string"}}},
+                    request: {"in":"request","name":"request","required":true,"dataType":"object"},
+            };
+
+            // WARNING: This file was auto-generated with tsoa. Please do not modify it. Re-run tsoa to re-generate this file: https://github.com/lukeautry/tsoa
+
+            let validatedArgs: any[] = [];
+            try {
+                validatedArgs = templateService.getValidatedArgs({ args, request, response });
+
+                const controller = new ExperimentDatasetController();
+
+              await templateService.apiHandler({
+                methodName: 'getDatasets',
+                controller,
+                response,
+                next,
+                validatedArgs,
+                successStatus: undefined,
+              });
+            } catch (err) {
+                return next(err);
+            }
+        });
+        // WARNING: This file was auto-generated with tsoa. Please do not modify it. Re-run tsoa to re-generate this file: https://github.com/lukeautry/tsoa
+        app.post('/v1/experiment/dataset/:datasetId/row/insert',
+            authenticateMiddleware([{"api_key":[]}]),
+            ...(fetchMiddlewares<RequestHandler>(ExperimentDatasetController)),
+            ...(fetchMiddlewares<RequestHandler>(ExperimentDatasetController.prototype.insertDatasetRow)),
+
+            async function ExperimentDatasetController_insertDatasetRow(request: ExRequest, response: ExResponse, next: any) {
+            const args: Record<string, TsoaRoute.ParameterSchema> = {
+                    requestBody: {"in":"body","name":"requestBody","required":true,"dataType":"nestedObjectLiteral","nestedProperties":{"originalColumnId":{"dataType":"string"},"inputs":{"ref":"Record_string.string_","required":true},"inputRecordId":{"dataType":"string","required":true}}},
+                    request: {"in":"request","name":"request","required":true,"dataType":"object"},
+                    datasetId: {"in":"path","name":"datasetId","required":true,"dataType":"string"},
+            };
+
+            // WARNING: This file was auto-generated with tsoa. Please do not modify it. Re-run tsoa to re-generate this file: https://github.com/lukeautry/tsoa
+
+            let validatedArgs: any[] = [];
+            try {
+                validatedArgs = templateService.getValidatedArgs({ args, request, response });
+
+                const controller = new ExperimentDatasetController();
+
+              await templateService.apiHandler({
+                methodName: 'insertDatasetRow',
+                controller,
+                response,
+                next,
+                validatedArgs,
+                successStatus: undefined,
+              });
+            } catch (err) {
+                return next(err);
+            }
+        });
+        // WARNING: This file was auto-generated with tsoa. Please do not modify it. Re-run tsoa to re-generate this file: https://github.com/lukeautry/tsoa
+        app.post('/v1/experiment/dataset/:datasetId/version/:promptVersionId/row/new',
+            authenticateMiddleware([{"api_key":[]}]),
+            ...(fetchMiddlewares<RequestHandler>(ExperimentDatasetController)),
+            ...(fetchMiddlewares<RequestHandler>(ExperimentDatasetController.prototype.createDatasetRow)),
+
+            async function ExperimentDatasetController_createDatasetRow(request: ExRequest, response: ExResponse, next: any) {
+            const args: Record<string, TsoaRoute.ParameterSchema> = {
+                    requestBody: {"in":"body","name":"requestBody","required":true,"dataType":"nestedObjectLiteral","nestedProperties":{"sourceRequest":{"dataType":"string"},"inputs":{"ref":"Record_string.string_","required":true}}},
+                    request: {"in":"request","name":"request","required":true,"dataType":"object"},
+                    datasetId: {"in":"path","name":"datasetId","required":true,"dataType":"string"},
+                    promptVersionId: {"in":"path","name":"promptVersionId","required":true,"dataType":"string"},
+            };
+
+            // WARNING: This file was auto-generated with tsoa. Please do not modify it. Re-run tsoa to re-generate this file: https://github.com/lukeautry/tsoa
+
+            let validatedArgs: any[] = [];
+            try {
+                validatedArgs = templateService.getValidatedArgs({ args, request, response });
+
+                const controller = new ExperimentDatasetController();
+
+              await templateService.apiHandler({
+                methodName: 'createDatasetRow',
+                controller,
+                response,
+                next,
+                validatedArgs,
+                successStatus: undefined,
+              });
+            } catch (err) {
+                return next(err);
+            }
+        });
+        // WARNING: This file was auto-generated with tsoa. Please do not modify it. Re-run tsoa to re-generate this file: https://github.com/lukeautry/tsoa
+        app.post('/v1/experiment/dataset/:datasetId/inputs/query',
+            authenticateMiddleware([{"api_key":[]}]),
+            ...(fetchMiddlewares<RequestHandler>(ExperimentDatasetController)),
+            ...(fetchMiddlewares<RequestHandler>(ExperimentDatasetController.prototype.getDataset)),
+
+            async function ExperimentDatasetController_getDataset(request: ExRequest, response: ExResponse, next: any) {
+            const args: Record<string, TsoaRoute.ParameterSchema> = {
+                    request: {"in":"request","name":"request","required":true,"dataType":"object"},
+                    datasetId: {"in":"path","name":"datasetId","required":true,"dataType":"string"},
+            };
+
+            // WARNING: This file was auto-generated with tsoa. Please do not modify it. Re-run tsoa to re-generate this file: https://github.com/lukeautry/tsoa
+
+            let validatedArgs: any[] = [];
+            try {
+                validatedArgs = templateService.getValidatedArgs({ args, request, response });
+
+                const controller = new ExperimentDatasetController();
+
+              await templateService.apiHandler({
+                methodName: 'getDataset',
+                controller,
+                response,
+                next,
+                validatedArgs,
+                successStatus: undefined,
+              });
+            } catch (err) {
+                return next(err);
+            }
+        });
+        // WARNING: This file was auto-generated with tsoa. Please do not modify it. Re-run tsoa to re-generate this file: https://github.com/lukeautry/tsoa
+        app.post('/v1/experiment/dataset/:datasetId/mutate',
+            authenticateMiddleware([{"api_key":[]}]),
+            ...(fetchMiddlewares<RequestHandler>(ExperimentDatasetController)),
+            ...(fetchMiddlewares<RequestHandler>(ExperimentDatasetController.prototype.mutateDataset)),
+
+            async function ExperimentDatasetController_mutateDataset(request: ExRequest, response: ExResponse, next: any) {
+            const args: Record<string, TsoaRoute.ParameterSchema> = {
+                    requestBody: {"in":"body","name":"requestBody","required":true,"dataType":"nestedObjectLiteral","nestedProperties":{"removeRequests":{"dataType":"array","array":{"dataType":"string"},"required":true},"addRequests":{"dataType":"array","array":{"dataType":"string"},"required":true}}},
+                    request: {"in":"request","name":"request","required":true,"dataType":"object"},
+            };
+
+            // WARNING: This file was auto-generated with tsoa. Please do not modify it. Re-run tsoa to re-generate this file: https://github.com/lukeautry/tsoa
+
+            let validatedArgs: any[] = [];
+            try {
+                validatedArgs = templateService.getValidatedArgs({ args, request, response });
+
+                const controller = new ExperimentDatasetController();
+
+              await templateService.apiHandler({
+                methodName: 'mutateDataset',
+                controller,
+                response,
+                next,
+                validatedArgs,
+                successStatus: undefined,
+              });
+            } catch (err) {
+                return next(err);
+            }
+        });
+        // WARNING: This file was auto-generated with tsoa. Please do not modify it. Re-run tsoa to re-generate this file: https://github.com/lukeautry/tsoa
+        app.post('/v1/experiment/new-empty',
+            authenticateMiddleware([{"api_key":[]}]),
+            ...(fetchMiddlewares<RequestHandler>(ExperimentController)),
+            ...(fetchMiddlewares<RequestHandler>(ExperimentController.prototype.createNewEmptyExperiment)),
+
+            async function ExperimentController_createNewEmptyExperiment(request: ExRequest, response: ExResponse, next: any) {
+            const args: Record<string, TsoaRoute.ParameterSchema> = {
+                    requestBody: {"in":"body","name":"requestBody","required":true,"dataType":"nestedObjectLiteral","nestedProperties":{"datasetId":{"dataType":"string","required":true},"metadata":{"ref":"Record_string.string_","required":true}}},
+                    request: {"in":"request","name":"request","required":true,"dataType":"object"},
+            };
+
+            // WARNING: This file was auto-generated with tsoa. Please do not modify it. Re-run tsoa to re-generate this file: https://github.com/lukeautry/tsoa
+
+            let validatedArgs: any[] = [];
+            try {
+                validatedArgs = templateService.getValidatedArgs({ args, request, response });
+
+                const controller = new ExperimentController();
+
+              await templateService.apiHandler({
+                methodName: 'createNewEmptyExperiment',
+                controller,
+                response,
+                next,
+                validatedArgs,
+                successStatus: undefined,
+              });
+            } catch (err) {
+                return next(err);
+            }
+        });
+        // WARNING: This file was auto-generated with tsoa. Please do not modify it. Re-run tsoa to re-generate this file: https://github.com/lukeautry/tsoa
+        app.post('/v1/experiment/table/new',
+            authenticateMiddleware([{"api_key":[]}]),
+            ...(fetchMiddlewares<RequestHandler>(ExperimentController)),
+            ...(fetchMiddlewares<RequestHandler>(ExperimentController.prototype.createNewExperimentTable)),
+
+            async function ExperimentController_createNewExperimentTable(request: ExRequest, response: ExResponse, next: any) {
+            const args: Record<string, TsoaRoute.ParameterSchema> = {
+                    requestBody: {"in":"body","name":"requestBody","required":true,"ref":"CreateExperimentTableParams"},
+                    request: {"in":"request","name":"request","required":true,"dataType":"object"},
+            };
+
+            // WARNING: This file was auto-generated with tsoa. Please do not modify it. Re-run tsoa to re-generate this file: https://github.com/lukeautry/tsoa
+
+            let validatedArgs: any[] = [];
+            try {
+                validatedArgs = templateService.getValidatedArgs({ args, request, response });
+
+                const controller = new ExperimentController();
+
+              await templateService.apiHandler({
+                methodName: 'createNewExperimentTable',
+                controller,
+                response,
+                next,
+                validatedArgs,
+                successStatus: undefined,
+              });
+            } catch (err) {
+                return next(err);
+            }
+        });
+        // WARNING: This file was auto-generated with tsoa. Please do not modify it. Re-run tsoa to re-generate this file: https://github.com/lukeautry/tsoa
+        app.post('/v1/experiment/table/:experimentTableId/query',
+            authenticateMiddleware([{"api_key":[]}]),
+            ...(fetchMiddlewares<RequestHandler>(ExperimentController)),
+            ...(fetchMiddlewares<RequestHandler>(ExperimentController.prototype.getExperimentTableById)),
+
+            async function ExperimentController_getExperimentTableById(request: ExRequest, response: ExResponse, next: any) {
+            const args: Record<string, TsoaRoute.ParameterSchema> = {
+                    experimentTableId: {"in":"path","name":"experimentTableId","required":true,"dataType":"string"},
+                    request: {"in":"request","name":"request","required":true,"dataType":"object"},
+            };
+
+            // WARNING: This file was auto-generated with tsoa. Please do not modify it. Re-run tsoa to re-generate this file: https://github.com/lukeautry/tsoa
+
+            let validatedArgs: any[] = [];
+            try {
+                validatedArgs = templateService.getValidatedArgs({ args, request, response });
+
+                const controller = new ExperimentController();
+
+              await templateService.apiHandler({
+                methodName: 'getExperimentTableById',
+                controller,
+                response,
+                next,
+                validatedArgs,
+                successStatus: undefined,
+              });
+            } catch (err) {
+                return next(err);
+            }
+        });
+        // WARNING: This file was auto-generated with tsoa. Please do not modify it. Re-run tsoa to re-generate this file: https://github.com/lukeautry/tsoa
+        app.post('/v1/experiment/table/:experimentTableId/metadata/query',
+            authenticateMiddleware([{"api_key":[]}]),
+            ...(fetchMiddlewares<RequestHandler>(ExperimentController)),
+            ...(fetchMiddlewares<RequestHandler>(ExperimentController.prototype.getExperimentTableMetadata)),
+
+            async function ExperimentController_getExperimentTableMetadata(request: ExRequest, response: ExResponse, next: any) {
+            const args: Record<string, TsoaRoute.ParameterSchema> = {
+                    experimentTableId: {"in":"path","name":"experimentTableId","required":true,"dataType":"string"},
+                    request: {"in":"request","name":"request","required":true,"dataType":"object"},
+            };
+
+            // WARNING: This file was auto-generated with tsoa. Please do not modify it. Re-run tsoa to re-generate this file: https://github.com/lukeautry/tsoa
+
+            let validatedArgs: any[] = [];
+            try {
+                validatedArgs = templateService.getValidatedArgs({ args, request, response });
+
+                const controller = new ExperimentController();
+
+              await templateService.apiHandler({
+                methodName: 'getExperimentTableMetadata',
+                controller,
+                response,
+                next,
+                validatedArgs,
+                successStatus: undefined,
+              });
+            } catch (err) {
+                return next(err);
+            }
+        });
+        // WARNING: This file was auto-generated with tsoa. Please do not modify it. Re-run tsoa to re-generate this file: https://github.com/lukeautry/tsoa
+        app.post('/v1/experiment/tables/query',
+            authenticateMiddleware([{"api_key":[]}]),
+            ...(fetchMiddlewares<RequestHandler>(ExperimentController)),
+            ...(fetchMiddlewares<RequestHandler>(ExperimentController.prototype.getExperimentTables)),
+
+            async function ExperimentController_getExperimentTables(request: ExRequest, response: ExResponse, next: any) {
+            const args: Record<string, TsoaRoute.ParameterSchema> = {
+                    request: {"in":"request","name":"request","required":true,"dataType":"object"},
+            };
+
+            // WARNING: This file was auto-generated with tsoa. Please do not modify it. Re-run tsoa to re-generate this file: https://github.com/lukeautry/tsoa
+
+            let validatedArgs: any[] = [];
+            try {
+                validatedArgs = templateService.getValidatedArgs({ args, request, response });
+
+                const controller = new ExperimentController();
+
+              await templateService.apiHandler({
+                methodName: 'getExperimentTables',
+                controller,
+                response,
+                next,
+                validatedArgs,
+                successStatus: undefined,
+              });
+            } catch (err) {
+                return next(err);
+            }
+        });
+        // WARNING: This file was auto-generated with tsoa. Please do not modify it. Re-run tsoa to re-generate this file: https://github.com/lukeautry/tsoa
+        app.post('/v1/experiment/table/:experimentTableId/cell',
+            authenticateMiddleware([{"api_key":[]}]),
+            ...(fetchMiddlewares<RequestHandler>(ExperimentController)),
+            ...(fetchMiddlewares<RequestHandler>(ExperimentController.prototype.createExperimentCell)),
+
+            async function ExperimentController_createExperimentCell(request: ExRequest, response: ExResponse, next: any) {
+            const args: Record<string, TsoaRoute.ParameterSchema> = {
+                    experimentTableId: {"in":"path","name":"experimentTableId","required":true,"dataType":"string"},
+                    requestBody: {"in":"body","name":"requestBody","required":true,"dataType":"nestedObjectLiteral","nestedProperties":{"value":{"dataType":"union","subSchemas":[{"dataType":"string"},{"dataType":"enum","enums":[null]}],"required":true},"rowIndex":{"dataType":"double","required":true},"columnId":{"dataType":"string","required":true}}},
+                    request: {"in":"request","name":"request","required":true,"dataType":"object"},
+            };
+
+            // WARNING: This file was auto-generated with tsoa. Please do not modify it. Re-run tsoa to re-generate this file: https://github.com/lukeautry/tsoa
+
+            let validatedArgs: any[] = [];
+            try {
+                validatedArgs = templateService.getValidatedArgs({ args, request, response });
+
+                const controller = new ExperimentController();
+
+              await templateService.apiHandler({
+                methodName: 'createExperimentCell',
+                controller,
+                response,
+                next,
+                validatedArgs,
+                successStatus: undefined,
+              });
+            } catch (err) {
+                return next(err);
+            }
+        });
+        // WARNING: This file was auto-generated with tsoa. Please do not modify it. Re-run tsoa to re-generate this file: https://github.com/lukeautry/tsoa
+        app.patch('/v1/experiment/table/:experimentTableId/cell',
+            authenticateMiddleware([{"api_key":[]}]),
+            ...(fetchMiddlewares<RequestHandler>(ExperimentController)),
+            ...(fetchMiddlewares<RequestHandler>(ExperimentController.prototype.updateExperimentCell)),
+
+            async function ExperimentController_updateExperimentCell(request: ExRequest, response: ExResponse, next: any) {
+            const args: Record<string, TsoaRoute.ParameterSchema> = {
+                    experimentTableId: {"in":"path","name":"experimentTableId","required":true,"dataType":"string"},
+                    requestBody: {"in":"body","name":"requestBody","required":true,"dataType":"nestedObjectLiteral","nestedProperties":{"updateInputs":{"dataType":"boolean"},"metadata":{"dataType":"string"},"value":{"dataType":"string"},"status":{"dataType":"string"},"cellId":{"dataType":"string","required":true}}},
+                    request: {"in":"request","name":"request","required":true,"dataType":"object"},
+            };
+
+            // WARNING: This file was auto-generated with tsoa. Please do not modify it. Re-run tsoa to re-generate this file: https://github.com/lukeautry/tsoa
+
+            let validatedArgs: any[] = [];
+            try {
+                validatedArgs = templateService.getValidatedArgs({ args, request, response });
+
+                const controller = new ExperimentController();
+
+              await templateService.apiHandler({
+                methodName: 'updateExperimentCell',
+                controller,
+                response,
+                next,
+                validatedArgs,
+                successStatus: undefined,
+              });
+            } catch (err) {
+                return next(err);
+            }
+        });
+        // WARNING: This file was auto-generated with tsoa. Please do not modify it. Re-run tsoa to re-generate this file: https://github.com/lukeautry/tsoa
+        app.post('/v1/experiment/table/:experimentTableId/column',
+            authenticateMiddleware([{"api_key":[]}]),
+            ...(fetchMiddlewares<RequestHandler>(ExperimentController)),
+            ...(fetchMiddlewares<RequestHandler>(ExperimentController.prototype.createExperimentColumn)),
+
+            async function ExperimentController_createExperimentColumn(request: ExRequest, response: ExResponse, next: any) {
+            const args: Record<string, TsoaRoute.ParameterSchema> = {
+                    experimentTableId: {"in":"path","name":"experimentTableId","required":true,"dataType":"string"},
+                    requestBody: {"in":"body","name":"requestBody","required":true,"dataType":"nestedObjectLiteral","nestedProperties":{"inputKeys":{"dataType":"array","array":{"dataType":"string"}},"promptVersionId":{"dataType":"string"},"hypothesisId":{"dataType":"string"},"columnType":{"dataType":"string","required":true},"columnName":{"dataType":"string","required":true}}},
+                    request: {"in":"request","name":"request","required":true,"dataType":"object"},
+            };
+
+            // WARNING: This file was auto-generated with tsoa. Please do not modify it. Re-run tsoa to re-generate this file: https://github.com/lukeautry/tsoa
+
+            let validatedArgs: any[] = [];
+            try {
+                validatedArgs = templateService.getValidatedArgs({ args, request, response });
+
+                const controller = new ExperimentController();
+
+              await templateService.apiHandler({
+                methodName: 'createExperimentColumn',
+                controller,
+                response,
+                next,
+                validatedArgs,
+                successStatus: undefined,
+              });
+            } catch (err) {
+                return next(err);
+            }
+        });
+        // WARNING: This file was auto-generated with tsoa. Please do not modify it. Re-run tsoa to re-generate this file: https://github.com/lukeautry/tsoa
+        app.post('/v1/experiment/table/:experimentTableId/row/new',
+            authenticateMiddleware([{"api_key":[]}]),
+            ...(fetchMiddlewares<RequestHandler>(ExperimentController)),
+            ...(fetchMiddlewares<RequestHandler>(ExperimentController.prototype.createExperimentTableRow)),
+
+            async function ExperimentController_createExperimentTableRow(request: ExRequest, response: ExResponse, next: any) {
+            const args: Record<string, TsoaRoute.ParameterSchema> = {
+                    experimentTableId: {"in":"path","name":"experimentTableId","required":true,"dataType":"string"},
+                    requestBody: {"in":"body","name":"requestBody","required":true,"dataType":"nestedObjectLiteral","nestedProperties":{"inputs":{"ref":"Record_string.string_"},"sourceRequest":{"dataType":"string"},"promptVersionId":{"dataType":"string","required":true}}},
+                    request: {"in":"request","name":"request","required":true,"dataType":"object"},
+            };
+
+            // WARNING: This file was auto-generated with tsoa. Please do not modify it. Re-run tsoa to re-generate this file: https://github.com/lukeautry/tsoa
+
+            let validatedArgs: any[] = [];
+            try {
+                validatedArgs = templateService.getValidatedArgs({ args, request, response });
+
+                const controller = new ExperimentController();
+
+              await templateService.apiHandler({
+                methodName: 'createExperimentTableRow',
+                controller,
+                response,
+                next,
+                validatedArgs,
+                successStatus: undefined,
+              });
+            } catch (err) {
+                return next(err);
+            }
+        });
+        // WARNING: This file was auto-generated with tsoa. Please do not modify it. Re-run tsoa to re-generate this file: https://github.com/lukeautry/tsoa
+        app.delete('/v1/experiment/table/:experimentTableId/row/:rowIndex',
+            authenticateMiddleware([{"api_key":[]}]),
+            ...(fetchMiddlewares<RequestHandler>(ExperimentController)),
+            ...(fetchMiddlewares<RequestHandler>(ExperimentController.prototype.deleteExperimentTableRow)),
+
+            async function ExperimentController_deleteExperimentTableRow(request: ExRequest, response: ExResponse, next: any) {
+            const args: Record<string, TsoaRoute.ParameterSchema> = {
+                    experimentTableId: {"in":"path","name":"experimentTableId","required":true,"dataType":"string"},
+                    rowIndex: {"in":"path","name":"rowIndex","required":true,"dataType":"double"},
+                    request: {"in":"request","name":"request","required":true,"dataType":"object"},
+            };
+
+            // WARNING: This file was auto-generated with tsoa. Please do not modify it. Re-run tsoa to re-generate this file: https://github.com/lukeautry/tsoa
+
+            let validatedArgs: any[] = [];
+            try {
+                validatedArgs = templateService.getValidatedArgs({ args, request, response });
+
+                const controller = new ExperimentController();
+
+              await templateService.apiHandler({
+                methodName: 'deleteExperimentTableRow',
+                controller,
+                response,
+                next,
+                validatedArgs,
+                successStatus: undefined,
+              });
+            } catch (err) {
+                return next(err);
+            }
+        });
+        // WARNING: This file was auto-generated with tsoa. Please do not modify it. Re-run tsoa to re-generate this file: https://github.com/lukeautry/tsoa
+        app.post('/v1/experiment/table/:experimentTableId/row/insert/batch',
+            authenticateMiddleware([{"api_key":[]}]),
+            ...(fetchMiddlewares<RequestHandler>(ExperimentController)),
+            ...(fetchMiddlewares<RequestHandler>(ExperimentController.prototype.createExperimentTableRowWithCellsBatch)),
+
+            async function ExperimentController_createExperimentTableRowWithCellsBatch(request: ExRequest, response: ExResponse, next: any) {
+            const args: Record<string, TsoaRoute.ParameterSchema> = {
+                    experimentTableId: {"in":"path","name":"experimentTableId","required":true,"dataType":"string"},
+                    requestBody: {"in":"body","name":"requestBody","required":true,"dataType":"nestedObjectLiteral","nestedProperties":{"rows":{"dataType":"array","array":{"dataType":"nestedObjectLiteral","nestedProperties":{"sourceRequest":{"dataType":"string"},"cells":{"dataType":"array","array":{"dataType":"nestedObjectLiteral","nestedProperties":{"metadata":{"dataType":"any"},"value":{"dataType":"union","subSchemas":[{"dataType":"string"},{"dataType":"enum","enums":[null]}],"required":true},"columnId":{"dataType":"string","required":true}}},"required":true},"datasetId":{"dataType":"string","required":true},"inputs":{"ref":"Record_string.string_","required":true},"inputRecordId":{"dataType":"string","required":true}}},"required":true}}},
+                    request: {"in":"request","name":"request","required":true,"dataType":"object"},
+            };
+
+            // WARNING: This file was auto-generated with tsoa. Please do not modify it. Re-run tsoa to re-generate this file: https://github.com/lukeautry/tsoa
+
+            let validatedArgs: any[] = [];
+            try {
+                validatedArgs = templateService.getValidatedArgs({ args, request, response });
+
+                const controller = new ExperimentController();
+
+              await templateService.apiHandler({
+                methodName: 'createExperimentTableRowWithCellsBatch',
+                controller,
+                response,
+                next,
+                validatedArgs,
+                successStatus: undefined,
+              });
+            } catch (err) {
+                return next(err);
+            }
+        });
+        // WARNING: This file was auto-generated with tsoa. Please do not modify it. Re-run tsoa to re-generate this file: https://github.com/lukeautry/tsoa
+        app.post('/v1/experiment/update-meta',
+            authenticateMiddleware([{"api_key":[]}]),
+            ...(fetchMiddlewares<RequestHandler>(ExperimentController)),
+            ...(fetchMiddlewares<RequestHandler>(ExperimentController.prototype.updateExperimentMeta)),
+
+            async function ExperimentController_updateExperimentMeta(request: ExRequest, response: ExResponse, next: any) {
+            const args: Record<string, TsoaRoute.ParameterSchema> = {
+                    requestBody: {"in":"body","name":"requestBody","required":true,"dataType":"nestedObjectLiteral","nestedProperties":{"meta":{"ref":"Record_string.string_","required":true},"experimentId":{"dataType":"string","required":true}}},
+                    request: {"in":"request","name":"request","required":true,"dataType":"object"},
+            };
+
+            // WARNING: This file was auto-generated with tsoa. Please do not modify it. Re-run tsoa to re-generate this file: https://github.com/lukeautry/tsoa
+
+            let validatedArgs: any[] = [];
+            try {
+                validatedArgs = templateService.getValidatedArgs({ args, request, response });
+
+                const controller = new ExperimentController();
+
+              await templateService.apiHandler({
+                methodName: 'updateExperimentMeta',
+                controller,
+                response,
+                next,
+                validatedArgs,
+                successStatus: undefined,
+              });
+            } catch (err) {
+                return next(err);
+            }
+        });
+        // WARNING: This file was auto-generated with tsoa. Please do not modify it. Re-run tsoa to re-generate this file: https://github.com/lukeautry/tsoa
+        app.post('/v1/experiment',
+            authenticateMiddleware([{"api_key":[]}]),
+            ...(fetchMiddlewares<RequestHandler>(ExperimentController)),
+            ...(fetchMiddlewares<RequestHandler>(ExperimentController.prototype.createNewExperiment)),
+
+            async function ExperimentController_createNewExperiment(request: ExRequest, response: ExResponse, next: any) {
+            const args: Record<string, TsoaRoute.ParameterSchema> = {
+                    requestBody: {"in":"body","name":"requestBody","required":true,"ref":"NewExperimentParams"},
+                    request: {"in":"request","name":"request","required":true,"dataType":"object"},
+            };
+
+            // WARNING: This file was auto-generated with tsoa. Please do not modify it. Re-run tsoa to re-generate this file: https://github.com/lukeautry/tsoa
+
+            let validatedArgs: any[] = [];
+            try {
+                validatedArgs = templateService.getValidatedArgs({ args, request, response });
+
+                const controller = new ExperimentController();
+
+              await templateService.apiHandler({
+                methodName: 'createNewExperiment',
+                controller,
+                response,
+                next,
+                validatedArgs,
+                successStatus: undefined,
+              });
+            } catch (err) {
+                return next(err);
+            }
+        });
+        // WARNING: This file was auto-generated with tsoa. Please do not modify it. Re-run tsoa to re-generate this file: https://github.com/lukeautry/tsoa
+        app.post('/v1/experiment/hypothesis',
+            authenticateMiddleware([{"api_key":[]}]),
+            ...(fetchMiddlewares<RequestHandler>(ExperimentController)),
+            ...(fetchMiddlewares<RequestHandler>(ExperimentController.prototype.createNewExperimentHypothesis)),
+
+            async function ExperimentController_createNewExperimentHypothesis(request: ExRequest, response: ExResponse, next: any) {
+            const args: Record<string, TsoaRoute.ParameterSchema> = {
+                    requestBody: {"in":"body","name":"requestBody","required":true,"dataType":"nestedObjectLiteral","nestedProperties":{"status":{"dataType":"union","subSchemas":[{"dataType":"enum","enums":["PENDING"]},{"dataType":"enum","enums":["RUNNING"]},{"dataType":"enum","enums":["COMPLETED"]},{"dataType":"enum","enums":["FAILED"]}],"required":true},"providerKeyId":{"dataType":"string","required":true},"promptVersion":{"dataType":"string","required":true},"model":{"dataType":"string","required":true},"experimentId":{"dataType":"string","required":true}}},
+                    request: {"in":"request","name":"request","required":true,"dataType":"object"},
+            };
+
+            // WARNING: This file was auto-generated with tsoa. Please do not modify it. Re-run tsoa to re-generate this file: https://github.com/lukeautry/tsoa
+
+            let validatedArgs: any[] = [];
+            try {
+                validatedArgs = templateService.getValidatedArgs({ args, request, response });
+
+                const controller = new ExperimentController();
+
+              await templateService.apiHandler({
+                methodName: 'createNewExperimentHypothesis',
+                controller,
+                response,
+                next,
+                validatedArgs,
+                successStatus: undefined,
+              });
+            } catch (err) {
+                return next(err);
+            }
+        });
+        // WARNING: This file was auto-generated with tsoa. Please do not modify it. Re-run tsoa to re-generate this file: https://github.com/lukeautry/tsoa
+        app.post('/v1/experiment/hypothesis/:hypothesisId/scores/query',
+            authenticateMiddleware([{"api_key":[]}]),
+            ...(fetchMiddlewares<RequestHandler>(ExperimentController)),
+            ...(fetchMiddlewares<RequestHandler>(ExperimentController.prototype.getExperimentHypothesisScores)),
+
+            async function ExperimentController_getExperimentHypothesisScores(request: ExRequest, response: ExResponse, next: any) {
+            const args: Record<string, TsoaRoute.ParameterSchema> = {
+                    hypothesisId: {"in":"path","name":"hypothesisId","required":true,"dataType":"string"},
+                    request: {"in":"request","name":"request","required":true,"dataType":"object"},
+            };
+
+            // WARNING: This file was auto-generated with tsoa. Please do not modify it. Re-run tsoa to re-generate this file: https://github.com/lukeautry/tsoa
+
+            let validatedArgs: any[] = [];
+            try {
+                validatedArgs = templateService.getValidatedArgs({ args, request, response });
+
+                const controller = new ExperimentController();
+
+              await templateService.apiHandler({
+                methodName: 'getExperimentHypothesisScores',
+                controller,
+                response,
+                next,
+                validatedArgs,
+                successStatus: undefined,
+              });
+            } catch (err) {
+                return next(err);
+            }
+        });
+        // WARNING: This file was auto-generated with tsoa. Please do not modify it. Re-run tsoa to re-generate this file: https://github.com/lukeautry/tsoa
+        app.get('/v1/experiment/:experimentId/evaluators',
+            authenticateMiddleware([{"api_key":[]}]),
+            ...(fetchMiddlewares<RequestHandler>(ExperimentController)),
+            ...(fetchMiddlewares<RequestHandler>(ExperimentController.prototype.getExperimentEvaluators)),
+
+            async function ExperimentController_getExperimentEvaluators(request: ExRequest, response: ExResponse, next: any) {
+            const args: Record<string, TsoaRoute.ParameterSchema> = {
+                    experimentId: {"in":"path","name":"experimentId","required":true,"dataType":"string"},
+                    request: {"in":"request","name":"request","required":true,"dataType":"object"},
+            };
+
+            // WARNING: This file was auto-generated with tsoa. Please do not modify it. Re-run tsoa to re-generate this file: https://github.com/lukeautry/tsoa
+
+            let validatedArgs: any[] = [];
+            try {
+                validatedArgs = templateService.getValidatedArgs({ args, request, response });
+
+                const controller = new ExperimentController();
+
+              await templateService.apiHandler({
+                methodName: 'getExperimentEvaluators',
+                controller,
+                response,
+                next,
+                validatedArgs,
+                successStatus: undefined,
+              });
+            } catch (err) {
+                return next(err);
+            }
+        });
+        // WARNING: This file was auto-generated with tsoa. Please do not modify it. Re-run tsoa to re-generate this file: https://github.com/lukeautry/tsoa
+        app.post('/v1/experiment/:experimentId/evaluators/run',
+            authenticateMiddleware([{"api_key":[]}]),
+            ...(fetchMiddlewares<RequestHandler>(ExperimentController)),
+            ...(fetchMiddlewares<RequestHandler>(ExperimentController.prototype.runExperimentEvaluators)),
+
+            async function ExperimentController_runExperimentEvaluators(request: ExRequest, response: ExResponse, next: any) {
+            const args: Record<string, TsoaRoute.ParameterSchema> = {
+                    experimentId: {"in":"path","name":"experimentId","required":true,"dataType":"string"},
+                    request: {"in":"request","name":"request","required":true,"dataType":"object"},
+            };
+
+            // WARNING: This file was auto-generated with tsoa. Please do not modify it. Re-run tsoa to re-generate this file: https://github.com/lukeautry/tsoa
+
+            let validatedArgs: any[] = [];
+            try {
+                validatedArgs = templateService.getValidatedArgs({ args, request, response });
+
+                const controller = new ExperimentController();
+
+              await templateService.apiHandler({
+                methodName: 'runExperimentEvaluators',
+                controller,
+                response,
+                next,
+                validatedArgs,
+                successStatus: undefined,
+              });
+            } catch (err) {
+                return next(err);
+            }
+        });
+        // WARNING: This file was auto-generated with tsoa. Please do not modify it. Re-run tsoa to re-generate this file: https://github.com/lukeautry/tsoa
+        app.post('/v1/experiment/:experimentId/evaluators',
+            authenticateMiddleware([{"api_key":[]}]),
+            ...(fetchMiddlewares<RequestHandler>(ExperimentController)),
+            ...(fetchMiddlewares<RequestHandler>(ExperimentController.prototype.createExperimentEvaluator)),
+
+            async function ExperimentController_createExperimentEvaluator(request: ExRequest, response: ExResponse, next: any) {
+            const args: Record<string, TsoaRoute.ParameterSchema> = {
+                    experimentId: {"in":"path","name":"experimentId","required":true,"dataType":"string"},
+                    requestBody: {"in":"body","name":"requestBody","required":true,"dataType":"nestedObjectLiteral","nestedProperties":{"evaluatorId":{"dataType":"string","required":true}}},
+                    request: {"in":"request","name":"request","required":true,"dataType":"object"},
+            };
+
+            // WARNING: This file was auto-generated with tsoa. Please do not modify it. Re-run tsoa to re-generate this file: https://github.com/lukeautry/tsoa
+
+            let validatedArgs: any[] = [];
+            try {
+                validatedArgs = templateService.getValidatedArgs({ args, request, response });
+
+                const controller = new ExperimentController();
+
+              await templateService.apiHandler({
+                methodName: 'createExperimentEvaluator',
+                controller,
+                response,
+                next,
+                validatedArgs,
+                successStatus: undefined,
+              });
+            } catch (err) {
+                return next(err);
+            }
+        });
+        // WARNING: This file was auto-generated with tsoa. Please do not modify it. Re-run tsoa to re-generate this file: https://github.com/lukeautry/tsoa
+        app.delete('/v1/experiment/:experimentId/evaluators/:evaluatorId',
+            authenticateMiddleware([{"api_key":[]}]),
+            ...(fetchMiddlewares<RequestHandler>(ExperimentController)),
+            ...(fetchMiddlewares<RequestHandler>(ExperimentController.prototype.deleteExperimentEvaluator)),
+
+            async function ExperimentController_deleteExperimentEvaluator(request: ExRequest, response: ExResponse, next: any) {
+            const args: Record<string, TsoaRoute.ParameterSchema> = {
+                    experimentId: {"in":"path","name":"experimentId","required":true,"dataType":"string"},
+                    evaluatorId: {"in":"path","name":"evaluatorId","required":true,"dataType":"string"},
+                    request: {"in":"request","name":"request","required":true,"dataType":"object"},
+            };
+
+            // WARNING: This file was auto-generated with tsoa. Please do not modify it. Re-run tsoa to re-generate this file: https://github.com/lukeautry/tsoa
+
+            let validatedArgs: any[] = [];
+            try {
+                validatedArgs = templateService.getValidatedArgs({ args, request, response });
+
+                const controller = new ExperimentController();
+
+              await templateService.apiHandler({
+                methodName: 'deleteExperimentEvaluator',
+                controller,
+                response,
+                next,
+                validatedArgs,
+                successStatus: undefined,
+              });
+            } catch (err) {
+                return next(err);
+            }
+        });
+        // WARNING: This file was auto-generated with tsoa. Please do not modify it. Re-run tsoa to re-generate this file: https://github.com/lukeautry/tsoa
+        app.post('/v1/experiment/query',
+            authenticateMiddleware([{"api_key":[]}]),
+            ...(fetchMiddlewares<RequestHandler>(ExperimentController)),
+            ...(fetchMiddlewares<RequestHandler>(ExperimentController.prototype.getExperiments)),
+
+            async function ExperimentController_getExperiments(request: ExRequest, response: ExResponse, next: any) {
+            const args: Record<string, TsoaRoute.ParameterSchema> = {
+                    requestBody: {"in":"body","name":"requestBody","required":true,"dataType":"nestedObjectLiteral","nestedProperties":{"include":{"ref":"IncludeExperimentKeys"},"filter":{"ref":"ExperimentFilterNode","required":true}}},
+                    request: {"in":"request","name":"request","required":true,"dataType":"object"},
+            };
+
+            // WARNING: This file was auto-generated with tsoa. Please do not modify it. Re-run tsoa to re-generate this file: https://github.com/lukeautry/tsoa
+
+            let validatedArgs: any[] = [];
+            try {
+                validatedArgs = templateService.getValidatedArgs({ args, request, response });
+
+                const controller = new ExperimentController();
+
+              await templateService.apiHandler({
+                methodName: 'getExperiments',
+                controller,
+                response,
+                next,
+                validatedArgs,
+                successStatus: undefined,
+              });
+            } catch (err) {
+                return next(err);
+            }
+        });
+        // WARNING: This file was auto-generated with tsoa. Please do not modify it. Re-run tsoa to re-generate this file: https://github.com/lukeautry/tsoa
+        app.post('/v1/experiment/run',
+            authenticateMiddleware([{"api_key":[]}]),
+            ...(fetchMiddlewares<RequestHandler>(ExperimentController)),
+            ...(fetchMiddlewares<RequestHandler>(ExperimentController.prototype.runExperiment)),
+
+            async function ExperimentController_runExperiment(request: ExRequest, response: ExResponse, next: any) {
+            const args: Record<string, TsoaRoute.ParameterSchema> = {
+                    requestBody: {"in":"body","name":"requestBody","required":true,"dataType":"nestedObjectLiteral","nestedProperties":{"cells":{"dataType":"array","array":{"dataType":"nestedObjectLiteral","nestedProperties":{"cellId":{"dataType":"string","required":true}}},"required":true},"hypothesisId":{"dataType":"string","required":true},"experimentTableId":{"dataType":"string","required":true}}},
+                    request: {"in":"request","name":"request","required":true,"dataType":"object"},
+            };
+
+            // WARNING: This file was auto-generated with tsoa. Please do not modify it. Re-run tsoa to re-generate this file: https://github.com/lukeautry/tsoa
+
+            let validatedArgs: any[] = [];
+            try {
+                validatedArgs = templateService.getValidatedArgs({ args, request, response });
+
+                const controller = new ExperimentController();
+
+              await templateService.apiHandler({
+                methodName: 'runExperiment',
+                controller,
+                response,
+                next,
+                validatedArgs,
+                successStatus: undefined,
+              });
+            } catch (err) {
+                return next(err);
+            }
+        });
+        // WARNING: This file was auto-generated with tsoa. Please do not modify it. Re-run tsoa to re-generate this file: https://github.com/lukeautry/tsoa
         app.post('/v1/evaluator',
             authenticateMiddleware([{"api_key":[]}]),
             ...(fetchMiddlewares<RequestHandler>(EvaluatorController)),
@@ -5484,912 +6377,6 @@
 
               await templateService.apiHandler({
                 methodName: 'getExperimentsForEvaluator',
-                controller,
-                response,
-                next,
-                validatedArgs,
-                successStatus: undefined,
-              });
-            } catch (err) {
-                return next(err);
-            }
-        });
-        // WARNING: This file was auto-generated with tsoa. Please do not modify it. Re-run tsoa to re-generate this file: https://github.com/lukeautry/tsoa
-        app.post('/v1/experiment/new-empty',
-            authenticateMiddleware([{"api_key":[]}]),
-            ...(fetchMiddlewares<RequestHandler>(ExperimentController)),
-            ...(fetchMiddlewares<RequestHandler>(ExperimentController.prototype.createNewEmptyExperiment)),
-
-            async function ExperimentController_createNewEmptyExperiment(request: ExRequest, response: ExResponse, next: any) {
-            const args: Record<string, TsoaRoute.ParameterSchema> = {
-                    requestBody: {"in":"body","name":"requestBody","required":true,"dataType":"nestedObjectLiteral","nestedProperties":{"datasetId":{"dataType":"string","required":true},"metadata":{"ref":"Record_string.string_","required":true}}},
-                    request: {"in":"request","name":"request","required":true,"dataType":"object"},
-            };
-
-            // WARNING: This file was auto-generated with tsoa. Please do not modify it. Re-run tsoa to re-generate this file: https://github.com/lukeautry/tsoa
-
-            let validatedArgs: any[] = [];
-            try {
-                validatedArgs = templateService.getValidatedArgs({ args, request, response });
-
-                const controller = new ExperimentController();
-
-              await templateService.apiHandler({
-                methodName: 'createNewEmptyExperiment',
-                controller,
-                response,
-                next,
-                validatedArgs,
-                successStatus: undefined,
-              });
-            } catch (err) {
-                return next(err);
-            }
-        });
-        // WARNING: This file was auto-generated with tsoa. Please do not modify it. Re-run tsoa to re-generate this file: https://github.com/lukeautry/tsoa
-        app.post('/v1/experiment/table/new',
-            authenticateMiddleware([{"api_key":[]}]),
-            ...(fetchMiddlewares<RequestHandler>(ExperimentController)),
-            ...(fetchMiddlewares<RequestHandler>(ExperimentController.prototype.createNewExperimentTable)),
-
-            async function ExperimentController_createNewExperimentTable(request: ExRequest, response: ExResponse, next: any) {
-            const args: Record<string, TsoaRoute.ParameterSchema> = {
-                    requestBody: {"in":"body","name":"requestBody","required":true,"ref":"CreateExperimentTableParams"},
-                    request: {"in":"request","name":"request","required":true,"dataType":"object"},
-            };
-
-            // WARNING: This file was auto-generated with tsoa. Please do not modify it. Re-run tsoa to re-generate this file: https://github.com/lukeautry/tsoa
-
-            let validatedArgs: any[] = [];
-            try {
-                validatedArgs = templateService.getValidatedArgs({ args, request, response });
-
-                const controller = new ExperimentController();
-
-              await templateService.apiHandler({
-                methodName: 'createNewExperimentTable',
-                controller,
-                response,
-                next,
-                validatedArgs,
-                successStatus: undefined,
-              });
-            } catch (err) {
-                return next(err);
-            }
-        });
-        // WARNING: This file was auto-generated with tsoa. Please do not modify it. Re-run tsoa to re-generate this file: https://github.com/lukeautry/tsoa
-        app.post('/v1/experiment/table/:experimentTableId/query',
-            authenticateMiddleware([{"api_key":[]}]),
-            ...(fetchMiddlewares<RequestHandler>(ExperimentController)),
-            ...(fetchMiddlewares<RequestHandler>(ExperimentController.prototype.getExperimentTableById)),
-
-            async function ExperimentController_getExperimentTableById(request: ExRequest, response: ExResponse, next: any) {
-            const args: Record<string, TsoaRoute.ParameterSchema> = {
-                    experimentTableId: {"in":"path","name":"experimentTableId","required":true,"dataType":"string"},
-                    request: {"in":"request","name":"request","required":true,"dataType":"object"},
-            };
-
-            // WARNING: This file was auto-generated with tsoa. Please do not modify it. Re-run tsoa to re-generate this file: https://github.com/lukeautry/tsoa
-
-            let validatedArgs: any[] = [];
-            try {
-                validatedArgs = templateService.getValidatedArgs({ args, request, response });
-
-                const controller = new ExperimentController();
-
-              await templateService.apiHandler({
-                methodName: 'getExperimentTableById',
-                controller,
-                response,
-                next,
-                validatedArgs,
-                successStatus: undefined,
-              });
-            } catch (err) {
-                return next(err);
-            }
-        });
-        // WARNING: This file was auto-generated with tsoa. Please do not modify it. Re-run tsoa to re-generate this file: https://github.com/lukeautry/tsoa
-        app.post('/v1/experiment/table/:experimentTableId/metadata/query',
-            authenticateMiddleware([{"api_key":[]}]),
-            ...(fetchMiddlewares<RequestHandler>(ExperimentController)),
-            ...(fetchMiddlewares<RequestHandler>(ExperimentController.prototype.getExperimentTableMetadata)),
-
-            async function ExperimentController_getExperimentTableMetadata(request: ExRequest, response: ExResponse, next: any) {
-            const args: Record<string, TsoaRoute.ParameterSchema> = {
-                    experimentTableId: {"in":"path","name":"experimentTableId","required":true,"dataType":"string"},
-                    request: {"in":"request","name":"request","required":true,"dataType":"object"},
-            };
-
-            // WARNING: This file was auto-generated with tsoa. Please do not modify it. Re-run tsoa to re-generate this file: https://github.com/lukeautry/tsoa
-
-            let validatedArgs: any[] = [];
-            try {
-                validatedArgs = templateService.getValidatedArgs({ args, request, response });
-
-                const controller = new ExperimentController();
-
-              await templateService.apiHandler({
-                methodName: 'getExperimentTableMetadata',
-                controller,
-                response,
-                next,
-                validatedArgs,
-                successStatus: undefined,
-              });
-            } catch (err) {
-                return next(err);
-            }
-        });
-        // WARNING: This file was auto-generated with tsoa. Please do not modify it. Re-run tsoa to re-generate this file: https://github.com/lukeautry/tsoa
-        app.post('/v1/experiment/tables/query',
-            authenticateMiddleware([{"api_key":[]}]),
-            ...(fetchMiddlewares<RequestHandler>(ExperimentController)),
-            ...(fetchMiddlewares<RequestHandler>(ExperimentController.prototype.getExperimentTables)),
-
-            async function ExperimentController_getExperimentTables(request: ExRequest, response: ExResponse, next: any) {
-            const args: Record<string, TsoaRoute.ParameterSchema> = {
-                    request: {"in":"request","name":"request","required":true,"dataType":"object"},
-            };
-
-            // WARNING: This file was auto-generated with tsoa. Please do not modify it. Re-run tsoa to re-generate this file: https://github.com/lukeautry/tsoa
-
-            let validatedArgs: any[] = [];
-            try {
-                validatedArgs = templateService.getValidatedArgs({ args, request, response });
-
-                const controller = new ExperimentController();
-
-              await templateService.apiHandler({
-                methodName: 'getExperimentTables',
-                controller,
-                response,
-                next,
-                validatedArgs,
-                successStatus: undefined,
-              });
-            } catch (err) {
-                return next(err);
-            }
-        });
-        // WARNING: This file was auto-generated with tsoa. Please do not modify it. Re-run tsoa to re-generate this file: https://github.com/lukeautry/tsoa
-        app.post('/v1/experiment/table/:experimentTableId/cell',
-            authenticateMiddleware([{"api_key":[]}]),
-            ...(fetchMiddlewares<RequestHandler>(ExperimentController)),
-            ...(fetchMiddlewares<RequestHandler>(ExperimentController.prototype.createExperimentCell)),
-
-            async function ExperimentController_createExperimentCell(request: ExRequest, response: ExResponse, next: any) {
-            const args: Record<string, TsoaRoute.ParameterSchema> = {
-                    experimentTableId: {"in":"path","name":"experimentTableId","required":true,"dataType":"string"},
-                    requestBody: {"in":"body","name":"requestBody","required":true,"dataType":"nestedObjectLiteral","nestedProperties":{"value":{"dataType":"union","subSchemas":[{"dataType":"string"},{"dataType":"enum","enums":[null]}],"required":true},"rowIndex":{"dataType":"double","required":true},"columnId":{"dataType":"string","required":true}}},
-                    request: {"in":"request","name":"request","required":true,"dataType":"object"},
-            };
-
-            // WARNING: This file was auto-generated with tsoa. Please do not modify it. Re-run tsoa to re-generate this file: https://github.com/lukeautry/tsoa
-
-            let validatedArgs: any[] = [];
-            try {
-                validatedArgs = templateService.getValidatedArgs({ args, request, response });
-
-                const controller = new ExperimentController();
-
-              await templateService.apiHandler({
-                methodName: 'createExperimentCell',
-                controller,
-                response,
-                next,
-                validatedArgs,
-                successStatus: undefined,
-              });
-            } catch (err) {
-                return next(err);
-            }
-        });
-        // WARNING: This file was auto-generated with tsoa. Please do not modify it. Re-run tsoa to re-generate this file: https://github.com/lukeautry/tsoa
-        app.patch('/v1/experiment/table/:experimentTableId/cell',
-            authenticateMiddleware([{"api_key":[]}]),
-            ...(fetchMiddlewares<RequestHandler>(ExperimentController)),
-            ...(fetchMiddlewares<RequestHandler>(ExperimentController.prototype.updateExperimentCell)),
-
-            async function ExperimentController_updateExperimentCell(request: ExRequest, response: ExResponse, next: any) {
-            const args: Record<string, TsoaRoute.ParameterSchema> = {
-                    experimentTableId: {"in":"path","name":"experimentTableId","required":true,"dataType":"string"},
-                    requestBody: {"in":"body","name":"requestBody","required":true,"dataType":"nestedObjectLiteral","nestedProperties":{"updateInputs":{"dataType":"boolean"},"metadata":{"dataType":"string"},"value":{"dataType":"string"},"status":{"dataType":"string"},"cellId":{"dataType":"string","required":true}}},
-                    request: {"in":"request","name":"request","required":true,"dataType":"object"},
-            };
-
-            // WARNING: This file was auto-generated with tsoa. Please do not modify it. Re-run tsoa to re-generate this file: https://github.com/lukeautry/tsoa
-
-            let validatedArgs: any[] = [];
-            try {
-                validatedArgs = templateService.getValidatedArgs({ args, request, response });
-
-                const controller = new ExperimentController();
-
-              await templateService.apiHandler({
-                methodName: 'updateExperimentCell',
-                controller,
-                response,
-                next,
-                validatedArgs,
-                successStatus: undefined,
-              });
-            } catch (err) {
-                return next(err);
-            }
-        });
-        // WARNING: This file was auto-generated with tsoa. Please do not modify it. Re-run tsoa to re-generate this file: https://github.com/lukeautry/tsoa
-        app.post('/v1/experiment/table/:experimentTableId/column',
-            authenticateMiddleware([{"api_key":[]}]),
-            ...(fetchMiddlewares<RequestHandler>(ExperimentController)),
-            ...(fetchMiddlewares<RequestHandler>(ExperimentController.prototype.createExperimentColumn)),
-
-            async function ExperimentController_createExperimentColumn(request: ExRequest, response: ExResponse, next: any) {
-            const args: Record<string, TsoaRoute.ParameterSchema> = {
-                    experimentTableId: {"in":"path","name":"experimentTableId","required":true,"dataType":"string"},
-                    requestBody: {"in":"body","name":"requestBody","required":true,"dataType":"nestedObjectLiteral","nestedProperties":{"inputKeys":{"dataType":"array","array":{"dataType":"string"}},"promptVersionId":{"dataType":"string"},"hypothesisId":{"dataType":"string"},"columnType":{"dataType":"string","required":true},"columnName":{"dataType":"string","required":true}}},
-                    request: {"in":"request","name":"request","required":true,"dataType":"object"},
-            };
-
-            // WARNING: This file was auto-generated with tsoa. Please do not modify it. Re-run tsoa to re-generate this file: https://github.com/lukeautry/tsoa
-
-            let validatedArgs: any[] = [];
-            try {
-                validatedArgs = templateService.getValidatedArgs({ args, request, response });
-
-                const controller = new ExperimentController();
-
-              await templateService.apiHandler({
-                methodName: 'createExperimentColumn',
-                controller,
-                response,
-                next,
-                validatedArgs,
-                successStatus: undefined,
-              });
-            } catch (err) {
-                return next(err);
-            }
-        });
-        // WARNING: This file was auto-generated with tsoa. Please do not modify it. Re-run tsoa to re-generate this file: https://github.com/lukeautry/tsoa
-        app.post('/v1/experiment/table/:experimentTableId/row/new',
-            authenticateMiddleware([{"api_key":[]}]),
-            ...(fetchMiddlewares<RequestHandler>(ExperimentController)),
-            ...(fetchMiddlewares<RequestHandler>(ExperimentController.prototype.createExperimentTableRow)),
-
-            async function ExperimentController_createExperimentTableRow(request: ExRequest, response: ExResponse, next: any) {
-            const args: Record<string, TsoaRoute.ParameterSchema> = {
-                    experimentTableId: {"in":"path","name":"experimentTableId","required":true,"dataType":"string"},
-                    requestBody: {"in":"body","name":"requestBody","required":true,"dataType":"nestedObjectLiteral","nestedProperties":{"inputs":{"ref":"Record_string.string_"},"sourceRequest":{"dataType":"string"},"promptVersionId":{"dataType":"string","required":true}}},
-                    request: {"in":"request","name":"request","required":true,"dataType":"object"},
-            };
-
-            // WARNING: This file was auto-generated with tsoa. Please do not modify it. Re-run tsoa to re-generate this file: https://github.com/lukeautry/tsoa
-
-            let validatedArgs: any[] = [];
-            try {
-                validatedArgs = templateService.getValidatedArgs({ args, request, response });
-
-                const controller = new ExperimentController();
-
-              await templateService.apiHandler({
-                methodName: 'createExperimentTableRow',
-                controller,
-                response,
-                next,
-                validatedArgs,
-                successStatus: undefined,
-              });
-            } catch (err) {
-                return next(err);
-            }
-        });
-        // WARNING: This file was auto-generated with tsoa. Please do not modify it. Re-run tsoa to re-generate this file: https://github.com/lukeautry/tsoa
-        app.delete('/v1/experiment/table/:experimentTableId/row/:rowIndex',
-            authenticateMiddleware([{"api_key":[]}]),
-            ...(fetchMiddlewares<RequestHandler>(ExperimentController)),
-            ...(fetchMiddlewares<RequestHandler>(ExperimentController.prototype.deleteExperimentTableRow)),
-
-            async function ExperimentController_deleteExperimentTableRow(request: ExRequest, response: ExResponse, next: any) {
-            const args: Record<string, TsoaRoute.ParameterSchema> = {
-                    experimentTableId: {"in":"path","name":"experimentTableId","required":true,"dataType":"string"},
-                    rowIndex: {"in":"path","name":"rowIndex","required":true,"dataType":"double"},
-                    request: {"in":"request","name":"request","required":true,"dataType":"object"},
-            };
-
-            // WARNING: This file was auto-generated with tsoa. Please do not modify it. Re-run tsoa to re-generate this file: https://github.com/lukeautry/tsoa
-
-            let validatedArgs: any[] = [];
-            try {
-                validatedArgs = templateService.getValidatedArgs({ args, request, response });
-
-                const controller = new ExperimentController();
-
-              await templateService.apiHandler({
-                methodName: 'deleteExperimentTableRow',
-                controller,
-                response,
-                next,
-                validatedArgs,
-                successStatus: undefined,
-              });
-            } catch (err) {
-                return next(err);
-            }
-        });
-        // WARNING: This file was auto-generated with tsoa. Please do not modify it. Re-run tsoa to re-generate this file: https://github.com/lukeautry/tsoa
-        app.post('/v1/experiment/table/:experimentTableId/row/insert/batch',
-            authenticateMiddleware([{"api_key":[]}]),
-            ...(fetchMiddlewares<RequestHandler>(ExperimentController)),
-            ...(fetchMiddlewares<RequestHandler>(ExperimentController.prototype.createExperimentTableRowWithCellsBatch)),
-
-            async function ExperimentController_createExperimentTableRowWithCellsBatch(request: ExRequest, response: ExResponse, next: any) {
-            const args: Record<string, TsoaRoute.ParameterSchema> = {
-                    experimentTableId: {"in":"path","name":"experimentTableId","required":true,"dataType":"string"},
-                    requestBody: {"in":"body","name":"requestBody","required":true,"dataType":"nestedObjectLiteral","nestedProperties":{"rows":{"dataType":"array","array":{"dataType":"nestedObjectLiteral","nestedProperties":{"sourceRequest":{"dataType":"string"},"cells":{"dataType":"array","array":{"dataType":"nestedObjectLiteral","nestedProperties":{"metadata":{"dataType":"any"},"value":{"dataType":"union","subSchemas":[{"dataType":"string"},{"dataType":"enum","enums":[null]}],"required":true},"columnId":{"dataType":"string","required":true}}},"required":true},"datasetId":{"dataType":"string","required":true},"inputs":{"ref":"Record_string.string_","required":true},"inputRecordId":{"dataType":"string","required":true}}},"required":true}}},
-                    request: {"in":"request","name":"request","required":true,"dataType":"object"},
-            };
-
-            // WARNING: This file was auto-generated with tsoa. Please do not modify it. Re-run tsoa to re-generate this file: https://github.com/lukeautry/tsoa
-
-            let validatedArgs: any[] = [];
-            try {
-                validatedArgs = templateService.getValidatedArgs({ args, request, response });
-
-                const controller = new ExperimentController();
-
-              await templateService.apiHandler({
-                methodName: 'createExperimentTableRowWithCellsBatch',
-                controller,
-                response,
-                next,
-                validatedArgs,
-                successStatus: undefined,
-              });
-            } catch (err) {
-                return next(err);
-            }
-        });
-        // WARNING: This file was auto-generated with tsoa. Please do not modify it. Re-run tsoa to re-generate this file: https://github.com/lukeautry/tsoa
-        app.post('/v1/experiment/update-meta',
-            authenticateMiddleware([{"api_key":[]}]),
-            ...(fetchMiddlewares<RequestHandler>(ExperimentController)),
-            ...(fetchMiddlewares<RequestHandler>(ExperimentController.prototype.updateExperimentMeta)),
-
-            async function ExperimentController_updateExperimentMeta(request: ExRequest, response: ExResponse, next: any) {
-            const args: Record<string, TsoaRoute.ParameterSchema> = {
-                    requestBody: {"in":"body","name":"requestBody","required":true,"dataType":"nestedObjectLiteral","nestedProperties":{"meta":{"ref":"Record_string.string_","required":true},"experimentId":{"dataType":"string","required":true}}},
-                    request: {"in":"request","name":"request","required":true,"dataType":"object"},
-            };
-
-            // WARNING: This file was auto-generated with tsoa. Please do not modify it. Re-run tsoa to re-generate this file: https://github.com/lukeautry/tsoa
-
-            let validatedArgs: any[] = [];
-            try {
-                validatedArgs = templateService.getValidatedArgs({ args, request, response });
-
-                const controller = new ExperimentController();
-
-              await templateService.apiHandler({
-                methodName: 'updateExperimentMeta',
-                controller,
-                response,
-                next,
-                validatedArgs,
-                successStatus: undefined,
-              });
-            } catch (err) {
-                return next(err);
-            }
-        });
-        // WARNING: This file was auto-generated with tsoa. Please do not modify it. Re-run tsoa to re-generate this file: https://github.com/lukeautry/tsoa
-        app.post('/v1/experiment',
-            authenticateMiddleware([{"api_key":[]}]),
-            ...(fetchMiddlewares<RequestHandler>(ExperimentController)),
-            ...(fetchMiddlewares<RequestHandler>(ExperimentController.prototype.createNewExperiment)),
-
-            async function ExperimentController_createNewExperiment(request: ExRequest, response: ExResponse, next: any) {
-            const args: Record<string, TsoaRoute.ParameterSchema> = {
-                    requestBody: {"in":"body","name":"requestBody","required":true,"ref":"NewExperimentParams"},
-                    request: {"in":"request","name":"request","required":true,"dataType":"object"},
-            };
-
-            // WARNING: This file was auto-generated with tsoa. Please do not modify it. Re-run tsoa to re-generate this file: https://github.com/lukeautry/tsoa
-
-            let validatedArgs: any[] = [];
-            try {
-                validatedArgs = templateService.getValidatedArgs({ args, request, response });
-
-                const controller = new ExperimentController();
-
-              await templateService.apiHandler({
-                methodName: 'createNewExperiment',
-                controller,
-                response,
-                next,
-                validatedArgs,
-                successStatus: undefined,
-              });
-            } catch (err) {
-                return next(err);
-            }
-        });
-        // WARNING: This file was auto-generated with tsoa. Please do not modify it. Re-run tsoa to re-generate this file: https://github.com/lukeautry/tsoa
-        app.post('/v1/experiment/hypothesis',
-            authenticateMiddleware([{"api_key":[]}]),
-            ...(fetchMiddlewares<RequestHandler>(ExperimentController)),
-            ...(fetchMiddlewares<RequestHandler>(ExperimentController.prototype.createNewExperimentHypothesis)),
-
-            async function ExperimentController_createNewExperimentHypothesis(request: ExRequest, response: ExResponse, next: any) {
-            const args: Record<string, TsoaRoute.ParameterSchema> = {
-                    requestBody: {"in":"body","name":"requestBody","required":true,"dataType":"nestedObjectLiteral","nestedProperties":{"status":{"dataType":"union","subSchemas":[{"dataType":"enum","enums":["PENDING"]},{"dataType":"enum","enums":["RUNNING"]},{"dataType":"enum","enums":["COMPLETED"]},{"dataType":"enum","enums":["FAILED"]}],"required":true},"providerKeyId":{"dataType":"string","required":true},"promptVersion":{"dataType":"string","required":true},"model":{"dataType":"string","required":true},"experimentId":{"dataType":"string","required":true}}},
-                    request: {"in":"request","name":"request","required":true,"dataType":"object"},
-            };
-
-            // WARNING: This file was auto-generated with tsoa. Please do not modify it. Re-run tsoa to re-generate this file: https://github.com/lukeautry/tsoa
-
-            let validatedArgs: any[] = [];
-            try {
-                validatedArgs = templateService.getValidatedArgs({ args, request, response });
-
-                const controller = new ExperimentController();
-
-              await templateService.apiHandler({
-                methodName: 'createNewExperimentHypothesis',
-                controller,
-                response,
-                next,
-                validatedArgs,
-                successStatus: undefined,
-              });
-            } catch (err) {
-                return next(err);
-            }
-        });
-        // WARNING: This file was auto-generated with tsoa. Please do not modify it. Re-run tsoa to re-generate this file: https://github.com/lukeautry/tsoa
-        app.post('/v1/experiment/hypothesis/:hypothesisId/scores/query',
-            authenticateMiddleware([{"api_key":[]}]),
-            ...(fetchMiddlewares<RequestHandler>(ExperimentController)),
-            ...(fetchMiddlewares<RequestHandler>(ExperimentController.prototype.getExperimentHypothesisScores)),
-
-            async function ExperimentController_getExperimentHypothesisScores(request: ExRequest, response: ExResponse, next: any) {
-            const args: Record<string, TsoaRoute.ParameterSchema> = {
-                    hypothesisId: {"in":"path","name":"hypothesisId","required":true,"dataType":"string"},
-                    request: {"in":"request","name":"request","required":true,"dataType":"object"},
-            };
-
-            // WARNING: This file was auto-generated with tsoa. Please do not modify it. Re-run tsoa to re-generate this file: https://github.com/lukeautry/tsoa
-
-            let validatedArgs: any[] = [];
-            try {
-                validatedArgs = templateService.getValidatedArgs({ args, request, response });
-
-                const controller = new ExperimentController();
-
-              await templateService.apiHandler({
-                methodName: 'getExperimentHypothesisScores',
-                controller,
-                response,
-                next,
-                validatedArgs,
-                successStatus: undefined,
-              });
-            } catch (err) {
-                return next(err);
-            }
-        });
-        // WARNING: This file was auto-generated with tsoa. Please do not modify it. Re-run tsoa to re-generate this file: https://github.com/lukeautry/tsoa
-        app.get('/v1/experiment/:experimentId/evaluators',
-            authenticateMiddleware([{"api_key":[]}]),
-            ...(fetchMiddlewares<RequestHandler>(ExperimentController)),
-            ...(fetchMiddlewares<RequestHandler>(ExperimentController.prototype.getExperimentEvaluators)),
-
-            async function ExperimentController_getExperimentEvaluators(request: ExRequest, response: ExResponse, next: any) {
-            const args: Record<string, TsoaRoute.ParameterSchema> = {
-                    experimentId: {"in":"path","name":"experimentId","required":true,"dataType":"string"},
-                    request: {"in":"request","name":"request","required":true,"dataType":"object"},
-            };
-
-            // WARNING: This file was auto-generated with tsoa. Please do not modify it. Re-run tsoa to re-generate this file: https://github.com/lukeautry/tsoa
-
-            let validatedArgs: any[] = [];
-            try {
-                validatedArgs = templateService.getValidatedArgs({ args, request, response });
-
-                const controller = new ExperimentController();
-
-              await templateService.apiHandler({
-                methodName: 'getExperimentEvaluators',
-                controller,
-                response,
-                next,
-                validatedArgs,
-                successStatus: undefined,
-              });
-            } catch (err) {
-                return next(err);
-            }
-        });
-        // WARNING: This file was auto-generated with tsoa. Please do not modify it. Re-run tsoa to re-generate this file: https://github.com/lukeautry/tsoa
-        app.post('/v1/experiment/:experimentId/evaluators/run',
-            authenticateMiddleware([{"api_key":[]}]),
-            ...(fetchMiddlewares<RequestHandler>(ExperimentController)),
-            ...(fetchMiddlewares<RequestHandler>(ExperimentController.prototype.runExperimentEvaluators)),
-
-            async function ExperimentController_runExperimentEvaluators(request: ExRequest, response: ExResponse, next: any) {
-            const args: Record<string, TsoaRoute.ParameterSchema> = {
-                    experimentId: {"in":"path","name":"experimentId","required":true,"dataType":"string"},
-                    request: {"in":"request","name":"request","required":true,"dataType":"object"},
-            };
-
-            // WARNING: This file was auto-generated with tsoa. Please do not modify it. Re-run tsoa to re-generate this file: https://github.com/lukeautry/tsoa
-
-            let validatedArgs: any[] = [];
-            try {
-                validatedArgs = templateService.getValidatedArgs({ args, request, response });
-
-                const controller = new ExperimentController();
-
-              await templateService.apiHandler({
-                methodName: 'runExperimentEvaluators',
-                controller,
-                response,
-                next,
-                validatedArgs,
-                successStatus: undefined,
-              });
-            } catch (err) {
-                return next(err);
-            }
-        });
-        // WARNING: This file was auto-generated with tsoa. Please do not modify it. Re-run tsoa to re-generate this file: https://github.com/lukeautry/tsoa
-        app.post('/v1/experiment/:experimentId/evaluators',
-            authenticateMiddleware([{"api_key":[]}]),
-            ...(fetchMiddlewares<RequestHandler>(ExperimentController)),
-            ...(fetchMiddlewares<RequestHandler>(ExperimentController.prototype.createExperimentEvaluator)),
-
-            async function ExperimentController_createExperimentEvaluator(request: ExRequest, response: ExResponse, next: any) {
-            const args: Record<string, TsoaRoute.ParameterSchema> = {
-                    experimentId: {"in":"path","name":"experimentId","required":true,"dataType":"string"},
-                    requestBody: {"in":"body","name":"requestBody","required":true,"dataType":"nestedObjectLiteral","nestedProperties":{"evaluatorId":{"dataType":"string","required":true}}},
-                    request: {"in":"request","name":"request","required":true,"dataType":"object"},
-            };
-
-            // WARNING: This file was auto-generated with tsoa. Please do not modify it. Re-run tsoa to re-generate this file: https://github.com/lukeautry/tsoa
-
-            let validatedArgs: any[] = [];
-            try {
-                validatedArgs = templateService.getValidatedArgs({ args, request, response });
-
-                const controller = new ExperimentController();
-
-              await templateService.apiHandler({
-                methodName: 'createExperimentEvaluator',
-                controller,
-                response,
-                next,
-                validatedArgs,
-                successStatus: undefined,
-              });
-            } catch (err) {
-                return next(err);
-            }
-        });
-        // WARNING: This file was auto-generated with tsoa. Please do not modify it. Re-run tsoa to re-generate this file: https://github.com/lukeautry/tsoa
-        app.delete('/v1/experiment/:experimentId/evaluators/:evaluatorId',
-            authenticateMiddleware([{"api_key":[]}]),
-            ...(fetchMiddlewares<RequestHandler>(ExperimentController)),
-            ...(fetchMiddlewares<RequestHandler>(ExperimentController.prototype.deleteExperimentEvaluator)),
-
-            async function ExperimentController_deleteExperimentEvaluator(request: ExRequest, response: ExResponse, next: any) {
-            const args: Record<string, TsoaRoute.ParameterSchema> = {
-                    experimentId: {"in":"path","name":"experimentId","required":true,"dataType":"string"},
-                    evaluatorId: {"in":"path","name":"evaluatorId","required":true,"dataType":"string"},
-                    request: {"in":"request","name":"request","required":true,"dataType":"object"},
-            };
-
-            // WARNING: This file was auto-generated with tsoa. Please do not modify it. Re-run tsoa to re-generate this file: https://github.com/lukeautry/tsoa
-
-            let validatedArgs: any[] = [];
-            try {
-                validatedArgs = templateService.getValidatedArgs({ args, request, response });
-
-                const controller = new ExperimentController();
-
-              await templateService.apiHandler({
-                methodName: 'deleteExperimentEvaluator',
-                controller,
-                response,
-                next,
-                validatedArgs,
-                successStatus: undefined,
-              });
-            } catch (err) {
-                return next(err);
-            }
-        });
-        // WARNING: This file was auto-generated with tsoa. Please do not modify it. Re-run tsoa to re-generate this file: https://github.com/lukeautry/tsoa
-        app.post('/v1/experiment/query',
-            authenticateMiddleware([{"api_key":[]}]),
-            ...(fetchMiddlewares<RequestHandler>(ExperimentController)),
-            ...(fetchMiddlewares<RequestHandler>(ExperimentController.prototype.getExperiments)),
-
-            async function ExperimentController_getExperiments(request: ExRequest, response: ExResponse, next: any) {
-            const args: Record<string, TsoaRoute.ParameterSchema> = {
-                    requestBody: {"in":"body","name":"requestBody","required":true,"dataType":"nestedObjectLiteral","nestedProperties":{"include":{"ref":"IncludeExperimentKeys"},"filter":{"ref":"ExperimentFilterNode","required":true}}},
-                    request: {"in":"request","name":"request","required":true,"dataType":"object"},
-            };
-
-            // WARNING: This file was auto-generated with tsoa. Please do not modify it. Re-run tsoa to re-generate this file: https://github.com/lukeautry/tsoa
-
-            let validatedArgs: any[] = [];
-            try {
-                validatedArgs = templateService.getValidatedArgs({ args, request, response });
-
-                const controller = new ExperimentController();
-
-              await templateService.apiHandler({
-                methodName: 'getExperiments',
-                controller,
-                response,
-                next,
-                validatedArgs,
-                successStatus: undefined,
-              });
-            } catch (err) {
-                return next(err);
-            }
-        });
-        // WARNING: This file was auto-generated with tsoa. Please do not modify it. Re-run tsoa to re-generate this file: https://github.com/lukeautry/tsoa
-        app.post('/v1/experiment/run',
-            authenticateMiddleware([{"api_key":[]}]),
-            ...(fetchMiddlewares<RequestHandler>(ExperimentController)),
-            ...(fetchMiddlewares<RequestHandler>(ExperimentController.prototype.runExperiment)),
-
-            async function ExperimentController_runExperiment(request: ExRequest, response: ExResponse, next: any) {
-            const args: Record<string, TsoaRoute.ParameterSchema> = {
-                    requestBody: {"in":"body","name":"requestBody","required":true,"dataType":"nestedObjectLiteral","nestedProperties":{"cells":{"dataType":"array","array":{"dataType":"nestedObjectLiteral","nestedProperties":{"cellId":{"dataType":"string","required":true}}},"required":true},"hypothesisId":{"dataType":"string","required":true},"experimentTableId":{"dataType":"string","required":true}}},
-                    request: {"in":"request","name":"request","required":true,"dataType":"object"},
-            };
-
-            // WARNING: This file was auto-generated with tsoa. Please do not modify it. Re-run tsoa to re-generate this file: https://github.com/lukeautry/tsoa
-
-            let validatedArgs: any[] = [];
-            try {
-                validatedArgs = templateService.getValidatedArgs({ args, request, response });
-
-                const controller = new ExperimentController();
-
-              await templateService.apiHandler({
-                methodName: 'runExperiment',
-                controller,
-                response,
-                next,
-                validatedArgs,
-                successStatus: undefined,
-              });
-            } catch (err) {
-                return next(err);
-            }
-        });
-        // WARNING: This file was auto-generated with tsoa. Please do not modify it. Re-run tsoa to re-generate this file: https://github.com/lukeautry/tsoa
-        app.post('/v1/experiment/dataset',
-            authenticateMiddleware([{"api_key":[]}]),
-            ...(fetchMiddlewares<RequestHandler>(ExperimentDatasetController)),
-            ...(fetchMiddlewares<RequestHandler>(ExperimentDatasetController.prototype.addDataset)),
-
-            async function ExperimentDatasetController_addDataset(request: ExRequest, response: ExResponse, next: any) {
-            const args: Record<string, TsoaRoute.ParameterSchema> = {
-                    requestBody: {"in":"body","name":"requestBody","required":true,"ref":"NewDatasetParams"},
-                    request: {"in":"request","name":"request","required":true,"dataType":"object"},
-            };
-
-            // WARNING: This file was auto-generated with tsoa. Please do not modify it. Re-run tsoa to re-generate this file: https://github.com/lukeautry/tsoa
-
-            let validatedArgs: any[] = [];
-            try {
-                validatedArgs = templateService.getValidatedArgs({ args, request, response });
-
-                const controller = new ExperimentDatasetController();
-
-              await templateService.apiHandler({
-                methodName: 'addDataset',
-                controller,
-                response,
-                next,
-                validatedArgs,
-                successStatus: undefined,
-              });
-            } catch (err) {
-                return next(err);
-            }
-        });
-        // WARNING: This file was auto-generated with tsoa. Please do not modify it. Re-run tsoa to re-generate this file: https://github.com/lukeautry/tsoa
-        app.post('/v1/experiment/dataset/random',
-            authenticateMiddleware([{"api_key":[]}]),
-            ...(fetchMiddlewares<RequestHandler>(ExperimentDatasetController)),
-            ...(fetchMiddlewares<RequestHandler>(ExperimentDatasetController.prototype.addRandomDataset)),
-
-            async function ExperimentDatasetController_addRandomDataset(request: ExRequest, response: ExResponse, next: any) {
-            const args: Record<string, TsoaRoute.ParameterSchema> = {
-                    requestBody: {"in":"body","name":"requestBody","required":true,"ref":"RandomDatasetParams"},
-                    request: {"in":"request","name":"request","required":true,"dataType":"object"},
-            };
-
-            // WARNING: This file was auto-generated with tsoa. Please do not modify it. Re-run tsoa to re-generate this file: https://github.com/lukeautry/tsoa
-
-            let validatedArgs: any[] = [];
-            try {
-                validatedArgs = templateService.getValidatedArgs({ args, request, response });
-
-                const controller = new ExperimentDatasetController();
-
-              await templateService.apiHandler({
-                methodName: 'addRandomDataset',
-                controller,
-                response,
-                next,
-                validatedArgs,
-                successStatus: undefined,
-              });
-            } catch (err) {
-                return next(err);
-            }
-        });
-        // WARNING: This file was auto-generated with tsoa. Please do not modify it. Re-run tsoa to re-generate this file: https://github.com/lukeautry/tsoa
-        app.post('/v1/experiment/dataset/query',
-            authenticateMiddleware([{"api_key":[]}]),
-            ...(fetchMiddlewares<RequestHandler>(ExperimentDatasetController)),
-            ...(fetchMiddlewares<RequestHandler>(ExperimentDatasetController.prototype.getDatasets)),
-
-            async function ExperimentDatasetController_getDatasets(request: ExRequest, response: ExResponse, next: any) {
-            const args: Record<string, TsoaRoute.ParameterSchema> = {
-                    requestBody: {"in":"body","name":"requestBody","required":true,"dataType":"nestedObjectLiteral","nestedProperties":{"promptVersionId":{"dataType":"string"}}},
-                    request: {"in":"request","name":"request","required":true,"dataType":"object"},
-            };
-
-            // WARNING: This file was auto-generated with tsoa. Please do not modify it. Re-run tsoa to re-generate this file: https://github.com/lukeautry/tsoa
-
-            let validatedArgs: any[] = [];
-            try {
-                validatedArgs = templateService.getValidatedArgs({ args, request, response });
-
-                const controller = new ExperimentDatasetController();
-
-              await templateService.apiHandler({
-                methodName: 'getDatasets',
-                controller,
-                response,
-                next,
-                validatedArgs,
-                successStatus: undefined,
-              });
-            } catch (err) {
-                return next(err);
-            }
-        });
-        // WARNING: This file was auto-generated with tsoa. Please do not modify it. Re-run tsoa to re-generate this file: https://github.com/lukeautry/tsoa
-        app.post('/v1/experiment/dataset/:datasetId/row/insert',
-            authenticateMiddleware([{"api_key":[]}]),
-            ...(fetchMiddlewares<RequestHandler>(ExperimentDatasetController)),
-            ...(fetchMiddlewares<RequestHandler>(ExperimentDatasetController.prototype.insertDatasetRow)),
-
-            async function ExperimentDatasetController_insertDatasetRow(request: ExRequest, response: ExResponse, next: any) {
-            const args: Record<string, TsoaRoute.ParameterSchema> = {
-                    requestBody: {"in":"body","name":"requestBody","required":true,"dataType":"nestedObjectLiteral","nestedProperties":{"originalColumnId":{"dataType":"string"},"inputs":{"ref":"Record_string.string_","required":true},"inputRecordId":{"dataType":"string","required":true}}},
-                    request: {"in":"request","name":"request","required":true,"dataType":"object"},
-                    datasetId: {"in":"path","name":"datasetId","required":true,"dataType":"string"},
-            };
-
-            // WARNING: This file was auto-generated with tsoa. Please do not modify it. Re-run tsoa to re-generate this file: https://github.com/lukeautry/tsoa
-
-            let validatedArgs: any[] = [];
-            try {
-                validatedArgs = templateService.getValidatedArgs({ args, request, response });
-
-                const controller = new ExperimentDatasetController();
-
-              await templateService.apiHandler({
-                methodName: 'insertDatasetRow',
-                controller,
-                response,
-                next,
-                validatedArgs,
-                successStatus: undefined,
-              });
-            } catch (err) {
-                return next(err);
-            }
-        });
-        // WARNING: This file was auto-generated with tsoa. Please do not modify it. Re-run tsoa to re-generate this file: https://github.com/lukeautry/tsoa
-        app.post('/v1/experiment/dataset/:datasetId/version/:promptVersionId/row/new',
-            authenticateMiddleware([{"api_key":[]}]),
-            ...(fetchMiddlewares<RequestHandler>(ExperimentDatasetController)),
-            ...(fetchMiddlewares<RequestHandler>(ExperimentDatasetController.prototype.createDatasetRow)),
-
-            async function ExperimentDatasetController_createDatasetRow(request: ExRequest, response: ExResponse, next: any) {
-            const args: Record<string, TsoaRoute.ParameterSchema> = {
-                    requestBody: {"in":"body","name":"requestBody","required":true,"dataType":"nestedObjectLiteral","nestedProperties":{"sourceRequest":{"dataType":"string"},"inputs":{"ref":"Record_string.string_","required":true}}},
-                    request: {"in":"request","name":"request","required":true,"dataType":"object"},
-                    datasetId: {"in":"path","name":"datasetId","required":true,"dataType":"string"},
-                    promptVersionId: {"in":"path","name":"promptVersionId","required":true,"dataType":"string"},
-            };
-
-            // WARNING: This file was auto-generated with tsoa. Please do not modify it. Re-run tsoa to re-generate this file: https://github.com/lukeautry/tsoa
-
-            let validatedArgs: any[] = [];
-            try {
-                validatedArgs = templateService.getValidatedArgs({ args, request, response });
-
-                const controller = new ExperimentDatasetController();
-
-              await templateService.apiHandler({
-                methodName: 'createDatasetRow',
-                controller,
-                response,
-                next,
-                validatedArgs,
-                successStatus: undefined,
-              });
-            } catch (err) {
-                return next(err);
-            }
-        });
-        // WARNING: This file was auto-generated with tsoa. Please do not modify it. Re-run tsoa to re-generate this file: https://github.com/lukeautry/tsoa
-        app.post('/v1/experiment/dataset/:datasetId/inputs/query',
-            authenticateMiddleware([{"api_key":[]}]),
-            ...(fetchMiddlewares<RequestHandler>(ExperimentDatasetController)),
-            ...(fetchMiddlewares<RequestHandler>(ExperimentDatasetController.prototype.getDataset)),
-
-            async function ExperimentDatasetController_getDataset(request: ExRequest, response: ExResponse, next: any) {
-            const args: Record<string, TsoaRoute.ParameterSchema> = {
-                    request: {"in":"request","name":"request","required":true,"dataType":"object"},
-                    datasetId: {"in":"path","name":"datasetId","required":true,"dataType":"string"},
-            };
-
-            // WARNING: This file was auto-generated with tsoa. Please do not modify it. Re-run tsoa to re-generate this file: https://github.com/lukeautry/tsoa
-
-            let validatedArgs: any[] = [];
-            try {
-                validatedArgs = templateService.getValidatedArgs({ args, request, response });
-
-                const controller = new ExperimentDatasetController();
-
-              await templateService.apiHandler({
-                methodName: 'getDataset',
-                controller,
-                response,
-                next,
-                validatedArgs,
-                successStatus: undefined,
-              });
-            } catch (err) {
-                return next(err);
-            }
-        });
-        // WARNING: This file was auto-generated with tsoa. Please do not modify it. Re-run tsoa to re-generate this file: https://github.com/lukeautry/tsoa
-        app.post('/v1/experiment/dataset/:datasetId/mutate',
-            authenticateMiddleware([{"api_key":[]}]),
-            ...(fetchMiddlewares<RequestHandler>(ExperimentDatasetController)),
-            ...(fetchMiddlewares<RequestHandler>(ExperimentDatasetController.prototype.mutateDataset)),
-
-            async function ExperimentDatasetController_mutateDataset(request: ExRequest, response: ExResponse, next: any) {
-            const args: Record<string, TsoaRoute.ParameterSchema> = {
-                    requestBody: {"in":"body","name":"requestBody","required":true,"dataType":"nestedObjectLiteral","nestedProperties":{"removeRequests":{"dataType":"array","array":{"dataType":"string"},"required":true},"addRequests":{"dataType":"array","array":{"dataType":"string"},"required":true}}},
-                    request: {"in":"request","name":"request","required":true,"dataType":"object"},
-            };
-
-            // WARNING: This file was auto-generated with tsoa. Please do not modify it. Re-run tsoa to re-generate this file: https://github.com/lukeautry/tsoa
-
-            let validatedArgs: any[] = [];
-            try {
-                validatedArgs = templateService.getValidatedArgs({ args, request, response });
-
-                const controller = new ExperimentDatasetController();
-
-              await templateService.apiHandler({
-                methodName: 'mutateDataset',
                 controller,
                 response,
                 next,
