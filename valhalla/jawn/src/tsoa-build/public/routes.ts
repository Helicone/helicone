--- conflicted
+++ resolved
@@ -702,25 +702,7 @@
         "type": {"dataType":"nestedObjectLiteral","nestedProperties":{},"additionalProperties":{"dataType":"any"},"validators":{}},
     },
     // WARNING: This file was auto-generated with tsoa. Please do not modify it. Re-run tsoa to re-generate this file: https://github.com/lukeautry/tsoa
-<<<<<<< HEAD
     "PromptsResult": {
-=======
-    "ResultSuccess__organization_id-string--name-string--flags-string-Array_-Array_": {
-        "dataType": "refObject",
-        "properties": {
-            "data": {"dataType":"array","array":{"dataType":"nestedObjectLiteral","nestedProperties":{"flags":{"dataType":"array","array":{"dataType":"string"},"required":true},"name":{"dataType":"string","required":true},"organization_id":{"dataType":"string","required":true}}},"required":true},
-            "error": {"dataType":"enum","enums":[null],"required":true},
-        },
-        "additionalProperties": false,
-    },
-    // WARNING: This file was auto-generated with tsoa. Please do not modify it. Re-run tsoa to re-generate this file: https://github.com/lukeautry/tsoa
-    "Result__organization_id-string--name-string--flags-string-Array_-Array.string_": {
-        "dataType": "refAlias",
-        "type": {"dataType":"union","subSchemas":[{"ref":"ResultSuccess__organization_id-string--name-string--flags-string-Array_-Array_"},{"ref":"ResultError_string_"}],"validators":{}},
-    },
-    // WARNING: This file was auto-generated with tsoa. Please do not modify it. Re-run tsoa to re-generate this file: https://github.com/lukeautry/tsoa
-    "KafkaSettings": {
->>>>>>> 1d3063b2
         "dataType": "refObject",
         "properties": {
             "id": {"dataType":"string","required":true},
@@ -1038,6 +1020,20 @@
         "type": {"dataType":"union","subSchemas":[{"ref":"ResultSuccess_PromptVersionResultFilled_"},{"ref":"ResultError_string_"}],"validators":{}},
     },
     // WARNING: This file was auto-generated with tsoa. Please do not modify it. Re-run tsoa to re-generate this file: https://github.com/lukeautry/tsoa
+    "ResultSuccess__organization_id-string--name-string--flags-string-Array_-Array_": {
+        "dataType": "refObject",
+        "properties": {
+            "data": {"dataType":"array","array":{"dataType":"nestedObjectLiteral","nestedProperties":{"flags":{"dataType":"array","array":{"dataType":"string"},"required":true},"name":{"dataType":"string","required":true},"organization_id":{"dataType":"string","required":true}}},"required":true},
+            "error": {"dataType":"enum","enums":[null],"required":true},
+        },
+        "additionalProperties": false,
+    },
+    // WARNING: This file was auto-generated with tsoa. Please do not modify it. Re-run tsoa to re-generate this file: https://github.com/lukeautry/tsoa
+    "Result__organization_id-string--name-string--flags-string-Array_-Array.string_": {
+        "dataType": "refAlias",
+        "type": {"dataType":"union","subSchemas":[{"ref":"ResultSuccess__organization_id-string--name-string--flags-string-Array_-Array_"},{"ref":"ResultError_string_"}],"validators":{}},
+    },
+    // WARNING: This file was auto-generated with tsoa. Please do not modify it. Re-run tsoa to re-generate this file: https://github.com/lukeautry/tsoa
     "KafkaSettings": {
         "dataType": "refObject",
         "properties": {
