/* tslint:disable */
/* eslint-disable */
// WARNING: This file was auto-generated with tsoa. Please do not modify it. Re-run tsoa to re-generate this file: https://github.com/lukeautry/tsoa
import { TsoaRoute, fetchMiddlewares, ExpressTemplateService } from '@tsoa/runtime';
// WARNING: This file was auto-generated with tsoa. Please do not modify it. Re-run tsoa to re-generate this file: https://github.com/lukeautry/tsoa
import { WebhookControler } from './../../controllers/public/webhookController';
// WARNING: This file was auto-generated with tsoa. Please do not modify it. Re-run tsoa to re-generate this file: https://github.com/lukeautry/tsoa
import { UserController } from './../../controllers/public/userController';
// WARNING: This file was auto-generated with tsoa. Please do not modify it. Re-run tsoa to re-generate this file: https://github.com/lukeautry/tsoa
import { RequestController } from './../../controllers/public/requestController';
// WARNING: This file was auto-generated with tsoa. Please do not modify it. Re-run tsoa to re-generate this file: https://github.com/lukeautry/tsoa
import { PromptController } from './../../controllers/public/promptController';
// WARNING: This file was auto-generated with tsoa. Please do not modify it. Re-run tsoa to re-generate this file: https://github.com/lukeautry/tsoa
import { ExperimentDatasetController } from './../../controllers/public/experimentDatasetController';
// WARNING: This file was auto-generated with tsoa. Please do not modify it. Re-run tsoa to re-generate this file: https://github.com/lukeautry/tsoa
import { ExperimentController } from './../../controllers/public/experimentController';
import { expressAuthentication } from './../../authentication';
// @ts-ignore - no great way to install types from subpackage
import type { Request as ExRequest, Response as ExResponse, RequestHandler, Router } from 'express';

const expressAuthenticationRecasted = expressAuthentication as (req: ExRequest, securityName: string, scopes?: string[], res?: ExResponse) => Promise<any>;


// WARNING: This file was auto-generated with tsoa. Please do not modify it. Re-run tsoa to re-generate this file: https://github.com/lukeautry/tsoa

const models: TsoaRoute.Models = {
    "ResultSuccess_null_": {
        "dataType": "refObject",
        "properties": {
            "data": {"dataType":"enum","enums":[null],"required":true},
            "error": {"dataType":"enum","enums":[null],"required":true},
        },
        "additionalProperties": false,
    },
    // WARNING: This file was auto-generated with tsoa. Please do not modify it. Re-run tsoa to re-generate this file: https://github.com/lukeautry/tsoa
    "ResultError_string_": {
        "dataType": "refObject",
        "properties": {
            "data": {"dataType":"enum","enums":[null],"required":true},
            "error": {"dataType":"string","required":true},
        },
        "additionalProperties": false,
    },
    // WARNING: This file was auto-generated with tsoa. Please do not modify it. Re-run tsoa to re-generate this file: https://github.com/lukeautry/tsoa
    "Result_null.string_": {
        "dataType": "refAlias",
        "type": {"dataType":"union","subSchemas":[{"ref":"ResultSuccess_null_"},{"ref":"ResultError_string_"}],"validators":{}},
    },
    // WARNING: This file was auto-generated with tsoa. Please do not modify it. Re-run tsoa to re-generate this file: https://github.com/lukeautry/tsoa
    "Record_string.number_": {
        "dataType": "refAlias",
        "type": {"dataType":"nestedObjectLiteral","nestedProperties":{},"additionalProperties":{"dataType":"double"},"validators":{}},
    },
    // WARNING: This file was auto-generated with tsoa. Please do not modify it. Re-run tsoa to re-generate this file: https://github.com/lukeautry/tsoa
    "ScoreRequest": {
        "dataType": "refObject",
        "properties": {
            "scores": {"ref":"Record_string.number_","required":true},
        },
        "additionalProperties": false,
    },
    // WARNING: This file was auto-generated with tsoa. Please do not modify it. Re-run tsoa to re-generate this file: https://github.com/lukeautry/tsoa
    "ResultSuccess__count-number--prompt_tokens-number--completion_tokens-number--user_id-string--cost_usd-number_-Array_": {
        "dataType": "refObject",
        "properties": {
            "data": {"dataType":"array","array":{"dataType":"nestedObjectLiteral","nestedProperties":{"cost_usd":{"dataType":"double","required":true},"user_id":{"dataType":"string","required":true},"completion_tokens":{"dataType":"double","required":true},"prompt_tokens":{"dataType":"double","required":true},"count":{"dataType":"double","required":true}}},"required":true},
            "error": {"dataType":"enum","enums":[null],"required":true},
        },
        "additionalProperties": false,
    },
    // WARNING: This file was auto-generated with tsoa. Please do not modify it. Re-run tsoa to re-generate this file: https://github.com/lukeautry/tsoa
    "Result__count-number--prompt_tokens-number--completion_tokens-number--user_id-string--cost_usd-number_-Array.string_": {
        "dataType": "refAlias",
        "type": {"dataType":"union","subSchemas":[{"ref":"ResultSuccess__count-number--prompt_tokens-number--completion_tokens-number--user_id-string--cost_usd-number_-Array_"},{"ref":"ResultError_string_"}],"validators":{}},
    },
    // WARNING: This file was auto-generated with tsoa. Please do not modify it. Re-run tsoa to re-generate this file: https://github.com/lukeautry/tsoa
    "UserQueryParams": {
        "dataType": "refObject",
        "properties": {
            "userIds": {"dataType":"array","array":{"dataType":"string"}},
            "timeFilter": {"dataType":"nestedObjectLiteral","nestedProperties":{"endTimeUnixSeconds":{"dataType":"double","required":true},"startTimeUnixSeconds":{"dataType":"double","required":true}}},
        },
        "additionalProperties": false,
    },
    // WARNING: This file was auto-generated with tsoa. Please do not modify it. Re-run tsoa to re-generate this file: https://github.com/lukeautry/tsoa
    "Json": {
        "dataType": "refAlias",
        "type": {"dataType":"union","subSchemas":[{"dataType":"string"},{"dataType":"double"},{"dataType":"boolean"},{"dataType":"enum","enums":[null]},{"dataType":"nestedObjectLiteral","nestedProperties":{},"additionalProperties":{"dataType":"union","subSchemas":[{"ref":"Json"},{"dataType":"undefined"}]}},{"dataType":"array","array":{"dataType":"refAlias","ref":"Json"}}],"validators":{}},
    },
    // WARNING: This file was auto-generated with tsoa. Please do not modify it. Re-run tsoa to re-generate this file: https://github.com/lukeautry/tsoa
    "Provider": {
        "dataType": "refAlias",
        "type": {"dataType":"union","subSchemas":[{"dataType":"enum","enums":["OPENAI"]},{"dataType":"enum","enums":["ANTHROPIC"]},{"dataType":"enum","enums":["TOGETHERAI"]},{"dataType":"enum","enums":["GROQ"]},{"dataType":"enum","enums":["GOOGLE"]},{"dataType":"enum","enums":["CUSTOM"]}],"validators":{}},
    },
    // WARNING: This file was auto-generated with tsoa. Please do not modify it. Re-run tsoa to re-generate this file: https://github.com/lukeautry/tsoa
    "LlmType": {
        "dataType": "refAlias",
        "type": {"dataType":"union","subSchemas":[{"dataType":"enum","enums":["chat"]},{"dataType":"enum","enums":["completion"]}],"validators":{}},
    },
    // WARNING: This file was auto-generated with tsoa. Please do not modify it. Re-run tsoa to re-generate this file: https://github.com/lukeautry/tsoa
    "FunctionCall": {
        "dataType": "refObject",
        "properties": {
            "name": {"dataType":"string"},
            "arguments": {"dataType":"object"},
        },
        "additionalProperties": false,
    },
    // WARNING: This file was auto-generated with tsoa. Please do not modify it. Re-run tsoa to re-generate this file: https://github.com/lukeautry/tsoa
    "Message": {
        "dataType": "refObject",
        "properties": {
            "role": {"dataType":"string"},
            "content": {"dataType":"string"},
            "function_call": {"ref":"FunctionCall"},
        },
        "additionalProperties": false,
    },
    // WARNING: This file was auto-generated with tsoa. Please do not modify it. Re-run tsoa to re-generate this file: https://github.com/lukeautry/tsoa
    "Request": {
        "dataType": "refObject",
        "properties": {
            "llm_type": {"ref":"LlmType"},
            "model": {"dataType":"string"},
            "provider": {"dataType":"string"},
            "prompt": {"dataType":"union","subSchemas":[{"dataType":"string"},{"dataType":"enum","enums":[null]}]},
            "max_tokens": {"dataType":"union","subSchemas":[{"dataType":"double"},{"dataType":"enum","enums":[null]}]},
            "temperature": {"dataType":"union","subSchemas":[{"dataType":"double"},{"dataType":"enum","enums":[null]}]},
            "top_p": {"dataType":"union","subSchemas":[{"dataType":"double"},{"dataType":"enum","enums":[null]}]},
            "n": {"dataType":"union","subSchemas":[{"dataType":"double"},{"dataType":"enum","enums":[null]}]},
            "stream": {"dataType":"union","subSchemas":[{"dataType":"boolean"},{"dataType":"enum","enums":[null]}]},
            "stop": {"dataType":"union","subSchemas":[{"dataType":"string"},{"dataType":"enum","enums":[null]}]},
            "presence_penalty": {"dataType":"union","subSchemas":[{"dataType":"double"},{"dataType":"enum","enums":[null]}]},
            "frequency_penalty": {"dataType":"union","subSchemas":[{"dataType":"double"},{"dataType":"enum","enums":[null]}]},
            "logprobs": {"dataType":"union","subSchemas":[{"dataType":"double"},{"dataType":"enum","enums":[null]}]},
            "best_of": {"dataType":"union","subSchemas":[{"dataType":"double"},{"dataType":"enum","enums":[null]}]},
            "logit_bias": {"dataType":"union","subSchemas":[{"dataType":"object"},{"dataType":"enum","enums":[null]}]},
            "user": {"dataType":"union","subSchemas":[{"dataType":"string"},{"dataType":"enum","enums":[null]}]},
            "messages": {"dataType":"union","subSchemas":[{"dataType":"array","array":{"dataType":"refObject","ref":"Message"}},{"dataType":"enum","enums":[null]}]},
            "tooLarge": {"dataType":"boolean"},
            "heliconeMessage": {"dataType":"string"},
        },
        "additionalProperties": false,
    },
    // WARNING: This file was auto-generated with tsoa. Please do not modify it. Re-run tsoa to re-generate this file: https://github.com/lukeautry/tsoa
    "Record_number.string_": {
        "dataType": "refAlias",
        "type": {"dataType":"nestedObjectLiteral","nestedProperties":{},"additionalProperties":{"dataType":"string"},"validators":{}},
    },
    // WARNING: This file was auto-generated with tsoa. Please do not modify it. Re-run tsoa to re-generate this file: https://github.com/lukeautry/tsoa
    "ErrorInfo": {
        "dataType": "refObject",
        "properties": {
            "code": {"dataType":"union","subSchemas":[{"dataType":"string"},{"dataType":"enum","enums":[null]}]},
            "message": {"dataType":"union","subSchemas":[{"dataType":"string"},{"dataType":"enum","enums":[null]}]},
        },
        "additionalProperties": false,
    },
    // WARNING: This file was auto-generated with tsoa. Please do not modify it. Re-run tsoa to re-generate this file: https://github.com/lukeautry/tsoa
    "Response": {
        "dataType": "refObject",
        "properties": {
            "completions": {"dataType":"union","subSchemas":[{"ref":"Record_number.string_"},{"dataType":"enum","enums":[null]}]},
            "message": {"dataType":"union","subSchemas":[{"ref":"Message"},{"dataType":"enum","enums":[null]}]},
            "error": {"dataType":"union","subSchemas":[{"ref":"ErrorInfo"},{"dataType":"enum","enums":[null]}]},
            "model": {"dataType":"union","subSchemas":[{"dataType":"string"},{"dataType":"enum","enums":[null]}]},
            "tooLarge": {"dataType":"boolean"},
            "heliconeMessage": {"dataType":"string"},
        },
        "additionalProperties": false,
    },
    // WARNING: This file was auto-generated with tsoa. Please do not modify it. Re-run tsoa to re-generate this file: https://github.com/lukeautry/tsoa
    "LlmSchema": {
        "dataType": "refObject",
        "properties": {
            "request": {"ref":"Request","required":true},
            "response": {"dataType":"union","subSchemas":[{"ref":"Response"},{"dataType":"enum","enums":[null]}]},
        },
        "additionalProperties": false,
    },
    // WARNING: This file was auto-generated with tsoa. Please do not modify it. Re-run tsoa to re-generate this file: https://github.com/lukeautry/tsoa
    "Record_string.string_": {
        "dataType": "refAlias",
        "type": {"dataType":"nestedObjectLiteral","nestedProperties":{},"additionalProperties":{"dataType":"string"},"validators":{}},
    },
    // WARNING: This file was auto-generated with tsoa. Please do not modify it. Re-run tsoa to re-generate this file: https://github.com/lukeautry/tsoa
    "HeliconeRequest": {
        "dataType": "refObject",
        "properties": {
            "response_id": {"dataType":"string","required":true},
            "response_created_at": {"dataType":"string","required":true},
            "response_body": {"dataType":"any"},
            "response_status": {"dataType":"double","required":true},
            "response_model": {"dataType":"union","subSchemas":[{"dataType":"string"},{"dataType":"enum","enums":[null]}],"required":true},
            "request_id": {"dataType":"string","required":true},
            "request_model": {"dataType":"union","subSchemas":[{"dataType":"string"},{"dataType":"enum","enums":[null]}],"required":true},
            "model_override": {"dataType":"union","subSchemas":[{"dataType":"string"},{"dataType":"enum","enums":[null]}],"required":true},
            "request_created_at": {"dataType":"string","required":true},
            "request_body": {"dataType":"any","required":true},
            "request_path": {"dataType":"string","required":true},
            "request_user_id": {"dataType":"union","subSchemas":[{"dataType":"string"},{"dataType":"enum","enums":[null]}],"required":true},
            "request_properties": {"dataType":"union","subSchemas":[{"dataType":"nestedObjectLiteral","nestedProperties":{},"additionalProperties":{"ref":"Json"}},{"dataType":"enum","enums":[null]}],"required":true},
            "request_feedback": {"dataType":"union","subSchemas":[{"dataType":"nestedObjectLiteral","nestedProperties":{},"additionalProperties":{"ref":"Json"}},{"dataType":"enum","enums":[null]}],"required":true},
            "helicone_user": {"dataType":"union","subSchemas":[{"dataType":"string"},{"dataType":"enum","enums":[null]}],"required":true},
            "prompt_name": {"dataType":"union","subSchemas":[{"dataType":"string"},{"dataType":"enum","enums":[null]}],"required":true},
            "prompt_regex": {"dataType":"union","subSchemas":[{"dataType":"string"},{"dataType":"enum","enums":[null]}],"required":true},
            "key_name": {"dataType":"string","required":true},
            "delay_ms": {"dataType":"union","subSchemas":[{"dataType":"double"},{"dataType":"enum","enums":[null]}],"required":true},
            "time_to_first_token": {"dataType":"union","subSchemas":[{"dataType":"double"},{"dataType":"enum","enums":[null]}],"required":true},
            "total_tokens": {"dataType":"union","subSchemas":[{"dataType":"double"},{"dataType":"enum","enums":[null]}],"required":true},
            "prompt_tokens": {"dataType":"union","subSchemas":[{"dataType":"double"},{"dataType":"enum","enums":[null]}],"required":true},
            "completion_tokens": {"dataType":"union","subSchemas":[{"dataType":"double"},{"dataType":"enum","enums":[null]}],"required":true},
            "provider": {"ref":"Provider","required":true},
            "node_id": {"dataType":"union","subSchemas":[{"dataType":"string"},{"dataType":"enum","enums":[null]}],"required":true},
            "feedback_created_at": {"dataType":"union","subSchemas":[{"dataType":"string"},{"dataType":"enum","enums":[null]}]},
            "feedback_id": {"dataType":"union","subSchemas":[{"dataType":"string"},{"dataType":"enum","enums":[null]}]},
            "feedback_rating": {"dataType":"union","subSchemas":[{"dataType":"boolean"},{"dataType":"enum","enums":[null]}]},
            "signed_body_url": {"dataType":"union","subSchemas":[{"dataType":"string"},{"dataType":"enum","enums":[null]}]},
            "llmSchema": {"dataType":"union","subSchemas":[{"ref":"LlmSchema"},{"dataType":"enum","enums":[null]}],"required":true},
            "country_code": {"dataType":"union","subSchemas":[{"dataType":"string"},{"dataType":"enum","enums":[null]}],"required":true},
            "asset_ids": {"dataType":"union","subSchemas":[{"dataType":"array","array":{"dataType":"string"}},{"dataType":"enum","enums":[null]}],"required":true},
            "asset_urls": {"dataType":"union","subSchemas":[{"ref":"Record_string.string_"},{"dataType":"enum","enums":[null]}],"required":true},
            "costUSD": {"dataType":"union","subSchemas":[{"dataType":"double"},{"dataType":"enum","enums":[null]}]},
        },
        "additionalProperties": false,
    },
    // WARNING: This file was auto-generated with tsoa. Please do not modify it. Re-run tsoa to re-generate this file: https://github.com/lukeautry/tsoa
    "ResultSuccess_HeliconeRequest-Array_": {
        "dataType": "refObject",
        "properties": {
            "data": {"dataType":"array","array":{"dataType":"refObject","ref":"HeliconeRequest"},"required":true},
            "error": {"dataType":"enum","enums":[null],"required":true},
        },
        "additionalProperties": false,
    },
    // WARNING: This file was auto-generated with tsoa. Please do not modify it. Re-run tsoa to re-generate this file: https://github.com/lukeautry/tsoa
    "Result_HeliconeRequest-Array.string_": {
        "dataType": "refAlias",
        "type": {"dataType":"union","subSchemas":[{"ref":"ResultSuccess_HeliconeRequest-Array_"},{"ref":"ResultError_string_"}],"validators":{}},
    },
    // WARNING: This file was auto-generated with tsoa. Please do not modify it. Re-run tsoa to re-generate this file: https://github.com/lukeautry/tsoa
    "Partial_NumberOperators_": {
        "dataType": "refAlias",
        "type": {"dataType":"nestedObjectLiteral","nestedProperties":{"not-equals":{"dataType":"double"},"equals":{"dataType":"double"},"gte":{"dataType":"double"},"lte":{"dataType":"double"},"lt":{"dataType":"double"},"gt":{"dataType":"double"}},"validators":{}},
    },
    // WARNING: This file was auto-generated with tsoa. Please do not modify it. Re-run tsoa to re-generate this file: https://github.com/lukeautry/tsoa
    "Partial_TimestampOperators_": {
        "dataType": "refAlias",
        "type": {"dataType":"nestedObjectLiteral","nestedProperties":{"gte":{"dataType":"string"},"lte":{"dataType":"string"},"lt":{"dataType":"string"},"gt":{"dataType":"string"}},"validators":{}},
    },
    // WARNING: This file was auto-generated with tsoa. Please do not modify it. Re-run tsoa to re-generate this file: https://github.com/lukeautry/tsoa
    "Partial_BooleanOperators_": {
        "dataType": "refAlias",
        "type": {"dataType":"nestedObjectLiteral","nestedProperties":{"equals":{"dataType":"boolean"}},"validators":{}},
    },
    // WARNING: This file was auto-generated with tsoa. Please do not modify it. Re-run tsoa to re-generate this file: https://github.com/lukeautry/tsoa
    "Partial_TextOperators_": {
        "dataType": "refAlias",
        "type": {"dataType":"nestedObjectLiteral","nestedProperties":{"not-equals":{"dataType":"string"},"equals":{"dataType":"string"},"like":{"dataType":"string"},"ilike":{"dataType":"string"},"contains":{"dataType":"string"},"not-contains":{"dataType":"string"}},"validators":{}},
    },
    // WARNING: This file was auto-generated with tsoa. Please do not modify it. Re-run tsoa to re-generate this file: https://github.com/lukeautry/tsoa
    "Partial_FeedbackTableToOperators_": {
        "dataType": "refAlias",
        "type": {"dataType":"nestedObjectLiteral","nestedProperties":{"id":{"ref":"Partial_NumberOperators_"},"created_at":{"ref":"Partial_TimestampOperators_"},"rating":{"ref":"Partial_BooleanOperators_"},"response_id":{"ref":"Partial_TextOperators_"}},"validators":{}},
    },
    // WARNING: This file was auto-generated with tsoa. Please do not modify it. Re-run tsoa to re-generate this file: https://github.com/lukeautry/tsoa
    "Partial_RequestTableToOperators_": {
        "dataType": "refAlias",
        "type": {"dataType":"nestedObjectLiteral","nestedProperties":{"prompt":{"ref":"Partial_TextOperators_"},"created_at":{"ref":"Partial_TimestampOperators_"},"user_id":{"ref":"Partial_TextOperators_"},"auth_hash":{"ref":"Partial_TextOperators_"},"org_id":{"ref":"Partial_TextOperators_"},"id":{"ref":"Partial_TextOperators_"},"node_id":{"ref":"Partial_TextOperators_"},"model":{"ref":"Partial_TextOperators_"},"modelOverride":{"ref":"Partial_TextOperators_"},"path":{"ref":"Partial_TextOperators_"}},"validators":{}},
    },
    // WARNING: This file was auto-generated with tsoa. Please do not modify it. Re-run tsoa to re-generate this file: https://github.com/lukeautry/tsoa
    "Partial_ResponseTableToOperators_": {
        "dataType": "refAlias",
        "type": {"dataType":"nestedObjectLiteral","nestedProperties":{"body_tokens":{"ref":"Partial_NumberOperators_"},"body_model":{"ref":"Partial_TextOperators_"},"body_completion":{"ref":"Partial_TextOperators_"},"status":{"ref":"Partial_NumberOperators_"},"model":{"ref":"Partial_TextOperators_"}},"validators":{}},
    },
    // WARNING: This file was auto-generated with tsoa. Please do not modify it. Re-run tsoa to re-generate this file: https://github.com/lukeautry/tsoa
    "Pick_FilterLeaf.feedback-or-request-or-response-or-properties-or-values_": {
        "dataType": "refAlias",
        "type": {"dataType":"nestedObjectLiteral","nestedProperties":{"feedback":{"ref":"Partial_FeedbackTableToOperators_"},"request":{"ref":"Partial_RequestTableToOperators_"},"response":{"ref":"Partial_ResponseTableToOperators_"},"properties":{"dataType":"nestedObjectLiteral","nestedProperties":{},"additionalProperties":{"ref":"Partial_TextOperators_"}},"values":{"dataType":"nestedObjectLiteral","nestedProperties":{},"additionalProperties":{"ref":"Partial_TextOperators_"}}},"validators":{}},
    },
    // WARNING: This file was auto-generated with tsoa. Please do not modify it. Re-run tsoa to re-generate this file: https://github.com/lukeautry/tsoa
    "FilterLeafSubset_feedback-or-request-or-response-or-properties-or-values_": {
        "dataType": "refAlias",
        "type": {"ref":"Pick_FilterLeaf.feedback-or-request-or-response-or-properties-or-values_","validators":{}},
    },
    // WARNING: This file was auto-generated with tsoa. Please do not modify it. Re-run tsoa to re-generate this file: https://github.com/lukeautry/tsoa
    "RequestFilterNode": {
        "dataType": "refAlias",
        "type": {"dataType":"union","subSchemas":[{"ref":"FilterLeafSubset_feedback-or-request-or-response-or-properties-or-values_"},{"ref":"RequestFilterBranch"},{"dataType":"enum","enums":["all"]}],"validators":{}},
    },
    // WARNING: This file was auto-generated with tsoa. Please do not modify it. Re-run tsoa to re-generate this file: https://github.com/lukeautry/tsoa
    "RequestFilterBranch": {
        "dataType": "refAlias",
        "type": {"dataType":"nestedObjectLiteral","nestedProperties":{"right":{"ref":"RequestFilterNode","required":true},"operator":{"dataType":"union","subSchemas":[{"dataType":"enum","enums":["or"]},{"dataType":"enum","enums":["and"]}],"required":true},"left":{"ref":"RequestFilterNode","required":true}},"validators":{}},
    },
    // WARNING: This file was auto-generated with tsoa. Please do not modify it. Re-run tsoa to re-generate this file: https://github.com/lukeautry/tsoa
    "SortDirection": {
        "dataType": "refAlias",
        "type": {"dataType":"union","subSchemas":[{"dataType":"enum","enums":["asc"]},{"dataType":"enum","enums":["desc"]}],"validators":{}},
    },
    // WARNING: This file was auto-generated with tsoa. Please do not modify it. Re-run tsoa to re-generate this file: https://github.com/lukeautry/tsoa
    "SortLeafRequest": {
        "dataType": "refObject",
        "properties": {
            "random": {"dataType":"enum","enums":[true]},
            "created_at": {"ref":"SortDirection"},
            "cache_created_at": {"ref":"SortDirection"},
            "latency": {"ref":"SortDirection"},
            "last_active": {"ref":"SortDirection"},
            "total_tokens": {"ref":"SortDirection"},
            "completion_tokens": {"ref":"SortDirection"},
            "prompt_tokens": {"ref":"SortDirection"},
            "user_id": {"ref":"SortDirection"},
            "body_model": {"ref":"SortDirection"},
            "is_cached": {"ref":"SortDirection"},
            "request_prompt": {"ref":"SortDirection"},
            "response_text": {"ref":"SortDirection"},
            "properties": {"dataType":"nestedObjectLiteral","nestedProperties":{},"additionalProperties":{"ref":"SortDirection"}},
            "values": {"dataType":"nestedObjectLiteral","nestedProperties":{},"additionalProperties":{"ref":"SortDirection"}},
        },
        "additionalProperties": false,
    },
    // WARNING: This file was auto-generated with tsoa. Please do not modify it. Re-run tsoa to re-generate this file: https://github.com/lukeautry/tsoa
    "RequestQueryParams": {
        "dataType": "refObject",
        "properties": {
            "filter": {"ref":"RequestFilterNode","required":true},
            "offset": {"dataType":"double"},
            "limit": {"dataType":"double"},
            "sort": {"ref":"SortLeafRequest"},
            "isCached": {"dataType":"boolean"},
            "includeInputs": {"dataType":"boolean"},
        },
        "additionalProperties": false,
    },
    // WARNING: This file was auto-generated with tsoa. Please do not modify it. Re-run tsoa to re-generate this file: https://github.com/lukeautry/tsoa
<<<<<<< HEAD
    "ResultSuccess_null_": {
        "dataType": "refObject",
        "properties": {
            "data": {"dataType":"enum","enums":[null],"required":true},
            "error": {"dataType":"enum","enums":[null],"required":true},
        },
        "additionalProperties": false,
    },
    // WARNING: This file was auto-generated with tsoa. Please do not modify it. Re-run tsoa to re-generate this file: https://github.com/lukeautry/tsoa
    "Result_null.string_": {
        "dataType": "refAlias",
        "type": {"dataType":"union","subSchemas":[{"ref":"ResultSuccess_null_"},{"ref":"ResultError_string_"}],"validators":{}},
    },
    // WARNING: This file was auto-generated with tsoa. Please do not modify it. Re-run tsoa to re-generate this file: https://github.com/lukeautry/tsoa
    "HeliconeRequestAsset": {
        "dataType": "refObject",
        "properties": {
            "assetUrl": {"dataType":"string","required":true},
        },
        "additionalProperties": false,
    },
    // WARNING: This file was auto-generated with tsoa. Please do not modify it. Re-run tsoa to re-generate this file: https://github.com/lukeautry/tsoa
    "ResultSuccess_HeliconeRequestAsset_": {
        "dataType": "refObject",
        "properties": {
            "data": {"ref":"HeliconeRequestAsset","required":true},
            "error": {"dataType":"enum","enums":[null],"required":true},
        },
        "additionalProperties": false,
    },
    // WARNING: This file was auto-generated with tsoa. Please do not modify it. Re-run tsoa to re-generate this file: https://github.com/lukeautry/tsoa
    "Result_HeliconeRequestAsset.string_": {
        "dataType": "refAlias",
        "type": {"dataType":"union","subSchemas":[{"ref":"ResultSuccess_HeliconeRequestAsset_"},{"ref":"ResultError_string_"}],"validators":{}},
    },
    // WARNING: This file was auto-generated with tsoa. Please do not modify it. Re-run tsoa to re-generate this file: https://github.com/lukeautry/tsoa
=======
>>>>>>> e8755fcb
    "PromptsResult": {
        "dataType": "refObject",
        "properties": {
            "id": {"dataType":"string","required":true},
            "user_defined_id": {"dataType":"string","required":true},
            "description": {"dataType":"string","required":true},
            "pretty_name": {"dataType":"string","required":true},
            "major_version": {"dataType":"double","required":true},
        },
        "additionalProperties": false,
    },
    // WARNING: This file was auto-generated with tsoa. Please do not modify it. Re-run tsoa to re-generate this file: https://github.com/lukeautry/tsoa
    "ResultSuccess_PromptsResult-Array_": {
        "dataType": "refObject",
        "properties": {
            "data": {"dataType":"array","array":{"dataType":"refObject","ref":"PromptsResult"},"required":true},
            "error": {"dataType":"enum","enums":[null],"required":true},
        },
        "additionalProperties": false,
    },
    // WARNING: This file was auto-generated with tsoa. Please do not modify it. Re-run tsoa to re-generate this file: https://github.com/lukeautry/tsoa
    "Result_PromptsResult-Array.string_": {
        "dataType": "refAlias",
        "type": {"dataType":"union","subSchemas":[{"ref":"ResultSuccess_PromptsResult-Array_"},{"ref":"ResultError_string_"}],"validators":{}},
    },
    // WARNING: This file was auto-generated with tsoa. Please do not modify it. Re-run tsoa to re-generate this file: https://github.com/lukeautry/tsoa
    "Partial_PromptToOperators_": {
        "dataType": "refAlias",
        "type": {"dataType":"nestedObjectLiteral","nestedProperties":{"id":{"ref":"Partial_TextOperators_"},"user_defined_id":{"ref":"Partial_TextOperators_"}},"validators":{}},
    },
    // WARNING: This file was auto-generated with tsoa. Please do not modify it. Re-run tsoa to re-generate this file: https://github.com/lukeautry/tsoa
    "Pick_FilterLeaf.prompt_v2_": {
        "dataType": "refAlias",
        "type": {"dataType":"nestedObjectLiteral","nestedProperties":{"prompt_v2":{"ref":"Partial_PromptToOperators_"}},"validators":{}},
    },
    // WARNING: This file was auto-generated with tsoa. Please do not modify it. Re-run tsoa to re-generate this file: https://github.com/lukeautry/tsoa
    "FilterLeafSubset_prompt_v2_": {
        "dataType": "refAlias",
        "type": {"ref":"Pick_FilterLeaf.prompt_v2_","validators":{}},
    },
    // WARNING: This file was auto-generated with tsoa. Please do not modify it. Re-run tsoa to re-generate this file: https://github.com/lukeautry/tsoa
    "PromptsFilterNode": {
        "dataType": "refAlias",
        "type": {"dataType":"union","subSchemas":[{"ref":"FilterLeafSubset_prompt_v2_"},{"ref":"PromptsFilterBranch"},{"dataType":"enum","enums":["all"]}],"validators":{}},
    },
    // WARNING: This file was auto-generated with tsoa. Please do not modify it. Re-run tsoa to re-generate this file: https://github.com/lukeautry/tsoa
    "PromptsFilterBranch": {
        "dataType": "refAlias",
        "type": {"dataType":"nestedObjectLiteral","nestedProperties":{"right":{"ref":"PromptsFilterNode","required":true},"operator":{"dataType":"union","subSchemas":[{"dataType":"enum","enums":["or"]},{"dataType":"enum","enums":["and"]}],"required":true},"left":{"ref":"PromptsFilterNode","required":true}},"validators":{}},
    },
    // WARNING: This file was auto-generated with tsoa. Please do not modify it. Re-run tsoa to re-generate this file: https://github.com/lukeautry/tsoa
    "PromptsQueryParams": {
        "dataType": "refObject",
        "properties": {
            "filter": {"ref":"PromptsFilterNode","required":true},
        },
        "additionalProperties": false,
    },
    // WARNING: This file was auto-generated with tsoa. Please do not modify it. Re-run tsoa to re-generate this file: https://github.com/lukeautry/tsoa
    "PromptResult": {
        "dataType": "refObject",
        "properties": {
            "id": {"dataType":"string","required":true},
            "user_defined_id": {"dataType":"string","required":true},
            "description": {"dataType":"string","required":true},
            "pretty_name": {"dataType":"string","required":true},
            "major_version": {"dataType":"double","required":true},
            "latest_version_id": {"dataType":"string","required":true},
            "latest_model_used": {"dataType":"string","required":true},
            "created_at": {"dataType":"string","required":true},
            "last_used": {"dataType":"string","required":true},
            "versions": {"dataType":"array","array":{"dataType":"string"},"required":true},
        },
        "additionalProperties": false,
    },
    // WARNING: This file was auto-generated with tsoa. Please do not modify it. Re-run tsoa to re-generate this file: https://github.com/lukeautry/tsoa
    "ResultSuccess_PromptResult_": {
        "dataType": "refObject",
        "properties": {
            "data": {"ref":"PromptResult","required":true},
            "error": {"dataType":"enum","enums":[null],"required":true},
        },
        "additionalProperties": false,
    },
    // WARNING: This file was auto-generated with tsoa. Please do not modify it. Re-run tsoa to re-generate this file: https://github.com/lukeautry/tsoa
    "Result_PromptResult.string_": {
        "dataType": "refAlias",
        "type": {"dataType":"union","subSchemas":[{"ref":"ResultSuccess_PromptResult_"},{"ref":"ResultError_string_"}],"validators":{}},
    },
    // WARNING: This file was auto-generated with tsoa. Please do not modify it. Re-run tsoa to re-generate this file: https://github.com/lukeautry/tsoa
    "PromptQueryParams": {
        "dataType": "refObject",
        "properties": {
            "timeFilter": {"dataType":"nestedObjectLiteral","nestedProperties":{"end":{"dataType":"string","required":true},"start":{"dataType":"string","required":true}},"required":true},
        },
        "additionalProperties": false,
    },
    // WARNING: This file was auto-generated with tsoa. Please do not modify it. Re-run tsoa to re-generate this file: https://github.com/lukeautry/tsoa
    "PromptVersionResult": {
        "dataType": "refObject",
        "properties": {
            "id": {"dataType":"string","required":true},
            "minor_version": {"dataType":"double","required":true},
            "major_version": {"dataType":"double","required":true},
            "helicone_template": {"dataType":"string","required":true},
            "prompt_v2": {"dataType":"string","required":true},
            "model": {"dataType":"string","required":true},
        },
        "additionalProperties": false,
    },
    // WARNING: This file was auto-generated with tsoa. Please do not modify it. Re-run tsoa to re-generate this file: https://github.com/lukeautry/tsoa
    "ResultSuccess_PromptVersionResult_": {
        "dataType": "refObject",
        "properties": {
            "data": {"ref":"PromptVersionResult","required":true},
            "error": {"dataType":"enum","enums":[null],"required":true},
        },
        "additionalProperties": false,
    },
    // WARNING: This file was auto-generated with tsoa. Please do not modify it. Re-run tsoa to re-generate this file: https://github.com/lukeautry/tsoa
    "Result_PromptVersionResult.string_": {
        "dataType": "refAlias",
        "type": {"dataType":"union","subSchemas":[{"ref":"ResultSuccess_PromptVersionResult_"},{"ref":"ResultError_string_"}],"validators":{}},
    },
    // WARNING: This file was auto-generated with tsoa. Please do not modify it. Re-run tsoa to re-generate this file: https://github.com/lukeautry/tsoa
    "PromptCreateSubversionParams": {
        "dataType": "refObject",
        "properties": {
            "newHeliconeTemplate": {"dataType":"any","required":true},
        },
        "additionalProperties": false,
    },
    // WARNING: This file was auto-generated with tsoa. Please do not modify it. Re-run tsoa to re-generate this file: https://github.com/lukeautry/tsoa
    "PromptInputRecord": {
        "dataType": "refObject",
        "properties": {
            "id": {"dataType":"string","required":true},
            "inputs": {"ref":"Record_string.string_","required":true},
            "source_request": {"dataType":"string","required":true},
            "prompt_version": {"dataType":"string","required":true},
            "created_at": {"dataType":"string","required":true},
            "response_body": {"dataType":"string","required":true},
        },
        "additionalProperties": false,
    },
    // WARNING: This file was auto-generated with tsoa. Please do not modify it. Re-run tsoa to re-generate this file: https://github.com/lukeautry/tsoa
    "ResultSuccess_PromptInputRecord-Array_": {
        "dataType": "refObject",
        "properties": {
            "data": {"dataType":"array","array":{"dataType":"refObject","ref":"PromptInputRecord"},"required":true},
            "error": {"dataType":"enum","enums":[null],"required":true},
        },
        "additionalProperties": false,
    },
    // WARNING: This file was auto-generated with tsoa. Please do not modify it. Re-run tsoa to re-generate this file: https://github.com/lukeautry/tsoa
    "Result_PromptInputRecord-Array.string_": {
        "dataType": "refAlias",
        "type": {"dataType":"union","subSchemas":[{"ref":"ResultSuccess_PromptInputRecord-Array_"},{"ref":"ResultError_string_"}],"validators":{}},
    },
    // WARNING: This file was auto-generated with tsoa. Please do not modify it. Re-run tsoa to re-generate this file: https://github.com/lukeautry/tsoa
    "ResultSuccess_PromptVersionResult-Array_": {
        "dataType": "refObject",
        "properties": {
            "data": {"dataType":"array","array":{"dataType":"refObject","ref":"PromptVersionResult"},"required":true},
            "error": {"dataType":"enum","enums":[null],"required":true},
        },
        "additionalProperties": false,
    },
    // WARNING: This file was auto-generated with tsoa. Please do not modify it. Re-run tsoa to re-generate this file: https://github.com/lukeautry/tsoa
    "Result_PromptVersionResult-Array.string_": {
        "dataType": "refAlias",
        "type": {"dataType":"union","subSchemas":[{"ref":"ResultSuccess_PromptVersionResult-Array_"},{"ref":"ResultError_string_"}],"validators":{}},
    },
    // WARNING: This file was auto-generated with tsoa. Please do not modify it. Re-run tsoa to re-generate this file: https://github.com/lukeautry/tsoa
    "ResultSuccess__datasetId-string__": {
        "dataType": "refObject",
        "properties": {
            "data": {"dataType":"nestedObjectLiteral","nestedProperties":{"datasetId":{"dataType":"string","required":true}},"required":true},
            "error": {"dataType":"enum","enums":[null],"required":true},
        },
        "additionalProperties": false,
    },
    // WARNING: This file was auto-generated with tsoa. Please do not modify it. Re-run tsoa to re-generate this file: https://github.com/lukeautry/tsoa
    "Result__datasetId-string_.string_": {
        "dataType": "refAlias",
        "type": {"dataType":"union","subSchemas":[{"ref":"ResultSuccess__datasetId-string__"},{"ref":"ResultError_string_"}],"validators":{}},
    },
    // WARNING: This file was auto-generated with tsoa. Please do not modify it. Re-run tsoa to re-generate this file: https://github.com/lukeautry/tsoa
    "NewDatasetParams": {
        "dataType": "refObject",
        "properties": {
            "datasetName": {"dataType":"string","required":true},
            "requestIds": {"dataType":"array","array":{"dataType":"string"},"required":true},
        },
        "additionalProperties": false,
    },
    // WARNING: This file was auto-generated with tsoa. Please do not modify it. Re-run tsoa to re-generate this file: https://github.com/lukeautry/tsoa
    "Partial_PromptVersionsToOperators_": {
        "dataType": "refAlias",
        "type": {"dataType":"nestedObjectLiteral","nestedProperties":{"minor_version":{"ref":"Partial_NumberOperators_"},"major_version":{"ref":"Partial_NumberOperators_"},"id":{"ref":"Partial_TextOperators_"},"prompt_v2":{"ref":"Partial_TextOperators_"}},"validators":{}},
    },
    // WARNING: This file was auto-generated with tsoa. Please do not modify it. Re-run tsoa to re-generate this file: https://github.com/lukeautry/tsoa
    "Pick_FilterLeaf.request-or-prompts_versions_": {
        "dataType": "refAlias",
        "type": {"dataType":"nestedObjectLiteral","nestedProperties":{"request":{"ref":"Partial_RequestTableToOperators_"},"prompts_versions":{"ref":"Partial_PromptVersionsToOperators_"}},"validators":{}},
    },
    // WARNING: This file was auto-generated with tsoa. Please do not modify it. Re-run tsoa to re-generate this file: https://github.com/lukeautry/tsoa
    "FilterLeafSubset_request-or-prompts_versions_": {
        "dataType": "refAlias",
        "type": {"ref":"Pick_FilterLeaf.request-or-prompts_versions_","validators":{}},
    },
    // WARNING: This file was auto-generated with tsoa. Please do not modify it. Re-run tsoa to re-generate this file: https://github.com/lukeautry/tsoa
    "DatasetFilterNode": {
        "dataType": "refAlias",
        "type": {"dataType":"union","subSchemas":[{"ref":"FilterLeafSubset_request-or-prompts_versions_"},{"ref":"DatasetFilterBranch"},{"dataType":"enum","enums":["all"]}],"validators":{}},
    },
    // WARNING: This file was auto-generated with tsoa. Please do not modify it. Re-run tsoa to re-generate this file: https://github.com/lukeautry/tsoa
    "DatasetFilterBranch": {
        "dataType": "refAlias",
        "type": {"dataType":"nestedObjectLiteral","nestedProperties":{"right":{"ref":"DatasetFilterNode","required":true},"operator":{"dataType":"union","subSchemas":[{"dataType":"enum","enums":["or"]},{"dataType":"enum","enums":["and"]}],"required":true},"left":{"ref":"DatasetFilterNode","required":true}},"validators":{}},
    },
    // WARNING: This file was auto-generated with tsoa. Please do not modify it. Re-run tsoa to re-generate this file: https://github.com/lukeautry/tsoa
    "RandomDatasetParams": {
        "dataType": "refObject",
        "properties": {
            "datasetName": {"dataType":"string","required":true},
            "filter": {"ref":"DatasetFilterNode","required":true},
            "offset": {"dataType":"double"},
            "limit": {"dataType":"double"},
        },
        "additionalProperties": false,
    },
    // WARNING: This file was auto-generated with tsoa. Please do not modify it. Re-run tsoa to re-generate this file: https://github.com/lukeautry/tsoa
    "DatasetResult": {
        "dataType": "refObject",
        "properties": {
            "id": {"dataType":"string","required":true},
            "name": {"dataType":"string","required":true},
            "request_ids": {"dataType":"array","array":{"dataType":"string"},"required":true},
            "created_at": {"dataType":"string","required":true},
        },
        "additionalProperties": false,
    },
    // WARNING: This file was auto-generated with tsoa. Please do not modify it. Re-run tsoa to re-generate this file: https://github.com/lukeautry/tsoa
    "ResultSuccess_DatasetResult-Array_": {
        "dataType": "refObject",
        "properties": {
            "data": {"dataType":"array","array":{"dataType":"refObject","ref":"DatasetResult"},"required":true},
            "error": {"dataType":"enum","enums":[null],"required":true},
        },
        "additionalProperties": false,
    },
    // WARNING: This file was auto-generated with tsoa. Please do not modify it. Re-run tsoa to re-generate this file: https://github.com/lukeautry/tsoa
    "Result_DatasetResult-Array.string_": {
        "dataType": "refAlias",
        "type": {"dataType":"union","subSchemas":[{"ref":"ResultSuccess_DatasetResult-Array_"},{"ref":"ResultError_string_"}],"validators":{}},
    },
    // WARNING: This file was auto-generated with tsoa. Please do not modify it. Re-run tsoa to re-generate this file: https://github.com/lukeautry/tsoa
    "ResultSuccess___-Array_": {
        "dataType": "refObject",
        "properties": {
            "data": {"dataType":"array","array":{"dataType":"nestedObjectLiteral","nestedProperties":{}},"required":true},
            "error": {"dataType":"enum","enums":[null],"required":true},
        },
        "additionalProperties": false,
    },
    // WARNING: This file was auto-generated with tsoa. Please do not modify it. Re-run tsoa to re-generate this file: https://github.com/lukeautry/tsoa
    "Result___-Array.string_": {
        "dataType": "refAlias",
        "type": {"dataType":"union","subSchemas":[{"ref":"ResultSuccess___-Array_"},{"ref":"ResultError_string_"}],"validators":{}},
    },
    // WARNING: This file was auto-generated with tsoa. Please do not modify it. Re-run tsoa to re-generate this file: https://github.com/lukeautry/tsoa
    "ResultSuccess__experimentId-string__": {
        "dataType": "refObject",
        "properties": {
            "data": {"dataType":"nestedObjectLiteral","nestedProperties":{"experimentId":{"dataType":"string","required":true}},"required":true},
            "error": {"dataType":"enum","enums":[null],"required":true},
        },
        "additionalProperties": false,
    },
    // WARNING: This file was auto-generated with tsoa. Please do not modify it. Re-run tsoa to re-generate this file: https://github.com/lukeautry/tsoa
    "Result__experimentId-string_.string_": {
        "dataType": "refAlias",
        "type": {"dataType":"union","subSchemas":[{"ref":"ResultSuccess__experimentId-string__"},{"ref":"ResultError_string_"}],"validators":{}},
    },
    // WARNING: This file was auto-generated with tsoa. Please do not modify it. Re-run tsoa to re-generate this file: https://github.com/lukeautry/tsoa
    "NewExperimentParams": {
        "dataType": "refObject",
        "properties": {
            "datasetId": {"dataType":"string","required":true},
            "promptVersion": {"dataType":"string","required":true},
            "model": {"dataType":"string","required":true},
            "providerKeyId": {"dataType":"string","required":true},
        },
        "additionalProperties": false,
    },
    // WARNING: This file was auto-generated with tsoa. Please do not modify it. Re-run tsoa to re-generate this file: https://github.com/lukeautry/tsoa
    "ResponseObj": {
        "dataType": "refObject",
        "properties": {
            "body": {"dataType":"any","required":true},
            "createdAt": {"dataType":"string","required":true},
            "completionTokens": {"dataType":"double","required":true},
            "promptTokens": {"dataType":"double","required":true},
            "delayMs": {"dataType":"double","required":true},
            "model": {"dataType":"string","required":true},
        },
        "additionalProperties": false,
    },
    // WARNING: This file was auto-generated with tsoa. Please do not modify it. Re-run tsoa to re-generate this file: https://github.com/lukeautry/tsoa
    "Experiment": {
        "dataType": "refObject",
        "properties": {
            "id": {"dataType":"string","required":true},
            "organization": {"dataType":"string","required":true},
            "dataset": {"dataType":"nestedObjectLiteral","nestedProperties":{"rows":{"dataType":"array","array":{"dataType":"nestedObjectLiteral","nestedProperties":{"inputRecord":{"dataType":"nestedObjectLiteral","nestedProperties":{"response":{"ref":"ResponseObj","required":true},"inputs":{"ref":"Record_string.string_","required":true},"requestPath":{"dataType":"string","required":true},"requestId":{"dataType":"string","required":true}}},"rowId":{"dataType":"string","required":true}}},"required":true},"name":{"dataType":"string","required":true},"id":{"dataType":"string","required":true}},"required":true},
            "createdAt": {"dataType":"string","required":true},
            "hypotheses": {"dataType":"array","array":{"dataType":"nestedObjectLiteral","nestedProperties":{"runs":{"dataType":"array","array":{"dataType":"nestedObjectLiteral","nestedProperties":{"response":{"ref":"ResponseObj","required":true},"resultRequestId":{"dataType":"string","required":true},"datasetRowId":{"dataType":"string","required":true}}},"required":true},"providerKey":{"dataType":"string","required":true},"createdAt":{"dataType":"string","required":true},"status":{"dataType":"string","required":true},"model":{"dataType":"string","required":true},"parentPromptVersion":{"dataType":"nestedObjectLiteral","nestedProperties":{"template":{"dataType":"any","required":true}}},"promptVersion":{"dataType":"nestedObjectLiteral","nestedProperties":{"template":{"dataType":"any","required":true}}},"promptVersionId":{"dataType":"string","required":true},"id":{"dataType":"string","required":true}}},"required":true},
        },
        "additionalProperties": false,
    },
    // WARNING: This file was auto-generated with tsoa. Please do not modify it. Re-run tsoa to re-generate this file: https://github.com/lukeautry/tsoa
    "ResultSuccess_Experiment-Array_": {
        "dataType": "refObject",
        "properties": {
            "data": {"dataType":"array","array":{"dataType":"refObject","ref":"Experiment"},"required":true},
            "error": {"dataType":"enum","enums":[null],"required":true},
        },
        "additionalProperties": false,
    },
    // WARNING: This file was auto-generated with tsoa. Please do not modify it. Re-run tsoa to re-generate this file: https://github.com/lukeautry/tsoa
    "Result_Experiment-Array.string_": {
        "dataType": "refAlias",
        "type": {"dataType":"union","subSchemas":[{"ref":"ResultSuccess_Experiment-Array_"},{"ref":"ResultError_string_"}],"validators":{}},
    },
    // WARNING: This file was auto-generated with tsoa. Please do not modify it. Re-run tsoa to re-generate this file: https://github.com/lukeautry/tsoa
    "Partial_ExperimentToOperators_": {
        "dataType": "refAlias",
        "type": {"dataType":"nestedObjectLiteral","nestedProperties":{"id":{"ref":"Partial_TextOperators_"},"prompt_v2":{"ref":"Partial_TextOperators_"}},"validators":{}},
    },
    // WARNING: This file was auto-generated with tsoa. Please do not modify it. Re-run tsoa to re-generate this file: https://github.com/lukeautry/tsoa
    "Pick_FilterLeaf.experiment_": {
        "dataType": "refAlias",
        "type": {"dataType":"nestedObjectLiteral","nestedProperties":{"experiment":{"ref":"Partial_ExperimentToOperators_"}},"validators":{}},
    },
    // WARNING: This file was auto-generated with tsoa. Please do not modify it. Re-run tsoa to re-generate this file: https://github.com/lukeautry/tsoa
    "FilterLeafSubset_experiment_": {
        "dataType": "refAlias",
        "type": {"ref":"Pick_FilterLeaf.experiment_","validators":{}},
    },
    // WARNING: This file was auto-generated with tsoa. Please do not modify it. Re-run tsoa to re-generate this file: https://github.com/lukeautry/tsoa
    "ExperimentFilterNode": {
        "dataType": "refAlias",
        "type": {"dataType":"union","subSchemas":[{"ref":"FilterLeafSubset_experiment_"},{"ref":"ExperimentFilterBranch"},{"dataType":"enum","enums":["all"]}],"validators":{}},
    },
    // WARNING: This file was auto-generated with tsoa. Please do not modify it. Re-run tsoa to re-generate this file: https://github.com/lukeautry/tsoa
    "ExperimentFilterBranch": {
        "dataType": "refAlias",
        "type": {"dataType":"nestedObjectLiteral","nestedProperties":{"right":{"ref":"ExperimentFilterNode","required":true},"operator":{"dataType":"union","subSchemas":[{"dataType":"enum","enums":["or"]},{"dataType":"enum","enums":["and"]}],"required":true},"left":{"ref":"ExperimentFilterNode","required":true}},"validators":{}},
    },
    // WARNING: This file was auto-generated with tsoa. Please do not modify it. Re-run tsoa to re-generate this file: https://github.com/lukeautry/tsoa
    "IncludeExperimentKeys": {
        "dataType": "refObject",
        "properties": {
            "inputs": {"dataType":"enum","enums":[true]},
            "promptVersion": {"dataType":"enum","enums":[true]},
            "responseBodies": {"dataType":"enum","enums":[true]},
        },
        "additionalProperties": false,
    },
    // WARNING: This file was auto-generated with tsoa. Please do not modify it. Re-run tsoa to re-generate this file: https://github.com/lukeautry/tsoa
};
const templateService = new ExpressTemplateService(models, {"noImplicitAdditionalProperties":"throw-on-extras","bodyCoercion":true});

// WARNING: This file was auto-generated with tsoa. Please do not modify it. Re-run tsoa to re-generate this file: https://github.com/lukeautry/tsoa

export function RegisterRoutes(app: Router) {
    // ###########################################################################################################
    //  NOTE: If you do not see routes for all of your controllers in this file, then you might not have informed tsoa of where to look
    //      Please look into the "controllerPathGlobs" config option described in the readme: https://github.com/lukeautry/tsoa
    // ###########################################################################################################
        app.post('/v1/webhook/request/:requestId/score',
            authenticateMiddleware([{"api_key":[]}]),
            ...(fetchMiddlewares<RequestHandler>(WebhookControler)),
            ...(fetchMiddlewares<RequestHandler>(WebhookControler.prototype.addScores)),

            function WebhookControler_addScores(request: ExRequest, response: ExResponse, next: any) {
            const args: Record<string, TsoaRoute.ParameterSchema> = {
                    requestBody: {"in":"body","name":"requestBody","required":true,"ref":"ScoreRequest"},
                    request: {"in":"request","name":"request","required":true,"dataType":"object"},
                    requestId: {"in":"path","name":"requestId","required":true,"dataType":"string"},
            };

            // WARNING: This file was auto-generated with tsoa. Please do not modify it. Re-run tsoa to re-generate this file: https://github.com/lukeautry/tsoa

            let validatedArgs: any[] = [];
            try {
                validatedArgs = templateService.getValidatedArgs({ args, request, response });

                const controller = new WebhookControler();

              templateService.apiHandler({
                methodName: 'addScores',
                controller,
                response,
                next,
                validatedArgs,
                successStatus: undefined,
              });
            } catch (err) {
                return next(err);
            }
        });
        // WARNING: This file was auto-generated with tsoa. Please do not modify it. Re-run tsoa to re-generate this file: https://github.com/lukeautry/tsoa
        app.post('/v1/user/query',
            authenticateMiddleware([{"api_key":[]}]),
            ...(fetchMiddlewares<RequestHandler>(UserController)),
            ...(fetchMiddlewares<RequestHandler>(UserController.prototype.getUsers)),

            function UserController_getUsers(request: ExRequest, response: ExResponse, next: any) {
            const args: Record<string, TsoaRoute.ParameterSchema> = {
                    requestBody: {"in":"body","name":"requestBody","required":true,"ref":"UserQueryParams"},
                    request: {"in":"request","name":"request","required":true,"dataType":"object"},
            };

            // WARNING: This file was auto-generated with tsoa. Please do not modify it. Re-run tsoa to re-generate this file: https://github.com/lukeautry/tsoa

            let validatedArgs: any[] = [];
            try {
                validatedArgs = templateService.getValidatedArgs({ args, request, response });

                const controller = new UserController();

              templateService.apiHandler({
                methodName: 'getUsers',
                controller,
                response,
                next,
                validatedArgs,
                successStatus: undefined,
              });
            } catch (err) {
                return next(err);
            }
        });
        // WARNING: This file was auto-generated with tsoa. Please do not modify it. Re-run tsoa to re-generate this file: https://github.com/lukeautry/tsoa
        app.post('/v1/request/query',
            authenticateMiddleware([{"api_key":[]}]),
            ...(fetchMiddlewares<RequestHandler>(RequestController)),
            ...(fetchMiddlewares<RequestHandler>(RequestController.prototype.getRequests)),

            function RequestController_getRequests(request: ExRequest, response: ExResponse, next: any) {
            const args: Record<string, TsoaRoute.ParameterSchema> = {
                    requestBody: {"in":"body","name":"requestBody","required":true,"ref":"RequestQueryParams"},
                    request: {"in":"request","name":"request","required":true,"dataType":"object"},
            };

            // WARNING: This file was auto-generated with tsoa. Please do not modify it. Re-run tsoa to re-generate this file: https://github.com/lukeautry/tsoa

            let validatedArgs: any[] = [];
            try {
                validatedArgs = templateService.getValidatedArgs({ args, request, response });

                const controller = new RequestController();

              templateService.apiHandler({
                methodName: 'getRequests',
                controller,
                response,
                next,
                validatedArgs,
                successStatus: undefined,
              });
            } catch (err) {
                return next(err);
            }
        });
        // WARNING: This file was auto-generated with tsoa. Please do not modify it. Re-run tsoa to re-generate this file: https://github.com/lukeautry/tsoa
        app.post('/v1/request/:requestId/feedback',
            authenticateMiddleware([{"api_key":[]}]),
            ...(fetchMiddlewares<RequestHandler>(RequestController)),
            ...(fetchMiddlewares<RequestHandler>(RequestController.prototype.feedbackRequest)),

            function RequestController_feedbackRequest(request: ExRequest, response: ExResponse, next: any) {
            const args: Record<string, TsoaRoute.ParameterSchema> = {
                    requestBody: {"in":"body","name":"requestBody","required":true,"dataType":"nestedObjectLiteral","nestedProperties":{"rating":{"dataType":"boolean","required":true}}},
                    request: {"in":"request","name":"request","required":true,"dataType":"object"},
                    requestId: {"in":"path","name":"requestId","required":true,"dataType":"string"},
            };

            // WARNING: This file was auto-generated with tsoa. Please do not modify it. Re-run tsoa to re-generate this file: https://github.com/lukeautry/tsoa

            let validatedArgs: any[] = [];
            try {
                validatedArgs = templateService.getValidatedArgs({ args, request, response });

                const controller = new RequestController();

              templateService.apiHandler({
                methodName: 'feedbackRequest',
                controller,
                response,
                next,
                validatedArgs,
                successStatus: undefined,
              });
            } catch (err) {
                return next(err);
            }
        });
        // WARNING: This file was auto-generated with tsoa. Please do not modify it. Re-run tsoa to re-generate this file: https://github.com/lukeautry/tsoa
        app.put('/v1/request/:requestId/property',
            authenticateMiddleware([{"api_key":[]}]),
            ...(fetchMiddlewares<RequestHandler>(RequestController)),
            ...(fetchMiddlewares<RequestHandler>(RequestController.prototype.putProperty)),

            function RequestController_putProperty(request: ExRequest, response: ExResponse, next: any) {
            const args: Record<string, TsoaRoute.ParameterSchema> = {
                    requestBody: {"in":"body","name":"requestBody","required":true,"dataType":"nestedObjectLiteral","nestedProperties":{"value":{"dataType":"string","required":true},"key":{"dataType":"string","required":true}}},
                    request: {"in":"request","name":"request","required":true,"dataType":"object"},
                    requestId: {"in":"path","name":"requestId","required":true,"dataType":"string"},
            };

            // WARNING: This file was auto-generated with tsoa. Please do not modify it. Re-run tsoa to re-generate this file: https://github.com/lukeautry/tsoa

            let validatedArgs: any[] = [];
            try {
                validatedArgs = templateService.getValidatedArgs({ args, request, response });

                const controller = new RequestController();

              templateService.apiHandler({
                methodName: 'putProperty',
                controller,
                response,
                next,
                validatedArgs,
                successStatus: undefined,
              });
            } catch (err) {
                return next(err);
            }
        });
        // WARNING: This file was auto-generated with tsoa. Please do not modify it. Re-run tsoa to re-generate this file: https://github.com/lukeautry/tsoa
        app.post('/v1/request/:requestId/assets/:assetId',
            authenticateMiddleware([{"api_key":[]}]),
            ...(fetchMiddlewares<RequestHandler>(RequestController)),
            ...(fetchMiddlewares<RequestHandler>(RequestController.prototype.getRequestAssetById)),

            function RequestController_getRequestAssetById(request: ExRequest, response: ExResponse, next: any) {
            const args: Record<string, TsoaRoute.ParameterSchema> = {
                    request: {"in":"request","name":"request","required":true,"dataType":"object"},
                    requestId: {"in":"path","name":"requestId","required":true,"dataType":"string"},
                    assetId: {"in":"path","name":"assetId","required":true,"dataType":"string"},
            };

            // WARNING: This file was auto-generated with tsoa. Please do not modify it. Re-run tsoa to re-generate this file: https://github.com/lukeautry/tsoa

            let validatedArgs: any[] = [];
            try {
                validatedArgs = templateService.getValidatedArgs({ args, request, response });

                const controller = new RequestController();

              templateService.apiHandler({
                methodName: 'getRequestAssetById',
                controller,
                response,
                next,
                validatedArgs,
                successStatus: undefined,
              });
            } catch (err) {
                return next(err);
            }
        });
        // WARNING: This file was auto-generated with tsoa. Please do not modify it. Re-run tsoa to re-generate this file: https://github.com/lukeautry/tsoa
        app.post('/v1/prompt/query',
            authenticateMiddleware([{"api_key":[]}]),
            ...(fetchMiddlewares<RequestHandler>(PromptController)),
            ...(fetchMiddlewares<RequestHandler>(PromptController.prototype.getPrompts)),

            function PromptController_getPrompts(request: ExRequest, response: ExResponse, next: any) {
            const args: Record<string, TsoaRoute.ParameterSchema> = {
                    requestBody: {"in":"body","name":"requestBody","required":true,"ref":"PromptsQueryParams"},
                    request: {"in":"request","name":"request","required":true,"dataType":"object"},
            };

            // WARNING: This file was auto-generated with tsoa. Please do not modify it. Re-run tsoa to re-generate this file: https://github.com/lukeautry/tsoa

            let validatedArgs: any[] = [];
            try {
                validatedArgs = templateService.getValidatedArgs({ args, request, response });

                const controller = new PromptController();

              templateService.apiHandler({
                methodName: 'getPrompts',
                controller,
                response,
                next,
                validatedArgs,
                successStatus: undefined,
              });
            } catch (err) {
                return next(err);
            }
        });
        // WARNING: This file was auto-generated with tsoa. Please do not modify it. Re-run tsoa to re-generate this file: https://github.com/lukeautry/tsoa
        app.post('/v1/prompt/:promptId/query',
            authenticateMiddleware([{"api_key":[]}]),
            ...(fetchMiddlewares<RequestHandler>(PromptController)),
            ...(fetchMiddlewares<RequestHandler>(PromptController.prototype.getPrompt)),

            function PromptController_getPrompt(request: ExRequest, response: ExResponse, next: any) {
            const args: Record<string, TsoaRoute.ParameterSchema> = {
                    requestBody: {"in":"body","name":"requestBody","required":true,"ref":"PromptQueryParams"},
                    request: {"in":"request","name":"request","required":true,"dataType":"object"},
                    promptId: {"in":"path","name":"promptId","required":true,"dataType":"string"},
            };

            // WARNING: This file was auto-generated with tsoa. Please do not modify it. Re-run tsoa to re-generate this file: https://github.com/lukeautry/tsoa

            let validatedArgs: any[] = [];
            try {
                validatedArgs = templateService.getValidatedArgs({ args, request, response });

                const controller = new PromptController();

              templateService.apiHandler({
                methodName: 'getPrompt',
                controller,
                response,
                next,
                validatedArgs,
                successStatus: undefined,
              });
            } catch (err) {
                return next(err);
            }
        });
        // WARNING: This file was auto-generated with tsoa. Please do not modify it. Re-run tsoa to re-generate this file: https://github.com/lukeautry/tsoa
        app.post('/v1/prompt/version/:promptVersionId/subversion',
            authenticateMiddleware([{"api_key":[]}]),
            ...(fetchMiddlewares<RequestHandler>(PromptController)),
            ...(fetchMiddlewares<RequestHandler>(PromptController.prototype.createSubversion)),

            function PromptController_createSubversion(request: ExRequest, response: ExResponse, next: any) {
            const args: Record<string, TsoaRoute.ParameterSchema> = {
                    requestBody: {"in":"body","name":"requestBody","required":true,"ref":"PromptCreateSubversionParams"},
                    request: {"in":"request","name":"request","required":true,"dataType":"object"},
                    promptVersionId: {"in":"path","name":"promptVersionId","required":true,"dataType":"string"},
            };

            // WARNING: This file was auto-generated with tsoa. Please do not modify it. Re-run tsoa to re-generate this file: https://github.com/lukeautry/tsoa

            let validatedArgs: any[] = [];
            try {
                validatedArgs = templateService.getValidatedArgs({ args, request, response });

                const controller = new PromptController();

              templateService.apiHandler({
                methodName: 'createSubversion',
                controller,
                response,
                next,
                validatedArgs,
                successStatus: undefined,
              });
            } catch (err) {
                return next(err);
            }
        });
        // WARNING: This file was auto-generated with tsoa. Please do not modify it. Re-run tsoa to re-generate this file: https://github.com/lukeautry/tsoa
        app.post('/v1/prompt/version/:promptVersionId/inputs/query',
            authenticateMiddleware([{"api_key":[]}]),
            ...(fetchMiddlewares<RequestHandler>(PromptController)),
            ...(fetchMiddlewares<RequestHandler>(PromptController.prototype.getInputs)),

            function PromptController_getInputs(request: ExRequest, response: ExResponse, next: any) {
            const args: Record<string, TsoaRoute.ParameterSchema> = {
                    requestBody: {"in":"body","name":"requestBody","required":true,"dataType":"nestedObjectLiteral","nestedProperties":{"random":{"dataType":"boolean"},"limit":{"dataType":"double","required":true}}},
                    request: {"in":"request","name":"request","required":true,"dataType":"object"},
                    promptVersionId: {"in":"path","name":"promptVersionId","required":true,"dataType":"string"},
            };

            // WARNING: This file was auto-generated with tsoa. Please do not modify it. Re-run tsoa to re-generate this file: https://github.com/lukeautry/tsoa

            let validatedArgs: any[] = [];
            try {
                validatedArgs = templateService.getValidatedArgs({ args, request, response });

                const controller = new PromptController();

              templateService.apiHandler({
                methodName: 'getInputs',
                controller,
                response,
                next,
                validatedArgs,
                successStatus: undefined,
              });
            } catch (err) {
                return next(err);
            }
        });
        // WARNING: This file was auto-generated with tsoa. Please do not modify it. Re-run tsoa to re-generate this file: https://github.com/lukeautry/tsoa
        app.post('/v1/prompt/:promptId/versions/query',
            authenticateMiddleware([{"api_key":[]}]),
            ...(fetchMiddlewares<RequestHandler>(PromptController)),
            ...(fetchMiddlewares<RequestHandler>(PromptController.prototype.getPromptVersions)),

            function PromptController_getPromptVersions(request: ExRequest, response: ExResponse, next: any) {
            const args: Record<string, TsoaRoute.ParameterSchema> = {
                    requestBody: {"in":"body","name":"requestBody","required":true,"dataType":"nestedObjectLiteral","nestedProperties":{}},
                    request: {"in":"request","name":"request","required":true,"dataType":"object"},
                    promptId: {"in":"path","name":"promptId","required":true,"dataType":"string"},
            };

            // WARNING: This file was auto-generated with tsoa. Please do not modify it. Re-run tsoa to re-generate this file: https://github.com/lukeautry/tsoa

            let validatedArgs: any[] = [];
            try {
                validatedArgs = templateService.getValidatedArgs({ args, request, response });

                const controller = new PromptController();

              templateService.apiHandler({
                methodName: 'getPromptVersions',
                controller,
                response,
                next,
                validatedArgs,
                successStatus: undefined,
              });
            } catch (err) {
                return next(err);
            }
        });
        // WARNING: This file was auto-generated with tsoa. Please do not modify it. Re-run tsoa to re-generate this file: https://github.com/lukeautry/tsoa
        app.post('/v1/experiment/dataset',
            authenticateMiddleware([{"api_key":[]}]),
            ...(fetchMiddlewares<RequestHandler>(ExperimentDatasetController)),
            ...(fetchMiddlewares<RequestHandler>(ExperimentDatasetController.prototype.addDataset)),

            function ExperimentDatasetController_addDataset(request: ExRequest, response: ExResponse, next: any) {
            const args: Record<string, TsoaRoute.ParameterSchema> = {
                    requestBody: {"in":"body","name":"requestBody","required":true,"ref":"NewDatasetParams"},
                    request: {"in":"request","name":"request","required":true,"dataType":"object"},
            };

            // WARNING: This file was auto-generated with tsoa. Please do not modify it. Re-run tsoa to re-generate this file: https://github.com/lukeautry/tsoa

            let validatedArgs: any[] = [];
            try {
                validatedArgs = templateService.getValidatedArgs({ args, request, response });

                const controller = new ExperimentDatasetController();

              templateService.apiHandler({
                methodName: 'addDataset',
                controller,
                response,
                next,
                validatedArgs,
                successStatus: undefined,
              });
            } catch (err) {
                return next(err);
            }
        });
        // WARNING: This file was auto-generated with tsoa. Please do not modify it. Re-run tsoa to re-generate this file: https://github.com/lukeautry/tsoa
        app.post('/v1/experiment/dataset/random',
            authenticateMiddleware([{"api_key":[]}]),
            ...(fetchMiddlewares<RequestHandler>(ExperimentDatasetController)),
            ...(fetchMiddlewares<RequestHandler>(ExperimentDatasetController.prototype.addRandomDataset)),

            function ExperimentDatasetController_addRandomDataset(request: ExRequest, response: ExResponse, next: any) {
            const args: Record<string, TsoaRoute.ParameterSchema> = {
                    requestBody: {"in":"body","name":"requestBody","required":true,"ref":"RandomDatasetParams"},
                    request: {"in":"request","name":"request","required":true,"dataType":"object"},
            };

            // WARNING: This file was auto-generated with tsoa. Please do not modify it. Re-run tsoa to re-generate this file: https://github.com/lukeautry/tsoa

            let validatedArgs: any[] = [];
            try {
                validatedArgs = templateService.getValidatedArgs({ args, request, response });

                const controller = new ExperimentDatasetController();

              templateService.apiHandler({
                methodName: 'addRandomDataset',
                controller,
                response,
                next,
                validatedArgs,
                successStatus: undefined,
              });
            } catch (err) {
                return next(err);
            }
        });
        // WARNING: This file was auto-generated with tsoa. Please do not modify it. Re-run tsoa to re-generate this file: https://github.com/lukeautry/tsoa
        app.post('/v1/experiment/dataset/query',
            authenticateMiddleware([{"api_key":[]}]),
            ...(fetchMiddlewares<RequestHandler>(ExperimentDatasetController)),
            ...(fetchMiddlewares<RequestHandler>(ExperimentDatasetController.prototype.getDatasets)),

            function ExperimentDatasetController_getDatasets(request: ExRequest, response: ExResponse, next: any) {
            const args: Record<string, TsoaRoute.ParameterSchema> = {
                    requestBody: {"in":"body","name":"requestBody","required":true,"dataType":"nestedObjectLiteral","nestedProperties":{}},
                    request: {"in":"request","name":"request","required":true,"dataType":"object"},
            };

            // WARNING: This file was auto-generated with tsoa. Please do not modify it. Re-run tsoa to re-generate this file: https://github.com/lukeautry/tsoa

            let validatedArgs: any[] = [];
            try {
                validatedArgs = templateService.getValidatedArgs({ args, request, response });

                const controller = new ExperimentDatasetController();

              templateService.apiHandler({
                methodName: 'getDatasets',
                controller,
                response,
                next,
                validatedArgs,
                successStatus: undefined,
              });
            } catch (err) {
                return next(err);
            }
        });
        // WARNING: This file was auto-generated with tsoa. Please do not modify it. Re-run tsoa to re-generate this file: https://github.com/lukeautry/tsoa
        app.post('/v1/experiment/dataset/:datasetId/query',
            authenticateMiddleware([{"api_key":[]}]),
            ...(fetchMiddlewares<RequestHandler>(ExperimentDatasetController)),
            ...(fetchMiddlewares<RequestHandler>(ExperimentDatasetController.prototype.getDataset)),

            function ExperimentDatasetController_getDataset(request: ExRequest, response: ExResponse, next: any) {
            const args: Record<string, TsoaRoute.ParameterSchema> = {
                    requestBody: {"in":"body","name":"requestBody","required":true,"dataType":"nestedObjectLiteral","nestedProperties":{}},
                    request: {"in":"request","name":"request","required":true,"dataType":"object"},
            };

            // WARNING: This file was auto-generated with tsoa. Please do not modify it. Re-run tsoa to re-generate this file: https://github.com/lukeautry/tsoa

            let validatedArgs: any[] = [];
            try {
                validatedArgs = templateService.getValidatedArgs({ args, request, response });

                const controller = new ExperimentDatasetController();

              templateService.apiHandler({
                methodName: 'getDataset',
                controller,
                response,
                next,
                validatedArgs,
                successStatus: undefined,
              });
            } catch (err) {
                return next(err);
            }
        });
        // WARNING: This file was auto-generated with tsoa. Please do not modify it. Re-run tsoa to re-generate this file: https://github.com/lukeautry/tsoa
        app.post('/v1/experiment/dataset/:datasetId/mutate',
            authenticateMiddleware([{"api_key":[]}]),
            ...(fetchMiddlewares<RequestHandler>(ExperimentDatasetController)),
            ...(fetchMiddlewares<RequestHandler>(ExperimentDatasetController.prototype.mutateDataset)),

            function ExperimentDatasetController_mutateDataset(request: ExRequest, response: ExResponse, next: any) {
            const args: Record<string, TsoaRoute.ParameterSchema> = {
                    requestBody: {"in":"body","name":"requestBody","required":true,"dataType":"nestedObjectLiteral","nestedProperties":{"removeRequests":{"dataType":"array","array":{"dataType":"string"},"required":true},"addRequests":{"dataType":"array","array":{"dataType":"string"},"required":true}}},
                    request: {"in":"request","name":"request","required":true,"dataType":"object"},
            };

            // WARNING: This file was auto-generated with tsoa. Please do not modify it. Re-run tsoa to re-generate this file: https://github.com/lukeautry/tsoa

            let validatedArgs: any[] = [];
            try {
                validatedArgs = templateService.getValidatedArgs({ args, request, response });

                const controller = new ExperimentDatasetController();

              templateService.apiHandler({
                methodName: 'mutateDataset',
                controller,
                response,
                next,
                validatedArgs,
                successStatus: undefined,
              });
            } catch (err) {
                return next(err);
            }
        });
        // WARNING: This file was auto-generated with tsoa. Please do not modify it. Re-run tsoa to re-generate this file: https://github.com/lukeautry/tsoa
        app.post('/v1/experiment',
            authenticateMiddleware([{"api_key":[]}]),
            ...(fetchMiddlewares<RequestHandler>(ExperimentController)),
            ...(fetchMiddlewares<RequestHandler>(ExperimentController.prototype.createNewExperiment)),

            function ExperimentController_createNewExperiment(request: ExRequest, response: ExResponse, next: any) {
            const args: Record<string, TsoaRoute.ParameterSchema> = {
                    requestBody: {"in":"body","name":"requestBody","required":true,"ref":"NewExperimentParams"},
                    request: {"in":"request","name":"request","required":true,"dataType":"object"},
            };

            // WARNING: This file was auto-generated with tsoa. Please do not modify it. Re-run tsoa to re-generate this file: https://github.com/lukeautry/tsoa

            let validatedArgs: any[] = [];
            try {
                validatedArgs = templateService.getValidatedArgs({ args, request, response });

                const controller = new ExperimentController();

              templateService.apiHandler({
                methodName: 'createNewExperiment',
                controller,
                response,
                next,
                validatedArgs,
                successStatus: undefined,
              });
            } catch (err) {
                return next(err);
            }
        });
        // WARNING: This file was auto-generated with tsoa. Please do not modify it. Re-run tsoa to re-generate this file: https://github.com/lukeautry/tsoa
        app.post('/v1/experiment/query',
            authenticateMiddleware([{"api_key":[]}]),
            ...(fetchMiddlewares<RequestHandler>(ExperimentController)),
            ...(fetchMiddlewares<RequestHandler>(ExperimentController.prototype.getExperiments)),

            function ExperimentController_getExperiments(request: ExRequest, response: ExResponse, next: any) {
            const args: Record<string, TsoaRoute.ParameterSchema> = {
                    requestBody: {"in":"body","name":"requestBody","required":true,"dataType":"nestedObjectLiteral","nestedProperties":{"include":{"ref":"IncludeExperimentKeys"},"filter":{"ref":"ExperimentFilterNode","required":true}}},
                    request: {"in":"request","name":"request","required":true,"dataType":"object"},
            };

            // WARNING: This file was auto-generated with tsoa. Please do not modify it. Re-run tsoa to re-generate this file: https://github.com/lukeautry/tsoa

            let validatedArgs: any[] = [];
            try {
                validatedArgs = templateService.getValidatedArgs({ args, request, response });

                const controller = new ExperimentController();

              templateService.apiHandler({
                methodName: 'getExperiments',
                controller,
                response,
                next,
                validatedArgs,
                successStatus: undefined,
              });
            } catch (err) {
                return next(err);
            }
        });
        // WARNING: This file was auto-generated with tsoa. Please do not modify it. Re-run tsoa to re-generate this file: https://github.com/lukeautry/tsoa

    // WARNING: This file was auto-generated with tsoa. Please do not modify it. Re-run tsoa to re-generate this file: https://github.com/lukeautry/tsoa


    // WARNING: This file was auto-generated with tsoa. Please do not modify it. Re-run tsoa to re-generate this file: https://github.com/lukeautry/tsoa

    function authenticateMiddleware(security: TsoaRoute.Security[] = []) {
        return async function runAuthenticationMiddleware(request: any, response: any, next: any) {

            // WARNING: This file was auto-generated with tsoa. Please do not modify it. Re-run tsoa to re-generate this file: https://github.com/lukeautry/tsoa

            // keep track of failed auth attempts so we can hand back the most
            // recent one.  This behavior was previously existing so preserving it
            // here
            const failedAttempts: any[] = [];
            const pushAndRethrow = (error: any) => {
                failedAttempts.push(error);
                throw error;
            };

            const secMethodOrPromises: Promise<any>[] = [];
            for (const secMethod of security) {
                if (Object.keys(secMethod).length > 1) {
                    const secMethodAndPromises: Promise<any>[] = [];

                    for (const name in secMethod) {
                        secMethodAndPromises.push(
                            expressAuthenticationRecasted(request, name, secMethod[name], response)
                                .catch(pushAndRethrow)
                        );
                    }

                    // WARNING: This file was auto-generated with tsoa. Please do not modify it. Re-run tsoa to re-generate this file: https://github.com/lukeautry/tsoa

                    secMethodOrPromises.push(Promise.all(secMethodAndPromises)
                        .then(users => { return users[0]; }));
                } else {
                    for (const name in secMethod) {
                        secMethodOrPromises.push(
                            expressAuthenticationRecasted(request, name, secMethod[name], response)
                                .catch(pushAndRethrow)
                        );
                    }
                }
            }

            // WARNING: This file was auto-generated with tsoa. Please do not modify it. Re-run tsoa to re-generate this file: https://github.com/lukeautry/tsoa

            try {
                request['user'] = await Promise.any(secMethodOrPromises);

                // Response was sent in middleware, abort
                if (response.writableEnded) {
                    return;
                }

                next();
            }
            catch(err) {
                // Show most recent error as response
                const error = failedAttempts.pop();
                error.status = error.status || 401;

                // Response was sent in middleware, abort
                if (response.writableEnded) {
                    return;
                }
                next(error);
            }

            // WARNING: This file was auto-generated with tsoa. Please do not modify it. Re-run tsoa to re-generate this file: https://github.com/lukeautry/tsoa
        }
    }

    // WARNING: This file was auto-generated with tsoa. Please do not modify it. Re-run tsoa to re-generate this file: https://github.com/lukeautry/tsoa
}

// WARNING: This file was auto-generated with tsoa. Please do not modify it. Re-run tsoa to re-generate this file: https://github.com/lukeautry/tsoa<|MERGE_RESOLUTION|>--- conflicted
+++ resolved
@@ -334,21 +334,6 @@
         "additionalProperties": false,
     },
     // WARNING: This file was auto-generated with tsoa. Please do not modify it. Re-run tsoa to re-generate this file: https://github.com/lukeautry/tsoa
-<<<<<<< HEAD
-    "ResultSuccess_null_": {
-        "dataType": "refObject",
-        "properties": {
-            "data": {"dataType":"enum","enums":[null],"required":true},
-            "error": {"dataType":"enum","enums":[null],"required":true},
-        },
-        "additionalProperties": false,
-    },
-    // WARNING: This file was auto-generated with tsoa. Please do not modify it. Re-run tsoa to re-generate this file: https://github.com/lukeautry/tsoa
-    "Result_null.string_": {
-        "dataType": "refAlias",
-        "type": {"dataType":"union","subSchemas":[{"ref":"ResultSuccess_null_"},{"ref":"ResultError_string_"}],"validators":{}},
-    },
-    // WARNING: This file was auto-generated with tsoa. Please do not modify it. Re-run tsoa to re-generate this file: https://github.com/lukeautry/tsoa
     "HeliconeRequestAsset": {
         "dataType": "refObject",
         "properties": {
@@ -371,8 +356,6 @@
         "type": {"dataType":"union","subSchemas":[{"ref":"ResultSuccess_HeliconeRequestAsset_"},{"ref":"ResultError_string_"}],"validators":{}},
     },
     // WARNING: This file was auto-generated with tsoa. Please do not modify it. Re-run tsoa to re-generate this file: https://github.com/lukeautry/tsoa
-=======
->>>>>>> e8755fcb
     "PromptsResult": {
         "dataType": "refObject",
         "properties": {
