/* tslint:disable */
/* eslint-disable */
// WARNING: This file was auto-generated with tsoa. Please do not modify it. Re-run tsoa to re-generate this file: https://github.com/lukeautry/tsoa
import { TsoaRoute, fetchMiddlewares, ExpressTemplateService } from '@tsoa/runtime';
<<<<<<< HEAD
=======
// WARNING: This file was auto-generated with tsoa. Please do not modify it. Re-run tsoa to re-generate this file: https://github.com/lukeautry/tsoa
import { EvalController } from './../../controllers/public/evalController';
// WARNING: This file was auto-generated with tsoa. Please do not modify it. Re-run tsoa to re-generate this file: https://github.com/lukeautry/tsoa
import { WebhookController } from './../../controllers/public/webhookController';
>>>>>>> f72ae33e
// WARNING: This file was auto-generated with tsoa. Please do not modify it. Re-run tsoa to re-generate this file: https://github.com/lukeautry/tsoa
import { EvalController } from './../../controllers/public/evalController';
// WARNING: This file was auto-generated with tsoa. Please do not modify it. Re-run tsoa to re-generate this file: https://github.com/lukeautry/tsoa
import { WebhookController } from './../../controllers/public/webhookController';
// WARNING: This file was auto-generated with tsoa. Please do not modify it. Re-run tsoa to re-generate this file: https://github.com/lukeautry/tsoa
import { WaitlistController } from './../../controllers/public/waitlistController';
// WARNING: This file was auto-generated with tsoa. Please do not modify it. Re-run tsoa to re-generate this file: https://github.com/lukeautry/tsoa
import { VaultController } from './../../controllers/public/vaultController';
// WARNING: This file was auto-generated with tsoa. Please do not modify it. Re-run tsoa to re-generate this file: https://github.com/lukeautry/tsoa
import { PromptController } from './../../controllers/public/promptController';
// WARNING: This file was auto-generated with tsoa. Please do not modify it. Re-run tsoa to re-generate this file: https://github.com/lukeautry/tsoa
import { AdminController } from './../../controllers/private/adminController';
// WARNING: This file was auto-generated with tsoa. Please do not modify it. Re-run tsoa to re-generate this file: https://github.com/lukeautry/tsoa
import { LogController } from './../../controllers/private/logController';
// WARNING: This file was auto-generated with tsoa. Please do not modify it. Re-run tsoa to re-generate this file: https://github.com/lukeautry/tsoa
import { GenerateHashController } from './../../controllers/private/generateHashController';
// WARNING: This file was auto-generated with tsoa. Please do not modify it. Re-run tsoa to re-generate this file: https://github.com/lukeautry/tsoa
import { DatasetController } from './../../controllers/private/datasetController';
// WARNING: This file was auto-generated with tsoa. Please do not modify it. Re-run tsoa to re-generate this file: https://github.com/lukeautry/tsoa
import { FineTuneMainController } from './../../controllers/private/fineTuneController';
// WARNING: This file was auto-generated with tsoa. Please do not modify it. Re-run tsoa to re-generate this file: https://github.com/lukeautry/tsoa
import { DemoController } from './../../controllers/private/demoController';
// WARNING: This file was auto-generated with tsoa. Please do not modify it. Re-run tsoa to re-generate this file: https://github.com/lukeautry/tsoa
import { AlertController } from './../../controllers/private/alertController';
// WARNING: This file was auto-generated with tsoa. Please do not modify it. Re-run tsoa to re-generate this file: https://github.com/lukeautry/tsoa
import { TraceController } from './../../controllers/public/traceloopController';
// WARNING: This file was auto-generated with tsoa. Please do not modify it. Re-run tsoa to re-generate this file: https://github.com/lukeautry/tsoa
import { PropertyController } from './../../controllers/public/propertyController';
// WARNING: This file was auto-generated with tsoa. Please do not modify it. Re-run tsoa to re-generate this file: https://github.com/lukeautry/tsoa
import { IntegrationController } from './../../controllers/public/integrationController';
// WARNING: This file was auto-generated with tsoa. Please do not modify it. Re-run tsoa to re-generate this file: https://github.com/lukeautry/tsoa
import { ExperimentDatasetController } from './../../controllers/public/experimentDatasetController';
// WARNING: This file was auto-generated with tsoa. Please do not modify it. Re-run tsoa to re-generate this file: https://github.com/lukeautry/tsoa
import { HeliconeDatasetController } from './../../controllers/public/heliconeDatasetController';
// WARNING: This file was auto-generated with tsoa. Please do not modify it. Re-run tsoa to re-generate this file: https://github.com/lukeautry/tsoa
import { EvaluatorController } from './../../controllers/public/evaluatorController';
// WARNING: This file was auto-generated with tsoa. Please do not modify it. Re-run tsoa to re-generate this file: https://github.com/lukeautry/tsoa
import { ExperimentController } from './../../controllers/public/experimentController';
// WARNING: This file was auto-generated with tsoa. Please do not modify it. Re-run tsoa to re-generate this file: https://github.com/lukeautry/tsoa
import { DataIsBeautifulRouter } from './../../controllers/public/dataIsBeautifulController';
// WARNING: This file was auto-generated with tsoa. Please do not modify it. Re-run tsoa to re-generate this file: https://github.com/lukeautry/tsoa
import { CustomerController } from './../../controllers/public/customerController';
// WARNING: This file was auto-generated with tsoa. Please do not modify it. Re-run tsoa to re-generate this file: https://github.com/lukeautry/tsoa
import { StripeController } from './../../controllers/public/stripeController';
// WARNING: This file was auto-generated with tsoa. Please do not modify it. Re-run tsoa to re-generate this file: https://github.com/lukeautry/tsoa
import { OrganizationController } from './../../controllers/private/organizationController';
// WARNING: This file was auto-generated with tsoa. Please do not modify it. Re-run tsoa to re-generate this file: https://github.com/lukeautry/tsoa
import { DashboardController } from './../../controllers/public/dashboardController';
// WARNING: This file was auto-generated with tsoa. Please do not modify it. Re-run tsoa to re-generate this file: https://github.com/lukeautry/tsoa
import { SettingController } from './../../controllers/private/settingsController';
// WARNING: This file was auto-generated with tsoa. Please do not modify it. Re-run tsoa to re-generate this file: https://github.com/lukeautry/tsoa
import { RequestController } from './../../controllers/public/requestController';
// WARNING: This file was auto-generated with tsoa. Please do not modify it. Re-run tsoa to re-generate this file: https://github.com/lukeautry/tsoa
import { SessionController } from './../../controllers/public/sessionController';
// WARNING: This file was auto-generated with tsoa. Please do not modify it. Re-run tsoa to re-generate this file: https://github.com/lukeautry/tsoa
import { UserController } from './../../controllers/public/userController';
import { expressAuthentication } from './../../authentication';
// @ts-ignore - no great way to install types from subpackage
import type { Request as ExRequest, Response as ExResponse, RequestHandler, Router } from 'express';

const expressAuthenticationRecasted = expressAuthentication as (req: ExRequest, securityName: string, scopes?: string[], res?: ExResponse) => Promise<any>;


// WARNING: This file was auto-generated with tsoa. Please do not modify it. Re-run tsoa to re-generate this file: https://github.com/lukeautry/tsoa

const models: TsoaRoute.Models = {
    "Eval": {
<<<<<<< HEAD
=======
        "dataType": "refObject",
        "properties": {
            "name": {"dataType":"string","required":true},
            "averageScore": {"dataType":"double","required":true},
            "minScore": {"dataType":"double","required":true},
            "maxScore": {"dataType":"double","required":true},
            "count": {"dataType":"double","required":true},
            "overTime": {"dataType":"array","array":{"dataType":"nestedObjectLiteral","nestedProperties":{"count":{"dataType":"double","required":true},"date":{"dataType":"string","required":true}}},"required":true},
            "averageOverTime": {"dataType":"array","array":{"dataType":"nestedObjectLiteral","nestedProperties":{"value":{"dataType":"double","required":true},"date":{"dataType":"string","required":true}}},"required":true},
        },
        "additionalProperties": false,
    },
    // WARNING: This file was auto-generated with tsoa. Please do not modify it. Re-run tsoa to re-generate this file: https://github.com/lukeautry/tsoa
    "ResultSuccess_Eval-Array_": {
        "dataType": "refObject",
        "properties": {
            "data": {"dataType":"array","array":{"dataType":"refObject","ref":"Eval"},"required":true},
            "error": {"dataType":"enum","enums":[null],"required":true},
        },
        "additionalProperties": false,
    },
    // WARNING: This file was auto-generated with tsoa. Please do not modify it. Re-run tsoa to re-generate this file: https://github.com/lukeautry/tsoa
    "ResultError_string_": {
        "dataType": "refObject",
        "properties": {
            "data": {"dataType":"enum","enums":[null],"required":true},
            "error": {"dataType":"string","required":true},
        },
        "additionalProperties": false,
    },
    // WARNING: This file was auto-generated with tsoa. Please do not modify it. Re-run tsoa to re-generate this file: https://github.com/lukeautry/tsoa
    "Result_Eval-Array.string_": {
        "dataType": "refAlias",
        "type": {"dataType":"union","subSchemas":[{"ref":"ResultSuccess_Eval-Array_"},{"ref":"ResultError_string_"}],"validators":{}},
    },
    // WARNING: This file was auto-generated with tsoa. Please do not modify it. Re-run tsoa to re-generate this file: https://github.com/lukeautry/tsoa
    "Partial_NumberOperators_": {
        "dataType": "refAlias",
        "type": {"dataType":"nestedObjectLiteral","nestedProperties":{"not-equals":{"dataType":"double"},"equals":{"dataType":"double"},"gte":{"dataType":"double"},"lte":{"dataType":"double"},"lt":{"dataType":"double"},"gt":{"dataType":"double"}},"validators":{}},
    },
    // WARNING: This file was auto-generated with tsoa. Please do not modify it. Re-run tsoa to re-generate this file: https://github.com/lukeautry/tsoa
    "Partial_TimestampOperatorsTyped_": {
        "dataType": "refAlias",
        "type": {"dataType":"nestedObjectLiteral","nestedProperties":{"gte":{"dataType":"datetime"},"lte":{"dataType":"datetime"},"lt":{"dataType":"datetime"},"gt":{"dataType":"datetime"}},"validators":{}},
    },
    // WARNING: This file was auto-generated with tsoa. Please do not modify it. Re-run tsoa to re-generate this file: https://github.com/lukeautry/tsoa
    "Partial_TextOperators_": {
        "dataType": "refAlias",
        "type": {"dataType":"nestedObjectLiteral","nestedProperties":{"not-equals":{"dataType":"string"},"equals":{"dataType":"string"},"like":{"dataType":"string"},"ilike":{"dataType":"string"},"contains":{"dataType":"string"},"not-contains":{"dataType":"string"}},"validators":{}},
    },
    // WARNING: This file was auto-generated with tsoa. Please do not modify it. Re-run tsoa to re-generate this file: https://github.com/lukeautry/tsoa
    "Partial_BooleanOperators_": {
        "dataType": "refAlias",
        "type": {"dataType":"nestedObjectLiteral","nestedProperties":{"equals":{"dataType":"boolean"}},"validators":{}},
    },
    // WARNING: This file was auto-generated with tsoa. Please do not modify it. Re-run tsoa to re-generate this file: https://github.com/lukeautry/tsoa
    "Partial_VectorOperators_": {
        "dataType": "refAlias",
        "type": {"dataType":"nestedObjectLiteral","nestedProperties":{"contains":{"dataType":"string"}},"validators":{}},
    },
    // WARNING: This file was auto-generated with tsoa. Please do not modify it. Re-run tsoa to re-generate this file: https://github.com/lukeautry/tsoa
    "Partial_RequestResponseRMTToOperators_": {
        "dataType": "refAlias",
        "type": {"dataType":"nestedObjectLiteral","nestedProperties":{"latency":{"ref":"Partial_NumberOperators_"},"status":{"ref":"Partial_NumberOperators_"},"request_created_at":{"ref":"Partial_TimestampOperatorsTyped_"},"response_created_at":{"ref":"Partial_TimestampOperatorsTyped_"},"model":{"ref":"Partial_TextOperators_"},"user_id":{"ref":"Partial_TextOperators_"},"organization_id":{"ref":"Partial_TextOperators_"},"node_id":{"ref":"Partial_TextOperators_"},"job_id":{"ref":"Partial_TextOperators_"},"threat":{"ref":"Partial_BooleanOperators_"},"request_id":{"ref":"Partial_TextOperators_"},"prompt_tokens":{"ref":"Partial_NumberOperators_"},"completion_tokens":{"ref":"Partial_NumberOperators_"},"total_tokens":{"ref":"Partial_NumberOperators_"},"target_url":{"ref":"Partial_TextOperators_"},"properties":{"dataType":"nestedObjectLiteral","nestedProperties":{},"additionalProperties":{"ref":"Partial_TextOperators_"}},"search_properties":{"dataType":"nestedObjectLiteral","nestedProperties":{},"additionalProperties":{"ref":"Partial_TextOperators_"}},"scores":{"dataType":"nestedObjectLiteral","nestedProperties":{},"additionalProperties":{"ref":"Partial_TextOperators_"}},"scores_column":{"ref":"Partial_TextOperators_"},"request_body":{"ref":"Partial_VectorOperators_"},"response_body":{"ref":"Partial_VectorOperators_"}},"validators":{}},
    },
    // WARNING: This file was auto-generated with tsoa. Please do not modify it. Re-run tsoa to re-generate this file: https://github.com/lukeautry/tsoa
    "Pick_FilterLeaf.request_response_rmt_": {
        "dataType": "refAlias",
        "type": {"dataType":"nestedObjectLiteral","nestedProperties":{"request_response_rmt":{"ref":"Partial_RequestResponseRMTToOperators_"}},"validators":{}},
    },
    // WARNING: This file was auto-generated with tsoa. Please do not modify it. Re-run tsoa to re-generate this file: https://github.com/lukeautry/tsoa
    "FilterLeafSubset_request_response_rmt_": {
        "dataType": "refAlias",
        "type": {"ref":"Pick_FilterLeaf.request_response_rmt_","validators":{}},
    },
    // WARNING: This file was auto-generated with tsoa. Please do not modify it. Re-run tsoa to re-generate this file: https://github.com/lukeautry/tsoa
    "EvalFilterNode": {
        "dataType": "refAlias",
        "type": {"dataType":"union","subSchemas":[{"ref":"FilterLeafSubset_request_response_rmt_"},{"ref":"EvalFilterBranch"},{"dataType":"enum","enums":["all"]}],"validators":{}},
    },
    // WARNING: This file was auto-generated with tsoa. Please do not modify it. Re-run tsoa to re-generate this file: https://github.com/lukeautry/tsoa
    "EvalFilterBranch": {
        "dataType": "refAlias",
        "type": {"dataType":"nestedObjectLiteral","nestedProperties":{"right":{"ref":"EvalFilterNode","required":true},"operator":{"dataType":"union","subSchemas":[{"dataType":"enum","enums":["or"]},{"dataType":"enum","enums":["and"]}],"required":true},"left":{"ref":"EvalFilterNode","required":true}},"validators":{}},
    },
    // WARNING: This file was auto-generated with tsoa. Please do not modify it. Re-run tsoa to re-generate this file: https://github.com/lukeautry/tsoa
    "EvalQueryParams": {
        "dataType": "refObject",
        "properties": {
            "filter": {"ref":"EvalFilterNode","required":true},
            "timeFilter": {"dataType":"nestedObjectLiteral","nestedProperties":{"end":{"dataType":"string","required":true},"start":{"dataType":"string","required":true}},"required":true},
            "offset": {"dataType":"double"},
            "limit": {"dataType":"double"},
        },
        "additionalProperties": false,
    },
    // WARNING: This file was auto-generated with tsoa. Please do not modify it. Re-run tsoa to re-generate this file: https://github.com/lukeautry/tsoa
    "ResultSuccess_string-Array_": {
        "dataType": "refObject",
        "properties": {
            "data": {"dataType":"array","array":{"dataType":"string"},"required":true},
            "error": {"dataType":"enum","enums":[null],"required":true},
        },
        "additionalProperties": false,
    },
    // WARNING: This file was auto-generated with tsoa. Please do not modify it. Re-run tsoa to re-generate this file: https://github.com/lukeautry/tsoa
    "Result_string-Array.string_": {
        "dataType": "refAlias",
        "type": {"dataType":"union","subSchemas":[{"ref":"ResultSuccess_string-Array_"},{"ref":"ResultError_string_"}],"validators":{}},
    },
    // WARNING: This file was auto-generated with tsoa. Please do not modify it. Re-run tsoa to re-generate this file: https://github.com/lukeautry/tsoa
    "ResultSuccess_null_": {
        "dataType": "refObject",
        "properties": {
            "data": {"dataType":"enum","enums":[null],"required":true},
            "error": {"dataType":"enum","enums":[null],"required":true},
        },
        "additionalProperties": false,
    },
    // WARNING: This file was auto-generated with tsoa. Please do not modify it. Re-run tsoa to re-generate this file: https://github.com/lukeautry/tsoa
    "Result_null.string_": {
        "dataType": "refAlias",
        "type": {"dataType":"union","subSchemas":[{"ref":"ResultSuccess_null_"},{"ref":"ResultError_string_"}],"validators":{}},
    },
    // WARNING: This file was auto-generated with tsoa. Please do not modify it. Re-run tsoa to re-generate this file: https://github.com/lukeautry/tsoa
    "ScoreDistribution": {
        "dataType": "refObject",
        "properties": {
            "name": {"dataType":"string","required":true},
            "distribution": {"dataType":"array","array":{"dataType":"nestedObjectLiteral","nestedProperties":{"value":{"dataType":"double","required":true},"upper":{"dataType":"double","required":true},"lower":{"dataType":"double","required":true}}},"required":true},
        },
        "additionalProperties": false,
    },
    // WARNING: This file was auto-generated with tsoa. Please do not modify it. Re-run tsoa to re-generate this file: https://github.com/lukeautry/tsoa
    "ResultSuccess_ScoreDistribution-Array_": {
        "dataType": "refObject",
        "properties": {
            "data": {"dataType":"array","array":{"dataType":"refObject","ref":"ScoreDistribution"},"required":true},
            "error": {"dataType":"enum","enums":[null],"required":true},
        },
        "additionalProperties": false,
    },
    // WARNING: This file was auto-generated with tsoa. Please do not modify it. Re-run tsoa to re-generate this file: https://github.com/lukeautry/tsoa
    "Result_ScoreDistribution-Array.string_": {
        "dataType": "refAlias",
        "type": {"dataType":"union","subSchemas":[{"ref":"ResultSuccess_ScoreDistribution-Array_"},{"ref":"ResultError_string_"}],"validators":{}},
    },
    // WARNING: This file was auto-generated with tsoa. Please do not modify it. Re-run tsoa to re-generate this file: https://github.com/lukeautry/tsoa
    "ResultSuccess_unknown_": {
        "dataType": "refObject",
        "properties": {
            "data": {"dataType":"any","required":true},
            "error": {"dataType":"enum","enums":[null],"required":true},
        },
        "additionalProperties": false,
    },
    // WARNING: This file was auto-generated with tsoa. Please do not modify it. Re-run tsoa to re-generate this file: https://github.com/lukeautry/tsoa
    "ResultError_unknown_": {
>>>>>>> f72ae33e
        "dataType": "refObject",
        "properties": {
            "name": {"dataType":"string","required":true},
            "averageScore": {"dataType":"double","required":true},
            "minScore": {"dataType":"double","required":true},
            "maxScore": {"dataType":"double","required":true},
            "count": {"dataType":"double","required":true},
            "overTime": {"dataType":"array","array":{"dataType":"nestedObjectLiteral","nestedProperties":{"count":{"dataType":"double","required":true},"date":{"dataType":"string","required":true}}},"required":true},
            "averageOverTime": {"dataType":"array","array":{"dataType":"nestedObjectLiteral","nestedProperties":{"value":{"dataType":"double","required":true},"date":{"dataType":"string","required":true}}},"required":true},
        },
        "additionalProperties": false,
    },
    // WARNING: This file was auto-generated with tsoa. Please do not modify it. Re-run tsoa to re-generate this file: https://github.com/lukeautry/tsoa
<<<<<<< HEAD
    "ResultSuccess_Eval-Array_": {
        "dataType": "refObject",
        "properties": {
            "data": {"dataType":"array","array":{"dataType":"refObject","ref":"Eval"},"required":true},
=======
    "Record_string.any_": {
        "dataType": "refAlias",
        "type": {"dataType":"nestedObjectLiteral","nestedProperties":{},"additionalProperties":{"dataType":"any"},"validators":{}},
    },
    // WARNING: This file was auto-generated with tsoa. Please do not modify it. Re-run tsoa to re-generate this file: https://github.com/lukeautry/tsoa
    "WebhookData": {
        "dataType": "refObject",
        "properties": {
            "destination": {"dataType":"string","required":true},
            "config": {"ref":"Record_string.any_","required":true},
        },
        "additionalProperties": false,
    },
    // WARNING: This file was auto-generated with tsoa. Please do not modify it. Re-run tsoa to re-generate this file: https://github.com/lukeautry/tsoa
    "ResultSuccess__id-string--created_at-string--destination-string--version-string--config-string--hmac_key-string_-Array_": {
        "dataType": "refObject",
        "properties": {
            "data": {"dataType":"array","array":{"dataType":"nestedObjectLiteral","nestedProperties":{"hmac_key":{"dataType":"string","required":true},"config":{"dataType":"string","required":true},"version":{"dataType":"string","required":true},"destination":{"dataType":"string","required":true},"created_at":{"dataType":"string","required":true},"id":{"dataType":"string","required":true}}},"required":true},
>>>>>>> f72ae33e
            "error": {"dataType":"enum","enums":[null],"required":true},
        },
        "additionalProperties": false,
    },
    // WARNING: This file was auto-generated with tsoa. Please do not modify it. Re-run tsoa to re-generate this file: https://github.com/lukeautry/tsoa
    "Result__id-string--created_at-string--destination-string--version-string--config-string--hmac_key-string_-Array.string_": {
        "dataType": "refAlias",
        "type": {"dataType":"union","subSchemas":[{"ref":"ResultSuccess__id-string--created_at-string--destination-string--version-string--config-string--hmac_key-string_-Array_"},{"ref":"ResultError_string_"}],"validators":{}},
    },
    // WARNING: This file was auto-generated with tsoa. Please do not modify it. Re-run tsoa to re-generate this file: https://github.com/lukeautry/tsoa
    "ResultError_any_": {
        "dataType": "refObject",
        "properties": {
            "data": {"dataType":"enum","enums":[null],"required":true},
            "error": {"dataType":"any","required":true},
        },
        "additionalProperties": false,
    },
    // WARNING: This file was auto-generated with tsoa. Please do not modify it. Re-run tsoa to re-generate this file: https://github.com/lukeautry/tsoa
    "ResultSuccess__id-string__": {
        "dataType": "refObject",
        "properties": {
            "data": {"dataType":"nestedObjectLiteral","nestedProperties":{"id":{"dataType":"string","required":true}},"required":true},
            "error": {"dataType":"enum","enums":[null],"required":true},
        },
        "additionalProperties": false,
    },
    // WARNING: This file was auto-generated with tsoa. Please do not modify it. Re-run tsoa to re-generate this file: https://github.com/lukeautry/tsoa
    "Result_Eval-Array.string_": {
        "dataType": "refAlias",
        "type": {"dataType":"union","subSchemas":[{"ref":"ResultSuccess_Eval-Array_"},{"ref":"ResultError_string_"}],"validators":{}},
    },
    // WARNING: This file was auto-generated with tsoa. Please do not modify it. Re-run tsoa to re-generate this file: https://github.com/lukeautry/tsoa
    "Partial_NumberOperators_": {
        "dataType": "refAlias",
        "type": {"dataType":"nestedObjectLiteral","nestedProperties":{"not-equals":{"dataType":"double"},"equals":{"dataType":"double"},"gte":{"dataType":"double"},"lte":{"dataType":"double"},"lt":{"dataType":"double"},"gt":{"dataType":"double"}},"validators":{}},
    },
    // WARNING: This file was auto-generated with tsoa. Please do not modify it. Re-run tsoa to re-generate this file: https://github.com/lukeautry/tsoa
    "Partial_TimestampOperatorsTyped_": {
        "dataType": "refAlias",
        "type": {"dataType":"nestedObjectLiteral","nestedProperties":{"gte":{"dataType":"datetime"},"lte":{"dataType":"datetime"},"lt":{"dataType":"datetime"},"gt":{"dataType":"datetime"}},"validators":{}},
    },
    // WARNING: This file was auto-generated with tsoa. Please do not modify it. Re-run tsoa to re-generate this file: https://github.com/lukeautry/tsoa
    "Partial_TextOperators_": {
        "dataType": "refAlias",
        "type": {"dataType":"nestedObjectLiteral","nestedProperties":{"not-equals":{"dataType":"string"},"equals":{"dataType":"string"},"like":{"dataType":"string"},"ilike":{"dataType":"string"},"contains":{"dataType":"string"},"not-contains":{"dataType":"string"}},"validators":{}},
    },
    // WARNING: This file was auto-generated with tsoa. Please do not modify it. Re-run tsoa to re-generate this file: https://github.com/lukeautry/tsoa
    "Partial_BooleanOperators_": {
        "dataType": "refAlias",
        "type": {"dataType":"nestedObjectLiteral","nestedProperties":{"equals":{"dataType":"boolean"}},"validators":{}},
    },
    // WARNING: This file was auto-generated with tsoa. Please do not modify it. Re-run tsoa to re-generate this file: https://github.com/lukeautry/tsoa
    "Partial_VectorOperators_": {
        "dataType": "refAlias",
        "type": {"dataType":"nestedObjectLiteral","nestedProperties":{"contains":{"dataType":"string"}},"validators":{}},
    },
    // WARNING: This file was auto-generated with tsoa. Please do not modify it. Re-run tsoa to re-generate this file: https://github.com/lukeautry/tsoa
    "Partial_RequestResponseRMTToOperators_": {
        "dataType": "refAlias",
        "type": {"dataType":"nestedObjectLiteral","nestedProperties":{"latency":{"ref":"Partial_NumberOperators_"},"status":{"ref":"Partial_NumberOperators_"},"request_created_at":{"ref":"Partial_TimestampOperatorsTyped_"},"response_created_at":{"ref":"Partial_TimestampOperatorsTyped_"},"model":{"ref":"Partial_TextOperators_"},"user_id":{"ref":"Partial_TextOperators_"},"organization_id":{"ref":"Partial_TextOperators_"},"node_id":{"ref":"Partial_TextOperators_"},"job_id":{"ref":"Partial_TextOperators_"},"threat":{"ref":"Partial_BooleanOperators_"},"request_id":{"ref":"Partial_TextOperators_"},"prompt_tokens":{"ref":"Partial_NumberOperators_"},"completion_tokens":{"ref":"Partial_NumberOperators_"},"total_tokens":{"ref":"Partial_NumberOperators_"},"target_url":{"ref":"Partial_TextOperators_"},"properties":{"dataType":"nestedObjectLiteral","nestedProperties":{},"additionalProperties":{"ref":"Partial_TextOperators_"}},"search_properties":{"dataType":"nestedObjectLiteral","nestedProperties":{},"additionalProperties":{"ref":"Partial_TextOperators_"}},"scores":{"dataType":"nestedObjectLiteral","nestedProperties":{},"additionalProperties":{"ref":"Partial_TextOperators_"}},"scores_column":{"ref":"Partial_TextOperators_"},"request_body":{"ref":"Partial_VectorOperators_"},"response_body":{"ref":"Partial_VectorOperators_"}},"validators":{}},
    },
    // WARNING: This file was auto-generated with tsoa. Please do not modify it. Re-run tsoa to re-generate this file: https://github.com/lukeautry/tsoa
    "Pick_FilterLeaf.request_response_rmt_": {
        "dataType": "refAlias",
        "type": {"dataType":"nestedObjectLiteral","nestedProperties":{"request_response_rmt":{"ref":"Partial_RequestResponseRMTToOperators_"}},"validators":{}},
    },
    // WARNING: This file was auto-generated with tsoa. Please do not modify it. Re-run tsoa to re-generate this file: https://github.com/lukeautry/tsoa
    "FilterLeafSubset_request_response_rmt_": {
        "dataType": "refAlias",
        "type": {"ref":"Pick_FilterLeaf.request_response_rmt_","validators":{}},
    },
    // WARNING: This file was auto-generated with tsoa. Please do not modify it. Re-run tsoa to re-generate this file: https://github.com/lukeautry/tsoa
    "EvalFilterNode": {
        "dataType": "refAlias",
        "type": {"dataType":"union","subSchemas":[{"ref":"FilterLeafSubset_request_response_rmt_"},{"ref":"EvalFilterBranch"},{"dataType":"enum","enums":["all"]}],"validators":{}},
    },
    // WARNING: This file was auto-generated with tsoa. Please do not modify it. Re-run tsoa to re-generate this file: https://github.com/lukeautry/tsoa
    "EvalFilterBranch": {
        "dataType": "refAlias",
        "type": {"dataType":"nestedObjectLiteral","nestedProperties":{"right":{"ref":"EvalFilterNode","required":true},"operator":{"dataType":"union","subSchemas":[{"dataType":"enum","enums":["or"]},{"dataType":"enum","enums":["and"]}],"required":true},"left":{"ref":"EvalFilterNode","required":true}},"validators":{}},
    },
    // WARNING: This file was auto-generated with tsoa. Please do not modify it. Re-run tsoa to re-generate this file: https://github.com/lukeautry/tsoa
    "EvalQueryParams": {
        "dataType": "refObject",
        "properties": {
            "filter": {"ref":"EvalFilterNode","required":true},
            "timeFilter": {"dataType":"nestedObjectLiteral","nestedProperties":{"end":{"dataType":"string","required":true},"start":{"dataType":"string","required":true}},"required":true},
            "offset": {"dataType":"double"},
            "limit": {"dataType":"double"},
        },
        "additionalProperties": false,
    },
    // WARNING: This file was auto-generated with tsoa. Please do not modify it. Re-run tsoa to re-generate this file: https://github.com/lukeautry/tsoa
    "ResultSuccess_string-Array_": {
        "dataType": "refObject",
        "properties": {
            "data": {"dataType":"array","array":{"dataType":"string"},"required":true},
            "error": {"dataType":"enum","enums":[null],"required":true},
        },
        "additionalProperties": false,
    },
    // WARNING: This file was auto-generated with tsoa. Please do not modify it. Re-run tsoa to re-generate this file: https://github.com/lukeautry/tsoa
    "Result_string-Array.string_": {
        "dataType": "refAlias",
        "type": {"dataType":"union","subSchemas":[{"ref":"ResultSuccess_string-Array_"},{"ref":"ResultError_string_"}],"validators":{}},
    },
    // WARNING: This file was auto-generated with tsoa. Please do not modify it. Re-run tsoa to re-generate this file: https://github.com/lukeautry/tsoa
<<<<<<< HEAD
    "ResultSuccess_null_": {
        "dataType": "refObject",
        "properties": {
            "data": {"dataType":"enum","enums":[null],"required":true},
            "error": {"dataType":"enum","enums":[null],"required":true},
        },
        "additionalProperties": false,
    },
    // WARNING: This file was auto-generated with tsoa. Please do not modify it. Re-run tsoa to re-generate this file: https://github.com/lukeautry/tsoa
    "Result_null.string_": {
        "dataType": "refAlias",
        "type": {"dataType":"union","subSchemas":[{"ref":"ResultSuccess_null_"},{"ref":"ResultError_string_"}],"validators":{}},
    },
    // WARNING: This file was auto-generated with tsoa. Please do not modify it. Re-run tsoa to re-generate this file: https://github.com/lukeautry/tsoa
    "ScoreDistribution": {
        "dataType": "refObject",
        "properties": {
            "name": {"dataType":"string","required":true},
            "distribution": {"dataType":"array","array":{"dataType":"nestedObjectLiteral","nestedProperties":{"value":{"dataType":"double","required":true},"upper":{"dataType":"double","required":true},"lower":{"dataType":"double","required":true}}},"required":true},
        },
        "additionalProperties": false,
=======
    "Record_string.string_": {
        "dataType": "refAlias",
        "type": {"dataType":"nestedObjectLiteral","nestedProperties":{},"additionalProperties":{"dataType":"string"},"validators":{}},
>>>>>>> f72ae33e
    },
    // WARNING: This file was auto-generated with tsoa. Please do not modify it. Re-run tsoa to re-generate this file: https://github.com/lukeautry/tsoa
    "ResultSuccess_ScoreDistribution-Array_": {
        "dataType": "refObject",
        "properties": {
            "data": {"dataType":"array","array":{"dataType":"refObject","ref":"ScoreDistribution"},"required":true},
            "error": {"dataType":"enum","enums":[null],"required":true},
        },
        "additionalProperties": false,
    },
    // WARNING: This file was auto-generated with tsoa. Please do not modify it. Re-run tsoa to re-generate this file: https://github.com/lukeautry/tsoa
    "Result_ScoreDistribution-Array.string_": {
        "dataType": "refAlias",
        "type": {"dataType":"union","subSchemas":[{"ref":"ResultSuccess_ScoreDistribution-Array_"},{"ref":"ResultError_string_"}],"validators":{}},
    },
    // WARNING: This file was auto-generated with tsoa. Please do not modify it. Re-run tsoa to re-generate this file: https://github.com/lukeautry/tsoa
    "ResultSuccess_unknown_": {
        "dataType": "refObject",
        "properties": {
            "data": {"dataType":"any","required":true},
            "error": {"dataType":"enum","enums":[null],"required":true},
        },
        "additionalProperties": false,
    },
    // WARNING: This file was auto-generated with tsoa. Please do not modify it. Re-run tsoa to re-generate this file: https://github.com/lukeautry/tsoa
    "ResultError_unknown_": {
        "dataType": "refObject",
        "properties": {
            "data": {"dataType":"enum","enums":[null],"required":true},
            "error": {"dataType":"any","required":true},
        },
        "additionalProperties": false,
    },
    // WARNING: This file was auto-generated with tsoa. Please do not modify it. Re-run tsoa to re-generate this file: https://github.com/lukeautry/tsoa
    "Record_string.any_": {
        "dataType": "refAlias",
        "type": {"dataType":"nestedObjectLiteral","nestedProperties":{},"additionalProperties":{"dataType":"any"},"validators":{}},
    },
    // WARNING: This file was auto-generated with tsoa. Please do not modify it. Re-run tsoa to re-generate this file: https://github.com/lukeautry/tsoa
    "WebhookData": {
        "dataType": "refObject",
        "properties": {
            "destination": {"dataType":"string","required":true},
            "config": {"ref":"Record_string.any_","required":true},
        },
        "additionalProperties": false,
    },
    // WARNING: This file was auto-generated with tsoa. Please do not modify it. Re-run tsoa to re-generate this file: https://github.com/lukeautry/tsoa
    "ResultSuccess__id-string--created_at-string--destination-string--version-string--config-string--hmac_key-string_-Array_": {
        "dataType": "refObject",
        "properties": {
            "data": {"dataType":"array","array":{"dataType":"nestedObjectLiteral","nestedProperties":{"hmac_key":{"dataType":"string","required":true},"config":{"dataType":"string","required":true},"version":{"dataType":"string","required":true},"destination":{"dataType":"string","required":true},"created_at":{"dataType":"string","required":true},"id":{"dataType":"string","required":true}}},"required":true},
            "error": {"dataType":"enum","enums":[null],"required":true},
        },
        "additionalProperties": false,
    },
    // WARNING: This file was auto-generated with tsoa. Please do not modify it. Re-run tsoa to re-generate this file: https://github.com/lukeautry/tsoa
    "Result__id-string--created_at-string--destination-string--version-string--config-string--hmac_key-string_-Array.string_": {
        "dataType": "refAlias",
        "type": {"dataType":"union","subSchemas":[{"ref":"ResultSuccess__id-string--created_at-string--destination-string--version-string--config-string--hmac_key-string_-Array_"},{"ref":"ResultError_string_"}],"validators":{}},
    },
    // WARNING: This file was auto-generated with tsoa. Please do not modify it. Re-run tsoa to re-generate this file: https://github.com/lukeautry/tsoa
    "ResultError_any_": {
        "dataType": "refObject",
        "properties": {
            "data": {"dataType":"enum","enums":[null],"required":true},
            "error": {"dataType":"any","required":true},
        },
        "additionalProperties": false,
    },
    // WARNING: This file was auto-generated with tsoa. Please do not modify it. Re-run tsoa to re-generate this file: https://github.com/lukeautry/tsoa
    "ResultSuccess__id-string__": {
        "dataType": "refObject",
        "properties": {
            "data": {"dataType":"nestedObjectLiteral","nestedProperties":{"id":{"dataType":"string","required":true}},"required":true},
            "error": {"dataType":"enum","enums":[null],"required":true},
        },
        "additionalProperties": false,
    },
    // WARNING: This file was auto-generated with tsoa. Please do not modify it. Re-run tsoa to re-generate this file: https://github.com/lukeautry/tsoa
    "Result__id-string_.string_": {
        "dataType": "refAlias",
        "type": {"dataType":"union","subSchemas":[{"ref":"ResultSuccess__id-string__"},{"ref":"ResultError_string_"}],"validators":{}},
    },
    // WARNING: This file was auto-generated with tsoa. Please do not modify it. Re-run tsoa to re-generate this file: https://github.com/lukeautry/tsoa
    "AddVaultKeyParams": {
        "dataType": "refObject",
        "properties": {
            "key": {"dataType":"string","required":true},
            "provider": {"dataType":"string","required":true},
            "name": {"dataType":"string"},
        },
        "additionalProperties": false,
    },
    // WARNING: This file was auto-generated with tsoa. Please do not modify it. Re-run tsoa to re-generate this file: https://github.com/lukeautry/tsoa
    "DecryptedProviderKey": {
        "dataType": "refAlias",
        "type": {"dataType":"nestedObjectLiteral","nestedProperties":{"provider_key_name":{"dataType":"union","subSchemas":[{"dataType":"string"},{"dataType":"enum","enums":[null]}],"required":true},"provider_name":{"dataType":"union","subSchemas":[{"dataType":"string"},{"dataType":"enum","enums":[null]}],"required":true},"provider_key":{"dataType":"union","subSchemas":[{"dataType":"string"},{"dataType":"enum","enums":[null]}],"required":true},"org_id":{"dataType":"union","subSchemas":[{"dataType":"string"},{"dataType":"enum","enums":[null]}],"required":true},"id":{"dataType":"union","subSchemas":[{"dataType":"string"},{"dataType":"enum","enums":[null]}],"required":true}},"validators":{}},
    },
    // WARNING: This file was auto-generated with tsoa. Please do not modify it. Re-run tsoa to re-generate this file: https://github.com/lukeautry/tsoa
    "ResultSuccess_DecryptedProviderKey-Array_": {
        "dataType": "refObject",
        "properties": {
<<<<<<< HEAD
            "data": {"dataType":"array","array":{"dataType":"refAlias","ref":"DecryptedProviderKey"},"required":true},
=======
            "response_id": {"dataType":"union","subSchemas":[{"dataType":"string"},{"dataType":"enum","enums":[null]}],"required":true},
            "response_created_at": {"dataType":"union","subSchemas":[{"dataType":"string"},{"dataType":"enum","enums":[null]}],"required":true},
            "response_body": {"dataType":"any"},
            "response_status": {"dataType":"double","required":true},
            "response_model": {"dataType":"union","subSchemas":[{"dataType":"string"},{"dataType":"enum","enums":[null]}],"required":true},
            "request_id": {"dataType":"string","required":true},
            "request_created_at": {"dataType":"string","required":true},
            "request_body": {"dataType":"any","required":true},
            "request_path": {"dataType":"string","required":true},
            "request_user_id": {"dataType":"union","subSchemas":[{"dataType":"string"},{"dataType":"enum","enums":[null]}],"required":true},
            "request_properties": {"dataType":"union","subSchemas":[{"ref":"Record_string.string_"},{"dataType":"enum","enums":[null]}],"required":true},
            "request_model": {"dataType":"union","subSchemas":[{"dataType":"string"},{"dataType":"enum","enums":[null]}],"required":true},
            "model_override": {"dataType":"union","subSchemas":[{"dataType":"string"},{"dataType":"enum","enums":[null]}],"required":true},
            "helicone_user": {"dataType":"union","subSchemas":[{"dataType":"string"},{"dataType":"enum","enums":[null]}],"required":true},
            "provider": {"ref":"Provider","required":true},
            "delay_ms": {"dataType":"union","subSchemas":[{"dataType":"double"},{"dataType":"enum","enums":[null]}],"required":true},
            "time_to_first_token": {"dataType":"union","subSchemas":[{"dataType":"double"},{"dataType":"enum","enums":[null]}],"required":true},
            "total_tokens": {"dataType":"union","subSchemas":[{"dataType":"double"},{"dataType":"enum","enums":[null]}],"required":true},
            "prompt_tokens": {"dataType":"union","subSchemas":[{"dataType":"double"},{"dataType":"enum","enums":[null]}],"required":true},
            "completion_tokens": {"dataType":"union","subSchemas":[{"dataType":"double"},{"dataType":"enum","enums":[null]}],"required":true},
            "prompt_id": {"dataType":"union","subSchemas":[{"dataType":"string"},{"dataType":"enum","enums":[null]}],"required":true},
            "feedback_created_at": {"dataType":"union","subSchemas":[{"dataType":"string"},{"dataType":"enum","enums":[null]}]},
            "feedback_id": {"dataType":"union","subSchemas":[{"dataType":"string"},{"dataType":"enum","enums":[null]}]},
            "feedback_rating": {"dataType":"union","subSchemas":[{"dataType":"boolean"},{"dataType":"enum","enums":[null]}]},
            "signed_body_url": {"dataType":"union","subSchemas":[{"dataType":"string"},{"dataType":"enum","enums":[null]}]},
            "llmSchema": {"dataType":"union","subSchemas":[{"ref":"LlmSchema"},{"dataType":"enum","enums":[null]}],"required":true},
            "country_code": {"dataType":"union","subSchemas":[{"dataType":"string"},{"dataType":"enum","enums":[null]}],"required":true},
            "asset_ids": {"dataType":"union","subSchemas":[{"dataType":"array","array":{"dataType":"string"}},{"dataType":"enum","enums":[null]}],"required":true},
            "asset_urls": {"dataType":"union","subSchemas":[{"ref":"Record_string.string_"},{"dataType":"enum","enums":[null]}],"required":true},
            "scores": {"dataType":"union","subSchemas":[{"ref":"Record_string.number_"},{"dataType":"enum","enums":[null]}],"required":true},
            "costUSD": {"dataType":"union","subSchemas":[{"dataType":"double"},{"dataType":"enum","enums":[null]}]},
            "properties": {"ref":"Record_string.string_","required":true},
            "assets": {"dataType":"array","array":{"dataType":"string"},"required":true},
            "target_url": {"dataType":"string","required":true},
        },
        "additionalProperties": false,
    },
    // WARNING: This file was auto-generated with tsoa. Please do not modify it. Re-run tsoa to re-generate this file: https://github.com/lukeautry/tsoa
    "ResultSuccess_HeliconeRequest-Array_": {
        "dataType": "refObject",
        "properties": {
            "data": {"dataType":"array","array":{"dataType":"refObject","ref":"HeliconeRequest"},"required":true},
            "error": {"dataType":"enum","enums":[null],"required":true},
        },
        "additionalProperties": false,
    },
    // WARNING: This file was auto-generated with tsoa. Please do not modify it. Re-run tsoa to re-generate this file: https://github.com/lukeautry/tsoa
    "Result_HeliconeRequest-Array.string_": {
        "dataType": "refAlias",
        "type": {"dataType":"union","subSchemas":[{"ref":"ResultSuccess_HeliconeRequest-Array_"},{"ref":"ResultError_string_"}],"validators":{}},
    },
    // WARNING: This file was auto-generated with tsoa. Please do not modify it. Re-run tsoa to re-generate this file: https://github.com/lukeautry/tsoa
    "Partial_ResponseTableToOperators_": {
        "dataType": "refAlias",
        "type": {"dataType":"nestedObjectLiteral","nestedProperties":{"body_tokens":{"ref":"Partial_NumberOperators_"},"body_model":{"ref":"Partial_TextOperators_"},"body_completion":{"ref":"Partial_TextOperators_"},"status":{"ref":"Partial_NumberOperators_"},"model":{"ref":"Partial_TextOperators_"}},"validators":{}},
    },
    // WARNING: This file was auto-generated with tsoa. Please do not modify it. Re-run tsoa to re-generate this file: https://github.com/lukeautry/tsoa
    "Partial_TimestampOperators_": {
        "dataType": "refAlias",
        "type": {"dataType":"nestedObjectLiteral","nestedProperties":{"gte":{"dataType":"string"},"lte":{"dataType":"string"},"lt":{"dataType":"string"},"gt":{"dataType":"string"}},"validators":{}},
    },
    // WARNING: This file was auto-generated with tsoa. Please do not modify it. Re-run tsoa to re-generate this file: https://github.com/lukeautry/tsoa
    "Partial_RequestTableToOperators_": {
        "dataType": "refAlias",
        "type": {"dataType":"nestedObjectLiteral","nestedProperties":{"prompt":{"ref":"Partial_TextOperators_"},"created_at":{"ref":"Partial_TimestampOperators_"},"user_id":{"ref":"Partial_TextOperators_"},"auth_hash":{"ref":"Partial_TextOperators_"},"org_id":{"ref":"Partial_TextOperators_"},"id":{"ref":"Partial_TextOperators_"},"node_id":{"ref":"Partial_TextOperators_"},"model":{"ref":"Partial_TextOperators_"},"modelOverride":{"ref":"Partial_TextOperators_"},"path":{"ref":"Partial_TextOperators_"},"prompt_id":{"ref":"Partial_TextOperators_"}},"validators":{}},
    },
    // WARNING: This file was auto-generated with tsoa. Please do not modify it. Re-run tsoa to re-generate this file: https://github.com/lukeautry/tsoa
    "Partial_FeedbackTableToOperators_": {
        "dataType": "refAlias",
        "type": {"dataType":"nestedObjectLiteral","nestedProperties":{"id":{"ref":"Partial_NumberOperators_"},"created_at":{"ref":"Partial_TimestampOperators_"},"rating":{"ref":"Partial_BooleanOperators_"},"response_id":{"ref":"Partial_TextOperators_"}},"validators":{}},
    },
    // WARNING: This file was auto-generated with tsoa. Please do not modify it. Re-run tsoa to re-generate this file: https://github.com/lukeautry/tsoa
    "Partial_RequestResponseSearchToOperators_": {
        "dataType": "refAlias",
        "type": {"dataType":"nestedObjectLiteral","nestedProperties":{"request_body_vector":{"ref":"Partial_VectorOperators_"},"response_body_vector":{"ref":"Partial_VectorOperators_"}},"validators":{}},
    },
    // WARNING: This file was auto-generated with tsoa. Please do not modify it. Re-run tsoa to re-generate this file: https://github.com/lukeautry/tsoa
    "Partial_SessionsRequestResponseRMTToOperators_": {
        "dataType": "refAlias",
        "type": {"dataType":"nestedObjectLiteral","nestedProperties":{"total_cost":{"ref":"Partial_NumberOperators_"},"total_tokens":{"ref":"Partial_NumberOperators_"}},"validators":{}},
    },
    // WARNING: This file was auto-generated with tsoa. Please do not modify it. Re-run tsoa to re-generate this file: https://github.com/lukeautry/tsoa
    "Partial_CacheHitsTableToOperators_": {
        "dataType": "refAlias",
        "type": {"dataType":"nestedObjectLiteral","nestedProperties":{"organization_id":{"ref":"Partial_TextOperators_"},"request_id":{"ref":"Partial_TextOperators_"},"latency":{"ref":"Partial_NumberOperators_"},"completion_tokens":{"ref":"Partial_NumberOperators_"},"prompt_tokens":{"ref":"Partial_NumberOperators_"},"created_at":{"ref":"Partial_TimestampOperatorsTyped_"}},"validators":{}},
    },
    // WARNING: This file was auto-generated with tsoa. Please do not modify it. Re-run tsoa to re-generate this file: https://github.com/lukeautry/tsoa
    "Pick_FilterLeaf.feedback-or-request-or-response-or-properties-or-values-or-request_response_search-or-cache_hits-or-request_response_rmt-or-sessions_request_response_rmt_": {
        "dataType": "refAlias",
        "type": {"dataType":"nestedObjectLiteral","nestedProperties":{"request_response_rmt":{"ref":"Partial_RequestResponseRMTToOperators_"},"response":{"ref":"Partial_ResponseTableToOperators_"},"request":{"ref":"Partial_RequestTableToOperators_"},"feedback":{"ref":"Partial_FeedbackTableToOperators_"},"request_response_search":{"ref":"Partial_RequestResponseSearchToOperators_"},"sessions_request_response_rmt":{"ref":"Partial_SessionsRequestResponseRMTToOperators_"},"cache_hits":{"ref":"Partial_CacheHitsTableToOperators_"},"properties":{"dataType":"nestedObjectLiteral","nestedProperties":{},"additionalProperties":{"ref":"Partial_TextOperators_"}},"values":{"dataType":"nestedObjectLiteral","nestedProperties":{},"additionalProperties":{"ref":"Partial_TextOperators_"}}},"validators":{}},
    },
    // WARNING: This file was auto-generated with tsoa. Please do not modify it. Re-run tsoa to re-generate this file: https://github.com/lukeautry/tsoa
    "FilterLeafSubset_feedback-or-request-or-response-or-properties-or-values-or-request_response_search-or-cache_hits-or-request_response_rmt-or-sessions_request_response_rmt_": {
        "dataType": "refAlias",
        "type": {"ref":"Pick_FilterLeaf.feedback-or-request-or-response-or-properties-or-values-or-request_response_search-or-cache_hits-or-request_response_rmt-or-sessions_request_response_rmt_","validators":{}},
    },
    // WARNING: This file was auto-generated with tsoa. Please do not modify it. Re-run tsoa to re-generate this file: https://github.com/lukeautry/tsoa
    "RequestFilterNode": {
        "dataType": "refAlias",
        "type": {"dataType":"union","subSchemas":[{"ref":"FilterLeafSubset_feedback-or-request-or-response-or-properties-or-values-or-request_response_search-or-cache_hits-or-request_response_rmt-or-sessions_request_response_rmt_"},{"ref":"RequestFilterBranch"},{"dataType":"enum","enums":["all"]}],"validators":{}},
    },
    // WARNING: This file was auto-generated with tsoa. Please do not modify it. Re-run tsoa to re-generate this file: https://github.com/lukeautry/tsoa
    "RequestFilterBranch": {
        "dataType": "refAlias",
        "type": {"dataType":"nestedObjectLiteral","nestedProperties":{"right":{"ref":"RequestFilterNode","required":true},"operator":{"dataType":"union","subSchemas":[{"dataType":"enum","enums":["or"]},{"dataType":"enum","enums":["and"]}],"required":true},"left":{"ref":"RequestFilterNode","required":true}},"validators":{}},
    },
    // WARNING: This file was auto-generated with tsoa. Please do not modify it. Re-run tsoa to re-generate this file: https://github.com/lukeautry/tsoa
    "SortDirection": {
        "dataType": "refAlias",
        "type": {"dataType":"union","subSchemas":[{"dataType":"enum","enums":["asc"]},{"dataType":"enum","enums":["desc"]}],"validators":{}},
    },
    // WARNING: This file was auto-generated with tsoa. Please do not modify it. Re-run tsoa to re-generate this file: https://github.com/lukeautry/tsoa
    "SortLeafRequest": {
        "dataType": "refObject",
        "properties": {
            "random": {"dataType":"enum","enums":[true]},
            "created_at": {"ref":"SortDirection"},
            "cache_created_at": {"ref":"SortDirection"},
            "latency": {"ref":"SortDirection"},
            "last_active": {"ref":"SortDirection"},
            "total_tokens": {"ref":"SortDirection"},
            "completion_tokens": {"ref":"SortDirection"},
            "prompt_tokens": {"ref":"SortDirection"},
            "user_id": {"ref":"SortDirection"},
            "body_model": {"ref":"SortDirection"},
            "is_cached": {"ref":"SortDirection"},
            "request_prompt": {"ref":"SortDirection"},
            "response_text": {"ref":"SortDirection"},
            "properties": {"dataType":"nestedObjectLiteral","nestedProperties":{},"additionalProperties":{"ref":"SortDirection"}},
            "values": {"dataType":"nestedObjectLiteral","nestedProperties":{},"additionalProperties":{"ref":"SortDirection"}},
        },
        "additionalProperties": false,
    },
    // WARNING: This file was auto-generated with tsoa. Please do not modify it. Re-run tsoa to re-generate this file: https://github.com/lukeautry/tsoa
    "RequestQueryParams": {
        "dataType": "refObject",
        "properties": {
            "filter": {"ref":"RequestFilterNode","required":true},
            "offset": {"dataType":"double"},
            "limit": {"dataType":"double"},
            "sort": {"ref":"SortLeafRequest"},
            "isCached": {"dataType":"boolean"},
            "includeInputs": {"dataType":"boolean"},
            "isPartOfExperiment": {"dataType":"boolean"},
            "isScored": {"dataType":"boolean"},
        },
        "additionalProperties": false,
    },
    // WARNING: This file was auto-generated with tsoa. Please do not modify it. Re-run tsoa to re-generate this file: https://github.com/lukeautry/tsoa
    "HeliconeRequestAsset": {
        "dataType": "refObject",
        "properties": {
            "assetUrl": {"dataType":"string","required":true},
        },
        "additionalProperties": false,
    },
    // WARNING: This file was auto-generated with tsoa. Please do not modify it. Re-run tsoa to re-generate this file: https://github.com/lukeautry/tsoa
    "ResultSuccess_HeliconeRequestAsset_": {
        "dataType": "refObject",
        "properties": {
            "data": {"ref":"HeliconeRequestAsset","required":true},
            "error": {"dataType":"enum","enums":[null],"required":true},
        },
        "additionalProperties": false,
    },
    // WARNING: This file was auto-generated with tsoa. Please do not modify it. Re-run tsoa to re-generate this file: https://github.com/lukeautry/tsoa
    "Result_HeliconeRequestAsset.string_": {
        "dataType": "refAlias",
        "type": {"dataType":"union","subSchemas":[{"ref":"ResultSuccess_HeliconeRequestAsset_"},{"ref":"ResultError_string_"}],"validators":{}},
    },
    // WARNING: This file was auto-generated with tsoa. Please do not modify it. Re-run tsoa to re-generate this file: https://github.com/lukeautry/tsoa
    "Record_string.number-or-boolean_": {
        "dataType": "refAlias",
        "type": {"dataType":"nestedObjectLiteral","nestedProperties":{},"additionalProperties":{"dataType":"union","subSchemas":[{"dataType":"double"},{"dataType":"boolean"}]},"validators":{}},
    },
    // WARNING: This file was auto-generated with tsoa. Please do not modify it. Re-run tsoa to re-generate this file: https://github.com/lukeautry/tsoa
    "Scores": {
        "dataType": "refAlias",
        "type": {"ref":"Record_string.number-or-boolean_","validators":{}},
    },
    // WARNING: This file was auto-generated with tsoa. Please do not modify it. Re-run tsoa to re-generate this file: https://github.com/lukeautry/tsoa
    "ScoreRequest": {
        "dataType": "refObject",
        "properties": {
            "scores": {"ref":"Scores","required":true},
        },
        "additionalProperties": false,
    },
    // WARNING: This file was auto-generated with tsoa. Please do not modify it. Re-run tsoa to re-generate this file: https://github.com/lukeautry/tsoa
    "SessionResult": {
        "dataType": "refObject",
        "properties": {
            "created_at": {"dataType":"string","required":true},
            "latest_request_created_at": {"dataType":"string","required":true},
            "session": {"dataType":"string","required":true},
            "total_cost": {"dataType":"double","required":true},
            "total_requests": {"dataType":"double","required":true},
            "prompt_tokens": {"dataType":"double","required":true},
            "completion_tokens": {"dataType":"double","required":true},
            "total_tokens": {"dataType":"double","required":true},
        },
        "additionalProperties": false,
    },
    // WARNING: This file was auto-generated with tsoa. Please do not modify it. Re-run tsoa to re-generate this file: https://github.com/lukeautry/tsoa
    "ResultSuccess_SessionResult-Array_": {
        "dataType": "refObject",
        "properties": {
            "data": {"dataType":"array","array":{"dataType":"refObject","ref":"SessionResult"},"required":true},
            "error": {"dataType":"enum","enums":[null],"required":true},
        },
        "additionalProperties": false,
    },
    // WARNING: This file was auto-generated with tsoa. Please do not modify it. Re-run tsoa to re-generate this file: https://github.com/lukeautry/tsoa
    "Result_SessionResult-Array.string_": {
        "dataType": "refAlias",
        "type": {"dataType":"union","subSchemas":[{"ref":"ResultSuccess_SessionResult-Array_"},{"ref":"ResultError_string_"}],"validators":{}},
    },
    // WARNING: This file was auto-generated with tsoa. Please do not modify it. Re-run tsoa to re-generate this file: https://github.com/lukeautry/tsoa
    "SessionQueryParams": {
        "dataType": "refObject",
        "properties": {
            "sessionIdContains": {"dataType":"string","required":true},
            "timeFilter": {"dataType":"nestedObjectLiteral","nestedProperties":{"endTimeUnixMs":{"dataType":"double","required":true},"startTimeUnixMs":{"dataType":"double","required":true}},"required":true},
            "sessionName": {"dataType":"string","required":true},
            "timezoneDifference": {"dataType":"double","required":true},
            "filter": {"ref":"RequestFilterNode","required":true},
        },
        "additionalProperties": false,
    },
    // WARNING: This file was auto-generated with tsoa. Please do not modify it. Re-run tsoa to re-generate this file: https://github.com/lukeautry/tsoa
    "SessionNameResult": {
        "dataType": "refObject",
        "properties": {
            "name": {"dataType":"string","required":true},
            "created_at": {"dataType":"string","required":true},
            "total_cost": {"dataType":"double","required":true},
            "last_used": {"dataType":"string","required":true},
            "first_used": {"dataType":"string","required":true},
            "session_count": {"dataType":"double","required":true},
        },
        "additionalProperties": false,
    },
    // WARNING: This file was auto-generated with tsoa. Please do not modify it. Re-run tsoa to re-generate this file: https://github.com/lukeautry/tsoa
    "ResultSuccess_SessionNameResult-Array_": {
        "dataType": "refObject",
        "properties": {
            "data": {"dataType":"array","array":{"dataType":"refObject","ref":"SessionNameResult"},"required":true},
            "error": {"dataType":"enum","enums":[null],"required":true},
        },
        "additionalProperties": false,
    },
    // WARNING: This file was auto-generated with tsoa. Please do not modify it. Re-run tsoa to re-generate this file: https://github.com/lukeautry/tsoa
    "Result_SessionNameResult-Array.string_": {
        "dataType": "refAlias",
        "type": {"dataType":"union","subSchemas":[{"ref":"ResultSuccess_SessionNameResult-Array_"},{"ref":"ResultError_string_"}],"validators":{}},
    },
    // WARNING: This file was auto-generated with tsoa. Please do not modify it. Re-run tsoa to re-generate this file: https://github.com/lukeautry/tsoa
    "SessionNameQueryParams": {
        "dataType": "refObject",
        "properties": {
            "nameContains": {"dataType":"string","required":true},
            "timezoneDifference": {"dataType":"double","required":true},
            "pSize": {"dataType":"union","subSchemas":[{"dataType":"enum","enums":["p50"]},{"dataType":"enum","enums":["p75"]},{"dataType":"enum","enums":["p95"]},{"dataType":"enum","enums":["p99"]},{"dataType":"enum","enums":["p99.9"]}]},
            "useInterquartile": {"dataType":"boolean"},
        },
        "additionalProperties": false,
    },
    // WARNING: This file was auto-generated with tsoa. Please do not modify it. Re-run tsoa to re-generate this file: https://github.com/lukeautry/tsoa
    "HistogramRow": {
        "dataType": "refObject",
        "properties": {
            "range_start": {"dataType":"string","required":true},
            "range_end": {"dataType":"string","required":true},
            "value": {"dataType":"double","required":true},
        },
        "additionalProperties": false,
    },
    // WARNING: This file was auto-generated with tsoa. Please do not modify it. Re-run tsoa to re-generate this file: https://github.com/lukeautry/tsoa
    "SessionMetrics": {
        "dataType": "refObject",
        "properties": {
            "session_count": {"dataType":"array","array":{"dataType":"refObject","ref":"HistogramRow"},"required":true},
            "session_duration": {"dataType":"array","array":{"dataType":"refObject","ref":"HistogramRow"},"required":true},
            "session_cost": {"dataType":"array","array":{"dataType":"refObject","ref":"HistogramRow"},"required":true},
        },
        "additionalProperties": false,
    },
    // WARNING: This file was auto-generated with tsoa. Please do not modify it. Re-run tsoa to re-generate this file: https://github.com/lukeautry/tsoa
    "ResultSuccess_SessionMetrics_": {
        "dataType": "refObject",
        "properties": {
            "data": {"ref":"SessionMetrics","required":true},
            "error": {"dataType":"enum","enums":[null],"required":true},
        },
        "additionalProperties": false,
    },
    // WARNING: This file was auto-generated with tsoa. Please do not modify it. Re-run tsoa to re-generate this file: https://github.com/lukeautry/tsoa
    "Result_SessionMetrics.string_": {
        "dataType": "refAlias",
        "type": {"dataType":"union","subSchemas":[{"ref":"ResultSuccess_SessionMetrics_"},{"ref":"ResultError_string_"}],"validators":{}},
    },
    // WARNING: This file was auto-generated with tsoa. Please do not modify it. Re-run tsoa to re-generate this file: https://github.com/lukeautry/tsoa
    "UserMetricsResult": {
        "dataType": "refObject",
        "properties": {
            "user_id": {"dataType":"string","required":true},
            "active_for": {"dataType":"double","required":true},
            "first_active": {"dataType":"string","required":true},
            "last_active": {"dataType":"string","required":true},
            "total_requests": {"dataType":"double","required":true},
            "average_requests_per_day_active": {"dataType":"double","required":true},
            "average_tokens_per_request": {"dataType":"double","required":true},
            "total_completion_tokens": {"dataType":"double","required":true},
            "total_prompt_tokens": {"dataType":"double","required":true},
            "cost": {"dataType":"double","required":true},
        },
        "additionalProperties": false,
    },
    // WARNING: This file was auto-generated with tsoa. Please do not modify it. Re-run tsoa to re-generate this file: https://github.com/lukeautry/tsoa
    "ResultSuccess_UserMetricsResult-Array_": {
        "dataType": "refObject",
        "properties": {
            "data": {"dataType":"array","array":{"dataType":"refObject","ref":"UserMetricsResult"},"required":true},
            "error": {"dataType":"enum","enums":[null],"required":true},
        },
        "additionalProperties": false,
    },
    // WARNING: This file was auto-generated with tsoa. Please do not modify it. Re-run tsoa to re-generate this file: https://github.com/lukeautry/tsoa
    "Result_UserMetricsResult-Array.string_": {
        "dataType": "refAlias",
        "type": {"dataType":"union","subSchemas":[{"ref":"ResultSuccess_UserMetricsResult-Array_"},{"ref":"ResultError_string_"}],"validators":{}},
    },
    // WARNING: This file was auto-generated with tsoa. Please do not modify it. Re-run tsoa to re-generate this file: https://github.com/lukeautry/tsoa
    "Partial_UserMetricsToOperators_": {
        "dataType": "refAlias",
        "type": {"dataType":"nestedObjectLiteral","nestedProperties":{"user_id":{"ref":"Partial_TextOperators_"},"last_active":{"ref":"Partial_TimestampOperators_"},"total_requests":{"ref":"Partial_NumberOperators_"},"active_for":{"ref":"Partial_NumberOperators_"},"average_requests_per_day_active":{"ref":"Partial_NumberOperators_"},"average_tokens_per_request":{"ref":"Partial_NumberOperators_"},"total_completion_tokens":{"ref":"Partial_NumberOperators_"},"total_prompt_tokens":{"ref":"Partial_NumberOperators_"},"cost":{"ref":"Partial_NumberOperators_"}},"validators":{}},
    },
    // WARNING: This file was auto-generated with tsoa. Please do not modify it. Re-run tsoa to re-generate this file: https://github.com/lukeautry/tsoa
    "Pick_FilterLeaf.user_metrics-or-request_response_rmt_": {
        "dataType": "refAlias",
        "type": {"dataType":"nestedObjectLiteral","nestedProperties":{"request_response_rmt":{"ref":"Partial_RequestResponseRMTToOperators_"},"user_metrics":{"ref":"Partial_UserMetricsToOperators_"}},"validators":{}},
    },
    // WARNING: This file was auto-generated with tsoa. Please do not modify it. Re-run tsoa to re-generate this file: https://github.com/lukeautry/tsoa
    "FilterLeafSubset_user_metrics-or-request_response_rmt_": {
        "dataType": "refAlias",
        "type": {"ref":"Pick_FilterLeaf.user_metrics-or-request_response_rmt_","validators":{}},
    },
    // WARNING: This file was auto-generated with tsoa. Please do not modify it. Re-run tsoa to re-generate this file: https://github.com/lukeautry/tsoa
    "UserFilterNode": {
        "dataType": "refAlias",
        "type": {"dataType":"union","subSchemas":[{"ref":"FilterLeafSubset_user_metrics-or-request_response_rmt_"},{"ref":"UserFilterBranch"},{"dataType":"enum","enums":["all"]}],"validators":{}},
    },
    // WARNING: This file was auto-generated with tsoa. Please do not modify it. Re-run tsoa to re-generate this file: https://github.com/lukeautry/tsoa
    "UserFilterBranch": {
        "dataType": "refAlias",
        "type": {"dataType":"nestedObjectLiteral","nestedProperties":{"right":{"ref":"UserFilterNode","required":true},"operator":{"dataType":"union","subSchemas":[{"dataType":"enum","enums":["or"]},{"dataType":"enum","enums":["and"]}],"required":true},"left":{"ref":"UserFilterNode","required":true}},"validators":{}},
    },
    // WARNING: This file was auto-generated with tsoa. Please do not modify it. Re-run tsoa to re-generate this file: https://github.com/lukeautry/tsoa
    "UserMetricsQueryParams": {
        "dataType": "refObject",
        "properties": {
            "filter": {"ref":"UserFilterNode","required":true},
            "offset": {"dataType":"double","required":true},
            "limit": {"dataType":"double","required":true},
            "timeFilter": {"dataType":"nestedObjectLiteral","nestedProperties":{"endTimeUnixSeconds":{"dataType":"double","required":true},"startTimeUnixSeconds":{"dataType":"double","required":true}}},
            "timeZoneDifferenceMinutes": {"dataType":"double"},
        },
        "additionalProperties": false,
    },
    // WARNING: This file was auto-generated with tsoa. Please do not modify it. Re-run tsoa to re-generate this file: https://github.com/lukeautry/tsoa
    "ResultSuccess__count-number--prompt_tokens-number--completion_tokens-number--user_id-string--cost_usd-number_-Array_": {
        "dataType": "refObject",
        "properties": {
            "data": {"dataType":"array","array":{"dataType":"nestedObjectLiteral","nestedProperties":{"cost_usd":{"dataType":"double","required":true},"user_id":{"dataType":"string","required":true},"completion_tokens":{"dataType":"double","required":true},"prompt_tokens":{"dataType":"double","required":true},"count":{"dataType":"double","required":true}}},"required":true},
>>>>>>> f72ae33e
            "error": {"dataType":"enum","enums":[null],"required":true},
        },
        "additionalProperties": false,
    },
    // WARNING: This file was auto-generated with tsoa. Please do not modify it. Re-run tsoa to re-generate this file: https://github.com/lukeautry/tsoa
    "Result_DecryptedProviderKey-Array.string_": {
        "dataType": "refAlias",
        "type": {"dataType":"union","subSchemas":[{"ref":"ResultSuccess_DecryptedProviderKey-Array_"},{"ref":"ResultError_string_"}],"validators":{}},
    },
    // WARNING: This file was auto-generated with tsoa. Please do not modify it. Re-run tsoa to re-generate this file: https://github.com/lukeautry/tsoa
    "ResultSuccess_DecryptedProviderKey_": {
        "dataType": "refObject",
        "properties": {
            "data": {"ref":"DecryptedProviderKey","required":true},
            "error": {"dataType":"enum","enums":[null],"required":true},
        },
        "additionalProperties": false,
    },
    // WARNING: This file was auto-generated with tsoa. Please do not modify it. Re-run tsoa to re-generate this file: https://github.com/lukeautry/tsoa
<<<<<<< HEAD
    "Result_DecryptedProviderKey.string_": {
        "dataType": "refAlias",
        "type": {"dataType":"union","subSchemas":[{"ref":"ResultSuccess_DecryptedProviderKey_"},{"ref":"ResultError_string_"}],"validators":{}},
=======
    "OTELTrace": {
        "dataType": "refAlias",
        "type": {"dataType":"nestedObjectLiteral","nestedProperties":{"resourceSpans":{"dataType":"array","array":{"dataType":"nestedObjectLiteral","nestedProperties":{"scopeSpans":{"dataType":"array","array":{"dataType":"nestedObjectLiteral","nestedProperties":{"spans":{"dataType":"array","array":{"dataType":"nestedObjectLiteral","nestedProperties":{"droppedLinksCount":{"dataType":"double","required":true},"links":{"dataType":"array","array":{"dataType":"any"},"required":true},"status":{"dataType":"nestedObjectLiteral","nestedProperties":{"code":{"dataType":"double","required":true}},"required":true},"droppedEventsCount":{"dataType":"double","required":true},"events":{"dataType":"array","array":{"dataType":"any"},"required":true},"droppedAttributesCount":{"dataType":"double","required":true},"attributes":{"dataType":"array","array":{"dataType":"nestedObjectLiteral","nestedProperties":{"value":{"dataType":"nestedObjectLiteral","nestedProperties":{"intValue":{"dataType":"double"},"stringValue":{"dataType":"string"}},"required":true},"key":{"dataType":"string","required":true}}},"required":true},"endTimeUnixNano":{"dataType":"string","required":true},"startTimeUnixNano":{"dataType":"string","required":true},"kind":{"dataType":"double","required":true},"name":{"dataType":"string","required":true},"spanId":{"dataType":"string","required":true},"traceId":{"dataType":"string","required":true}}},"required":true},"scope":{"dataType":"nestedObjectLiteral","nestedProperties":{"version":{"dataType":"string","required":true},"name":{"dataType":"string","required":true}},"required":true}}},"required":true},"resource":{"dataType":"nestedObjectLiteral","nestedProperties":{"droppedAttributesCount":{"dataType":"double","required":true},"attributes":{"dataType":"array","array":{"dataType":"nestedObjectLiteral","nestedProperties":{"value":{"dataType":"nestedObjectLiteral","nestedProperties":{"arrayValue":{"dataType":"nestedObjectLiteral","nestedProperties":{"values":{"dataType":"array","array":{"dataType":"nestedObjectLiteral","nestedProperties":{"stringValue":{"dataType":"string","required":true}}},"required":true}}},"intValue":{"dataType":"double"},"stringValue":{"dataType":"string"}},"required":true},"key":{"dataType":"string","required":true}}},"required":true}},"required":true}}},"required":true}},"validators":{}},
>>>>>>> f72ae33e
    },
    // WARNING: This file was auto-generated with tsoa. Please do not modify it. Re-run tsoa to re-generate this file: https://github.com/lukeautry/tsoa
    "PromptsResult": {
        "dataType": "refObject",
        "properties": {
            "id": {"dataType":"string","required":true},
            "user_defined_id": {"dataType":"string","required":true},
            "description": {"dataType":"string","required":true},
            "pretty_name": {"dataType":"string","required":true},
            "created_at": {"dataType":"string","required":true},
            "major_version": {"dataType":"double","required":true},
            "metadata": {"ref":"Record_string.any_"},
        },
        "additionalProperties": false,
    },
    // WARNING: This file was auto-generated with tsoa. Please do not modify it. Re-run tsoa to re-generate this file: https://github.com/lukeautry/tsoa
    "ResultSuccess_PromptsResult-Array_": {
        "dataType": "refObject",
        "properties": {
            "data": {"dataType":"array","array":{"dataType":"refObject","ref":"PromptsResult"},"required":true},
            "error": {"dataType":"enum","enums":[null],"required":true},
        },
        "additionalProperties": false,
    },
    // WARNING: This file was auto-generated with tsoa. Please do not modify it. Re-run tsoa to re-generate this file: https://github.com/lukeautry/tsoa
    "Result_PromptsResult-Array.string_": {
        "dataType": "refAlias",
        "type": {"dataType":"union","subSchemas":[{"ref":"ResultSuccess_PromptsResult-Array_"},{"ref":"ResultError_string_"}],"validators":{}},
    },
    // WARNING: This file was auto-generated with tsoa. Please do not modify it. Re-run tsoa to re-generate this file: https://github.com/lukeautry/tsoa
    "Partial_PromptToOperators_": {
        "dataType": "refAlias",
        "type": {"dataType":"nestedObjectLiteral","nestedProperties":{"id":{"ref":"Partial_TextOperators_"},"user_defined_id":{"ref":"Partial_TextOperators_"}},"validators":{}},
    },
    // WARNING: This file was auto-generated with tsoa. Please do not modify it. Re-run tsoa to re-generate this file: https://github.com/lukeautry/tsoa
    "Pick_FilterLeaf.prompt_v2_": {
        "dataType": "refAlias",
        "type": {"dataType":"nestedObjectLiteral","nestedProperties":{"prompt_v2":{"ref":"Partial_PromptToOperators_"}},"validators":{}},
    },
    // WARNING: This file was auto-generated with tsoa. Please do not modify it. Re-run tsoa to re-generate this file: https://github.com/lukeautry/tsoa
    "FilterLeafSubset_prompt_v2_": {
        "dataType": "refAlias",
        "type": {"ref":"Pick_FilterLeaf.prompt_v2_","validators":{}},
    },
    // WARNING: This file was auto-generated with tsoa. Please do not modify it. Re-run tsoa to re-generate this file: https://github.com/lukeautry/tsoa
    "PromptsFilterNode": {
        "dataType": "refAlias",
        "type": {"dataType":"union","subSchemas":[{"ref":"FilterLeafSubset_prompt_v2_"},{"ref":"PromptsFilterBranch"},{"dataType":"enum","enums":["all"]}],"validators":{}},
    },
    // WARNING: This file was auto-generated with tsoa. Please do not modify it. Re-run tsoa to re-generate this file: https://github.com/lukeautry/tsoa
    "PromptsFilterBranch": {
        "dataType": "refAlias",
        "type": {"dataType":"nestedObjectLiteral","nestedProperties":{"right":{"ref":"PromptsFilterNode","required":true},"operator":{"dataType":"union","subSchemas":[{"dataType":"enum","enums":["or"]},{"dataType":"enum","enums":["and"]}],"required":true},"left":{"ref":"PromptsFilterNode","required":true}},"validators":{}},
    },
    // WARNING: This file was auto-generated with tsoa. Please do not modify it. Re-run tsoa to re-generate this file: https://github.com/lukeautry/tsoa
    "PromptsQueryParams": {
        "dataType": "refObject",
        "properties": {
            "filter": {"ref":"PromptsFilterNode","required":true},
        },
        "additionalProperties": false,
    },
    // WARNING: This file was auto-generated with tsoa. Please do not modify it. Re-run tsoa to re-generate this file: https://github.com/lukeautry/tsoa
    "PromptResult": {
        "dataType": "refObject",
        "properties": {
            "id": {"dataType":"string","required":true},
            "user_defined_id": {"dataType":"string","required":true},
            "description": {"dataType":"string","required":true},
            "pretty_name": {"dataType":"string","required":true},
            "major_version": {"dataType":"double","required":true},
            "latest_version_id": {"dataType":"string","required":true},
            "latest_model_used": {"dataType":"string","required":true},
            "created_at": {"dataType":"string","required":true},
            "last_used": {"dataType":"string","required":true},
            "versions": {"dataType":"array","array":{"dataType":"string"},"required":true},
            "metadata": {"ref":"Record_string.any_"},
        },
        "additionalProperties": false,
    },
    // WARNING: This file was auto-generated with tsoa. Please do not modify it. Re-run tsoa to re-generate this file: https://github.com/lukeautry/tsoa
    "ResultSuccess_PromptResult_": {
        "dataType": "refObject",
        "properties": {
            "data": {"ref":"PromptResult","required":true},
            "error": {"dataType":"enum","enums":[null],"required":true},
        },
        "additionalProperties": false,
    },
    // WARNING: This file was auto-generated with tsoa. Please do not modify it. Re-run tsoa to re-generate this file: https://github.com/lukeautry/tsoa
    "Result_PromptResult.string_": {
        "dataType": "refAlias",
        "type": {"dataType":"union","subSchemas":[{"ref":"ResultSuccess_PromptResult_"},{"ref":"ResultError_string_"}],"validators":{}},
    },
    // WARNING: This file was auto-generated with tsoa. Please do not modify it. Re-run tsoa to re-generate this file: https://github.com/lukeautry/tsoa
    "PromptQueryParams": {
        "dataType": "refObject",
        "properties": {
            "timeFilter": {"dataType":"nestedObjectLiteral","nestedProperties":{"end":{"dataType":"string","required":true},"start":{"dataType":"string","required":true}},"required":true},
        },
        "additionalProperties": false,
    },
    // WARNING: This file was auto-generated with tsoa. Please do not modify it. Re-run tsoa to re-generate this file: https://github.com/lukeautry/tsoa
    "CreatePromptResponse": {
        "dataType": "refObject",
        "properties": {
            "id": {"dataType":"string","required":true},
            "prompt_version_id": {"dataType":"string","required":true},
        },
        "additionalProperties": false,
    },
    // WARNING: This file was auto-generated with tsoa. Please do not modify it. Re-run tsoa to re-generate this file: https://github.com/lukeautry/tsoa
    "ResultSuccess_CreatePromptResponse_": {
        "dataType": "refObject",
        "properties": {
            "data": {"ref":"CreatePromptResponse","required":true},
            "error": {"dataType":"enum","enums":[null],"required":true},
        },
        "additionalProperties": false,
    },
    // WARNING: This file was auto-generated with tsoa. Please do not modify it. Re-run tsoa to re-generate this file: https://github.com/lukeautry/tsoa
    "Result_CreatePromptResponse.string_": {
        "dataType": "refAlias",
        "type": {"dataType":"union","subSchemas":[{"ref":"ResultSuccess_CreatePromptResponse_"},{"ref":"ResultError_string_"}],"validators":{}},
    },
    // WARNING: This file was auto-generated with tsoa. Please do not modify it. Re-run tsoa to re-generate this file: https://github.com/lukeautry/tsoa
    "PromptVersionResult": {
        "dataType": "refObject",
        "properties": {
            "id": {"dataType":"string","required":true},
            "minor_version": {"dataType":"double","required":true},
            "major_version": {"dataType":"double","required":true},
            "prompt_v2": {"dataType":"string","required":true},
            "model": {"dataType":"string","required":true},
            "helicone_template": {"dataType":"string","required":true},
            "created_at": {"dataType":"string","required":true},
            "metadata": {"ref":"Record_string.any_","required":true},
        },
        "additionalProperties": false,
    },
    // WARNING: This file was auto-generated with tsoa. Please do not modify it. Re-run tsoa to re-generate this file: https://github.com/lukeautry/tsoa
    "ResultSuccess_PromptVersionResult_": {
        "dataType": "refObject",
        "properties": {
            "data": {"ref":"PromptVersionResult","required":true},
            "error": {"dataType":"enum","enums":[null],"required":true},
        },
        "additionalProperties": false,
    },
    // WARNING: This file was auto-generated with tsoa. Please do not modify it. Re-run tsoa to re-generate this file: https://github.com/lukeautry/tsoa
    "Result_PromptVersionResult.string_": {
        "dataType": "refAlias",
        "type": {"dataType":"union","subSchemas":[{"ref":"ResultSuccess_PromptVersionResult_"},{"ref":"ResultError_string_"}],"validators":{}},
    },
    // WARNING: This file was auto-generated with tsoa. Please do not modify it. Re-run tsoa to re-generate this file: https://github.com/lukeautry/tsoa
    "PromptCreateSubversionParams": {
        "dataType": "refObject",
        "properties": {
            "newHeliconeTemplate": {"dataType":"any","required":true},
            "isMajorVersion": {"dataType":"boolean"},
            "metadata": {"ref":"Record_string.any_"},
        },
        "additionalProperties": false,
    },
    // WARNING: This file was auto-generated with tsoa. Please do not modify it. Re-run tsoa to re-generate this file: https://github.com/lukeautry/tsoa
    "Record_string.string_": {
        "dataType": "refAlias",
        "type": {"dataType":"nestedObjectLiteral","nestedProperties":{},"additionalProperties":{"dataType":"string"},"validators":{}},
    },
    // WARNING: This file was auto-generated with tsoa. Please do not modify it. Re-run tsoa to re-generate this file: https://github.com/lukeautry/tsoa
    "PromptInputRecord": {
        "dataType": "refObject",
        "properties": {
            "id": {"dataType":"string","required":true},
            "inputs": {"ref":"Record_string.string_","required":true},
            "dataset_row_id": {"dataType":"string"},
            "source_request": {"dataType":"string","required":true},
            "prompt_version": {"dataType":"string","required":true},
            "created_at": {"dataType":"string","required":true},
            "response_body": {"dataType":"string"},
            "request_body": {"dataType":"string"},
            "auto_prompt_inputs": {"dataType":"array","array":{"dataType":"any"},"required":true},
        },
        "additionalProperties": false,
    },
    // WARNING: This file was auto-generated with tsoa. Please do not modify it. Re-run tsoa to re-generate this file: https://github.com/lukeautry/tsoa
    "ResultSuccess_PromptInputRecord-Array_": {
        "dataType": "refObject",
        "properties": {
            "data": {"dataType":"array","array":{"dataType":"refObject","ref":"PromptInputRecord"},"required":true},
            "error": {"dataType":"enum","enums":[null],"required":true},
        },
        "additionalProperties": false,
    },
    // WARNING: This file was auto-generated with tsoa. Please do not modify it. Re-run tsoa to re-generate this file: https://github.com/lukeautry/tsoa
    "Result_PromptInputRecord-Array.string_": {
        "dataType": "refAlias",
        "type": {"dataType":"union","subSchemas":[{"ref":"ResultSuccess_PromptInputRecord-Array_"},{"ref":"ResultError_string_"}],"validators":{}},
    },
    // WARNING: This file was auto-generated with tsoa. Please do not modify it. Re-run tsoa to re-generate this file: https://github.com/lukeautry/tsoa
    "ResultSuccess__id-string--created_at-string--num_hypotheses-number--dataset-string--meta-Record_string.any__-Array_": {
        "dataType": "refObject",
        "properties": {
            "data": {"dataType":"array","array":{"dataType":"nestedObjectLiteral","nestedProperties":{"meta":{"ref":"Record_string.any_","required":true},"dataset":{"dataType":"string","required":true},"num_hypotheses":{"dataType":"double","required":true},"created_at":{"dataType":"string","required":true},"id":{"dataType":"string","required":true}}},"required":true},
            "error": {"dataType":"enum","enums":[null],"required":true},
        },
        "additionalProperties": false,
    },
    // WARNING: This file was auto-generated with tsoa. Please do not modify it. Re-run tsoa to re-generate this file: https://github.com/lukeautry/tsoa
    "Result__id-string--created_at-string--num_hypotheses-number--dataset-string--meta-Record_string.any__-Array.string_": {
        "dataType": "refAlias",
        "type": {"dataType":"union","subSchemas":[{"ref":"ResultSuccess__id-string--created_at-string--num_hypotheses-number--dataset-string--meta-Record_string.any__-Array_"},{"ref":"ResultError_string_"}],"validators":{}},
    },
    // WARNING: This file was auto-generated with tsoa. Please do not modify it. Re-run tsoa to re-generate this file: https://github.com/lukeautry/tsoa
    "ResultSuccess_PromptVersionResult-Array_": {
        "dataType": "refObject",
        "properties": {
            "data": {"dataType":"array","array":{"dataType":"refObject","ref":"PromptVersionResult"},"required":true},
            "error": {"dataType":"enum","enums":[null],"required":true},
        },
        "additionalProperties": false,
    },
    // WARNING: This file was auto-generated with tsoa. Please do not modify it. Re-run tsoa to re-generate this file: https://github.com/lukeautry/tsoa
    "Result_PromptVersionResult-Array.string_": {
        "dataType": "refAlias",
        "type": {"dataType":"union","subSchemas":[{"ref":"ResultSuccess_PromptVersionResult-Array_"},{"ref":"ResultError_string_"}],"validators":{}},
    },
    // WARNING: This file was auto-generated with tsoa. Please do not modify it. Re-run tsoa to re-generate this file: https://github.com/lukeautry/tsoa
    "Partial_PromptVersionsToOperators_": {
        "dataType": "refAlias",
        "type": {"dataType":"nestedObjectLiteral","nestedProperties":{"minor_version":{"ref":"Partial_NumberOperators_"},"major_version":{"ref":"Partial_NumberOperators_"},"id":{"ref":"Partial_TextOperators_"},"prompt_v2":{"ref":"Partial_TextOperators_"}},"validators":{}},
    },
    // WARNING: This file was auto-generated with tsoa. Please do not modify it. Re-run tsoa to re-generate this file: https://github.com/lukeautry/tsoa
    "Pick_FilterLeaf.prompts_versions_": {
        "dataType": "refAlias",
        "type": {"dataType":"nestedObjectLiteral","nestedProperties":{"prompts_versions":{"ref":"Partial_PromptVersionsToOperators_"}},"validators":{}},
    },
    // WARNING: This file was auto-generated with tsoa. Please do not modify it. Re-run tsoa to re-generate this file: https://github.com/lukeautry/tsoa
    "FilterLeafSubset_prompts_versions_": {
        "dataType": "refAlias",
        "type": {"ref":"Pick_FilterLeaf.prompts_versions_","validators":{}},
    },
    // WARNING: This file was auto-generated with tsoa. Please do not modify it. Re-run tsoa to re-generate this file: https://github.com/lukeautry/tsoa
    "PromptVersionsFilterNode": {
        "dataType": "refAlias",
        "type": {"dataType":"union","subSchemas":[{"ref":"FilterLeafSubset_prompts_versions_"},{"ref":"PromptVersionsFilterBranch"},{"dataType":"enum","enums":["all"]}],"validators":{}},
    },
    // WARNING: This file was auto-generated with tsoa. Please do not modify it. Re-run tsoa to re-generate this file: https://github.com/lukeautry/tsoa
    "PromptVersionsFilterBranch": {
        "dataType": "refAlias",
        "type": {"dataType":"nestedObjectLiteral","nestedProperties":{"right":{"ref":"PromptVersionsFilterNode","required":true},"operator":{"dataType":"union","subSchemas":[{"dataType":"enum","enums":["or"]},{"dataType":"enum","enums":["and"]}],"required":true},"left":{"ref":"PromptVersionsFilterNode","required":true}},"validators":{}},
    },
    // WARNING: This file was auto-generated with tsoa. Please do not modify it. Re-run tsoa to re-generate this file: https://github.com/lukeautry/tsoa
    "PromptVersionsQueryParams": {
        "dataType": "refObject",
        "properties": {
            "filter": {"ref":"PromptVersionsFilterNode"},
            "includeExperimentVersions": {"dataType":"boolean"},
        },
        "additionalProperties": false,
    },
    // WARNING: This file was auto-generated with tsoa. Please do not modify it. Re-run tsoa to re-generate this file: https://github.com/lukeautry/tsoa
    "PromptVersionResultCompiled": {
        "dataType": "refObject",
        "properties": {
            "id": {"dataType":"string","required":true},
            "minor_version": {"dataType":"double","required":true},
            "major_version": {"dataType":"double","required":true},
            "prompt_v2": {"dataType":"string","required":true},
            "model": {"dataType":"string","required":true},
            "prompt_compiled": {"dataType":"any","required":true},
        },
        "additionalProperties": false,
    },
    // WARNING: This file was auto-generated with tsoa. Please do not modify it. Re-run tsoa to re-generate this file: https://github.com/lukeautry/tsoa
    "ResultSuccess_PromptVersionResultCompiled_": {
        "dataType": "refObject",
        "properties": {
            "data": {"ref":"PromptVersionResultCompiled","required":true},
            "error": {"dataType":"enum","enums":[null],"required":true},
        },
        "additionalProperties": false,
    },
    // WARNING: This file was auto-generated with tsoa. Please do not modify it. Re-run tsoa to re-generate this file: https://github.com/lukeautry/tsoa
    "Result_PromptVersionResultCompiled.string_": {
        "dataType": "refAlias",
        "type": {"dataType":"union","subSchemas":[{"ref":"ResultSuccess_PromptVersionResultCompiled_"},{"ref":"ResultError_string_"}],"validators":{}},
    },
    // WARNING: This file was auto-generated with tsoa. Please do not modify it. Re-run tsoa to re-generate this file: https://github.com/lukeautry/tsoa
    "PromptVersiosQueryParamsCompiled": {
        "dataType": "refObject",
        "properties": {
            "filter": {"ref":"PromptVersionsFilterNode"},
            "includeExperimentVersions": {"dataType":"boolean"},
            "inputs": {"ref":"Record_string.string_","required":true},
        },
        "additionalProperties": false,
    },
    // WARNING: This file was auto-generated with tsoa. Please do not modify it. Re-run tsoa to re-generate this file: https://github.com/lukeautry/tsoa
    "PromptVersionResultFilled": {
        "dataType": "refObject",
        "properties": {
            "id": {"dataType":"string","required":true},
            "minor_version": {"dataType":"double","required":true},
            "major_version": {"dataType":"double","required":true},
            "prompt_v2": {"dataType":"string","required":true},
            "model": {"dataType":"string","required":true},
            "filled_helicone_template": {"dataType":"any","required":true},
        },
        "additionalProperties": false,
    },
    // WARNING: This file was auto-generated with tsoa. Please do not modify it. Re-run tsoa to re-generate this file: https://github.com/lukeautry/tsoa
    "ResultSuccess_PromptVersionResultFilled_": {
        "dataType": "refObject",
        "properties": {
            "data": {"ref":"PromptVersionResultFilled","required":true},
            "error": {"dataType":"enum","enums":[null],"required":true},
        },
        "additionalProperties": false,
    },
    // WARNING: This file was auto-generated with tsoa. Please do not modify it. Re-run tsoa to re-generate this file: https://github.com/lukeautry/tsoa
    "Result_PromptVersionResultFilled.string_": {
        "dataType": "refAlias",
        "type": {"dataType":"union","subSchemas":[{"ref":"ResultSuccess_PromptVersionResultFilled_"},{"ref":"ResultError_string_"}],"validators":{}},
    },
    // WARNING: This file was auto-generated with tsoa. Please do not modify it. Re-run tsoa to re-generate this file: https://github.com/lukeautry/tsoa
    "ResultSuccess__organization_id-string--name-string--flags-string-Array_-Array_": {
        "dataType": "refObject",
        "properties": {
            "data": {"dataType":"array","array":{"dataType":"nestedObjectLiteral","nestedProperties":{"flags":{"dataType":"array","array":{"dataType":"string"},"required":true},"name":{"dataType":"string","required":true},"organization_id":{"dataType":"string","required":true}}},"required":true},
            "error": {"dataType":"enum","enums":[null],"required":true},
        },
        "additionalProperties": false,
    },
    // WARNING: This file was auto-generated with tsoa. Please do not modify it. Re-run tsoa to re-generate this file: https://github.com/lukeautry/tsoa
    "Result__organization_id-string--name-string--flags-string-Array_-Array.string_": {
        "dataType": "refAlias",
        "type": {"dataType":"union","subSchemas":[{"ref":"ResultSuccess__organization_id-string--name-string--flags-string-Array_-Array_"},{"ref":"ResultError_string_"}],"validators":{}},
    },
    // WARNING: This file was auto-generated with tsoa. Please do not modify it. Re-run tsoa to re-generate this file: https://github.com/lukeautry/tsoa
    "KafkaSettings": {
        "dataType": "refObject",
        "properties": {
            "miniBatchSize": {"dataType":"double","required":true},
        },
        "additionalProperties": false,
    },
    // WARNING: This file was auto-generated with tsoa. Please do not modify it. Re-run tsoa to re-generate this file: https://github.com/lukeautry/tsoa
    "AzureExperiment": {
        "dataType": "refObject",
        "properties": {
            "azureBaseUri": {"dataType":"string","required":true},
            "azureApiVersion": {"dataType":"string","required":true},
            "azureDeploymentName": {"dataType":"string","required":true},
            "azureApiKey": {"dataType":"string","required":true},
        },
        "additionalProperties": false,
    },
    // WARNING: This file was auto-generated with tsoa. Please do not modify it. Re-run tsoa to re-generate this file: https://github.com/lukeautry/tsoa
    "Setting": {
        "dataType": "refAlias",
        "type": {"dataType":"union","subSchemas":[{"ref":"KafkaSettings"},{"ref":"AzureExperiment"}],"validators":{}},
    },
    // WARNING: This file was auto-generated with tsoa. Please do not modify it. Re-run tsoa to re-generate this file: https://github.com/lukeautry/tsoa
    "SettingName": {
        "dataType": "refAlias",
        "type": {"dataType":"enum","enums":["kafka:dlq","kafka:log","kafka:dlq:eu","kafka:log:eu","kafka:orgs-to-dlq","azure:experiment"],"validators":{}},
    },
    // WARNING: This file was auto-generated with tsoa. Please do not modify it. Re-run tsoa to re-generate this file: https://github.com/lukeautry/tsoa
    "url.URL": {
        "dataType": "refAlias",
        "type": {"dataType":"string","validators":{}},
    },
    // WARNING: This file was auto-generated with tsoa. Please do not modify it. Re-run tsoa to re-generate this file: https://github.com/lukeautry/tsoa
    "HeliconeMeta": {
        "dataType": "refAlias",
        "type": {"dataType":"nestedObjectLiteral","nestedProperties":{"lytixHost":{"dataType":"string"},"lytixKey":{"dataType":"string"},"posthogHost":{"dataType":"string"},"posthogApiKey":{"dataType":"string"},"webhookEnabled":{"dataType":"boolean","required":true},"omitResponseLog":{"dataType":"boolean","required":true},"omitRequestLog":{"dataType":"boolean","required":true},"modelOverride":{"dataType":"string"}},"validators":{}},
    },
    // WARNING: This file was auto-generated with tsoa. Please do not modify it. Re-run tsoa to re-generate this file: https://github.com/lukeautry/tsoa
    "ProviderName": {
        "dataType": "refAlias",
        "type": {"dataType":"union","subSchemas":[{"dataType":"enum","enums":["OPENAI"]},{"dataType":"enum","enums":["ANTHROPIC"]},{"dataType":"enum","enums":["AZURE"]},{"dataType":"enum","enums":["LOCAL"]},{"dataType":"enum","enums":["HELICONE"]},{"dataType":"enum","enums":["AMDBARTEK"]},{"dataType":"enum","enums":["ANYSCALE"]},{"dataType":"enum","enums":["CLOUDFLARE"]},{"dataType":"enum","enums":["2YFV"]},{"dataType":"enum","enums":["TOGETHER"]},{"dataType":"enum","enums":["LEMONFOX"]},{"dataType":"enum","enums":["FIREWORKS"]},{"dataType":"enum","enums":["PERPLEXITY"]},{"dataType":"enum","enums":["GOOGLE"]},{"dataType":"enum","enums":["OPENROUTER"]},{"dataType":"enum","enums":["WISDOMINANUTSHELL"]},{"dataType":"enum","enums":["GROQ"]},{"dataType":"enum","enums":["COHERE"]},{"dataType":"enum","enums":["MISTRAL"]},{"dataType":"enum","enums":["DEEPINFRA"]},{"dataType":"enum","enums":["QSTASH"]},{"dataType":"enum","enums":["FIRECRAWL"]}],"validators":{}},
    },
    // WARNING: This file was auto-generated with tsoa. Please do not modify it. Re-run tsoa to re-generate this file: https://github.com/lukeautry/tsoa
    "Provider": {
        "dataType": "refAlias",
        "type": {"dataType":"union","subSchemas":[{"ref":"ProviderName"},{"dataType":"enum","enums":["CUSTOM"]},{"dataType":"string"}],"validators":{}},
    },
    // WARNING: This file was auto-generated with tsoa. Please do not modify it. Re-run tsoa to re-generate this file: https://github.com/lukeautry/tsoa
    "TemplateWithInputs": {
        "dataType": "refObject",
        "properties": {
            "template": {"dataType":"object","required":true},
            "inputs": {"dataType":"nestedObjectLiteral","nestedProperties":{},"additionalProperties":{"dataType":"string"},"required":true},
            "autoInputs": {"dataType":"array","array":{"dataType":"any"},"required":true},
        },
        "additionalProperties": false,
    },
    // WARNING: This file was auto-generated with tsoa. Please do not modify it. Re-run tsoa to re-generate this file: https://github.com/lukeautry/tsoa
    "Log": {
        "dataType": "refAlias",
        "type": {"dataType":"nestedObjectLiteral","nestedProperties":{"response":{"dataType":"nestedObjectLiteral","nestedProperties":{"delayMs":{"dataType":"double","required":true},"responseCreatedAt":{"dataType":"datetime","required":true},"timeToFirstToken":{"dataType":"double"},"bodySize":{"dataType":"double","required":true},"status":{"dataType":"double","required":true},"id":{"dataType":"string","required":true}},"required":true},"request":{"dataType":"nestedObjectLiteral","nestedProperties":{"heliconeTemplate":{"ref":"TemplateWithInputs"},"isStream":{"dataType":"boolean","required":true},"requestCreatedAt":{"dataType":"datetime","required":true},"countryCode":{"dataType":"string"},"threat":{"dataType":"boolean"},"path":{"dataType":"string","required":true},"bodySize":{"dataType":"double","required":true},"provider":{"ref":"Provider","required":true},"targetUrl":{"dataType":"string","required":true},"heliconeProxyKeyId":{"dataType":"string"},"heliconeApiKeyId":{"dataType":"double"},"properties":{"ref":"Record_string.string_","required":true},"promptVersion":{"dataType":"string"},"promptId":{"dataType":"string"},"userId":{"dataType":"string","required":true},"id":{"dataType":"string","required":true}},"required":true}},"validators":{}},
    },
    // WARNING: This file was auto-generated with tsoa. Please do not modify it. Re-run tsoa to re-generate this file: https://github.com/lukeautry/tsoa
    "Message": {
        "dataType": "refAlias",
        "type": {"dataType":"nestedObjectLiteral","nestedProperties":{"log":{"ref":"Log","required":true},"heliconeMeta":{"ref":"HeliconeMeta","required":true},"authorization":{"dataType":"string","required":true}},"validators":{}},
    },
    // WARNING: This file was auto-generated with tsoa. Please do not modify it. Re-run tsoa to re-generate this file: https://github.com/lukeautry/tsoa
    "KeyPermissions": {
        "dataType": "refAlias",
        "type": {"dataType":"union","subSchemas":[{"dataType":"enum","enums":["w"]},{"dataType":"enum","enums":["rw"]},{"dataType":"undefined"}],"validators":{}},
    },
    // WARNING: This file was auto-generated with tsoa. Please do not modify it. Re-run tsoa to re-generate this file: https://github.com/lukeautry/tsoa
    "GenerateHashQueryParams": {
        "dataType": "refObject",
        "properties": {
            "apiKey": {"dataType":"string","required":true},
            "userId": {"dataType":"string","required":true},
            "keyName": {"dataType":"string","required":true},
            "permissions": {"ref":"KeyPermissions","required":true},
        },
        "additionalProperties": false,
    },
    // WARNING: This file was auto-generated with tsoa. Please do not modify it. Re-run tsoa to re-generate this file: https://github.com/lukeautry/tsoa
    "FineTuneResult": {
        "dataType": "refAlias",
        "type": {"dataType":"union","subSchemas":[{"dataType":"nestedObjectLiteral","nestedProperties":{"error":{"dataType":"string","required":true}}},{"dataType":"nestedObjectLiteral","nestedProperties":{"data":{"dataType":"nestedObjectLiteral","nestedProperties":{"url":{"dataType":"string","required":true},"fineTuneJob":{"dataType":"string","required":true}},"required":true},"success":{"dataType":"boolean","required":true}}}],"validators":{}},
    },
    // WARNING: This file was auto-generated with tsoa. Please do not modify it. Re-run tsoa to re-generate this file: https://github.com/lukeautry/tsoa
    "FineTuneBodyParams": {
        "dataType": "refObject",
        "properties": {
            "providerKeyId": {"dataType":"string","required":true},
        },
        "additionalProperties": false,
    },
    // WARNING: This file was auto-generated with tsoa. Please do not modify it. Re-run tsoa to re-generate this file: https://github.com/lukeautry/tsoa
    "FineTuneBody": {
        "dataType": "refObject",
        "properties": {
            "providerKeyId": {"dataType":"string","required":true},
        },
        "additionalProperties": false,
    },
    // WARNING: This file was auto-generated with tsoa. Please do not modify it. Re-run tsoa to re-generate this file: https://github.com/lukeautry/tsoa
    "ChatCompletionTokenLogprob.TopLogprob": {
        "dataType": "refObject",
        "properties": {
            "token": {"dataType":"string","required":true},
            "bytes": {"dataType":"union","subSchemas":[{"dataType":"array","array":{"dataType":"double"}},{"dataType":"enum","enums":[null]}],"required":true},
            "logprob": {"dataType":"double","required":true},
        },
        "additionalProperties": false,
    },
    // WARNING: This file was auto-generated with tsoa. Please do not modify it. Re-run tsoa to re-generate this file: https://github.com/lukeautry/tsoa
    "ChatCompletionTokenLogprob": {
        "dataType": "refObject",
        "properties": {
            "token": {"dataType":"string","required":true},
            "bytes": {"dataType":"union","subSchemas":[{"dataType":"array","array":{"dataType":"double"}},{"dataType":"enum","enums":[null]}],"required":true},
            "logprob": {"dataType":"double","required":true},
            "top_logprobs": {"dataType":"array","array":{"dataType":"refObject","ref":"ChatCompletionTokenLogprob.TopLogprob"},"required":true},
        },
        "additionalProperties": false,
    },
    // WARNING: This file was auto-generated with tsoa. Please do not modify it. Re-run tsoa to re-generate this file: https://github.com/lukeautry/tsoa
    "ChatCompletion.Choice.Logprobs": {
        "dataType": "refObject",
        "properties": {
            "content": {"dataType":"union","subSchemas":[{"dataType":"array","array":{"dataType":"refObject","ref":"ChatCompletionTokenLogprob"}},{"dataType":"enum","enums":[null]}],"required":true},
        },
        "additionalProperties": false,
    },
    // WARNING: This file was auto-generated with tsoa. Please do not modify it. Re-run tsoa to re-generate this file: https://github.com/lukeautry/tsoa
    "ChatCompletionMessage.FunctionCall": {
        "dataType": "refObject",
        "properties": {
            "arguments": {"dataType":"string","required":true},
            "name": {"dataType":"string","required":true},
        },
        "additionalProperties": false,
    },
    // WARNING: This file was auto-generated with tsoa. Please do not modify it. Re-run tsoa to re-generate this file: https://github.com/lukeautry/tsoa
    "ChatCompletionMessageToolCall.Function": {
        "dataType": "refObject",
        "properties": {
            "arguments": {"dataType":"string","required":true},
            "name": {"dataType":"string","required":true},
        },
        "additionalProperties": false,
    },
    // WARNING: This file was auto-generated with tsoa. Please do not modify it. Re-run tsoa to re-generate this file: https://github.com/lukeautry/tsoa
    "ChatCompletionMessageToolCall": {
        "dataType": "refObject",
        "properties": {
            "id": {"dataType":"string","required":true},
            "function": {"ref":"ChatCompletionMessageToolCall.Function","required":true},
            "type": {"dataType":"enum","enums":["function"],"required":true},
        },
        "additionalProperties": false,
    },
    // WARNING: This file was auto-generated with tsoa. Please do not modify it. Re-run tsoa to re-generate this file: https://github.com/lukeautry/tsoa
    "ChatCompletionMessage": {
        "dataType": "refObject",
        "properties": {
            "content": {"dataType":"union","subSchemas":[{"dataType":"string"},{"dataType":"enum","enums":[null]}],"required":true},
            "role": {"dataType":"enum","enums":["assistant"],"required":true},
            "function_call": {"ref":"ChatCompletionMessage.FunctionCall"},
            "tool_calls": {"dataType":"array","array":{"dataType":"refObject","ref":"ChatCompletionMessageToolCall"}},
        },
        "additionalProperties": false,
    },
    // WARNING: This file was auto-generated with tsoa. Please do not modify it. Re-run tsoa to re-generate this file: https://github.com/lukeautry/tsoa
    "ChatCompletion.Choice": {
        "dataType": "refObject",
        "properties": {
            "finish_reason": {"dataType":"union","subSchemas":[{"dataType":"enum","enums":["stop"]},{"dataType":"enum","enums":["length"]},{"dataType":"enum","enums":["tool_calls"]},{"dataType":"enum","enums":["content_filter"]},{"dataType":"enum","enums":["function_call"]}],"required":true},
            "index": {"dataType":"double","required":true},
            "logprobs": {"dataType":"union","subSchemas":[{"ref":"ChatCompletion.Choice.Logprobs"},{"dataType":"enum","enums":[null]}],"required":true},
            "message": {"ref":"ChatCompletionMessage","required":true},
        },
        "additionalProperties": false,
    },
    // WARNING: This file was auto-generated with tsoa. Please do not modify it. Re-run tsoa to re-generate this file: https://github.com/lukeautry/tsoa
    "CompletionUsage": {
        "dataType": "refObject",
        "properties": {
            "completion_tokens": {"dataType":"double","required":true},
            "prompt_tokens": {"dataType":"double","required":true},
            "total_tokens": {"dataType":"double","required":true},
        },
        "additionalProperties": false,
    },
    // WARNING: This file was auto-generated with tsoa. Please do not modify it. Re-run tsoa to re-generate this file: https://github.com/lukeautry/tsoa
    "ChatCompletion": {
        "dataType": "refObject",
        "properties": {
            "id": {"dataType":"string","required":true},
            "choices": {"dataType":"array","array":{"dataType":"refObject","ref":"ChatCompletion.Choice"},"required":true},
            "created": {"dataType":"double","required":true},
            "model": {"dataType":"string","required":true},
            "object": {"dataType":"enum","enums":["chat.completion"],"required":true},
            "service_tier": {"dataType":"union","subSchemas":[{"dataType":"enum","enums":["scale"]},{"dataType":"enum","enums":["default"]},{"dataType":"enum","enums":[null]}]},
            "system_fingerprint": {"dataType":"string"},
            "usage": {"ref":"CompletionUsage"},
        },
        "additionalProperties": false,
    },
    // WARNING: This file was auto-generated with tsoa. Please do not modify it. Re-run tsoa to re-generate this file: https://github.com/lukeautry/tsoa
    "ResultSuccess_ChatCompletion_": {
        "dataType": "refObject",
        "properties": {
            "data": {"ref":"ChatCompletion","required":true},
            "error": {"dataType":"enum","enums":[null],"required":true},
        },
        "additionalProperties": false,
    },
    // WARNING: This file was auto-generated with tsoa. Please do not modify it. Re-run tsoa to re-generate this file: https://github.com/lukeautry/tsoa
    "Result_ChatCompletion.string_": {
        "dataType": "refAlias",
        "type": {"dataType":"union","subSchemas":[{"ref":"ResultSuccess_ChatCompletion_"},{"ref":"ResultError_string_"}],"validators":{}},
    },
    // WARNING: This file was auto-generated with tsoa. Please do not modify it. Re-run tsoa to re-generate this file: https://github.com/lukeautry/tsoa
    "ChatCompletionSystemMessageParam": {
        "dataType": "refObject",
        "properties": {
            "content": {"dataType":"string","required":true},
            "role": {"dataType":"enum","enums":["system"],"required":true},
            "name": {"dataType":"string"},
        },
        "additionalProperties": false,
    },
    // WARNING: This file was auto-generated with tsoa. Please do not modify it. Re-run tsoa to re-generate this file: https://github.com/lukeautry/tsoa
    "ChatCompletionContentPartText": {
        "dataType": "refObject",
        "properties": {
            "text": {"dataType":"string","required":true},
            "type": {"dataType":"enum","enums":["text"],"required":true},
        },
        "additionalProperties": false,
    },
    // WARNING: This file was auto-generated with tsoa. Please do not modify it. Re-run tsoa to re-generate this file: https://github.com/lukeautry/tsoa
    "ChatCompletionContentPartImage.ImageURL": {
        "dataType": "refObject",
        "properties": {
            "url": {"dataType":"string","required":true},
            "detail": {"dataType":"union","subSchemas":[{"dataType":"enum","enums":["auto"]},{"dataType":"enum","enums":["low"]},{"dataType":"enum","enums":["high"]}]},
        },
        "additionalProperties": false,
    },
    // WARNING: This file was auto-generated with tsoa. Please do not modify it. Re-run tsoa to re-generate this file: https://github.com/lukeautry/tsoa
    "ChatCompletionContentPartImage": {
        "dataType": "refObject",
        "properties": {
            "image_url": {"ref":"ChatCompletionContentPartImage.ImageURL","required":true},
            "type": {"dataType":"enum","enums":["image_url"],"required":true},
        },
        "additionalProperties": false,
    },
    // WARNING: This file was auto-generated with tsoa. Please do not modify it. Re-run tsoa to re-generate this file: https://github.com/lukeautry/tsoa
    "ChatCompletionContentPart": {
        "dataType": "refAlias",
        "type": {"dataType":"union","subSchemas":[{"ref":"ChatCompletionContentPartText"},{"ref":"ChatCompletionContentPartImage"}],"validators":{}},
    },
    // WARNING: This file was auto-generated with tsoa. Please do not modify it. Re-run tsoa to re-generate this file: https://github.com/lukeautry/tsoa
    "ChatCompletionUserMessageParam": {
        "dataType": "refObject",
        "properties": {
            "content": {"dataType":"union","subSchemas":[{"dataType":"string"},{"dataType":"array","array":{"dataType":"refAlias","ref":"ChatCompletionContentPart"}}],"required":true},
            "role": {"dataType":"enum","enums":["user"],"required":true},
            "name": {"dataType":"string"},
        },
        "additionalProperties": false,
    },
    // WARNING: This file was auto-generated with tsoa. Please do not modify it. Re-run tsoa to re-generate this file: https://github.com/lukeautry/tsoa
    "ChatCompletionAssistantMessageParam.FunctionCall": {
        "dataType": "refObject",
        "properties": {
            "arguments": {"dataType":"string","required":true},
            "name": {"dataType":"string","required":true},
        },
        "additionalProperties": false,
    },
    // WARNING: This file was auto-generated with tsoa. Please do not modify it. Re-run tsoa to re-generate this file: https://github.com/lukeautry/tsoa
    "ChatCompletionAssistantMessageParam": {
        "dataType": "refObject",
        "properties": {
            "role": {"dataType":"enum","enums":["assistant"],"required":true},
            "content": {"dataType":"union","subSchemas":[{"dataType":"string"},{"dataType":"enum","enums":[null]}]},
            "function_call": {"dataType":"union","subSchemas":[{"ref":"ChatCompletionAssistantMessageParam.FunctionCall"},{"dataType":"enum","enums":[null]}]},
            "name": {"dataType":"string"},
            "tool_calls": {"dataType":"array","array":{"dataType":"refObject","ref":"ChatCompletionMessageToolCall"}},
        },
        "additionalProperties": false,
    },
    // WARNING: This file was auto-generated with tsoa. Please do not modify it. Re-run tsoa to re-generate this file: https://github.com/lukeautry/tsoa
    "ChatCompletionToolMessageParam": {
        "dataType": "refObject",
        "properties": {
            "content": {"dataType":"string","required":true},
            "role": {"dataType":"enum","enums":["tool"],"required":true},
            "tool_call_id": {"dataType":"string","required":true},
        },
        "additionalProperties": false,
    },
    // WARNING: This file was auto-generated with tsoa. Please do not modify it. Re-run tsoa to re-generate this file: https://github.com/lukeautry/tsoa
    "ChatCompletionFunctionMessageParam": {
        "dataType": "refObject",
        "properties": {
            "content": {"dataType":"union","subSchemas":[{"dataType":"string"},{"dataType":"enum","enums":[null]}],"required":true},
            "name": {"dataType":"string","required":true},
            "role": {"dataType":"enum","enums":["function"],"required":true},
        },
        "additionalProperties": false,
    },
    // WARNING: This file was auto-generated with tsoa. Please do not modify it. Re-run tsoa to re-generate this file: https://github.com/lukeautry/tsoa
    "ChatCompletionMessageParam": {
        "dataType": "refAlias",
        "type": {"dataType":"union","subSchemas":[{"ref":"ChatCompletionSystemMessageParam"},{"ref":"ChatCompletionUserMessageParam"},{"ref":"ChatCompletionAssistantMessageParam"},{"ref":"ChatCompletionToolMessageParam"},{"ref":"ChatCompletionFunctionMessageParam"}],"validators":{}},
    },
    // WARNING: This file was auto-generated with tsoa. Please do not modify it. Re-run tsoa to re-generate this file: https://github.com/lukeautry/tsoa
    "Record_string.unknown_": {
        "dataType": "refAlias",
        "type": {"dataType":"nestedObjectLiteral","nestedProperties":{},"additionalProperties":{"dataType":"any"},"validators":{}},
    },
    // WARNING: This file was auto-generated with tsoa. Please do not modify it. Re-run tsoa to re-generate this file: https://github.com/lukeautry/tsoa
    "FunctionParameters": {
        "dataType": "refAlias",
        "type": {"ref":"Record_string.unknown_","validators":{}},
    },
    // WARNING: This file was auto-generated with tsoa. Please do not modify it. Re-run tsoa to re-generate this file: https://github.com/lukeautry/tsoa
    "FunctionDefinition": {
        "dataType": "refObject",
        "properties": {
            "name": {"dataType":"string","required":true},
            "description": {"dataType":"string"},
            "parameters": {"ref":"FunctionParameters"},
        },
        "additionalProperties": false,
    },
    // WARNING: This file was auto-generated with tsoa. Please do not modify it. Re-run tsoa to re-generate this file: https://github.com/lukeautry/tsoa
    "ChatCompletionTool": {
        "dataType": "refObject",
        "properties": {
            "function": {"ref":"FunctionDefinition","required":true},
            "type": {"dataType":"enum","enums":["function"],"required":true},
        },
        "additionalProperties": false,
    },
    // WARNING: This file was auto-generated with tsoa. Please do not modify it. Re-run tsoa to re-generate this file: https://github.com/lukeautry/tsoa
    "ChatCompletionNamedToolChoice.Function": {
        "dataType": "refObject",
        "properties": {
            "name": {"dataType":"string","required":true},
        },
        "additionalProperties": false,
    },
    // WARNING: This file was auto-generated with tsoa. Please do not modify it. Re-run tsoa to re-generate this file: https://github.com/lukeautry/tsoa
    "ChatCompletionNamedToolChoice": {
        "dataType": "refObject",
        "properties": {
            "function": {"ref":"ChatCompletionNamedToolChoice.Function","required":true},
            "type": {"dataType":"enum","enums":["function"],"required":true},
        },
        "additionalProperties": false,
    },
    // WARNING: This file was auto-generated with tsoa. Please do not modify it. Re-run tsoa to re-generate this file: https://github.com/lukeautry/tsoa
    "ChatCompletionToolChoiceOption": {
        "dataType": "refAlias",
        "type": {"dataType":"union","subSchemas":[{"dataType":"enum","enums":["none"]},{"dataType":"enum","enums":["auto"]},{"dataType":"enum","enums":["required"]},{"ref":"ChatCompletionNamedToolChoice"}],"validators":{}},
    },
    // WARNING: This file was auto-generated with tsoa. Please do not modify it. Re-run tsoa to re-generate this file: https://github.com/lukeautry/tsoa
    "AlertResponse": {
        "dataType": "refObject",
        "properties": {
            "alerts": {"dataType":"array","array":{"dataType":"nestedObjectLiteral","nestedProperties":{"updated_at":{"dataType":"union","subSchemas":[{"dataType":"string"},{"dataType":"enum","enums":[null]}],"required":true},"time_window":{"dataType":"double","required":true},"time_block_duration":{"dataType":"double","required":true},"threshold":{"dataType":"double","required":true},"status":{"dataType":"string","required":true},"soft_delete":{"dataType":"boolean","required":true},"slack_channels":{"dataType":"array","array":{"dataType":"string"},"required":true},"org_id":{"dataType":"string","required":true},"name":{"dataType":"string","required":true},"minimum_request_count":{"dataType":"union","subSchemas":[{"dataType":"double"},{"dataType":"enum","enums":[null]}],"required":true},"metric":{"dataType":"string","required":true},"id":{"dataType":"string","required":true},"emails":{"dataType":"array","array":{"dataType":"string"},"required":true},"created_at":{"dataType":"union","subSchemas":[{"dataType":"string"},{"dataType":"enum","enums":[null]}],"required":true}}},"required":true},
            "history": {"dataType":"array","array":{"dataType":"nestedObjectLiteral","nestedProperties":{"updated_at":{"dataType":"union","subSchemas":[{"dataType":"string"},{"dataType":"enum","enums":[null]}],"required":true},"triggered_value":{"dataType":"string","required":true},"status":{"dataType":"string","required":true},"soft_delete":{"dataType":"boolean","required":true},"org_id":{"dataType":"string","required":true},"id":{"dataType":"string","required":true},"created_at":{"dataType":"union","subSchemas":[{"dataType":"string"},{"dataType":"enum","enums":[null]}],"required":true},"alert_start_time":{"dataType":"string","required":true},"alert_name":{"dataType":"string","required":true},"alert_metric":{"dataType":"string","required":true},"alert_id":{"dataType":"string","required":true},"alert_end_time":{"dataType":"union","subSchemas":[{"dataType":"string"},{"dataType":"enum","enums":[null]}],"required":true}}},"required":true},
        },
        "additionalProperties": false,
    },
    // WARNING: This file was auto-generated with tsoa. Please do not modify it. Re-run tsoa to re-generate this file: https://github.com/lukeautry/tsoa
    "ResultSuccess_AlertResponse_": {
        "dataType": "refObject",
        "properties": {
            "data": {"ref":"AlertResponse","required":true},
            "error": {"dataType":"enum","enums":[null],"required":true},
        },
        "additionalProperties": false,
    },
    // WARNING: This file was auto-generated with tsoa. Please do not modify it. Re-run tsoa to re-generate this file: https://github.com/lukeautry/tsoa
    "Result_AlertResponse.string_": {
        "dataType": "refAlias",
        "type": {"dataType":"union","subSchemas":[{"ref":"ResultSuccess_AlertResponse_"},{"ref":"ResultError_string_"}],"validators":{}},
    },
    // WARNING: This file was auto-generated with tsoa. Please do not modify it. Re-run tsoa to re-generate this file: https://github.com/lukeautry/tsoa
    "ResultSuccess_string_": {
        "dataType": "refObject",
        "properties": {
            "data": {"dataType":"string","required":true},
            "error": {"dataType":"enum","enums":[null],"required":true},
        },
        "additionalProperties": false,
    },
    // WARNING: This file was auto-generated with tsoa. Please do not modify it. Re-run tsoa to re-generate this file: https://github.com/lukeautry/tsoa
    "Result_string.string_": {
        "dataType": "refAlias",
        "type": {"dataType":"union","subSchemas":[{"ref":"ResultSuccess_string_"},{"ref":"ResultError_string_"}],"validators":{}},
    },
    // WARNING: This file was auto-generated with tsoa. Please do not modify it. Re-run tsoa to re-generate this file: https://github.com/lukeautry/tsoa
    "AlertRequest": {
        "dataType": "refObject",
        "properties": {
            "name": {"dataType":"string","required":true},
            "metric": {"dataType":"string","required":true},
            "threshold": {"dataType":"double","required":true},
            "time_window": {"dataType":"string","required":true},
            "emails": {"dataType":"array","array":{"dataType":"string"},"required":true},
            "slack_channels": {"dataType":"array","array":{"dataType":"string"},"required":true},
            "minimum_request_count": {"dataType":"union","subSchemas":[{"dataType":"double"},{"dataType":"undefined"}],"required":true},
        },
        "additionalProperties": false,
    },
    // WARNING: This file was auto-generated with tsoa. Please do not modify it. Re-run tsoa to re-generate this file: https://github.com/lukeautry/tsoa
    "OTELTrace": {
        "dataType": "refAlias",
        "type": {"dataType":"nestedObjectLiteral","nestedProperties":{"resourceSpans":{"dataType":"array","array":{"dataType":"nestedObjectLiteral","nestedProperties":{"scopeSpans":{"dataType":"array","array":{"dataType":"nestedObjectLiteral","nestedProperties":{"spans":{"dataType":"array","array":{"dataType":"nestedObjectLiteral","nestedProperties":{"droppedLinksCount":{"dataType":"double","required":true},"links":{"dataType":"array","array":{"dataType":"any"},"required":true},"status":{"dataType":"nestedObjectLiteral","nestedProperties":{"code":{"dataType":"double","required":true}},"required":true},"droppedEventsCount":{"dataType":"double","required":true},"events":{"dataType":"array","array":{"dataType":"any"},"required":true},"droppedAttributesCount":{"dataType":"double","required":true},"attributes":{"dataType":"array","array":{"dataType":"nestedObjectLiteral","nestedProperties":{"value":{"dataType":"nestedObjectLiteral","nestedProperties":{"intValue":{"dataType":"double"},"stringValue":{"dataType":"string"}},"required":true},"key":{"dataType":"string","required":true}}},"required":true},"endTimeUnixNano":{"dataType":"string","required":true},"startTimeUnixNano":{"dataType":"string","required":true},"kind":{"dataType":"double","required":true},"name":{"dataType":"string","required":true},"spanId":{"dataType":"string","required":true},"traceId":{"dataType":"string","required":true}}},"required":true},"scope":{"dataType":"nestedObjectLiteral","nestedProperties":{"version":{"dataType":"string","required":true},"name":{"dataType":"string","required":true}},"required":true}}},"required":true},"resource":{"dataType":"nestedObjectLiteral","nestedProperties":{"droppedAttributesCount":{"dataType":"double","required":true},"attributes":{"dataType":"array","array":{"dataType":"nestedObjectLiteral","nestedProperties":{"value":{"dataType":"nestedObjectLiteral","nestedProperties":{"arrayValue":{"dataType":"nestedObjectLiteral","nestedProperties":{"values":{"dataType":"array","array":{"dataType":"nestedObjectLiteral","nestedProperties":{"stringValue":{"dataType":"string","required":true}}},"required":true}}},"intValue":{"dataType":"double"},"stringValue":{"dataType":"string"}},"required":true},"key":{"dataType":"string","required":true}}},"required":true}},"required":true}}},"required":true}},"validators":{}},
    },
    // WARNING: This file was auto-generated with tsoa. Please do not modify it. Re-run tsoa to re-generate this file: https://github.com/lukeautry/tsoa
    "Property": {
        "dataType": "refObject",
        "properties": {
            "property": {"dataType":"string","required":true},
        },
        "additionalProperties": false,
    },
    // WARNING: This file was auto-generated with tsoa. Please do not modify it. Re-run tsoa to re-generate this file: https://github.com/lukeautry/tsoa
    "ResultSuccess_Property-Array_": {
        "dataType": "refObject",
        "properties": {
            "data": {"dataType":"array","array":{"dataType":"refObject","ref":"Property"},"required":true},
            "error": {"dataType":"enum","enums":[null],"required":true},
        },
        "additionalProperties": false,
    },
    // WARNING: This file was auto-generated with tsoa. Please do not modify it. Re-run tsoa to re-generate this file: https://github.com/lukeautry/tsoa
    "Result_Property-Array.string_": {
        "dataType": "refAlias",
        "type": {"dataType":"union","subSchemas":[{"ref":"ResultSuccess_Property-Array_"},{"ref":"ResultError_string_"}],"validators":{}},
    },
    // WARNING: This file was auto-generated with tsoa. Please do not modify it. Re-run tsoa to re-generate this file: https://github.com/lukeautry/tsoa
    "Json": {
        "dataType": "refAlias",
        "type": {"dataType":"union","subSchemas":[{"dataType":"string"},{"dataType":"double"},{"dataType":"boolean"},{"dataType":"enum","enums":[null]},{"dataType":"nestedObjectLiteral","nestedProperties":{},"additionalProperties":{"dataType":"union","subSchemas":[{"ref":"Json"},{"dataType":"undefined"}]}},{"dataType":"array","array":{"dataType":"refAlias","ref":"Json"}}],"validators":{}},
    },
    // WARNING: This file was auto-generated with tsoa. Please do not modify it. Re-run tsoa to re-generate this file: https://github.com/lukeautry/tsoa
    "IntegrationCreateParams": {
        "dataType": "refObject",
        "properties": {
            "integration_name": {"dataType":"string","required":true},
            "settings": {"ref":"Json"},
            "active": {"dataType":"boolean"},
        },
        "additionalProperties": false,
    },
    // WARNING: This file was auto-generated with tsoa. Please do not modify it. Re-run tsoa to re-generate this file: https://github.com/lukeautry/tsoa
    "Integration": {
        "dataType": "refObject",
        "properties": {
            "integration_name": {"dataType":"string"},
            "settings": {"ref":"Json"},
            "active": {"dataType":"boolean"},
            "id": {"dataType":"string","required":true},
        },
        "additionalProperties": false,
    },
    // WARNING: This file was auto-generated with tsoa. Please do not modify it. Re-run tsoa to re-generate this file: https://github.com/lukeautry/tsoa
    "ResultSuccess_Array_Integration__": {
        "dataType": "refObject",
        "properties": {
            "data": {"dataType":"array","array":{"dataType":"refObject","ref":"Integration"},"required":true},
            "error": {"dataType":"enum","enums":[null],"required":true},
        },
        "additionalProperties": false,
    },
    // WARNING: This file was auto-generated with tsoa. Please do not modify it. Re-run tsoa to re-generate this file: https://github.com/lukeautry/tsoa
    "Result_Array_Integration_.string_": {
        "dataType": "refAlias",
        "type": {"dataType":"union","subSchemas":[{"ref":"ResultSuccess_Array_Integration__"},{"ref":"ResultError_string_"}],"validators":{}},
    },
    // WARNING: This file was auto-generated with tsoa. Please do not modify it. Re-run tsoa to re-generate this file: https://github.com/lukeautry/tsoa
    "IntegrationUpdateParams": {
        "dataType": "refObject",
        "properties": {
            "integration_name": {"dataType":"string"},
            "settings": {"ref":"Json"},
            "active": {"dataType":"boolean"},
        },
        "additionalProperties": false,
    },
    // WARNING: This file was auto-generated with tsoa. Please do not modify it. Re-run tsoa to re-generate this file: https://github.com/lukeautry/tsoa
    "ResultSuccess_Integration_": {
        "dataType": "refObject",
        "properties": {
            "data": {"ref":"Integration","required":true},
            "error": {"dataType":"enum","enums":[null],"required":true},
        },
        "additionalProperties": false,
    },
    // WARNING: This file was auto-generated with tsoa. Please do not modify it. Re-run tsoa to re-generate this file: https://github.com/lukeautry/tsoa
    "Result_Integration.string_": {
        "dataType": "refAlias",
        "type": {"dataType":"union","subSchemas":[{"ref":"ResultSuccess_Integration_"},{"ref":"ResultError_string_"}],"validators":{}},
    },
    // WARNING: This file was auto-generated with tsoa. Please do not modify it. Re-run tsoa to re-generate this file: https://github.com/lukeautry/tsoa
    "ResultSuccess_Array__id-string--name-string___": {
        "dataType": "refObject",
        "properties": {
            "data": {"dataType":"array","array":{"dataType":"nestedObjectLiteral","nestedProperties":{"name":{"dataType":"string","required":true},"id":{"dataType":"string","required":true}}},"required":true},
            "error": {"dataType":"enum","enums":[null],"required":true},
        },
        "additionalProperties": false,
    },
    // WARNING: This file was auto-generated with tsoa. Please do not modify it. Re-run tsoa to re-generate this file: https://github.com/lukeautry/tsoa
    "Result_Array__id-string--name-string__.string_": {
        "dataType": "refAlias",
        "type": {"dataType":"union","subSchemas":[{"ref":"ResultSuccess_Array__id-string--name-string___"},{"ref":"ResultError_string_"}],"validators":{}},
    },
    // WARNING: This file was auto-generated with tsoa. Please do not modify it. Re-run tsoa to re-generate this file: https://github.com/lukeautry/tsoa
    "ResultSuccess__datasetId-string__": {
        "dataType": "refObject",
        "properties": {
            "data": {"dataType":"nestedObjectLiteral","nestedProperties":{"datasetId":{"dataType":"string","required":true}},"required":true},
            "error": {"dataType":"enum","enums":[null],"required":true},
        },
        "additionalProperties": false,
    },
    // WARNING: This file was auto-generated with tsoa. Please do not modify it. Re-run tsoa to re-generate this file: https://github.com/lukeautry/tsoa
    "Result__datasetId-string_.string_": {
        "dataType": "refAlias",
        "type": {"dataType":"union","subSchemas":[{"ref":"ResultSuccess__datasetId-string__"},{"ref":"ResultError_string_"}],"validators":{}},
    },
    // WARNING: This file was auto-generated with tsoa. Please do not modify it. Re-run tsoa to re-generate this file: https://github.com/lukeautry/tsoa
    "DatasetMetadata": {
        "dataType": "refObject",
        "properties": {
            "promptVersionId": {"dataType":"string"},
            "inputRecordsIds": {"dataType":"array","array":{"dataType":"string"}},
        },
        "additionalProperties": false,
    },
    // WARNING: This file was auto-generated with tsoa. Please do not modify it. Re-run tsoa to re-generate this file: https://github.com/lukeautry/tsoa
    "NewDatasetParams": {
        "dataType": "refObject",
        "properties": {
            "datasetName": {"dataType":"string","required":true},
            "requestIds": {"dataType":"array","array":{"dataType":"string"},"required":true},
            "datasetType": {"dataType":"union","subSchemas":[{"dataType":"enum","enums":["experiment"]},{"dataType":"enum","enums":["helicone"]}],"required":true},
            "meta": {"ref":"DatasetMetadata"},
        },
        "additionalProperties": false,
    },
    // WARNING: This file was auto-generated with tsoa. Please do not modify it. Re-run tsoa to re-generate this file: https://github.com/lukeautry/tsoa
    "Partial_TimestampOperators_": {
        "dataType": "refAlias",
        "type": {"dataType":"nestedObjectLiteral","nestedProperties":{"gte":{"dataType":"string"},"lte":{"dataType":"string"},"lt":{"dataType":"string"},"gt":{"dataType":"string"}},"validators":{}},
    },
    // WARNING: This file was auto-generated with tsoa. Please do not modify it. Re-run tsoa to re-generate this file: https://github.com/lukeautry/tsoa
    "Partial_RequestTableToOperators_": {
        "dataType": "refAlias",
        "type": {"dataType":"nestedObjectLiteral","nestedProperties":{"prompt":{"ref":"Partial_TextOperators_"},"created_at":{"ref":"Partial_TimestampOperators_"},"user_id":{"ref":"Partial_TextOperators_"},"auth_hash":{"ref":"Partial_TextOperators_"},"org_id":{"ref":"Partial_TextOperators_"},"id":{"ref":"Partial_TextOperators_"},"node_id":{"ref":"Partial_TextOperators_"},"model":{"ref":"Partial_TextOperators_"},"modelOverride":{"ref":"Partial_TextOperators_"},"path":{"ref":"Partial_TextOperators_"},"prompt_id":{"ref":"Partial_TextOperators_"}},"validators":{}},
    },
    // WARNING: This file was auto-generated with tsoa. Please do not modify it. Re-run tsoa to re-generate this file: https://github.com/lukeautry/tsoa
    "Pick_FilterLeaf.request-or-prompts_versions_": {
        "dataType": "refAlias",
        "type": {"dataType":"nestedObjectLiteral","nestedProperties":{"request":{"ref":"Partial_RequestTableToOperators_"},"prompts_versions":{"ref":"Partial_PromptVersionsToOperators_"}},"validators":{}},
    },
    // WARNING: This file was auto-generated with tsoa. Please do not modify it. Re-run tsoa to re-generate this file: https://github.com/lukeautry/tsoa
    "FilterLeafSubset_request-or-prompts_versions_": {
        "dataType": "refAlias",
        "type": {"ref":"Pick_FilterLeaf.request-or-prompts_versions_","validators":{}},
    },
    // WARNING: This file was auto-generated with tsoa. Please do not modify it. Re-run tsoa to re-generate this file: https://github.com/lukeautry/tsoa
    "DatasetFilterNode": {
        "dataType": "refAlias",
        "type": {"dataType":"union","subSchemas":[{"ref":"FilterLeafSubset_request-or-prompts_versions_"},{"ref":"DatasetFilterBranch"},{"dataType":"enum","enums":["all"]}],"validators":{}},
    },
    // WARNING: This file was auto-generated with tsoa. Please do not modify it. Re-run tsoa to re-generate this file: https://github.com/lukeautry/tsoa
    "DatasetFilterBranch": {
        "dataType": "refAlias",
        "type": {"dataType":"nestedObjectLiteral","nestedProperties":{"right":{"ref":"DatasetFilterNode","required":true},"operator":{"dataType":"union","subSchemas":[{"dataType":"enum","enums":["or"]},{"dataType":"enum","enums":["and"]}],"required":true},"left":{"ref":"DatasetFilterNode","required":true}},"validators":{}},
    },
    // WARNING: This file was auto-generated with tsoa. Please do not modify it. Re-run tsoa to re-generate this file: https://github.com/lukeautry/tsoa
    "RandomDatasetParams": {
        "dataType": "refObject",
        "properties": {
            "datasetName": {"dataType":"string","required":true},
            "filter": {"ref":"DatasetFilterNode","required":true},
            "offset": {"dataType":"double"},
            "limit": {"dataType":"double"},
        },
        "additionalProperties": false,
    },
    // WARNING: This file was auto-generated with tsoa. Please do not modify it. Re-run tsoa to re-generate this file: https://github.com/lukeautry/tsoa
    "DatasetResult": {
        "dataType": "refObject",
        "properties": {
            "id": {"dataType":"string","required":true},
            "name": {"dataType":"string","required":true},
            "created_at": {"dataType":"string","required":true},
            "meta": {"ref":"DatasetMetadata"},
        },
        "additionalProperties": false,
    },
    // WARNING: This file was auto-generated with tsoa. Please do not modify it. Re-run tsoa to re-generate this file: https://github.com/lukeautry/tsoa
    "ResultSuccess_DatasetResult-Array_": {
        "dataType": "refObject",
        "properties": {
            "data": {"dataType":"array","array":{"dataType":"refObject","ref":"DatasetResult"},"required":true},
            "error": {"dataType":"enum","enums":[null],"required":true},
        },
        "additionalProperties": false,
    },
    // WARNING: This file was auto-generated with tsoa. Please do not modify it. Re-run tsoa to re-generate this file: https://github.com/lukeautry/tsoa
    "Result_DatasetResult-Array.string_": {
        "dataType": "refAlias",
        "type": {"dataType":"union","subSchemas":[{"ref":"ResultSuccess_DatasetResult-Array_"},{"ref":"ResultError_string_"}],"validators":{}},
    },
    // WARNING: This file was auto-generated with tsoa. Please do not modify it. Re-run tsoa to re-generate this file: https://github.com/lukeautry/tsoa
    "ResultSuccess___-Array_": {
        "dataType": "refObject",
        "properties": {
            "data": {"dataType":"array","array":{"dataType":"nestedObjectLiteral","nestedProperties":{}},"required":true},
            "error": {"dataType":"enum","enums":[null],"required":true},
        },
        "additionalProperties": false,
    },
    // WARNING: This file was auto-generated with tsoa. Please do not modify it. Re-run tsoa to re-generate this file: https://github.com/lukeautry/tsoa
    "Result___-Array.string_": {
        "dataType": "refAlias",
        "type": {"dataType":"union","subSchemas":[{"ref":"ResultSuccess___-Array_"},{"ref":"ResultError_string_"}],"validators":{}},
    },
    // WARNING: This file was auto-generated with tsoa. Please do not modify it. Re-run tsoa to re-generate this file: https://github.com/lukeautry/tsoa
    "HeliconeDatasetMetadata": {
        "dataType": "refObject",
        "properties": {
            "promptVersionId": {"dataType":"string"},
            "inputRecordsIds": {"dataType":"array","array":{"dataType":"string"}},
        },
        "additionalProperties": false,
    },
    // WARNING: This file was auto-generated with tsoa. Please do not modify it. Re-run tsoa to re-generate this file: https://github.com/lukeautry/tsoa
    "NewHeliconeDatasetParams": {
        "dataType": "refObject",
        "properties": {
            "datasetName": {"dataType":"string","required":true},
            "requestIds": {"dataType":"array","array":{"dataType":"string"},"required":true},
            "meta": {"ref":"HeliconeDatasetMetadata"},
        },
        "additionalProperties": false,
    },
    // WARNING: This file was auto-generated with tsoa. Please do not modify it. Re-run tsoa to re-generate this file: https://github.com/lukeautry/tsoa
    "MutateParams": {
        "dataType": "refObject",
        "properties": {
            "addRequests": {"dataType":"array","array":{"dataType":"string"},"required":true},
            "removeRequests": {"dataType":"array","array":{"dataType":"string"},"required":true},
        },
        "additionalProperties": false,
    },
    // WARNING: This file was auto-generated with tsoa. Please do not modify it. Re-run tsoa to re-generate this file: https://github.com/lukeautry/tsoa
    "HeliconeDatasetRow": {
        "dataType": "refObject",
        "properties": {
            "id": {"dataType":"string","required":true},
            "origin_request_id": {"dataType":"string","required":true},
            "dataset_id": {"dataType":"string","required":true},
            "created_at": {"dataType":"string","required":true},
            "signed_url": {"ref":"Result_string.string_","required":true},
        },
        "additionalProperties": false,
    },
    // WARNING: This file was auto-generated with tsoa. Please do not modify it. Re-run tsoa to re-generate this file: https://github.com/lukeautry/tsoa
    "ResultSuccess_HeliconeDatasetRow-Array_": {
        "dataType": "refObject",
        "properties": {
            "data": {"dataType":"array","array":{"dataType":"refObject","ref":"HeliconeDatasetRow"},"required":true},
            "error": {"dataType":"enum","enums":[null],"required":true},
        },
        "additionalProperties": false,
    },
    // WARNING: This file was auto-generated with tsoa. Please do not modify it. Re-run tsoa to re-generate this file: https://github.com/lukeautry/tsoa
    "Result_HeliconeDatasetRow-Array.string_": {
        "dataType": "refAlias",
        "type": {"dataType":"union","subSchemas":[{"ref":"ResultSuccess_HeliconeDatasetRow-Array_"},{"ref":"ResultError_string_"}],"validators":{}},
    },
    // WARNING: This file was auto-generated with tsoa. Please do not modify it. Re-run tsoa to re-generate this file: https://github.com/lukeautry/tsoa
    "ResultSuccess_number_": {
        "dataType": "refObject",
        "properties": {
            "data": {"dataType":"double","required":true},
            "error": {"dataType":"enum","enums":[null],"required":true},
        },
        "additionalProperties": false,
    },
    // WARNING: This file was auto-generated with tsoa. Please do not modify it. Re-run tsoa to re-generate this file: https://github.com/lukeautry/tsoa
    "Result_number.string_": {
        "dataType": "refAlias",
        "type": {"dataType":"union","subSchemas":[{"ref":"ResultSuccess_number_"},{"ref":"ResultError_string_"}],"validators":{}},
    },
    // WARNING: This file was auto-generated with tsoa. Please do not modify it. Re-run tsoa to re-generate this file: https://github.com/lukeautry/tsoa
    "HeliconeDataset": {
        "dataType": "refObject",
        "properties": {
            "created_at": {"dataType":"union","subSchemas":[{"dataType":"string"},{"dataType":"enum","enums":[null]}],"required":true},
            "dataset_type": {"dataType":"string","required":true},
            "id": {"dataType":"string","required":true},
            "meta": {"dataType":"union","subSchemas":[{"ref":"Json"},{"dataType":"enum","enums":[null]}],"required":true},
            "name": {"dataType":"union","subSchemas":[{"dataType":"string"},{"dataType":"enum","enums":[null]}],"required":true},
            "organization": {"dataType":"string","required":true},
            "requests_count": {"dataType":"double","required":true},
        },
        "additionalProperties": false,
    },
    // WARNING: This file was auto-generated with tsoa. Please do not modify it. Re-run tsoa to re-generate this file: https://github.com/lukeautry/tsoa
    "ResultSuccess_HeliconeDataset-Array_": {
        "dataType": "refObject",
        "properties": {
            "data": {"dataType":"array","array":{"dataType":"refObject","ref":"HeliconeDataset"},"required":true},
            "error": {"dataType":"enum","enums":[null],"required":true},
        },
        "additionalProperties": false,
    },
    // WARNING: This file was auto-generated with tsoa. Please do not modify it. Re-run tsoa to re-generate this file: https://github.com/lukeautry/tsoa
    "Result_HeliconeDataset-Array.string_": {
        "dataType": "refAlias",
        "type": {"dataType":"union","subSchemas":[{"ref":"ResultSuccess_HeliconeDataset-Array_"},{"ref":"ResultError_string_"}],"validators":{}},
    },
    // WARNING: This file was auto-generated with tsoa. Please do not modify it. Re-run tsoa to re-generate this file: https://github.com/lukeautry/tsoa
    "ResultSuccess_any_": {
        "dataType": "refObject",
        "properties": {
            "data": {"dataType":"any","required":true},
            "error": {"dataType":"enum","enums":[null],"required":true},
        },
        "additionalProperties": false,
    },
    // WARNING: This file was auto-generated with tsoa. Please do not modify it. Re-run tsoa to re-generate this file: https://github.com/lukeautry/tsoa
    "EvaluatorResult": {
        "dataType": "refObject",
        "properties": {
            "id": {"dataType":"string","required":true},
            "created_at": {"dataType":"string","required":true},
            "scoring_type": {"dataType":"string","required":true},
            "llm_template": {"dataType":"any","required":true},
            "organization_id": {"dataType":"string","required":true},
            "updated_at": {"dataType":"string","required":true},
            "name": {"dataType":"string","required":true},
        },
        "additionalProperties": false,
    },
    // WARNING: This file was auto-generated with tsoa. Please do not modify it. Re-run tsoa to re-generate this file: https://github.com/lukeautry/tsoa
    "ResultSuccess_EvaluatorResult_": {
        "dataType": "refObject",
        "properties": {
            "data": {"ref":"EvaluatorResult","required":true},
            "error": {"dataType":"enum","enums":[null],"required":true},
        },
        "additionalProperties": false,
    },
    // WARNING: This file was auto-generated with tsoa. Please do not modify it. Re-run tsoa to re-generate this file: https://github.com/lukeautry/tsoa
    "Result_EvaluatorResult.string_": {
        "dataType": "refAlias",
        "type": {"dataType":"union","subSchemas":[{"ref":"ResultSuccess_EvaluatorResult_"},{"ref":"ResultError_string_"}],"validators":{}},
    },
    // WARNING: This file was auto-generated with tsoa. Please do not modify it. Re-run tsoa to re-generate this file: https://github.com/lukeautry/tsoa
    "CreateEvaluatorParams": {
        "dataType": "refObject",
        "properties": {
            "scoring_type": {"dataType":"string","required":true},
            "llm_template": {"dataType":"any","required":true},
            "name": {"dataType":"string","required":true},
        },
        "additionalProperties": false,
    },
    // WARNING: This file was auto-generated with tsoa. Please do not modify it. Re-run tsoa to re-generate this file: https://github.com/lukeautry/tsoa
    "ResultSuccess_EvaluatorResult-Array_": {
        "dataType": "refObject",
        "properties": {
            "data": {"dataType":"array","array":{"dataType":"refObject","ref":"EvaluatorResult"},"required":true},
            "error": {"dataType":"enum","enums":[null],"required":true},
        },
        "additionalProperties": false,
    },
    // WARNING: This file was auto-generated with tsoa. Please do not modify it. Re-run tsoa to re-generate this file: https://github.com/lukeautry/tsoa
    "Result_EvaluatorResult-Array.string_": {
        "dataType": "refAlias",
        "type": {"dataType":"union","subSchemas":[{"ref":"ResultSuccess_EvaluatorResult-Array_"},{"ref":"ResultError_string_"}],"validators":{}},
    },
    // WARNING: This file was auto-generated with tsoa. Please do not modify it. Re-run tsoa to re-generate this file: https://github.com/lukeautry/tsoa
    "UpdateEvaluatorParams": {
        "dataType": "refObject",
        "properties": {
            "scoring_type": {"dataType":"string"},
            "llm_template": {"dataType":"any"},
        },
        "additionalProperties": false,
    },
    // WARNING: This file was auto-generated with tsoa. Please do not modify it. Re-run tsoa to re-generate this file: https://github.com/lukeautry/tsoa
    "ResultSuccess__experiment_id-string--experiment_created_at-string_-Array_": {
        "dataType": "refObject",
        "properties": {
            "data": {"dataType":"array","array":{"dataType":"nestedObjectLiteral","nestedProperties":{"experiment_created_at":{"dataType":"string","required":true},"experiment_id":{"dataType":"string","required":true}}},"required":true},
            "error": {"dataType":"enum","enums":[null],"required":true},
        },
        "additionalProperties": false,
    },
    // WARNING: This file was auto-generated with tsoa. Please do not modify it. Re-run tsoa to re-generate this file: https://github.com/lukeautry/tsoa
    "Result__experiment_id-string--experiment_created_at-string_-Array.string_": {
        "dataType": "refAlias",
        "type": {"dataType":"union","subSchemas":[{"ref":"ResultSuccess__experiment_id-string--experiment_created_at-string_-Array_"},{"ref":"ResultError_string_"}],"validators":{}},
    },
    // WARNING: This file was auto-generated with tsoa. Please do not modify it. Re-run tsoa to re-generate this file: https://github.com/lukeautry/tsoa
    "ResultSuccess__experimentId-string__": {
        "dataType": "refObject",
        "properties": {
            "data": {"dataType":"nestedObjectLiteral","nestedProperties":{"experimentId":{"dataType":"string","required":true}},"required":true},
            "error": {"dataType":"enum","enums":[null],"required":true},
        },
        "additionalProperties": false,
    },
    // WARNING: This file was auto-generated with tsoa. Please do not modify it. Re-run tsoa to re-generate this file: https://github.com/lukeautry/tsoa
    "Result__experimentId-string_.string_": {
        "dataType": "refAlias",
        "type": {"dataType":"union","subSchemas":[{"ref":"ResultSuccess__experimentId-string__"},{"ref":"ResultError_string_"}],"validators":{}},
    },
    // WARNING: This file was auto-generated with tsoa. Please do not modify it. Re-run tsoa to re-generate this file: https://github.com/lukeautry/tsoa
    "PostgrestError": {
        "dataType": "refAlias",
        "type": {"dataType":"nestedObjectLiteral","nestedProperties":{"code":{"dataType":"string","required":true},"hint":{"dataType":"string","required":true},"details":{"dataType":"string","required":true},"message":{"dataType":"string","required":true}},"validators":{}},
    },
    // WARNING: This file was auto-generated with tsoa. Please do not modify it. Re-run tsoa to re-generate this file: https://github.com/lukeautry/tsoa
    "ResultError_PostgrestError_": {
        "dataType": "refObject",
        "properties": {
            "data": {"dataType":"enum","enums":[null],"required":true},
            "error": {"ref":"PostgrestError","required":true},
        },
        "additionalProperties": false,
    },
    // WARNING: This file was auto-generated with tsoa. Please do not modify it. Re-run tsoa to re-generate this file: https://github.com/lukeautry/tsoa
    "NewExperimentParams": {
        "dataType": "refObject",
        "properties": {
            "datasetId": {"dataType":"string","required":true},
            "promptVersion": {"dataType":"string","required":true},
            "model": {"dataType":"string","required":true},
            "providerKeyId": {"dataType":"string","required":true},
            "meta": {"dataType":"any"},
        },
        "additionalProperties": false,
    },
    // WARNING: This file was auto-generated with tsoa. Please do not modify it. Re-run tsoa to re-generate this file: https://github.com/lukeautry/tsoa
    "ResultSuccess__hypothesisId-string__": {
        "dataType": "refObject",
        "properties": {
            "data": {"dataType":"nestedObjectLiteral","nestedProperties":{"hypothesisId":{"dataType":"string","required":true}},"required":true},
            "error": {"dataType":"enum","enums":[null],"required":true},
        },
        "additionalProperties": false,
    },
    // WARNING: This file was auto-generated with tsoa. Please do not modify it. Re-run tsoa to re-generate this file: https://github.com/lukeautry/tsoa
    "Result__hypothesisId-string_.string_": {
        "dataType": "refAlias",
        "type": {"dataType":"union","subSchemas":[{"ref":"ResultSuccess__hypothesisId-string__"},{"ref":"ResultError_string_"}],"validators":{}},
    },
    // WARNING: This file was auto-generated with tsoa. Please do not modify it. Re-run tsoa to re-generate this file: https://github.com/lukeautry/tsoa
    "ResponseObj": {
        "dataType": "refObject",
        "properties": {
            "body": {"dataType":"any","required":true},
            "createdAt": {"dataType":"string","required":true},
            "completionTokens": {"dataType":"double","required":true},
            "promptTokens": {"dataType":"double","required":true},
            "delayMs": {"dataType":"double","required":true},
            "model": {"dataType":"string","required":true},
        },
        "additionalProperties": false,
    },
    // WARNING: This file was auto-generated with tsoa. Please do not modify it. Re-run tsoa to re-generate this file: https://github.com/lukeautry/tsoa
    "RequestObj": {
        "dataType": "refObject",
        "properties": {
            "id": {"dataType":"string","required":true},
            "provider": {"dataType":"string","required":true},
        },
        "additionalProperties": false,
    },
    // WARNING: This file was auto-generated with tsoa. Please do not modify it. Re-run tsoa to re-generate this file: https://github.com/lukeautry/tsoa
    "Score": {
        "dataType": "refObject",
        "properties": {
            "valueType": {"dataType":"string","required":true},
            "value": {"dataType":"union","subSchemas":[{"dataType":"double"},{"dataType":"datetime"},{"dataType":"string"}],"required":true},
        },
        "additionalProperties": false,
    },
    // WARNING: This file was auto-generated with tsoa. Please do not modify it. Re-run tsoa to re-generate this file: https://github.com/lukeautry/tsoa
    "Record_string.Score_": {
        "dataType": "refAlias",
        "type": {"dataType":"nestedObjectLiteral","nestedProperties":{},"additionalProperties":{"ref":"Score"},"validators":{}},
    },
    // WARNING: This file was auto-generated with tsoa. Please do not modify it. Re-run tsoa to re-generate this file: https://github.com/lukeautry/tsoa
    "ExperimentDatasetRow": {
        "dataType": "refObject",
        "properties": {
            "rowId": {"dataType":"string","required":true},
            "inputRecord": {"dataType":"nestedObjectLiteral","nestedProperties":{"request":{"ref":"RequestObj","required":true},"response":{"ref":"ResponseObj","required":true},"autoInputs":{"dataType":"array","array":{"dataType":"refAlias","ref":"Record_string.string_"},"required":true},"inputs":{"ref":"Record_string.string_","required":true},"requestPath":{"dataType":"string","required":true},"requestId":{"dataType":"string","required":true},"id":{"dataType":"string","required":true}},"required":true},
            "scores": {"ref":"Record_string.Score_","required":true},
        },
        "additionalProperties": false,
    },
    // WARNING: This file was auto-generated with tsoa. Please do not modify it. Re-run tsoa to re-generate this file: https://github.com/lukeautry/tsoa
    "ExperimentScores": {
        "dataType": "refObject",
        "properties": {
            "dataset": {"dataType":"nestedObjectLiteral","nestedProperties":{"scores":{"ref":"Record_string.Score_","required":true}},"required":true},
            "hypothesis": {"dataType":"nestedObjectLiteral","nestedProperties":{"scores":{"ref":"Record_string.Score_","required":true}},"required":true},
        },
        "additionalProperties": false,
    },
    // WARNING: This file was auto-generated with tsoa. Please do not modify it. Re-run tsoa to re-generate this file: https://github.com/lukeautry/tsoa
    "Experiment": {
        "dataType": "refObject",
        "properties": {
            "id": {"dataType":"string","required":true},
            "organization": {"dataType":"string","required":true},
            "dataset": {"dataType":"nestedObjectLiteral","nestedProperties":{"rows":{"dataType":"array","array":{"dataType":"refObject","ref":"ExperimentDatasetRow"},"required":true},"name":{"dataType":"string","required":true},"id":{"dataType":"string","required":true}},"required":true},
            "meta": {"dataType":"any","required":true},
            "createdAt": {"dataType":"string","required":true},
            "hypotheses": {"dataType":"array","array":{"dataType":"nestedObjectLiteral","nestedProperties":{"runs":{"dataType":"array","array":{"dataType":"nestedObjectLiteral","nestedProperties":{"request":{"ref":"RequestObj"},"scores":{"ref":"Record_string.Score_","required":true},"response":{"ref":"ResponseObj"},"resultRequestId":{"dataType":"string","required":true},"datasetRowId":{"dataType":"string","required":true}}},"required":true},"providerKey":{"dataType":"string","required":true},"createdAt":{"dataType":"string","required":true},"status":{"dataType":"string","required":true},"model":{"dataType":"string","required":true},"parentPromptVersion":{"dataType":"nestedObjectLiteral","nestedProperties":{"template":{"dataType":"any","required":true}}},"promptVersion":{"dataType":"nestedObjectLiteral","nestedProperties":{"template":{"dataType":"any","required":true}}},"promptVersionId":{"dataType":"string","required":true},"id":{"dataType":"string","required":true}}},"required":true},
            "scores": {"dataType":"union","subSchemas":[{"ref":"ExperimentScores"},{"dataType":"enum","enums":[null]}],"required":true},
        },
        "additionalProperties": false,
    },
    // WARNING: This file was auto-generated with tsoa. Please do not modify it. Re-run tsoa to re-generate this file: https://github.com/lukeautry/tsoa
    "ResultSuccess_Experiment-Array_": {
        "dataType": "refObject",
        "properties": {
            "data": {"dataType":"array","array":{"dataType":"refObject","ref":"Experiment"},"required":true},
            "error": {"dataType":"enum","enums":[null],"required":true},
        },
        "additionalProperties": false,
    },
    // WARNING: This file was auto-generated with tsoa. Please do not modify it. Re-run tsoa to re-generate this file: https://github.com/lukeautry/tsoa
    "Result_Experiment-Array.string_": {
        "dataType": "refAlias",
        "type": {"dataType":"union","subSchemas":[{"ref":"ResultSuccess_Experiment-Array_"},{"ref":"ResultError_string_"}],"validators":{}},
    },
    // WARNING: This file was auto-generated with tsoa. Please do not modify it. Re-run tsoa to re-generate this file: https://github.com/lukeautry/tsoa
<<<<<<< HEAD
    "Partial_ExperimentToOperators_": {
        "dataType": "refAlias",
        "type": {"dataType":"nestedObjectLiteral","nestedProperties":{"id":{"ref":"Partial_TextOperators_"},"prompt_v2":{"ref":"Partial_TextOperators_"}},"validators":{}},
    },
    // WARNING: This file was auto-generated with tsoa. Please do not modify it. Re-run tsoa to re-generate this file: https://github.com/lukeautry/tsoa
    "Pick_FilterLeaf.experiment_": {
        "dataType": "refAlias",
        "type": {"dataType":"nestedObjectLiteral","nestedProperties":{"experiment":{"ref":"Partial_ExperimentToOperators_"}},"validators":{}},
    },
    // WARNING: This file was auto-generated with tsoa. Please do not modify it. Re-run tsoa to re-generate this file: https://github.com/lukeautry/tsoa
    "FilterLeafSubset_experiment_": {
        "dataType": "refAlias",
        "type": {"ref":"Pick_FilterLeaf.experiment_","validators":{}},
    },
    // WARNING: This file was auto-generated with tsoa. Please do not modify it. Re-run tsoa to re-generate this file: https://github.com/lukeautry/tsoa
    "ExperimentFilterNode": {
        "dataType": "refAlias",
        "type": {"dataType":"union","subSchemas":[{"ref":"FilterLeafSubset_experiment_"},{"ref":"ExperimentFilterBranch"},{"dataType":"enum","enums":["all"]}],"validators":{}},
    },
    // WARNING: This file was auto-generated with tsoa. Please do not modify it. Re-run tsoa to re-generate this file: https://github.com/lukeautry/tsoa
    "ExperimentFilterBranch": {
        "dataType": "refAlias",
        "type": {"dataType":"nestedObjectLiteral","nestedProperties":{"right":{"ref":"ExperimentFilterNode","required":true},"operator":{"dataType":"union","subSchemas":[{"dataType":"enum","enums":["or"]},{"dataType":"enum","enums":["and"]}],"required":true},"left":{"ref":"ExperimentFilterNode","required":true}},"validators":{}},
    },
    // WARNING: This file was auto-generated with tsoa. Please do not modify it. Re-run tsoa to re-generate this file: https://github.com/lukeautry/tsoa
    "IncludeExperimentKeys": {
        "dataType": "refObject",
        "properties": {
            "inputs": {"dataType":"enum","enums":[true]},
            "promptVersion": {"dataType":"enum","enums":[true]},
            "responseBodies": {"dataType":"enum","enums":[true]},
            "score": {"dataType":"enum","enums":[true]},
=======
    "ResultSuccess_any_": {
        "dataType": "refObject",
        "properties": {
            "data": {"dataType":"any","required":true},
            "error": {"dataType":"enum","enums":[null],"required":true},
>>>>>>> f72ae33e
        },
        "additionalProperties": false,
    },
    // WARNING: This file was auto-generated with tsoa. Please do not modify it. Re-run tsoa to re-generate this file: https://github.com/lukeautry/tsoa
<<<<<<< HEAD
    "ExperimentRun": {
        "dataType": "refObject",
        "properties": {
=======
    "EvaluatorResult": {
        "dataType": "refObject",
        "properties": {
            "id": {"dataType":"string","required":true},
            "created_at": {"dataType":"string","required":true},
            "scoring_type": {"dataType":"string","required":true},
            "llm_template": {"dataType":"any","required":true},
            "organization_id": {"dataType":"string","required":true},
            "updated_at": {"dataType":"string","required":true},
            "name": {"dataType":"string","required":true},
        },
        "additionalProperties": false,
    },
    // WARNING: This file was auto-generated with tsoa. Please do not modify it. Re-run tsoa to re-generate this file: https://github.com/lukeautry/tsoa
    "ResultSuccess_EvaluatorResult_": {
        "dataType": "refObject",
        "properties": {
            "data": {"ref":"EvaluatorResult","required":true},
            "error": {"dataType":"enum","enums":[null],"required":true},
        },
        "additionalProperties": false,
    },
    // WARNING: This file was auto-generated with tsoa. Please do not modify it. Re-run tsoa to re-generate this file: https://github.com/lukeautry/tsoa
    "Result_EvaluatorResult.string_": {
        "dataType": "refAlias",
        "type": {"dataType":"union","subSchemas":[{"ref":"ResultSuccess_EvaluatorResult_"},{"ref":"ResultError_string_"}],"validators":{}},
    },
    // WARNING: This file was auto-generated with tsoa. Please do not modify it. Re-run tsoa to re-generate this file: https://github.com/lukeautry/tsoa
    "CreateEvaluatorParams": {
        "dataType": "refObject",
        "properties": {
            "scoring_type": {"dataType":"string","required":true},
            "llm_template": {"dataType":"any","required":true},
            "name": {"dataType":"string","required":true},
        },
        "additionalProperties": false,
    },
    // WARNING: This file was auto-generated with tsoa. Please do not modify it. Re-run tsoa to re-generate this file: https://github.com/lukeautry/tsoa
    "ResultSuccess_EvaluatorResult-Array_": {
        "dataType": "refObject",
        "properties": {
            "data": {"dataType":"array","array":{"dataType":"refObject","ref":"EvaluatorResult"},"required":true},
            "error": {"dataType":"enum","enums":[null],"required":true},
        },
        "additionalProperties": false,
    },
    // WARNING: This file was auto-generated with tsoa. Please do not modify it. Re-run tsoa to re-generate this file: https://github.com/lukeautry/tsoa
    "Result_EvaluatorResult-Array.string_": {
        "dataType": "refAlias",
        "type": {"dataType":"union","subSchemas":[{"ref":"ResultSuccess_EvaluatorResult-Array_"},{"ref":"ResultError_string_"}],"validators":{}},
    },
    // WARNING: This file was auto-generated with tsoa. Please do not modify it. Re-run tsoa to re-generate this file: https://github.com/lukeautry/tsoa
    "UpdateEvaluatorParams": {
        "dataType": "refObject",
        "properties": {
            "scoring_type": {"dataType":"string"},
            "llm_template": {"dataType":"any"},
        },
        "additionalProperties": false,
    },
    // WARNING: This file was auto-generated with tsoa. Please do not modify it. Re-run tsoa to re-generate this file: https://github.com/lukeautry/tsoa
    "ResultSuccess__experiment_id-string--experiment_created_at-string_-Array_": {
        "dataType": "refObject",
        "properties": {
            "data": {"dataType":"array","array":{"dataType":"nestedObjectLiteral","nestedProperties":{"experiment_created_at":{"dataType":"string","required":true},"experiment_id":{"dataType":"string","required":true}}},"required":true},
            "error": {"dataType":"enum","enums":[null],"required":true},
>>>>>>> f72ae33e
        },
        "additionalProperties": false,
    },
    // WARNING: This file was auto-generated with tsoa. Please do not modify it. Re-run tsoa to re-generate this file: https://github.com/lukeautry/tsoa
<<<<<<< HEAD
    "ResultSuccess_ExperimentRun_": {
=======
    "Result__experiment_id-string--experiment_created_at-string_-Array.string_": {
        "dataType": "refAlias",
        "type": {"dataType":"union","subSchemas":[{"ref":"ResultSuccess__experiment_id-string--experiment_created_at-string_-Array_"},{"ref":"ResultError_string_"}],"validators":{}},
    },
    // WARNING: This file was auto-generated with tsoa. Please do not modify it. Re-run tsoa to re-generate this file: https://github.com/lukeautry/tsoa
    "ResultSuccess__experimentId-string__": {
>>>>>>> f72ae33e
        "dataType": "refObject",
        "properties": {
            "data": {"ref":"ExperimentRun","required":true},
            "error": {"dataType":"enum","enums":[null],"required":true},
        },
        "additionalProperties": false,
    },
    // WARNING: This file was auto-generated with tsoa. Please do not modify it. Re-run tsoa to re-generate this file: https://github.com/lukeautry/tsoa
    "Result_ExperimentRun.string_": {
        "dataType": "refAlias",
        "type": {"dataType":"union","subSchemas":[{"ref":"ResultSuccess_ExperimentRun_"},{"ref":"ResultError_string_"}],"validators":{}},
    },
    // WARNING: This file was auto-generated with tsoa. Please do not modify it. Re-run tsoa to re-generate this file: https://github.com/lukeautry/tsoa
    "TotalValuesForAllOfTime": {
        "dataType": "refAlias",
        "type": {"dataType":"nestedObjectLiteral","nestedProperties":{"total_cost":{"dataType":"double","required":true},"total_tokens":{"dataType":"double","required":true},"total_requests":{"dataType":"double","required":true}},"validators":{}},
    },
    // WARNING: This file was auto-generated with tsoa. Please do not modify it. Re-run tsoa to re-generate this file: https://github.com/lukeautry/tsoa
    "ResultSuccess_TotalValuesForAllOfTime_": {
        "dataType": "refObject",
        "properties": {
            "data": {"ref":"TotalValuesForAllOfTime","required":true},
            "error": {"dataType":"enum","enums":[null],"required":true},
        },
        "additionalProperties": false,
    },
    // WARNING: This file was auto-generated with tsoa. Please do not modify it. Re-run tsoa to re-generate this file: https://github.com/lukeautry/tsoa
    "Result_TotalValuesForAllOfTime.string_": {
        "dataType": "refAlias",
        "type": {"dataType":"union","subSchemas":[{"ref":"ResultSuccess_TotalValuesForAllOfTime_"},{"ref":"ResultError_string_"}],"validators":{}},
    },
    // WARNING: This file was auto-generated with tsoa. Please do not modify it. Re-run tsoa to re-generate this file: https://github.com/lukeautry/tsoa
    "ModelUsageOverTime": {
        "dataType": "refAlias",
        "type": {"dataType":"nestedObjectLiteral","nestedProperties":{"tokens":{"dataType":"double","required":true},"date":{"dataType":"string","required":true},"model":{"dataType":"string","required":true}},"validators":{}},
    },
    // WARNING: This file was auto-generated with tsoa. Please do not modify it. Re-run tsoa to re-generate this file: https://github.com/lukeautry/tsoa
    "ResultSuccess_ModelUsageOverTime-Array_": {
        "dataType": "refObject",
        "properties": {
            "data": {"dataType":"array","array":{"dataType":"refAlias","ref":"ModelUsageOverTime"},"required":true},
            "error": {"dataType":"enum","enums":[null],"required":true},
        },
        "additionalProperties": false,
    },
    // WARNING: This file was auto-generated with tsoa. Please do not modify it. Re-run tsoa to re-generate this file: https://github.com/lukeautry/tsoa
    "Result_ModelUsageOverTime-Array.string_": {
        "dataType": "refAlias",
        "type": {"dataType":"union","subSchemas":[{"ref":"ResultSuccess_ModelUsageOverTime-Array_"},{"ref":"ResultError_string_"}],"validators":{}},
    },
    // WARNING: This file was auto-generated with tsoa. Please do not modify it. Re-run tsoa to re-generate this file: https://github.com/lukeautry/tsoa
<<<<<<< HEAD
    "ProviderUsageOverTime": {
        "dataType": "refAlias",
        "type": {"dataType":"nestedObjectLiteral","nestedProperties":{"tokens":{"dataType":"double","required":true},"date":{"dataType":"string","required":true},"provider":{"dataType":"string","required":true}},"validators":{}},
    },
    // WARNING: This file was auto-generated with tsoa. Please do not modify it. Re-run tsoa to re-generate this file: https://github.com/lukeautry/tsoa
    "ResultSuccess_ProviderUsageOverTime-Array_": {
        "dataType": "refObject",
        "properties": {
            "data": {"dataType":"array","array":{"dataType":"refAlias","ref":"ProviderUsageOverTime"},"required":true},
            "error": {"dataType":"enum","enums":[null],"required":true},
        },
        "additionalProperties": false,
    },
    // WARNING: This file was auto-generated with tsoa. Please do not modify it. Re-run tsoa to re-generate this file: https://github.com/lukeautry/tsoa
    "Result_ProviderUsageOverTime-Array.string_": {
        "dataType": "refAlias",
        "type": {"dataType":"union","subSchemas":[{"ref":"ResultSuccess_ProviderUsageOverTime-Array_"},{"ref":"ResultError_string_"}],"validators":{}},
    },
    // WARNING: This file was auto-generated with tsoa. Please do not modify it. Re-run tsoa to re-generate this file: https://github.com/lukeautry/tsoa
    "TimeSpan": {
        "dataType": "refAlias",
        "type": {"dataType":"union","subSchemas":[{"dataType":"enum","enums":["7d"]},{"dataType":"enum","enums":["1m"]},{"dataType":"enum","enums":["3m"]}],"validators":{}},
    },
    // WARNING: This file was auto-generated with tsoa. Please do not modify it. Re-run tsoa to re-generate this file: https://github.com/lukeautry/tsoa
    "ModelName": {
        "dataType": "refAlias",
        "type": {"dataType":"union","subSchemas":[{"dataType":"enum","enums":["gpt-3.5"]},{"dataType":"enum","enums":["gpt-4o"]},{"dataType":"enum","enums":["gpt-4o-mini"]},{"dataType":"enum","enums":["gpt-4"]},{"dataType":"enum","enums":["gpt-4-turbo"]},{"dataType":"enum","enums":["claude-3-opus"]},{"dataType":"enum","enums":["claude-3-sonnet"]},{"dataType":"enum","enums":["claude-3-haiku"]},{"dataType":"enum","enums":["claude-2"]},{"dataType":"enum","enums":["open-mixtral"]},{"dataType":"enum","enums":["Llama"]},{"dataType":"enum","enums":["dall-e"]},{"dataType":"enum","enums":["text-moderation"]},{"dataType":"enum","enums":["text-embedding"]},{"dataType":"enum","enums":["anthropic/claude-3.5-sonnet"]}],"validators":{}},
    },
    // WARNING: This file was auto-generated with tsoa. Please do not modify it. Re-run tsoa to re-generate this file: https://github.com/lukeautry/tsoa
    "OpenStatsProviderName": {
        "dataType": "refAlias",
        "type": {"dataType":"union","subSchemas":[{"dataType":"enum","enums":["OPENAI"]},{"dataType":"enum","enums":["ANTHROPIC"]},{"dataType":"enum","enums":["OPENROUTER"]},{"dataType":"enum","enums":["MISTRAL"]},{"dataType":"enum","enums":["META"]}],"validators":{}},
    },
    // WARNING: This file was auto-generated with tsoa. Please do not modify it. Re-run tsoa to re-generate this file: https://github.com/lukeautry/tsoa
    "DataIsBeautifulRequestBody": {
        "dataType": "refAlias",
        "type": {"dataType":"nestedObjectLiteral","nestedProperties":{"provider":{"ref":"OpenStatsProviderName"},"models":{"dataType":"array","array":{"dataType":"refAlias","ref":"ModelName"}},"timespan":{"ref":"TimeSpan","required":true}},"validators":{}},
    },
    // WARNING: This file was auto-generated with tsoa. Please do not modify it. Re-run tsoa to re-generate this file: https://github.com/lukeautry/tsoa
    "TTFTvsPromptLength": {
        "dataType": "refAlias",
        "type": {"dataType":"nestedObjectLiteral","nestedProperties":{"prompt_length":{"dataType":"double","required":true},"ttft_normalized_p75":{"dataType":"double","required":true},"ttft_normalized_p99":{"dataType":"double","required":true},"ttft_normalized":{"dataType":"double","required":true},"ttft_p75":{"dataType":"double","required":true},"ttft_p99":{"dataType":"double","required":true},"ttft":{"dataType":"double","required":true}},"validators":{}},
    },
    // WARNING: This file was auto-generated with tsoa. Please do not modify it. Re-run tsoa to re-generate this file: https://github.com/lukeautry/tsoa
    "ResultSuccess_TTFTvsPromptLength-Array_": {
        "dataType": "refObject",
        "properties": {
            "data": {"dataType":"array","array":{"dataType":"refAlias","ref":"TTFTvsPromptLength"},"required":true},
            "error": {"dataType":"enum","enums":[null],"required":true},
        },
        "additionalProperties": false,
    },
    // WARNING: This file was auto-generated with tsoa. Please do not modify it. Re-run tsoa to re-generate this file: https://github.com/lukeautry/tsoa
    "Result_TTFTvsPromptLength-Array.string_": {
        "dataType": "refAlias",
        "type": {"dataType":"union","subSchemas":[{"ref":"ResultSuccess_TTFTvsPromptLength-Array_"},{"ref":"ResultError_string_"}],"validators":{}},
    },
    // WARNING: This file was auto-generated with tsoa. Please do not modify it. Re-run tsoa to re-generate this file: https://github.com/lukeautry/tsoa
    "ModelBreakdown": {
        "dataType": "refAlias",
        "type": {"dataType":"nestedObjectLiteral","nestedProperties":{"percent":{"dataType":"double","required":true},"matched_model":{"dataType":"string","required":true}},"validators":{}},
    },
    // WARNING: This file was auto-generated with tsoa. Please do not modify it. Re-run tsoa to re-generate this file: https://github.com/lukeautry/tsoa
    "ResultSuccess_ModelBreakdown-Array_": {
=======
    "ResponseObj": {
>>>>>>> f72ae33e
        "dataType": "refObject",
        "properties": {
            "data": {"dataType":"array","array":{"dataType":"refAlias","ref":"ModelBreakdown"},"required":true},
            "error": {"dataType":"enum","enums":[null],"required":true},
        },
        "additionalProperties": false,
    },
    // WARNING: This file was auto-generated with tsoa. Please do not modify it. Re-run tsoa to re-generate this file: https://github.com/lukeautry/tsoa
    "Result_ModelBreakdown-Array.string_": {
        "dataType": "refAlias",
        "type": {"dataType":"union","subSchemas":[{"ref":"ResultSuccess_ModelBreakdown-Array_"},{"ref":"ResultError_string_"}],"validators":{}},
    },
    // WARNING: This file was auto-generated with tsoa. Please do not modify it. Re-run tsoa to re-generate this file: https://github.com/lukeautry/tsoa
    "ModelCost": {
        "dataType": "refAlias",
        "type": {"dataType":"nestedObjectLiteral","nestedProperties":{"percent":{"dataType":"double","required":true},"matched_model":{"dataType":"string","required":true}},"validators":{}},
    },
    // WARNING: This file was auto-generated with tsoa. Please do not modify it. Re-run tsoa to re-generate this file: https://github.com/lukeautry/tsoa
    "ResultSuccess_ModelCost-Array_": {
        "dataType": "refObject",
        "properties": {
            "data": {"dataType":"array","array":{"dataType":"refAlias","ref":"ModelCost"},"required":true},
            "error": {"dataType":"enum","enums":[null],"required":true},
        },
        "additionalProperties": false,
    },
    // WARNING: This file was auto-generated with tsoa. Please do not modify it. Re-run tsoa to re-generate this file: https://github.com/lukeautry/tsoa
    "Result_ModelCost-Array.string_": {
        "dataType": "refAlias",
        "type": {"dataType":"union","subSchemas":[{"ref":"ResultSuccess_ModelCost-Array_"},{"ref":"ResultError_string_"}],"validators":{}},
    },
    // WARNING: This file was auto-generated with tsoa. Please do not modify it. Re-run tsoa to re-generate this file: https://github.com/lukeautry/tsoa
    "ProviderBreakdown": {
        "dataType": "refAlias",
        "type": {"dataType":"nestedObjectLiteral","nestedProperties":{"percent":{"dataType":"double","required":true},"provider":{"dataType":"string","required":true}},"validators":{}},
    },
    // WARNING: This file was auto-generated with tsoa. Please do not modify it. Re-run tsoa to re-generate this file: https://github.com/lukeautry/tsoa
    "ResultSuccess_ProviderBreakdown-Array_": {
        "dataType": "refObject",
        "properties": {
            "data": {"dataType":"array","array":{"dataType":"refAlias","ref":"ProviderBreakdown"},"required":true},
            "error": {"dataType":"enum","enums":[null],"required":true},
        },
        "additionalProperties": false,
    },
    // WARNING: This file was auto-generated with tsoa. Please do not modify it. Re-run tsoa to re-generate this file: https://github.com/lukeautry/tsoa
    "Result_ProviderBreakdown-Array.string_": {
        "dataType": "refAlias",
        "type": {"dataType":"union","subSchemas":[{"ref":"ResultSuccess_ProviderBreakdown-Array_"},{"ref":"ResultError_string_"}],"validators":{}},
    },
    // WARNING: This file was auto-generated with tsoa. Please do not modify it. Re-run tsoa to re-generate this file: https://github.com/lukeautry/tsoa
    "ModelBreakdownOverTime": {
        "dataType": "refAlias",
        "type": {"dataType":"intersection","subSchemas":[{"dataType":"nestedObjectLiteral","nestedProperties":{"date":{"dataType":"string","required":true}}},{"ref":"ModelBreakdown"}],"validators":{}},
    },
    // WARNING: This file was auto-generated with tsoa. Please do not modify it. Re-run tsoa to re-generate this file: https://github.com/lukeautry/tsoa
    "ResultSuccess_ModelBreakdownOverTime-Array_": {
        "dataType": "refObject",
        "properties": {
            "data": {"dataType":"array","array":{"dataType":"refAlias","ref":"ModelBreakdownOverTime"},"required":true},
            "error": {"dataType":"enum","enums":[null],"required":true},
        },
        "additionalProperties": false,
    },
    // WARNING: This file was auto-generated with tsoa. Please do not modify it. Re-run tsoa to re-generate this file: https://github.com/lukeautry/tsoa
    "Result_ModelBreakdownOverTime-Array.string_": {
        "dataType": "refAlias",
        "type": {"dataType":"union","subSchemas":[{"ref":"ResultSuccess_ModelBreakdownOverTime-Array_"},{"ref":"ResultError_string_"}],"validators":{}},
    },
    // WARNING: This file was auto-generated with tsoa. Please do not modify it. Re-run tsoa to re-generate this file: https://github.com/lukeautry/tsoa
    "CustomerUsage": {
        "dataType": "refObject",
        "properties": {
            "id": {"dataType":"string","required":true},
            "name": {"dataType":"string","required":true},
            "cost": {"dataType":"double","required":true},
            "count": {"dataType":"double","required":true},
            "prompt_tokens": {"dataType":"double","required":true},
            "completion_tokens": {"dataType":"double","required":true},
        },
        "additionalProperties": false,
    },
    // WARNING: This file was auto-generated with tsoa. Please do not modify it. Re-run tsoa to re-generate this file: https://github.com/lukeautry/tsoa
    "Customer": {
        "dataType": "refObject",
        "properties": {
            "id": {"dataType":"string","required":true},
            "name": {"dataType":"string","required":true},
        },
        "additionalProperties": false,
    },
    // WARNING: This file was auto-generated with tsoa. Please do not modify it. Re-run tsoa to re-generate this file: https://github.com/lukeautry/tsoa
    "UpgradeToProRequest": {
        "dataType": "refObject",
        "properties": {
            "addons": {"dataType":"nestedObjectLiteral","nestedProperties":{"prompts":{"dataType":"boolean"},"alerts":{"dataType":"boolean"}}},
        },
        "additionalProperties": false,
    },
    // WARNING: This file was auto-generated with tsoa. Please do not modify it. Re-run tsoa to re-generate this file: https://github.com/lukeautry/tsoa
    "NewOrganizationParams": {
        "dataType": "refAlias",
        "type": {"dataType":"nestedObjectLiteral","nestedProperties":{"tier":{"dataType":"union","subSchemas":[{"dataType":"string"},{"dataType":"enum","enums":[null]}]},"subscription_status":{"dataType":"union","subSchemas":[{"dataType":"string"},{"dataType":"enum","enums":[null]}]},"stripe_subscription_item_id":{"dataType":"union","subSchemas":[{"dataType":"string"},{"dataType":"enum","enums":[null]}]},"stripe_subscription_id":{"dataType":"union","subSchemas":[{"dataType":"string"},{"dataType":"enum","enums":[null]}]},"stripe_metadata":{"ref":"Json"},"stripe_customer_id":{"dataType":"union","subSchemas":[{"dataType":"string"},{"dataType":"enum","enums":[null]}]},"soft_delete":{"dataType":"boolean"},"size":{"dataType":"union","subSchemas":[{"dataType":"string"},{"dataType":"enum","enums":[null]}]},"reseller_id":{"dataType":"union","subSchemas":[{"dataType":"string"},{"dataType":"enum","enums":[null]}]},"request_limit":{"dataType":"union","subSchemas":[{"dataType":"double"},{"dataType":"enum","enums":[null]}]},"referral":{"dataType":"union","subSchemas":[{"dataType":"string"},{"dataType":"enum","enums":[null]}]},"percent_to_log":{"dataType":"union","subSchemas":[{"dataType":"double"},{"dataType":"enum","enums":[null]}]},"owner":{"dataType":"string","required":true},"organization_type":{"dataType":"string"},"org_provider_key":{"dataType":"union","subSchemas":[{"dataType":"string"},{"dataType":"enum","enums":[null]}]},"name":{"dataType":"string","required":true},"logo_path":{"dataType":"union","subSchemas":[{"dataType":"string"},{"dataType":"enum","enums":[null]}]},"limits":{"dataType":"union","subSchemas":[{"ref":"Json"},{"dataType":"enum","enums":[null]}]},"is_personal":{"dataType":"boolean"},"id":{"dataType":"string"},"icon":{"dataType":"string"},"has_onboarded":{"dataType":"boolean"},"domain":{"dataType":"union","subSchemas":[{"dataType":"string"},{"dataType":"enum","enums":[null]}]},"created_at":{"dataType":"union","subSchemas":[{"dataType":"string"},{"dataType":"enum","enums":[null]}]},"color":{"dataType":"string"}},"validators":{}},
    },
    // WARNING: This file was auto-generated with tsoa. Please do not modify it. Re-run tsoa to re-generate this file: https://github.com/lukeautry/tsoa
    "Pick_NewOrganizationParams.name-or-color-or-icon-or-org_provider_key-or-limits-or-reseller_id-or-organization_type_": {
        "dataType": "refAlias",
        "type": {"dataType":"nestedObjectLiteral","nestedProperties":{"name":{"dataType":"string","required":true},"color":{"dataType":"string"},"icon":{"dataType":"string"},"limits":{"ref":"Json"},"org_provider_key":{"dataType":"string"},"organization_type":{"dataType":"string"},"reseller_id":{"dataType":"string"}},"validators":{}},
    },
    // WARNING: This file was auto-generated with tsoa. Please do not modify it. Re-run tsoa to re-generate this file: https://github.com/lukeautry/tsoa
    "UpdateOrganizationParams": {
        "dataType": "refAlias",
        "type": {"dataType":"intersection","subSchemas":[{"ref":"Pick_NewOrganizationParams.name-or-color-or-icon-or-org_provider_key-or-limits-or-reseller_id-or-organization_type_"},{"dataType":"nestedObjectLiteral","nestedProperties":{"variant":{"dataType":"string"}}}],"validators":{}},
    },
    // WARNING: This file was auto-generated with tsoa. Please do not modify it. Re-run tsoa to re-generate this file: https://github.com/lukeautry/tsoa
    "UIFilterRowTree": {
        "dataType": "refAlias",
        "type": {"dataType":"union","subSchemas":[{"ref":"UIFilterRowNode"},{"ref":"FilterRow"}],"validators":{}},
    },
    // WARNING: This file was auto-generated with tsoa. Please do not modify it. Re-run tsoa to re-generate this file: https://github.com/lukeautry/tsoa
    "UIFilterRowNode": {
        "dataType": "refObject",
        "properties": {
            "operator": {"dataType":"union","subSchemas":[{"dataType":"enum","enums":["and"]},{"dataType":"enum","enums":["or"]}],"required":true},
            "rows": {"dataType":"array","array":{"dataType":"refAlias","ref":"UIFilterRowTree"},"required":true},
        },
        "additionalProperties": false,
    },
    // WARNING: This file was auto-generated with tsoa. Please do not modify it. Re-run tsoa to re-generate this file: https://github.com/lukeautry/tsoa
    "FilterRow": {
        "dataType": "refAlias",
        "type": {"dataType":"nestedObjectLiteral","nestedProperties":{"value":{"dataType":"string","required":true},"operatorIdx":{"dataType":"double","required":true},"filterMapIdx":{"dataType":"double","required":true}},"validators":{}},
    },
    // WARNING: This file was auto-generated with tsoa. Please do not modify it. Re-run tsoa to re-generate this file: https://github.com/lukeautry/tsoa
    "OrganizationFilter": {
        "dataType": "refAlias",
        "type": {"dataType":"nestedObjectLiteral","nestedProperties":{"softDelete":{"dataType":"boolean","required":true},"createdAt":{"dataType":"string"},"filter":{"dataType":"array","array":{"dataType":"refAlias","ref":"UIFilterRowTree"},"required":true},"name":{"dataType":"string","required":true},"id":{"dataType":"string","required":true}},"validators":{}},
    },
    // WARNING: This file was auto-generated with tsoa. Please do not modify it. Re-run tsoa to re-generate this file: https://github.com/lukeautry/tsoa
    "OrganizationLayout": {
        "dataType": "refAlias",
        "type": {"dataType":"nestedObjectLiteral","nestedProperties":{"filters":{"dataType":"array","array":{"dataType":"refAlias","ref":"OrganizationFilter"},"required":true},"type":{"dataType":"string","required":true},"organization_id":{"dataType":"string","required":true},"id":{"dataType":"string","required":true}},"validators":{}},
    },
    // WARNING: This file was auto-generated with tsoa. Please do not modify it. Re-run tsoa to re-generate this file: https://github.com/lukeautry/tsoa
<<<<<<< HEAD
    "ResultSuccess_OrganizationLayout_": {
        "dataType": "refObject",
        "properties": {
            "data": {"ref":"OrganizationLayout","required":true},
            "error": {"dataType":"enum","enums":[null],"required":true},
        },
        "additionalProperties": false,
    },
    // WARNING: This file was auto-generated with tsoa. Please do not modify it. Re-run tsoa to re-generate this file: https://github.com/lukeautry/tsoa
    "Result_OrganizationLayout.string_": {
        "dataType": "refAlias",
        "type": {"dataType":"union","subSchemas":[{"ref":"ResultSuccess_OrganizationLayout_"},{"ref":"ResultError_string_"}],"validators":{}},
    },
    // WARNING: This file was auto-generated with tsoa. Please do not modify it. Re-run tsoa to re-generate this file: https://github.com/lukeautry/tsoa
    "OrganizationMember": {
        "dataType": "refAlias",
        "type": {"dataType":"nestedObjectLiteral","nestedProperties":{"org_role":{"dataType":"string","required":true},"member":{"dataType":"string","required":true},"email":{"dataType":"string","required":true}},"validators":{}},
    },
    // WARNING: This file was auto-generated with tsoa. Please do not modify it. Re-run tsoa to re-generate this file: https://github.com/lukeautry/tsoa
    "ResultSuccess_OrganizationMember-Array_": {
        "dataType": "refObject",
        "properties": {
            "data": {"dataType":"array","array":{"dataType":"refAlias","ref":"OrganizationMember"},"required":true},
            "error": {"dataType":"enum","enums":[null],"required":true},
        },
        "additionalProperties": false,
    },
    // WARNING: This file was auto-generated with tsoa. Please do not modify it. Re-run tsoa to re-generate this file: https://github.com/lukeautry/tsoa
    "Result_OrganizationMember-Array.string_": {
        "dataType": "refAlias",
        "type": {"dataType":"union","subSchemas":[{"ref":"ResultSuccess_OrganizationMember-Array_"},{"ref":"ResultError_string_"}],"validators":{}},
    },
    // WARNING: This file was auto-generated with tsoa. Please do not modify it. Re-run tsoa to re-generate this file: https://github.com/lukeautry/tsoa
    "OrganizationOwner": {
        "dataType": "refAlias",
        "type": {"dataType":"nestedObjectLiteral","nestedProperties":{"tier":{"dataType":"string","required":true},"email":{"dataType":"string","required":true}},"validators":{}},
    },
    // WARNING: This file was auto-generated with tsoa. Please do not modify it. Re-run tsoa to re-generate this file: https://github.com/lukeautry/tsoa
    "ResultSuccess_OrganizationOwner-Array_": {
        "dataType": "refObject",
        "properties": {
            "data": {"dataType":"array","array":{"dataType":"refAlias","ref":"OrganizationOwner"},"required":true},
            "error": {"dataType":"enum","enums":[null],"required":true},
        },
        "additionalProperties": false,
    },
    // WARNING: This file was auto-generated with tsoa. Please do not modify it. Re-run tsoa to re-generate this file: https://github.com/lukeautry/tsoa
    "Result_OrganizationOwner-Array.string_": {
        "dataType": "refAlias",
        "type": {"dataType":"union","subSchemas":[{"ref":"ResultSuccess_OrganizationOwner-Array_"},{"ref":"ResultError_string_"}],"validators":{}},
    },
    // WARNING: This file was auto-generated with tsoa. Please do not modify it. Re-run tsoa to re-generate this file: https://github.com/lukeautry/tsoa
    "ResultSuccess__score_key-string--score_sum-number--created_at_trunc-string_-Array_": {
        "dataType": "refObject",
        "properties": {
            "data": {"dataType":"array","array":{"dataType":"nestedObjectLiteral","nestedProperties":{"created_at_trunc":{"dataType":"string","required":true},"score_sum":{"dataType":"double","required":true},"score_key":{"dataType":"string","required":true}}},"required":true},
            "error": {"dataType":"enum","enums":[null],"required":true},
        },
        "additionalProperties": false,
    },
    // WARNING: This file was auto-generated with tsoa. Please do not modify it. Re-run tsoa to re-generate this file: https://github.com/lukeautry/tsoa
    "Result__score_key-string--score_sum-number--created_at_trunc-string_-Array.string_": {
        "dataType": "refAlias",
        "type": {"dataType":"union","subSchemas":[{"ref":"ResultSuccess__score_key-string--score_sum-number--created_at_trunc-string_-Array_"},{"ref":"ResultError_string_"}],"validators":{}},
    },
    // WARNING: This file was auto-generated with tsoa. Please do not modify it. Re-run tsoa to re-generate this file: https://github.com/lukeautry/tsoa
    "RequestClickhouseFilterNode": {
        "dataType": "refAlias",
        "type": {"dataType":"union","subSchemas":[{"ref":"FilterLeafSubset_request_response_rmt_"},{"ref":"RequestClickhouseFilterBranch"},{"dataType":"enum","enums":["all"]}],"validators":{}},
    },
    // WARNING: This file was auto-generated with tsoa. Please do not modify it. Re-run tsoa to re-generate this file: https://github.com/lukeautry/tsoa
    "RequestClickhouseFilterBranch": {
        "dataType": "refAlias",
        "type": {"dataType":"nestedObjectLiteral","nestedProperties":{"right":{"ref":"RequestClickhouseFilterNode","required":true},"operator":{"dataType":"union","subSchemas":[{"dataType":"enum","enums":["or"]},{"dataType":"enum","enums":["and"]}],"required":true},"left":{"ref":"RequestClickhouseFilterNode","required":true}},"validators":{}},
    },
    // WARNING: This file was auto-generated with tsoa. Please do not modify it. Re-run tsoa to re-generate this file: https://github.com/lukeautry/tsoa
    "TimeIncrement": {
        "dataType": "refAlias",
        "type": {"dataType":"union","subSchemas":[{"dataType":"enum","enums":["min"]},{"dataType":"enum","enums":["hour"]},{"dataType":"enum","enums":["day"]},{"dataType":"enum","enums":["week"]},{"dataType":"enum","enums":["month"]},{"dataType":"enum","enums":["year"]}],"validators":{}},
    },
    // WARNING: This file was auto-generated with tsoa. Please do not modify it. Re-run tsoa to re-generate this file: https://github.com/lukeautry/tsoa
    "DataOverTimeRequest": {
        "dataType": "refObject",
        "properties": {
            "timeFilter": {"dataType":"nestedObjectLiteral","nestedProperties":{"end":{"dataType":"string","required":true},"start":{"dataType":"string","required":true}},"required":true},
            "userFilter": {"ref":"RequestClickhouseFilterNode","required":true},
            "dbIncrement": {"ref":"TimeIncrement","required":true},
            "timeZoneDifference": {"dataType":"double","required":true},
        },
        "additionalProperties": false,
    },
    // WARNING: This file was auto-generated with tsoa. Please do not modify it. Re-run tsoa to re-generate this file: https://github.com/lukeautry/tsoa
    "LlmType": {
        "dataType": "refAlias",
        "type": {"dataType":"union","subSchemas":[{"dataType":"enum","enums":["chat"]},{"dataType":"enum","enums":["completion"]}],"validators":{}},
    },
    // WARNING: This file was auto-generated with tsoa. Please do not modify it. Re-run tsoa to re-generate this file: https://github.com/lukeautry/tsoa
    "FunctionCall": {
        "dataType": "refObject",
        "properties": {
            "name": {"dataType":"string"},
            "arguments": {"dataType":"object"},
        },
        "additionalProperties": false,
    },
    // WARNING: This file was auto-generated with tsoa. Please do not modify it. Re-run tsoa to re-generate this file: https://github.com/lukeautry/tsoa
    "ChatMessage": {
        "dataType": "refObject",
        "properties": {
            "role": {"dataType":"string"},
            "content": {"dataType":"string"},
            "function_call": {"ref":"FunctionCall"},
        },
        "additionalProperties": false,
    },
    // WARNING: This file was auto-generated with tsoa. Please do not modify it. Re-run tsoa to re-generate this file: https://github.com/lukeautry/tsoa
    "Request": {
        "dataType": "refObject",
        "properties": {
            "llm_type": {"ref":"LlmType"},
            "model": {"dataType":"string"},
            "provider": {"dataType":"string"},
            "prompt": {"dataType":"union","subSchemas":[{"dataType":"string"},{"dataType":"enum","enums":[null]}]},
            "max_tokens": {"dataType":"union","subSchemas":[{"dataType":"double"},{"dataType":"enum","enums":[null]}]},
            "temperature": {"dataType":"union","subSchemas":[{"dataType":"double"},{"dataType":"enum","enums":[null]}]},
            "top_p": {"dataType":"union","subSchemas":[{"dataType":"double"},{"dataType":"enum","enums":[null]}]},
            "n": {"dataType":"union","subSchemas":[{"dataType":"double"},{"dataType":"enum","enums":[null]}]},
            "stream": {"dataType":"union","subSchemas":[{"dataType":"boolean"},{"dataType":"enum","enums":[null]}]},
            "stop": {"dataType":"union","subSchemas":[{"dataType":"string"},{"dataType":"enum","enums":[null]}]},
            "presence_penalty": {"dataType":"union","subSchemas":[{"dataType":"double"},{"dataType":"enum","enums":[null]}]},
            "frequency_penalty": {"dataType":"union","subSchemas":[{"dataType":"double"},{"dataType":"enum","enums":[null]}]},
            "logprobs": {"dataType":"union","subSchemas":[{"dataType":"double"},{"dataType":"enum","enums":[null]}]},
            "best_of": {"dataType":"union","subSchemas":[{"dataType":"double"},{"dataType":"enum","enums":[null]}]},
            "logit_bias": {"dataType":"union","subSchemas":[{"dataType":"object"},{"dataType":"enum","enums":[null]}]},
            "user": {"dataType":"union","subSchemas":[{"dataType":"string"},{"dataType":"enum","enums":[null]}]},
            "messages": {"dataType":"union","subSchemas":[{"dataType":"array","array":{"dataType":"refObject","ref":"ChatMessage"}},{"dataType":"enum","enums":[null]}]},
            "tooLarge": {"dataType":"boolean"},
            "heliconeMessage": {"dataType":"string"},
        },
        "additionalProperties": false,
    },
    // WARNING: This file was auto-generated with tsoa. Please do not modify it. Re-run tsoa to re-generate this file: https://github.com/lukeautry/tsoa
    "Record_number.string_": {
        "dataType": "refAlias",
        "type": {"dataType":"nestedObjectLiteral","nestedProperties":{},"additionalProperties":{"dataType":"string"},"validators":{}},
    },
    // WARNING: This file was auto-generated with tsoa. Please do not modify it. Re-run tsoa to re-generate this file: https://github.com/lukeautry/tsoa
    "ErrorInfo": {
        "dataType": "refObject",
        "properties": {
            "code": {"dataType":"union","subSchemas":[{"dataType":"string"},{"dataType":"enum","enums":[null]}]},
            "message": {"dataType":"union","subSchemas":[{"dataType":"string"},{"dataType":"enum","enums":[null]}]},
        },
        "additionalProperties": false,
    },
    // WARNING: This file was auto-generated with tsoa. Please do not modify it. Re-run tsoa to re-generate this file: https://github.com/lukeautry/tsoa
    "Response": {
        "dataType": "refObject",
        "properties": {
            "completions": {"dataType":"union","subSchemas":[{"ref":"Record_number.string_"},{"dataType":"enum","enums":[null]}]},
            "message": {"dataType":"union","subSchemas":[{"ref":"ChatMessage"},{"dataType":"enum","enums":[null]}]},
            "error": {"dataType":"union","subSchemas":[{"ref":"ErrorInfo"},{"dataType":"enum","enums":[null]}]},
            "model": {"dataType":"union","subSchemas":[{"dataType":"string"},{"dataType":"enum","enums":[null]}]},
            "tooLarge": {"dataType":"boolean"},
            "heliconeMessage": {"dataType":"string"},
        },
        "additionalProperties": false,
    },
    // WARNING: This file was auto-generated with tsoa. Please do not modify it. Re-run tsoa to re-generate this file: https://github.com/lukeautry/tsoa
    "LlmSchema": {
        "dataType": "refObject",
        "properties": {
            "request": {"ref":"Request","required":true},
            "response": {"dataType":"union","subSchemas":[{"ref":"Response"},{"dataType":"enum","enums":[null]}]},
        },
        "additionalProperties": false,
    },
    // WARNING: This file was auto-generated with tsoa. Please do not modify it. Re-run tsoa to re-generate this file: https://github.com/lukeautry/tsoa
    "Record_string.number_": {
=======
    "TotalValuesForAllOfTime": {
>>>>>>> f72ae33e
        "dataType": "refAlias",
        "type": {"dataType":"nestedObjectLiteral","nestedProperties":{},"additionalProperties":{"dataType":"double"},"validators":{}},
    },
    // WARNING: This file was auto-generated with tsoa. Please do not modify it. Re-run tsoa to re-generate this file: https://github.com/lukeautry/tsoa
    "HeliconeRequest": {
        "dataType": "refObject",
        "properties": {
            "response_id": {"dataType":"union","subSchemas":[{"dataType":"string"},{"dataType":"enum","enums":[null]}],"required":true},
            "response_created_at": {"dataType":"union","subSchemas":[{"dataType":"string"},{"dataType":"enum","enums":[null]}],"required":true},
            "response_body": {"dataType":"any"},
            "response_status": {"dataType":"double","required":true},
            "response_model": {"dataType":"union","subSchemas":[{"dataType":"string"},{"dataType":"enum","enums":[null]}],"required":true},
            "request_id": {"dataType":"string","required":true},
            "request_created_at": {"dataType":"string","required":true},
            "request_body": {"dataType":"any","required":true},
            "request_path": {"dataType":"string","required":true},
            "request_user_id": {"dataType":"union","subSchemas":[{"dataType":"string"},{"dataType":"enum","enums":[null]}],"required":true},
            "request_properties": {"dataType":"union","subSchemas":[{"ref":"Record_string.string_"},{"dataType":"enum","enums":[null]}],"required":true},
            "request_model": {"dataType":"union","subSchemas":[{"dataType":"string"},{"dataType":"enum","enums":[null]}],"required":true},
            "model_override": {"dataType":"union","subSchemas":[{"dataType":"string"},{"dataType":"enum","enums":[null]}],"required":true},
            "helicone_user": {"dataType":"union","subSchemas":[{"dataType":"string"},{"dataType":"enum","enums":[null]}],"required":true},
            "provider": {"ref":"Provider","required":true},
            "delay_ms": {"dataType":"union","subSchemas":[{"dataType":"double"},{"dataType":"enum","enums":[null]}],"required":true},
            "time_to_first_token": {"dataType":"union","subSchemas":[{"dataType":"double"},{"dataType":"enum","enums":[null]}],"required":true},
            "total_tokens": {"dataType":"union","subSchemas":[{"dataType":"double"},{"dataType":"enum","enums":[null]}],"required":true},
            "prompt_tokens": {"dataType":"union","subSchemas":[{"dataType":"double"},{"dataType":"enum","enums":[null]}],"required":true},
            "completion_tokens": {"dataType":"union","subSchemas":[{"dataType":"double"},{"dataType":"enum","enums":[null]}],"required":true},
            "prompt_id": {"dataType":"union","subSchemas":[{"dataType":"string"},{"dataType":"enum","enums":[null]}],"required":true},
            "feedback_created_at": {"dataType":"union","subSchemas":[{"dataType":"string"},{"dataType":"enum","enums":[null]}]},
            "feedback_id": {"dataType":"union","subSchemas":[{"dataType":"string"},{"dataType":"enum","enums":[null]}]},
            "feedback_rating": {"dataType":"union","subSchemas":[{"dataType":"boolean"},{"dataType":"enum","enums":[null]}]},
            "signed_body_url": {"dataType":"union","subSchemas":[{"dataType":"string"},{"dataType":"enum","enums":[null]}]},
            "llmSchema": {"dataType":"union","subSchemas":[{"ref":"LlmSchema"},{"dataType":"enum","enums":[null]}],"required":true},
            "country_code": {"dataType":"union","subSchemas":[{"dataType":"string"},{"dataType":"enum","enums":[null]}],"required":true},
            "asset_ids": {"dataType":"union","subSchemas":[{"dataType":"array","array":{"dataType":"string"}},{"dataType":"enum","enums":[null]}],"required":true},
            "asset_urls": {"dataType":"union","subSchemas":[{"ref":"Record_string.string_"},{"dataType":"enum","enums":[null]}],"required":true},
            "scores": {"dataType":"union","subSchemas":[{"ref":"Record_string.number_"},{"dataType":"enum","enums":[null]}],"required":true},
            "costUSD": {"dataType":"union","subSchemas":[{"dataType":"double"},{"dataType":"enum","enums":[null]}]},
            "properties": {"ref":"Record_string.string_","required":true},
            "assets": {"dataType":"array","array":{"dataType":"string"},"required":true},
            "target_url": {"dataType":"string","required":true},
        },
        "additionalProperties": false,
    },
    // WARNING: This file was auto-generated with tsoa. Please do not modify it. Re-run tsoa to re-generate this file: https://github.com/lukeautry/tsoa
    "ResultSuccess_HeliconeRequest-Array_": {
        "dataType": "refObject",
        "properties": {
            "data": {"dataType":"array","array":{"dataType":"refObject","ref":"HeliconeRequest"},"required":true},
            "error": {"dataType":"enum","enums":[null],"required":true},
        },
        "additionalProperties": false,
    },
    // WARNING: This file was auto-generated with tsoa. Please do not modify it. Re-run tsoa to re-generate this file: https://github.com/lukeautry/tsoa
    "Result_HeliconeRequest-Array.string_": {
        "dataType": "refAlias",
        "type": {"dataType":"union","subSchemas":[{"ref":"ResultSuccess_HeliconeRequest-Array_"},{"ref":"ResultError_string_"}],"validators":{}},
    },
    // WARNING: This file was auto-generated with tsoa. Please do not modify it. Re-run tsoa to re-generate this file: https://github.com/lukeautry/tsoa
    "Partial_ResponseTableToOperators_": {
        "dataType": "refAlias",
        "type": {"dataType":"nestedObjectLiteral","nestedProperties":{"body_tokens":{"ref":"Partial_NumberOperators_"},"body_model":{"ref":"Partial_TextOperators_"},"body_completion":{"ref":"Partial_TextOperators_"},"status":{"ref":"Partial_NumberOperators_"},"model":{"ref":"Partial_TextOperators_"}},"validators":{}},
    },
    // WARNING: This file was auto-generated with tsoa. Please do not modify it. Re-run tsoa to re-generate this file: https://github.com/lukeautry/tsoa
    "Partial_FeedbackTableToOperators_": {
        "dataType": "refAlias",
        "type": {"dataType":"nestedObjectLiteral","nestedProperties":{"id":{"ref":"Partial_NumberOperators_"},"created_at":{"ref":"Partial_TimestampOperators_"},"rating":{"ref":"Partial_BooleanOperators_"},"response_id":{"ref":"Partial_TextOperators_"}},"validators":{}},
    },
    // WARNING: This file was auto-generated with tsoa. Please do not modify it. Re-run tsoa to re-generate this file: https://github.com/lukeautry/tsoa
    "Partial_RequestResponseSearchToOperators_": {
        "dataType": "refAlias",
        "type": {"dataType":"nestedObjectLiteral","nestedProperties":{"request_body_vector":{"ref":"Partial_VectorOperators_"},"response_body_vector":{"ref":"Partial_VectorOperators_"}},"validators":{}},
    },
    // WARNING: This file was auto-generated with tsoa. Please do not modify it. Re-run tsoa to re-generate this file: https://github.com/lukeautry/tsoa
    "Partial_SessionsRequestResponseRMTToOperators_": {
        "dataType": "refAlias",
        "type": {"dataType":"nestedObjectLiteral","nestedProperties":{"total_cost":{"ref":"Partial_NumberOperators_"},"total_tokens":{"ref":"Partial_NumberOperators_"}},"validators":{}},
    },
    // WARNING: This file was auto-generated with tsoa. Please do not modify it. Re-run tsoa to re-generate this file: https://github.com/lukeautry/tsoa
    "Partial_CacheHitsTableToOperators_": {
        "dataType": "refAlias",
        "type": {"dataType":"nestedObjectLiteral","nestedProperties":{"organization_id":{"ref":"Partial_TextOperators_"},"request_id":{"ref":"Partial_TextOperators_"},"latency":{"ref":"Partial_NumberOperators_"},"completion_tokens":{"ref":"Partial_NumberOperators_"},"prompt_tokens":{"ref":"Partial_NumberOperators_"},"created_at":{"ref":"Partial_TimestampOperatorsTyped_"}},"validators":{}},
    },
    // WARNING: This file was auto-generated with tsoa. Please do not modify it. Re-run tsoa to re-generate this file: https://github.com/lukeautry/tsoa
    "Pick_FilterLeaf.feedback-or-request-or-response-or-properties-or-values-or-request_response_search-or-cache_hits-or-request_response_rmt-or-sessions_request_response_rmt_": {
        "dataType": "refAlias",
        "type": {"dataType":"nestedObjectLiteral","nestedProperties":{"request_response_rmt":{"ref":"Partial_RequestResponseRMTToOperators_"},"response":{"ref":"Partial_ResponseTableToOperators_"},"request":{"ref":"Partial_RequestTableToOperators_"},"feedback":{"ref":"Partial_FeedbackTableToOperators_"},"request_response_search":{"ref":"Partial_RequestResponseSearchToOperators_"},"sessions_request_response_rmt":{"ref":"Partial_SessionsRequestResponseRMTToOperators_"},"cache_hits":{"ref":"Partial_CacheHitsTableToOperators_"},"properties":{"dataType":"nestedObjectLiteral","nestedProperties":{},"additionalProperties":{"ref":"Partial_TextOperators_"}},"values":{"dataType":"nestedObjectLiteral","nestedProperties":{},"additionalProperties":{"ref":"Partial_TextOperators_"}}},"validators":{}},
    },
    // WARNING: This file was auto-generated with tsoa. Please do not modify it. Re-run tsoa to re-generate this file: https://github.com/lukeautry/tsoa
    "FilterLeafSubset_feedback-or-request-or-response-or-properties-or-values-or-request_response_search-or-cache_hits-or-request_response_rmt-or-sessions_request_response_rmt_": {
        "dataType": "refAlias",
        "type": {"ref":"Pick_FilterLeaf.feedback-or-request-or-response-or-properties-or-values-or-request_response_search-or-cache_hits-or-request_response_rmt-or-sessions_request_response_rmt_","validators":{}},
    },
    // WARNING: This file was auto-generated with tsoa. Please do not modify it. Re-run tsoa to re-generate this file: https://github.com/lukeautry/tsoa
    "RequestFilterNode": {
        "dataType": "refAlias",
        "type": {"dataType":"union","subSchemas":[{"ref":"FilterLeafSubset_feedback-or-request-or-response-or-properties-or-values-or-request_response_search-or-cache_hits-or-request_response_rmt-or-sessions_request_response_rmt_"},{"ref":"RequestFilterBranch"},{"dataType":"enum","enums":["all"]}],"validators":{}},
    },
    // WARNING: This file was auto-generated with tsoa. Please do not modify it. Re-run tsoa to re-generate this file: https://github.com/lukeautry/tsoa
    "RequestFilterBranch": {
        "dataType": "refAlias",
        "type": {"dataType":"nestedObjectLiteral","nestedProperties":{"right":{"ref":"RequestFilterNode","required":true},"operator":{"dataType":"union","subSchemas":[{"dataType":"enum","enums":["or"]},{"dataType":"enum","enums":["and"]}],"required":true},"left":{"ref":"RequestFilterNode","required":true}},"validators":{}},
    },
    // WARNING: This file was auto-generated with tsoa. Please do not modify it. Re-run tsoa to re-generate this file: https://github.com/lukeautry/tsoa
    "SortDirection": {
        "dataType": "refAlias",
        "type": {"dataType":"union","subSchemas":[{"dataType":"enum","enums":["asc"]},{"dataType":"enum","enums":["desc"]}],"validators":{}},
    },
    // WARNING: This file was auto-generated with tsoa. Please do not modify it. Re-run tsoa to re-generate this file: https://github.com/lukeautry/tsoa
    "SortLeafRequest": {
        "dataType": "refObject",
        "properties": {
            "random": {"dataType":"enum","enums":[true]},
            "created_at": {"ref":"SortDirection"},
            "cache_created_at": {"ref":"SortDirection"},
            "latency": {"ref":"SortDirection"},
            "last_active": {"ref":"SortDirection"},
            "total_tokens": {"ref":"SortDirection"},
            "completion_tokens": {"ref":"SortDirection"},
            "prompt_tokens": {"ref":"SortDirection"},
            "user_id": {"ref":"SortDirection"},
            "body_model": {"ref":"SortDirection"},
            "is_cached": {"ref":"SortDirection"},
            "request_prompt": {"ref":"SortDirection"},
            "response_text": {"ref":"SortDirection"},
            "properties": {"dataType":"nestedObjectLiteral","nestedProperties":{},"additionalProperties":{"ref":"SortDirection"}},
            "values": {"dataType":"nestedObjectLiteral","nestedProperties":{},"additionalProperties":{"ref":"SortDirection"}},
        },
        "additionalProperties": false,
    },
    // WARNING: This file was auto-generated with tsoa. Please do not modify it. Re-run tsoa to re-generate this file: https://github.com/lukeautry/tsoa
    "RequestQueryParams": {
        "dataType": "refObject",
        "properties": {
            "filter": {"ref":"RequestFilterNode","required":true},
            "offset": {"dataType":"double"},
            "limit": {"dataType":"double"},
            "sort": {"ref":"SortLeafRequest"},
            "isCached": {"dataType":"boolean"},
            "includeInputs": {"dataType":"boolean"},
            "isPartOfExperiment": {"dataType":"boolean"},
            "isScored": {"dataType":"boolean"},
        },
        "additionalProperties": false,
    },
    // WARNING: This file was auto-generated with tsoa. Please do not modify it. Re-run tsoa to re-generate this file: https://github.com/lukeautry/tsoa
    "HeliconeRequestAsset": {
        "dataType": "refObject",
        "properties": {
            "assetUrl": {"dataType":"string","required":true},
        },
        "additionalProperties": false,
    },
    // WARNING: This file was auto-generated with tsoa. Please do not modify it. Re-run tsoa to re-generate this file: https://github.com/lukeautry/tsoa
    "ResultSuccess_HeliconeRequestAsset_": {
        "dataType": "refObject",
        "properties": {
            "data": {"ref":"HeliconeRequestAsset","required":true},
            "error": {"dataType":"enum","enums":[null],"required":true},
        },
        "additionalProperties": false,
    },
    // WARNING: This file was auto-generated with tsoa. Please do not modify it. Re-run tsoa to re-generate this file: https://github.com/lukeautry/tsoa
    "Result_HeliconeRequestAsset.string_": {
        "dataType": "refAlias",
        "type": {"dataType":"union","subSchemas":[{"ref":"ResultSuccess_HeliconeRequestAsset_"},{"ref":"ResultError_string_"}],"validators":{}},
    },
    // WARNING: This file was auto-generated with tsoa. Please do not modify it. Re-run tsoa to re-generate this file: https://github.com/lukeautry/tsoa
    "Record_string.number-or-boolean_": {
        "dataType": "refAlias",
        "type": {"dataType":"nestedObjectLiteral","nestedProperties":{},"additionalProperties":{"dataType":"union","subSchemas":[{"dataType":"double"},{"dataType":"boolean"}]},"validators":{}},
    },
    // WARNING: This file was auto-generated with tsoa. Please do not modify it. Re-run tsoa to re-generate this file: https://github.com/lukeautry/tsoa
    "Scores": {
        "dataType": "refAlias",
        "type": {"ref":"Record_string.number-or-boolean_","validators":{}},
    },
    // WARNING: This file was auto-generated with tsoa. Please do not modify it. Re-run tsoa to re-generate this file: https://github.com/lukeautry/tsoa
    "ScoreRequest": {
        "dataType": "refObject",
        "properties": {
            "scores": {"ref":"Scores","required":true},
        },
        "additionalProperties": false,
    },
    // WARNING: This file was auto-generated with tsoa. Please do not modify it. Re-run tsoa to re-generate this file: https://github.com/lukeautry/tsoa
    "SessionResult": {
        "dataType": "refObject",
        "properties": {
            "created_at": {"dataType":"string","required":true},
            "latest_request_created_at": {"dataType":"string","required":true},
            "session": {"dataType":"string","required":true},
            "total_cost": {"dataType":"double","required":true},
            "total_requests": {"dataType":"double","required":true},
            "prompt_tokens": {"dataType":"double","required":true},
            "completion_tokens": {"dataType":"double","required":true},
            "total_tokens": {"dataType":"double","required":true},
        },
        "additionalProperties": false,
    },
    // WARNING: This file was auto-generated with tsoa. Please do not modify it. Re-run tsoa to re-generate this file: https://github.com/lukeautry/tsoa
    "ResultSuccess_SessionResult-Array_": {
        "dataType": "refObject",
        "properties": {
            "data": {"dataType":"array","array":{"dataType":"refObject","ref":"SessionResult"},"required":true},
            "error": {"dataType":"enum","enums":[null],"required":true},
        },
        "additionalProperties": false,
    },
    // WARNING: This file was auto-generated with tsoa. Please do not modify it. Re-run tsoa to re-generate this file: https://github.com/lukeautry/tsoa
    "Result_SessionResult-Array.string_": {
        "dataType": "refAlias",
        "type": {"dataType":"union","subSchemas":[{"ref":"ResultSuccess_SessionResult-Array_"},{"ref":"ResultError_string_"}],"validators":{}},
    },
    // WARNING: This file was auto-generated with tsoa. Please do not modify it. Re-run tsoa to re-generate this file: https://github.com/lukeautry/tsoa
    "SessionQueryParams": {
        "dataType": "refObject",
        "properties": {
            "sessionIdContains": {"dataType":"string","required":true},
            "timeFilter": {"dataType":"nestedObjectLiteral","nestedProperties":{"endTimeUnixMs":{"dataType":"double","required":true},"startTimeUnixMs":{"dataType":"double","required":true}},"required":true},
            "sessionName": {"dataType":"string","required":true},
            "timezoneDifference": {"dataType":"double","required":true},
            "filter": {"ref":"RequestFilterNode","required":true},
        },
        "additionalProperties": false,
    },
    // WARNING: This file was auto-generated with tsoa. Please do not modify it. Re-run tsoa to re-generate this file: https://github.com/lukeautry/tsoa
    "SessionNameResult": {
        "dataType": "refObject",
        "properties": {
            "name": {"dataType":"string","required":true},
            "created_at": {"dataType":"string","required":true},
            "total_cost": {"dataType":"double","required":true},
            "last_used": {"dataType":"string","required":true},
            "first_used": {"dataType":"string","required":true},
            "session_count": {"dataType":"double","required":true},
        },
        "additionalProperties": false,
    },
    // WARNING: This file was auto-generated with tsoa. Please do not modify it. Re-run tsoa to re-generate this file: https://github.com/lukeautry/tsoa
    "ResultSuccess_SessionNameResult-Array_": {
        "dataType": "refObject",
        "properties": {
            "data": {"dataType":"array","array":{"dataType":"refObject","ref":"SessionNameResult"},"required":true},
            "error": {"dataType":"enum","enums":[null],"required":true},
        },
        "additionalProperties": false,
    },
    // WARNING: This file was auto-generated with tsoa. Please do not modify it. Re-run tsoa to re-generate this file: https://github.com/lukeautry/tsoa
    "Result_SessionNameResult-Array.string_": {
        "dataType": "refAlias",
        "type": {"dataType":"union","subSchemas":[{"ref":"ResultSuccess_SessionNameResult-Array_"},{"ref":"ResultError_string_"}],"validators":{}},
    },
    // WARNING: This file was auto-generated with tsoa. Please do not modify it. Re-run tsoa to re-generate this file: https://github.com/lukeautry/tsoa
    "SessionNameQueryParams": {
        "dataType": "refObject",
        "properties": {
            "nameContains": {"dataType":"string","required":true},
            "timezoneDifference": {"dataType":"double","required":true},
            "pSize": {"dataType":"union","subSchemas":[{"dataType":"enum","enums":["p50"]},{"dataType":"enum","enums":["p75"]},{"dataType":"enum","enums":["p95"]},{"dataType":"enum","enums":["p99"]},{"dataType":"enum","enums":["p99.9"]}]},
            "useInterquartile": {"dataType":"boolean"},
        },
        "additionalProperties": false,
    },
    // WARNING: This file was auto-generated with tsoa. Please do not modify it. Re-run tsoa to re-generate this file: https://github.com/lukeautry/tsoa
    "HistogramRow": {
        "dataType": "refObject",
        "properties": {
            "range_start": {"dataType":"string","required":true},
            "range_end": {"dataType":"string","required":true},
            "value": {"dataType":"double","required":true},
        },
        "additionalProperties": false,
    },
    // WARNING: This file was auto-generated with tsoa. Please do not modify it. Re-run tsoa to re-generate this file: https://github.com/lukeautry/tsoa
    "SessionMetrics": {
        "dataType": "refObject",
        "properties": {
            "session_count": {"dataType":"array","array":{"dataType":"refObject","ref":"HistogramRow"},"required":true},
            "session_duration": {"dataType":"array","array":{"dataType":"refObject","ref":"HistogramRow"},"required":true},
            "session_cost": {"dataType":"array","array":{"dataType":"refObject","ref":"HistogramRow"},"required":true},
        },
        "additionalProperties": false,
    },
    // WARNING: This file was auto-generated with tsoa. Please do not modify it. Re-run tsoa to re-generate this file: https://github.com/lukeautry/tsoa
    "ResultSuccess_SessionMetrics_": {
        "dataType": "refObject",
        "properties": {
            "data": {"ref":"SessionMetrics","required":true},
            "error": {"dataType":"enum","enums":[null],"required":true},
        },
        "additionalProperties": false,
    },
    // WARNING: This file was auto-generated with tsoa. Please do not modify it. Re-run tsoa to re-generate this file: https://github.com/lukeautry/tsoa
    "Result_SessionMetrics.string_": {
        "dataType": "refAlias",
        "type": {"dataType":"union","subSchemas":[{"ref":"ResultSuccess_SessionMetrics_"},{"ref":"ResultError_string_"}],"validators":{}},
    },
    // WARNING: This file was auto-generated with tsoa. Please do not modify it. Re-run tsoa to re-generate this file: https://github.com/lukeautry/tsoa
    "UserMetricsResult": {
        "dataType": "refObject",
        "properties": {
            "user_id": {"dataType":"string","required":true},
            "active_for": {"dataType":"double","required":true},
            "first_active": {"dataType":"string","required":true},
            "last_active": {"dataType":"string","required":true},
            "total_requests": {"dataType":"double","required":true},
            "average_requests_per_day_active": {"dataType":"double","required":true},
            "average_tokens_per_request": {"dataType":"double","required":true},
            "total_completion_tokens": {"dataType":"double","required":true},
            "total_prompt_tokens": {"dataType":"double","required":true},
            "cost": {"dataType":"double","required":true},
        },
        "additionalProperties": false,
    },
    // WARNING: This file was auto-generated with tsoa. Please do not modify it. Re-run tsoa to re-generate this file: https://github.com/lukeautry/tsoa
    "ResultSuccess_UserMetricsResult-Array_": {
        "dataType": "refObject",
        "properties": {
            "data": {"dataType":"array","array":{"dataType":"refObject","ref":"UserMetricsResult"},"required":true},
            "error": {"dataType":"enum","enums":[null],"required":true},
        },
        "additionalProperties": false,
    },
    // WARNING: This file was auto-generated with tsoa. Please do not modify it. Re-run tsoa to re-generate this file: https://github.com/lukeautry/tsoa
    "Result_UserMetricsResult-Array.string_": {
        "dataType": "refAlias",
        "type": {"dataType":"union","subSchemas":[{"ref":"ResultSuccess_UserMetricsResult-Array_"},{"ref":"ResultError_string_"}],"validators":{}},
    },
    // WARNING: This file was auto-generated with tsoa. Please do not modify it. Re-run tsoa to re-generate this file: https://github.com/lukeautry/tsoa
    "Partial_UserMetricsToOperators_": {
        "dataType": "refAlias",
        "type": {"dataType":"nestedObjectLiteral","nestedProperties":{"user_id":{"ref":"Partial_TextOperators_"},"last_active":{"ref":"Partial_TimestampOperators_"},"total_requests":{"ref":"Partial_NumberOperators_"},"active_for":{"ref":"Partial_NumberOperators_"},"average_requests_per_day_active":{"ref":"Partial_NumberOperators_"},"average_tokens_per_request":{"ref":"Partial_NumberOperators_"},"total_completion_tokens":{"ref":"Partial_NumberOperators_"},"total_prompt_tokens":{"ref":"Partial_NumberOperators_"},"cost":{"ref":"Partial_NumberOperators_"}},"validators":{}},
    },
    // WARNING: This file was auto-generated with tsoa. Please do not modify it. Re-run tsoa to re-generate this file: https://github.com/lukeautry/tsoa
    "Pick_FilterLeaf.user_metrics-or-request_response_rmt_": {
        "dataType": "refAlias",
        "type": {"dataType":"nestedObjectLiteral","nestedProperties":{"request_response_rmt":{"ref":"Partial_RequestResponseRMTToOperators_"},"user_metrics":{"ref":"Partial_UserMetricsToOperators_"}},"validators":{}},
    },
    // WARNING: This file was auto-generated with tsoa. Please do not modify it. Re-run tsoa to re-generate this file: https://github.com/lukeautry/tsoa
    "FilterLeafSubset_user_metrics-or-request_response_rmt_": {
        "dataType": "refAlias",
        "type": {"ref":"Pick_FilterLeaf.user_metrics-or-request_response_rmt_","validators":{}},
    },
    // WARNING: This file was auto-generated with tsoa. Please do not modify it. Re-run tsoa to re-generate this file: https://github.com/lukeautry/tsoa
    "UserFilterNode": {
        "dataType": "refAlias",
        "type": {"dataType":"union","subSchemas":[{"ref":"FilterLeafSubset_user_metrics-or-request_response_rmt_"},{"ref":"UserFilterBranch"},{"dataType":"enum","enums":["all"]}],"validators":{}},
    },
    // WARNING: This file was auto-generated with tsoa. Please do not modify it. Re-run tsoa to re-generate this file: https://github.com/lukeautry/tsoa
    "UserFilterBranch": {
        "dataType": "refAlias",
        "type": {"dataType":"nestedObjectLiteral","nestedProperties":{"right":{"ref":"UserFilterNode","required":true},"operator":{"dataType":"union","subSchemas":[{"dataType":"enum","enums":["or"]},{"dataType":"enum","enums":["and"]}],"required":true},"left":{"ref":"UserFilterNode","required":true}},"validators":{}},
    },
    // WARNING: This file was auto-generated with tsoa. Please do not modify it. Re-run tsoa to re-generate this file: https://github.com/lukeautry/tsoa
    "UserMetricsQueryParams": {
        "dataType": "refObject",
        "properties": {
            "filter": {"ref":"UserFilterNode","required":true},
            "offset": {"dataType":"double","required":true},
            "limit": {"dataType":"double","required":true},
            "timeFilter": {"dataType":"nestedObjectLiteral","nestedProperties":{"endTimeUnixSeconds":{"dataType":"double","required":true},"startTimeUnixSeconds":{"dataType":"double","required":true}}},
            "timeZoneDifferenceMinutes": {"dataType":"double"},
        },
        "additionalProperties": false,
    },
    // WARNING: This file was auto-generated with tsoa. Please do not modify it. Re-run tsoa to re-generate this file: https://github.com/lukeautry/tsoa
    "ResultSuccess__count-number--prompt_tokens-number--completion_tokens-number--user_id-string--cost_usd-number_-Array_": {
        "dataType": "refObject",
        "properties": {
            "data": {"dataType":"array","array":{"dataType":"nestedObjectLiteral","nestedProperties":{"cost_usd":{"dataType":"double","required":true},"user_id":{"dataType":"string","required":true},"completion_tokens":{"dataType":"double","required":true},"prompt_tokens":{"dataType":"double","required":true},"count":{"dataType":"double","required":true}}},"required":true},
            "error": {"dataType":"enum","enums":[null],"required":true},
        },
        "additionalProperties": false,
    },
    // WARNING: This file was auto-generated with tsoa. Please do not modify it. Re-run tsoa to re-generate this file: https://github.com/lukeautry/tsoa
    "Result__count-number--prompt_tokens-number--completion_tokens-number--user_id-string--cost_usd-number_-Array.string_": {
        "dataType": "refAlias",
        "type": {"dataType":"union","subSchemas":[{"ref":"ResultSuccess__count-number--prompt_tokens-number--completion_tokens-number--user_id-string--cost_usd-number_-Array_"},{"ref":"ResultError_string_"}],"validators":{}},
    },
    // WARNING: This file was auto-generated with tsoa. Please do not modify it. Re-run tsoa to re-generate this file: https://github.com/lukeautry/tsoa
    "UserQueryParams": {
        "dataType": "refObject",
        "properties": {
            "userIds": {"dataType":"array","array":{"dataType":"string"}},
            "timeFilter": {"dataType":"nestedObjectLiteral","nestedProperties":{"endTimeUnixSeconds":{"dataType":"double","required":true},"startTimeUnixSeconds":{"dataType":"double","required":true}}},
        },
        "additionalProperties": false,
    },
    // WARNING: This file was auto-generated with tsoa. Please do not modify it. Re-run tsoa to re-generate this file: https://github.com/lukeautry/tsoa
};
const templateService = new ExpressTemplateService(models, {"noImplicitAdditionalProperties":"throw-on-extras","bodyCoercion":true});

// WARNING: This file was auto-generated with tsoa. Please do not modify it. Re-run tsoa to re-generate this file: https://github.com/lukeautry/tsoa

export function RegisterRoutes(app: Router) {
    // ###########################################################################################################
    //  NOTE: If you do not see routes for all of your controllers in this file, then you might not have informed tsoa of where to look
    //      Please look into the "controllerPathGlobs" config option described in the readme: https://github.com/lukeautry/tsoa
    // ###########################################################################################################
        app.post('/v1/evals/query',
            authenticateMiddleware([{"api_key":[]}]),
            ...(fetchMiddlewares<RequestHandler>(EvalController)),
            ...(fetchMiddlewares<RequestHandler>(EvalController.prototype.queryEvals)),

            async function EvalController_queryEvals(request: ExRequest, response: ExResponse, next: any) {
            const args: Record<string, TsoaRoute.ParameterSchema> = {
                    evalQueryParams: {"in":"body","name":"evalQueryParams","required":true,"ref":"EvalQueryParams"},
                    request: {"in":"request","name":"request","required":true,"dataType":"object"},
            };

            // WARNING: This file was auto-generated with tsoa. Please do not modify it. Re-run tsoa to re-generate this file: https://github.com/lukeautry/tsoa
<<<<<<< HEAD
=======

            let validatedArgs: any[] = [];
            try {
                validatedArgs = templateService.getValidatedArgs({ args, request, response });

                const controller = new EvalController();

              await templateService.apiHandler({
                methodName: 'queryEvals',
                controller,
                response,
                next,
                validatedArgs,
                successStatus: undefined,
              });
            } catch (err) {
                return next(err);
            }
        });
        // WARNING: This file was auto-generated with tsoa. Please do not modify it. Re-run tsoa to re-generate this file: https://github.com/lukeautry/tsoa
        app.get('/v1/evals/scores',
            authenticateMiddleware([{"api_key":[]}]),
            ...(fetchMiddlewares<RequestHandler>(EvalController)),
            ...(fetchMiddlewares<RequestHandler>(EvalController.prototype.getEvalScores)),

            async function EvalController_getEvalScores(request: ExRequest, response: ExResponse, next: any) {
            const args: Record<string, TsoaRoute.ParameterSchema> = {
                    request: {"in":"request","name":"request","required":true,"dataType":"object"},
            };

            // WARNING: This file was auto-generated with tsoa. Please do not modify it. Re-run tsoa to re-generate this file: https://github.com/lukeautry/tsoa

            let validatedArgs: any[] = [];
            try {
                validatedArgs = templateService.getValidatedArgs({ args, request, response });

                const controller = new EvalController();

              await templateService.apiHandler({
                methodName: 'getEvalScores',
                controller,
                response,
                next,
                validatedArgs,
                successStatus: undefined,
              });
            } catch (err) {
                return next(err);
            }
        });
        // WARNING: This file was auto-generated with tsoa. Please do not modify it. Re-run tsoa to re-generate this file: https://github.com/lukeautry/tsoa
        app.post('/v1/evals/:requestId',
            authenticateMiddleware([{"api_key":[]}]),
            ...(fetchMiddlewares<RequestHandler>(EvalController)),
            ...(fetchMiddlewares<RequestHandler>(EvalController.prototype.addEval)),

            async function EvalController_addEval(request: ExRequest, response: ExResponse, next: any) {
            const args: Record<string, TsoaRoute.ParameterSchema> = {
                    requestId: {"in":"path","name":"requestId","required":true,"dataType":"string"},
                    evalData: {"in":"body","name":"evalData","required":true,"dataType":"nestedObjectLiteral","nestedProperties":{"score":{"dataType":"double","required":true},"name":{"dataType":"string","required":true}}},
                    request: {"in":"request","name":"request","required":true,"dataType":"object"},
            };

            // WARNING: This file was auto-generated with tsoa. Please do not modify it. Re-run tsoa to re-generate this file: https://github.com/lukeautry/tsoa

            let validatedArgs: any[] = [];
            try {
                validatedArgs = templateService.getValidatedArgs({ args, request, response });

                const controller = new EvalController();

              await templateService.apiHandler({
                methodName: 'addEval',
                controller,
                response,
                next,
                validatedArgs,
                successStatus: undefined,
              });
            } catch (err) {
                return next(err);
            }
        });
        // WARNING: This file was auto-generated with tsoa. Please do not modify it. Re-run tsoa to re-generate this file: https://github.com/lukeautry/tsoa
        app.post('/v1/evals/score-distributions/query',
            authenticateMiddleware([{"api_key":[]}]),
            ...(fetchMiddlewares<RequestHandler>(EvalController)),
            ...(fetchMiddlewares<RequestHandler>(EvalController.prototype.queryScoreDistributions)),

            async function EvalController_queryScoreDistributions(request: ExRequest, response: ExResponse, next: any) {
            const args: Record<string, TsoaRoute.ParameterSchema> = {
                    evalQueryParams: {"in":"body","name":"evalQueryParams","required":true,"ref":"EvalQueryParams"},
                    request: {"in":"request","name":"request","required":true,"dataType":"object"},
            };

            // WARNING: This file was auto-generated with tsoa. Please do not modify it. Re-run tsoa to re-generate this file: https://github.com/lukeautry/tsoa

            let validatedArgs: any[] = [];
            try {
                validatedArgs = templateService.getValidatedArgs({ args, request, response });

                const controller = new EvalController();

              await templateService.apiHandler({
                methodName: 'queryScoreDistributions',
                controller,
                response,
                next,
                validatedArgs,
                successStatus: undefined,
              });
            } catch (err) {
                return next(err);
            }
        });
        // WARNING: This file was auto-generated with tsoa. Please do not modify it. Re-run tsoa to re-generate this file: https://github.com/lukeautry/tsoa
        app.post('/v1/webhooks',
            authenticateMiddleware([{"api_key":[]}]),
            ...(fetchMiddlewares<RequestHandler>(WebhookController)),
            ...(fetchMiddlewares<RequestHandler>(WebhookController.prototype.newWebhook)),

            async function WebhookController_newWebhook(request: ExRequest, response: ExResponse, next: any) {
            const args: Record<string, TsoaRoute.ParameterSchema> = {
                    webhookData: {"in":"body","name":"webhookData","required":true,"ref":"WebhookData"},
                    request: {"in":"request","name":"request","required":true,"dataType":"object"},
            };

            // WARNING: This file was auto-generated with tsoa. Please do not modify it. Re-run tsoa to re-generate this file: https://github.com/lukeautry/tsoa

            let validatedArgs: any[] = [];
            try {
                validatedArgs = templateService.getValidatedArgs({ args, request, response });

                const controller = new WebhookController();

              await templateService.apiHandler({
                methodName: 'newWebhook',
                controller,
                response,
                next,
                validatedArgs,
                successStatus: undefined,
              });
            } catch (err) {
                return next(err);
            }
        });
        // WARNING: This file was auto-generated with tsoa. Please do not modify it. Re-run tsoa to re-generate this file: https://github.com/lukeautry/tsoa
        app.get('/v1/webhooks',
            authenticateMiddleware([{"api_key":[]}]),
            ...(fetchMiddlewares<RequestHandler>(WebhookController)),
            ...(fetchMiddlewares<RequestHandler>(WebhookController.prototype.getWebhooks)),

            async function WebhookController_getWebhooks(request: ExRequest, response: ExResponse, next: any) {
            const args: Record<string, TsoaRoute.ParameterSchema> = {
                    request: {"in":"request","name":"request","required":true,"dataType":"object"},
            };

            // WARNING: This file was auto-generated with tsoa. Please do not modify it. Re-run tsoa to re-generate this file: https://github.com/lukeautry/tsoa

            let validatedArgs: any[] = [];
            try {
                validatedArgs = templateService.getValidatedArgs({ args, request, response });

                const controller = new WebhookController();

              await templateService.apiHandler({
                methodName: 'getWebhooks',
                controller,
                response,
                next,
                validatedArgs,
                successStatus: undefined,
              });
            } catch (err) {
                return next(err);
            }
        });
        // WARNING: This file was auto-generated with tsoa. Please do not modify it. Re-run tsoa to re-generate this file: https://github.com/lukeautry/tsoa
        app.delete('/v1/webhooks/:webhookId',
            authenticateMiddleware([{"api_key":[]}]),
            ...(fetchMiddlewares<RequestHandler>(WebhookController)),
            ...(fetchMiddlewares<RequestHandler>(WebhookController.prototype.deleteWebhook)),

            async function WebhookController_deleteWebhook(request: ExRequest, response: ExResponse, next: any) {
            const args: Record<string, TsoaRoute.ParameterSchema> = {
                    webhookId: {"in":"path","name":"webhookId","required":true,"dataType":"string"},
                    request: {"in":"request","name":"request","required":true,"dataType":"object"},
            };

            // WARNING: This file was auto-generated with tsoa. Please do not modify it. Re-run tsoa to re-generate this file: https://github.com/lukeautry/tsoa

            let validatedArgs: any[] = [];
            try {
                validatedArgs = templateService.getValidatedArgs({ args, request, response });

                const controller = new WebhookController();

              await templateService.apiHandler({
                methodName: 'deleteWebhook',
                controller,
                response,
                next,
                validatedArgs,
                successStatus: undefined,
              });
            } catch (err) {
                return next(err);
            }
        });
        // WARNING: This file was auto-generated with tsoa. Please do not modify it. Re-run tsoa to re-generate this file: https://github.com/lukeautry/tsoa
        app.post('/v1/public/waitlist/experiments',
            ...(fetchMiddlewares<RequestHandler>(WaitlistController)),
            ...(fetchMiddlewares<RequestHandler>(WaitlistController.prototype.addToWaitlist)),
>>>>>>> f72ae33e

            let validatedArgs: any[] = [];
            try {
                validatedArgs = templateService.getValidatedArgs({ args, request, response });

                const controller = new EvalController();

              await templateService.apiHandler({
                methodName: 'queryEvals',
                controller,
                response,
                next,
                validatedArgs,
                successStatus: undefined,
              });
            } catch (err) {
                return next(err);
            }
        });
        // WARNING: This file was auto-generated with tsoa. Please do not modify it. Re-run tsoa to re-generate this file: https://github.com/lukeautry/tsoa
        app.get('/v1/evals/scores',
            authenticateMiddleware([{"api_key":[]}]),
            ...(fetchMiddlewares<RequestHandler>(EvalController)),
            ...(fetchMiddlewares<RequestHandler>(EvalController.prototype.getEvalScores)),

            async function EvalController_getEvalScores(request: ExRequest, response: ExResponse, next: any) {
            const args: Record<string, TsoaRoute.ParameterSchema> = {
                    request: {"in":"request","name":"request","required":true,"dataType":"object"},
            };

            // WARNING: This file was auto-generated with tsoa. Please do not modify it. Re-run tsoa to re-generate this file: https://github.com/lukeautry/tsoa

            let validatedArgs: any[] = [];
            try {
                validatedArgs = templateService.getValidatedArgs({ args, request, response });

                const controller = new EvalController();

              await templateService.apiHandler({
                methodName: 'getEvalScores',
                controller,
                response,
                next,
                validatedArgs,
                successStatus: undefined,
              });
            } catch (err) {
                return next(err);
            }
        });
        // WARNING: This file was auto-generated with tsoa. Please do not modify it. Re-run tsoa to re-generate this file: https://github.com/lukeautry/tsoa
        app.post('/v1/evals/:requestId',
            authenticateMiddleware([{"api_key":[]}]),
            ...(fetchMiddlewares<RequestHandler>(EvalController)),
            ...(fetchMiddlewares<RequestHandler>(EvalController.prototype.addEval)),

            async function EvalController_addEval(request: ExRequest, response: ExResponse, next: any) {
            const args: Record<string, TsoaRoute.ParameterSchema> = {
                    requestId: {"in":"path","name":"requestId","required":true,"dataType":"string"},
                    evalData: {"in":"body","name":"evalData","required":true,"dataType":"nestedObjectLiteral","nestedProperties":{"score":{"dataType":"double","required":true},"name":{"dataType":"string","required":true}}},
                    request: {"in":"request","name":"request","required":true,"dataType":"object"},
            };

            // WARNING: This file was auto-generated with tsoa. Please do not modify it. Re-run tsoa to re-generate this file: https://github.com/lukeautry/tsoa

            let validatedArgs: any[] = [];
            try {
                validatedArgs = templateService.getValidatedArgs({ args, request, response });

                const controller = new EvalController();

              await templateService.apiHandler({
                methodName: 'addEval',
                controller,
                response,
                next,
                validatedArgs,
                successStatus: undefined,
              });
            } catch (err) {
                return next(err);
            }
        });
        // WARNING: This file was auto-generated with tsoa. Please do not modify it. Re-run tsoa to re-generate this file: https://github.com/lukeautry/tsoa
        app.post('/v1/evals/score-distributions/query',
            authenticateMiddleware([{"api_key":[]}]),
            ...(fetchMiddlewares<RequestHandler>(EvalController)),
            ...(fetchMiddlewares<RequestHandler>(EvalController.prototype.queryScoreDistributions)),

            async function EvalController_queryScoreDistributions(request: ExRequest, response: ExResponse, next: any) {
            const args: Record<string, TsoaRoute.ParameterSchema> = {
                    evalQueryParams: {"in":"body","name":"evalQueryParams","required":true,"ref":"EvalQueryParams"},
                    request: {"in":"request","name":"request","required":true,"dataType":"object"},
            };

            // WARNING: This file was auto-generated with tsoa. Please do not modify it. Re-run tsoa to re-generate this file: https://github.com/lukeautry/tsoa

            let validatedArgs: any[] = [];
            try {
                validatedArgs = templateService.getValidatedArgs({ args, request, response });

                const controller = new EvalController();

              await templateService.apiHandler({
                methodName: 'queryScoreDistributions',
                controller,
                response,
                next,
                validatedArgs,
                successStatus: undefined,
              });
            } catch (err) {
                return next(err);
            }
        });
        // WARNING: This file was auto-generated with tsoa. Please do not modify it. Re-run tsoa to re-generate this file: https://github.com/lukeautry/tsoa
        app.post('/v1/webhooks',
            authenticateMiddleware([{"api_key":[]}]),
            ...(fetchMiddlewares<RequestHandler>(WebhookController)),
            ...(fetchMiddlewares<RequestHandler>(WebhookController.prototype.newWebhook)),

            async function WebhookController_newWebhook(request: ExRequest, response: ExResponse, next: any) {
            const args: Record<string, TsoaRoute.ParameterSchema> = {
                    webhookData: {"in":"body","name":"webhookData","required":true,"ref":"WebhookData"},
                    request: {"in":"request","name":"request","required":true,"dataType":"object"},
            };

            // WARNING: This file was auto-generated with tsoa. Please do not modify it. Re-run tsoa to re-generate this file: https://github.com/lukeautry/tsoa

            let validatedArgs: any[] = [];
            try {
                validatedArgs = templateService.getValidatedArgs({ args, request, response });

                const controller = new WebhookController();

              await templateService.apiHandler({
                methodName: 'newWebhook',
                controller,
                response,
                next,
                validatedArgs,
                successStatus: undefined,
              });
            } catch (err) {
                return next(err);
            }
        });
        // WARNING: This file was auto-generated with tsoa. Please do not modify it. Re-run tsoa to re-generate this file: https://github.com/lukeautry/tsoa
        app.get('/v1/webhooks',
            authenticateMiddleware([{"api_key":[]}]),
            ...(fetchMiddlewares<RequestHandler>(WebhookController)),
            ...(fetchMiddlewares<RequestHandler>(WebhookController.prototype.getWebhooks)),

            async function WebhookController_getWebhooks(request: ExRequest, response: ExResponse, next: any) {
            const args: Record<string, TsoaRoute.ParameterSchema> = {
                    request: {"in":"request","name":"request","required":true,"dataType":"object"},
            };

            // WARNING: This file was auto-generated with tsoa. Please do not modify it. Re-run tsoa to re-generate this file: https://github.com/lukeautry/tsoa

            let validatedArgs: any[] = [];
            try {
                validatedArgs = templateService.getValidatedArgs({ args, request, response });

                const controller = new WebhookController();

              await templateService.apiHandler({
                methodName: 'getWebhooks',
                controller,
                response,
                next,
                validatedArgs,
                successStatus: undefined,
              });
            } catch (err) {
                return next(err);
            }
        });
        // WARNING: This file was auto-generated with tsoa. Please do not modify it. Re-run tsoa to re-generate this file: https://github.com/lukeautry/tsoa
        app.delete('/v1/webhooks/:webhookId',
            authenticateMiddleware([{"api_key":[]}]),
            ...(fetchMiddlewares<RequestHandler>(WebhookController)),
            ...(fetchMiddlewares<RequestHandler>(WebhookController.prototype.deleteWebhook)),

            async function WebhookController_deleteWebhook(request: ExRequest, response: ExResponse, next: any) {
            const args: Record<string, TsoaRoute.ParameterSchema> = {
                    webhookId: {"in":"path","name":"webhookId","required":true,"dataType":"string"},
                    request: {"in":"request","name":"request","required":true,"dataType":"object"},
            };

            // WARNING: This file was auto-generated with tsoa. Please do not modify it. Re-run tsoa to re-generate this file: https://github.com/lukeautry/tsoa

            let validatedArgs: any[] = [];
            try {
                validatedArgs = templateService.getValidatedArgs({ args, request, response });

                const controller = new WebhookController();

              await templateService.apiHandler({
                methodName: 'deleteWebhook',
                controller,
                response,
                next,
                validatedArgs,
                successStatus: undefined,
              });
            } catch (err) {
                return next(err);
            }
        });
        // WARNING: This file was auto-generated with tsoa. Please do not modify it. Re-run tsoa to re-generate this file: https://github.com/lukeautry/tsoa
        app.post('/v1/public/waitlist/experiments',
            ...(fetchMiddlewares<RequestHandler>(WaitlistController)),
            ...(fetchMiddlewares<RequestHandler>(WaitlistController.prototype.addToWaitlist)),

            async function WaitlistController_addToWaitlist(request: ExRequest, response: ExResponse, next: any) {
            const args: Record<string, TsoaRoute.ParameterSchema> = {
                    request: {"in":"request","name":"request","required":true,"dataType":"object"},
                    reqBody: {"in":"body","name":"reqBody","required":true,"dataType":"nestedObjectLiteral","nestedProperties":{"email":{"dataType":"string","required":true}}},
            };

            // WARNING: This file was auto-generated with tsoa. Please do not modify it. Re-run tsoa to re-generate this file: https://github.com/lukeautry/tsoa

            let validatedArgs: any[] = [];
            try {
                validatedArgs = templateService.getValidatedArgs({ args, request, response });

                const controller = new WaitlistController();

              await templateService.apiHandler({
                methodName: 'addToWaitlist',
                controller,
                response,
                next,
                validatedArgs,
                successStatus: undefined,
              });
            } catch (err) {
                return next(err);
            }
        });
        // WARNING: This file was auto-generated with tsoa. Please do not modify it. Re-run tsoa to re-generate this file: https://github.com/lukeautry/tsoa
        app.post('/v1/vault/add',
            authenticateMiddleware([{"api_key":[]}]),
            ...(fetchMiddlewares<RequestHandler>(VaultController)),
            ...(fetchMiddlewares<RequestHandler>(VaultController.prototype.addKey)),

            async function VaultController_addKey(request: ExRequest, response: ExResponse, next: any) {
            const args: Record<string, TsoaRoute.ParameterSchema> = {
                    requestBody: {"in":"body","name":"requestBody","required":true,"ref":"AddVaultKeyParams"},
                    request: {"in":"request","name":"request","required":true,"dataType":"object"},
            };

            // WARNING: This file was auto-generated with tsoa. Please do not modify it. Re-run tsoa to re-generate this file: https://github.com/lukeautry/tsoa

            let validatedArgs: any[] = [];
            try {
                validatedArgs = templateService.getValidatedArgs({ args, request, response });

                const controller = new VaultController();

              await templateService.apiHandler({
                methodName: 'addKey',
                controller,
                response,
                next,
                validatedArgs,
                successStatus: undefined,
              });
            } catch (err) {
                return next(err);
            }
        });
        // WARNING: This file was auto-generated with tsoa. Please do not modify it. Re-run tsoa to re-generate this file: https://github.com/lukeautry/tsoa
        app.get('/v1/vault/keys',
            authenticateMiddleware([{"api_key":[]}]),
            ...(fetchMiddlewares<RequestHandler>(VaultController)),
            ...(fetchMiddlewares<RequestHandler>(VaultController.prototype.getKeys)),

            async function VaultController_getKeys(request: ExRequest, response: ExResponse, next: any) {
            const args: Record<string, TsoaRoute.ParameterSchema> = {
                    request: {"in":"request","name":"request","required":true,"dataType":"object"},
            };

            // WARNING: This file was auto-generated with tsoa. Please do not modify it. Re-run tsoa to re-generate this file: https://github.com/lukeautry/tsoa

            let validatedArgs: any[] = [];
            try {
                validatedArgs = templateService.getValidatedArgs({ args, request, response });

                const controller = new VaultController();

              await templateService.apiHandler({
                methodName: 'getKeys',
                controller,
                response,
                next,
                validatedArgs,
                successStatus: undefined,
              });
            } catch (err) {
                return next(err);
            }
        });
        // WARNING: This file was auto-generated with tsoa. Please do not modify it. Re-run tsoa to re-generate this file: https://github.com/lukeautry/tsoa
        app.get('/v1/vault/key/:providerKeyId',
            authenticateMiddleware([{"api_key":[]}]),
            ...(fetchMiddlewares<RequestHandler>(VaultController)),
            ...(fetchMiddlewares<RequestHandler>(VaultController.prototype.getKeyById)),

            async function VaultController_getKeyById(request: ExRequest, response: ExResponse, next: any) {
            const args: Record<string, TsoaRoute.ParameterSchema> = {
                    providerKeyId: {"in":"path","name":"providerKeyId","required":true,"dataType":"string"},
                    request: {"in":"request","name":"request","required":true,"dataType":"object"},
            };

            // WARNING: This file was auto-generated with tsoa. Please do not modify it. Re-run tsoa to re-generate this file: https://github.com/lukeautry/tsoa

            let validatedArgs: any[] = [];
            try {
                validatedArgs = templateService.getValidatedArgs({ args, request, response });

                const controller = new VaultController();

              await templateService.apiHandler({
                methodName: 'getKeyById',
                controller,
                response,
                next,
                validatedArgs,
                successStatus: undefined,
              });
            } catch (err) {
                return next(err);
            }
        });
        // WARNING: This file was auto-generated with tsoa. Please do not modify it. Re-run tsoa to re-generate this file: https://github.com/lukeautry/tsoa
        app.patch('/v1/vault/update/:id',
            authenticateMiddleware([{"api_key":[]}]),
            ...(fetchMiddlewares<RequestHandler>(VaultController)),
            ...(fetchMiddlewares<RequestHandler>(VaultController.prototype.updateKey)),

            async function VaultController_updateKey(request: ExRequest, response: ExResponse, next: any) {
            const args: Record<string, TsoaRoute.ParameterSchema> = {
                    id: {"in":"path","name":"id","required":true,"dataType":"string"},
                    requestBody: {"in":"body","name":"requestBody","required":true,"dataType":"nestedObjectLiteral","nestedProperties":{"active":{"dataType":"boolean"},"name":{"dataType":"string"},"key":{"dataType":"string"}}},
                    request: {"in":"request","name":"request","required":true,"dataType":"object"},
            };

            // WARNING: This file was auto-generated with tsoa. Please do not modify it. Re-run tsoa to re-generate this file: https://github.com/lukeautry/tsoa

            let validatedArgs: any[] = [];
            try {
                validatedArgs = templateService.getValidatedArgs({ args, request, response });

                const controller = new VaultController();

              await templateService.apiHandler({
                methodName: 'updateKey',
                controller,
                response,
                next,
                validatedArgs,
                successStatus: undefined,
              });
            } catch (err) {
                return next(err);
            }
        });
        // WARNING: This file was auto-generated with tsoa. Please do not modify it. Re-run tsoa to re-generate this file: https://github.com/lukeautry/tsoa
        app.post('/v1/prompt/query',
            authenticateMiddleware([{"api_key":[]}]),
            ...(fetchMiddlewares<RequestHandler>(PromptController)),
            ...(fetchMiddlewares<RequestHandler>(PromptController.prototype.getPrompts)),

            async function PromptController_getPrompts(request: ExRequest, response: ExResponse, next: any) {
            const args: Record<string, TsoaRoute.ParameterSchema> = {
                    requestBody: {"in":"body","name":"requestBody","required":true,"ref":"PromptsQueryParams"},
                    request: {"in":"request","name":"request","required":true,"dataType":"object"},
            };

            // WARNING: This file was auto-generated with tsoa. Please do not modify it. Re-run tsoa to re-generate this file: https://github.com/lukeautry/tsoa

            let validatedArgs: any[] = [];
            try {
                validatedArgs = templateService.getValidatedArgs({ args, request, response });

                const controller = new PromptController();

              await templateService.apiHandler({
                methodName: 'getPrompts',
                controller,
                response,
                next,
                validatedArgs,
                successStatus: undefined,
              });
            } catch (err) {
                return next(err);
            }
        });
        // WARNING: This file was auto-generated with tsoa. Please do not modify it. Re-run tsoa to re-generate this file: https://github.com/lukeautry/tsoa
        app.post('/v1/prompt/:promptId/query',
            authenticateMiddleware([{"api_key":[]}]),
            ...(fetchMiddlewares<RequestHandler>(PromptController)),
            ...(fetchMiddlewares<RequestHandler>(PromptController.prototype.getPrompt)),

            async function PromptController_getPrompt(request: ExRequest, response: ExResponse, next: any) {
            const args: Record<string, TsoaRoute.ParameterSchema> = {
                    requestBody: {"in":"body","name":"requestBody","required":true,"ref":"PromptQueryParams"},
                    request: {"in":"request","name":"request","required":true,"dataType":"object"},
                    promptId: {"in":"path","name":"promptId","required":true,"dataType":"string"},
            };

            // WARNING: This file was auto-generated with tsoa. Please do not modify it. Re-run tsoa to re-generate this file: https://github.com/lukeautry/tsoa

            let validatedArgs: any[] = [];
            try {
                validatedArgs = templateService.getValidatedArgs({ args, request, response });

                const controller = new PromptController();

              await templateService.apiHandler({
                methodName: 'getPrompt',
                controller,
                response,
                next,
                validatedArgs,
                successStatus: undefined,
              });
            } catch (err) {
                return next(err);
            }
        });
        // WARNING: This file was auto-generated with tsoa. Please do not modify it. Re-run tsoa to re-generate this file: https://github.com/lukeautry/tsoa
        app.delete('/v1/prompt/:promptId',
            authenticateMiddleware([{"api_key":[]}]),
            ...(fetchMiddlewares<RequestHandler>(PromptController)),
            ...(fetchMiddlewares<RequestHandler>(PromptController.prototype.deletePrompt)),

            async function PromptController_deletePrompt(request: ExRequest, response: ExResponse, next: any) {
            const args: Record<string, TsoaRoute.ParameterSchema> = {
                    request: {"in":"request","name":"request","required":true,"dataType":"object"},
                    promptId: {"in":"path","name":"promptId","required":true,"dataType":"string"},
            };

            // WARNING: This file was auto-generated with tsoa. Please do not modify it. Re-run tsoa to re-generate this file: https://github.com/lukeautry/tsoa

            let validatedArgs: any[] = [];
            try {
                validatedArgs = templateService.getValidatedArgs({ args, request, response });

                const controller = new PromptController();

              await templateService.apiHandler({
                methodName: 'deletePrompt',
                controller,
                response,
                next,
                validatedArgs,
                successStatus: undefined,
              });
            } catch (err) {
                return next(err);
            }
        });
        // WARNING: This file was auto-generated with tsoa. Please do not modify it. Re-run tsoa to re-generate this file: https://github.com/lukeautry/tsoa
        app.post('/v1/prompt/create',
            authenticateMiddleware([{"api_key":[]}]),
            ...(fetchMiddlewares<RequestHandler>(PromptController)),
            ...(fetchMiddlewares<RequestHandler>(PromptController.prototype.createPrompt)),

            async function PromptController_createPrompt(request: ExRequest, response: ExResponse, next: any) {
            const args: Record<string, TsoaRoute.ParameterSchema> = {
                    requestBody: {"in":"body","name":"requestBody","required":true,"dataType":"nestedObjectLiteral","nestedProperties":{"metadata":{"ref":"Record_string.any_","required":true},"prompt":{"dataType":"nestedObjectLiteral","nestedProperties":{"messages":{"dataType":"array","array":{"dataType":"any"},"required":true},"model":{"dataType":"string","required":true}},"required":true},"userDefinedId":{"dataType":"string","required":true}}},
                    request: {"in":"request","name":"request","required":true,"dataType":"object"},
            };

            // WARNING: This file was auto-generated with tsoa. Please do not modify it. Re-run tsoa to re-generate this file: https://github.com/lukeautry/tsoa

            let validatedArgs: any[] = [];
            try {
                validatedArgs = templateService.getValidatedArgs({ args, request, response });

                const controller = new PromptController();

              await templateService.apiHandler({
                methodName: 'createPrompt',
                controller,
                response,
                next,
                validatedArgs,
                successStatus: undefined,
              });
            } catch (err) {
                return next(err);
            }
        });
        // WARNING: This file was auto-generated with tsoa. Please do not modify it. Re-run tsoa to re-generate this file: https://github.com/lukeautry/tsoa
        app.post('/v1/prompt/version/:promptVersionId/subversion',
            authenticateMiddleware([{"api_key":[]}]),
            ...(fetchMiddlewares<RequestHandler>(PromptController)),
            ...(fetchMiddlewares<RequestHandler>(PromptController.prototype.createSubversion)),

            async function PromptController_createSubversion(request: ExRequest, response: ExResponse, next: any) {
            const args: Record<string, TsoaRoute.ParameterSchema> = {
                    requestBody: {"in":"body","name":"requestBody","required":true,"ref":"PromptCreateSubversionParams"},
                    request: {"in":"request","name":"request","required":true,"dataType":"object"},
                    promptVersionId: {"in":"path","name":"promptVersionId","required":true,"dataType":"string"},
            };

            // WARNING: This file was auto-generated with tsoa. Please do not modify it. Re-run tsoa to re-generate this file: https://github.com/lukeautry/tsoa

            let validatedArgs: any[] = [];
            try {
                validatedArgs = templateService.getValidatedArgs({ args, request, response });

                const controller = new PromptController();

              await templateService.apiHandler({
                methodName: 'createSubversion',
                controller,
                response,
                next,
                validatedArgs,
                successStatus: undefined,
              });
            } catch (err) {
                return next(err);
            }
        });
        // WARNING: This file was auto-generated with tsoa. Please do not modify it. Re-run tsoa to re-generate this file: https://github.com/lukeautry/tsoa
        app.post('/v1/prompt/version/:promptVersionId/promote',
            authenticateMiddleware([{"api_key":[]}]),
            ...(fetchMiddlewares<RequestHandler>(PromptController)),
            ...(fetchMiddlewares<RequestHandler>(PromptController.prototype.promotePromptVersionToProduction)),

            async function PromptController_promotePromptVersionToProduction(request: ExRequest, response: ExResponse, next: any) {
            const args: Record<string, TsoaRoute.ParameterSchema> = {
                    request: {"in":"request","name":"request","required":true,"dataType":"object"},
                    promptVersionId: {"in":"path","name":"promptVersionId","required":true,"dataType":"string"},
                    requestBody: {"in":"body","name":"requestBody","required":true,"dataType":"nestedObjectLiteral","nestedProperties":{"previousProductionVersionId":{"dataType":"string","required":true}}},
            };

            // WARNING: This file was auto-generated with tsoa. Please do not modify it. Re-run tsoa to re-generate this file: https://github.com/lukeautry/tsoa

            let validatedArgs: any[] = [];
            try {
                validatedArgs = templateService.getValidatedArgs({ args, request, response });

                const controller = new PromptController();

              await templateService.apiHandler({
                methodName: 'promotePromptVersionToProduction',
                controller,
                response,
                next,
                validatedArgs,
                successStatus: undefined,
              });
            } catch (err) {
                return next(err);
            }
        });
        // WARNING: This file was auto-generated with tsoa. Please do not modify it. Re-run tsoa to re-generate this file: https://github.com/lukeautry/tsoa
        app.post('/v1/prompt/version/:promptVersionId/inputs/query',
            authenticateMiddleware([{"api_key":[]}]),
            ...(fetchMiddlewares<RequestHandler>(PromptController)),
            ...(fetchMiddlewares<RequestHandler>(PromptController.prototype.getInputs)),

            async function PromptController_getInputs(request: ExRequest, response: ExResponse, next: any) {
            const args: Record<string, TsoaRoute.ParameterSchema> = {
                    requestBody: {"in":"body","name":"requestBody","required":true,"dataType":"nestedObjectLiteral","nestedProperties":{"random":{"dataType":"boolean"},"limit":{"dataType":"double","required":true}}},
                    request: {"in":"request","name":"request","required":true,"dataType":"object"},
                    promptVersionId: {"in":"path","name":"promptVersionId","required":true,"dataType":"string"},
            };

            // WARNING: This file was auto-generated with tsoa. Please do not modify it. Re-run tsoa to re-generate this file: https://github.com/lukeautry/tsoa

            let validatedArgs: any[] = [];
            try {
                validatedArgs = templateService.getValidatedArgs({ args, request, response });

                const controller = new PromptController();

              await templateService.apiHandler({
                methodName: 'getInputs',
                controller,
                response,
                next,
                validatedArgs,
                successStatus: undefined,
              });
            } catch (err) {
                return next(err);
            }
        });
        // WARNING: This file was auto-generated with tsoa. Please do not modify it. Re-run tsoa to re-generate this file: https://github.com/lukeautry/tsoa
        app.get('/v1/prompt/:promptId/experiments',
            authenticateMiddleware([{"api_key":[]}]),
            ...(fetchMiddlewares<RequestHandler>(PromptController)),
            ...(fetchMiddlewares<RequestHandler>(PromptController.prototype.getPromptExperiments)),

            async function PromptController_getPromptExperiments(request: ExRequest, response: ExResponse, next: any) {
            const args: Record<string, TsoaRoute.ParameterSchema> = {
                    request: {"in":"request","name":"request","required":true,"dataType":"object"},
                    promptId: {"in":"path","name":"promptId","required":true,"dataType":"string"},
            };

            // WARNING: This file was auto-generated with tsoa. Please do not modify it. Re-run tsoa to re-generate this file: https://github.com/lukeautry/tsoa

            let validatedArgs: any[] = [];
            try {
                validatedArgs = templateService.getValidatedArgs({ args, request, response });

                const controller = new PromptController();

              await templateService.apiHandler({
                methodName: 'getPromptExperiments',
                controller,
                response,
                next,
                validatedArgs,
                successStatus: undefined,
              });
            } catch (err) {
                return next(err);
            }
        });
        // WARNING: This file was auto-generated with tsoa. Please do not modify it. Re-run tsoa to re-generate this file: https://github.com/lukeautry/tsoa
        app.post('/v1/prompt/:promptId/versions/query',
            authenticateMiddleware([{"api_key":[]}]),
            ...(fetchMiddlewares<RequestHandler>(PromptController)),
            ...(fetchMiddlewares<RequestHandler>(PromptController.prototype.getPromptVersions)),

            async function PromptController_getPromptVersions(request: ExRequest, response: ExResponse, next: any) {
            const args: Record<string, TsoaRoute.ParameterSchema> = {
                    requestBody: {"in":"body","name":"requestBody","required":true,"ref":"PromptVersionsQueryParams"},
                    request: {"in":"request","name":"request","required":true,"dataType":"object"},
                    promptId: {"in":"path","name":"promptId","required":true,"dataType":"string"},
            };

            // WARNING: This file was auto-generated with tsoa. Please do not modify it. Re-run tsoa to re-generate this file: https://github.com/lukeautry/tsoa

            let validatedArgs: any[] = [];
            try {
                validatedArgs = templateService.getValidatedArgs({ args, request, response });

                const controller = new PromptController();

              await templateService.apiHandler({
                methodName: 'getPromptVersions',
                controller,
                response,
                next,
                validatedArgs,
                successStatus: undefined,
              });
            } catch (err) {
                return next(err);
            }
        });
        // WARNING: This file was auto-generated with tsoa. Please do not modify it. Re-run tsoa to re-generate this file: https://github.com/lukeautry/tsoa
        app.get('/v1/prompt/version/:promptVersionId',
            authenticateMiddleware([{"api_key":[]}]),
            ...(fetchMiddlewares<RequestHandler>(PromptController)),
            ...(fetchMiddlewares<RequestHandler>(PromptController.prototype.getPromptVersion)),

            async function PromptController_getPromptVersion(request: ExRequest, response: ExResponse, next: any) {
            const args: Record<string, TsoaRoute.ParameterSchema> = {
                    request: {"in":"request","name":"request","required":true,"dataType":"object"},
                    promptVersionId: {"in":"path","name":"promptVersionId","required":true,"dataType":"string"},
            };

            // WARNING: This file was auto-generated with tsoa. Please do not modify it. Re-run tsoa to re-generate this file: https://github.com/lukeautry/tsoa

            let validatedArgs: any[] = [];
            try {
                validatedArgs = templateService.getValidatedArgs({ args, request, response });

                const controller = new PromptController();

              await templateService.apiHandler({
                methodName: 'getPromptVersion',
                controller,
                response,
                next,
                validatedArgs,
                successStatus: undefined,
              });
            } catch (err) {
                return next(err);
            }
        });
        // WARNING: This file was auto-generated with tsoa. Please do not modify it. Re-run tsoa to re-generate this file: https://github.com/lukeautry/tsoa
        app.delete('/v1/prompt/version/:promptVersionId',
            authenticateMiddleware([{"api_key":[]}]),
            ...(fetchMiddlewares<RequestHandler>(PromptController)),
            ...(fetchMiddlewares<RequestHandler>(PromptController.prototype.deletePromptVersion)),

            async function PromptController_deletePromptVersion(request: ExRequest, response: ExResponse, next: any) {
            const args: Record<string, TsoaRoute.ParameterSchema> = {
                    request: {"in":"request","name":"request","required":true,"dataType":"object"},
                    promptVersionId: {"in":"path","name":"promptVersionId","required":true,"dataType":"string"},
            };

            // WARNING: This file was auto-generated with tsoa. Please do not modify it. Re-run tsoa to re-generate this file: https://github.com/lukeautry/tsoa

            let validatedArgs: any[] = [];
            try {
                validatedArgs = templateService.getValidatedArgs({ args, request, response });

                const controller = new PromptController();

              await templateService.apiHandler({
                methodName: 'deletePromptVersion',
                controller,
                response,
                next,
                validatedArgs,
                successStatus: undefined,
              });
            } catch (err) {
                return next(err);
            }
        });
        // WARNING: This file was auto-generated with tsoa. Please do not modify it. Re-run tsoa to re-generate this file: https://github.com/lukeautry/tsoa
        app.post('/v1/prompt/:user_defined_id/compile',
            authenticateMiddleware([{"api_key":[]}]),
            ...(fetchMiddlewares<RequestHandler>(PromptController)),
            ...(fetchMiddlewares<RequestHandler>(PromptController.prototype.getPromptVersionsCompiled)),

            async function PromptController_getPromptVersionsCompiled(request: ExRequest, response: ExResponse, next: any) {
            const args: Record<string, TsoaRoute.ParameterSchema> = {
                    requestBody: {"in":"body","name":"requestBody","required":true,"ref":"PromptVersiosQueryParamsCompiled"},
                    request: {"in":"request","name":"request","required":true,"dataType":"object"},
                    user_defined_id: {"in":"path","name":"user_defined_id","required":true,"dataType":"string"},
            };

            // WARNING: This file was auto-generated with tsoa. Please do not modify it. Re-run tsoa to re-generate this file: https://github.com/lukeautry/tsoa

            let validatedArgs: any[] = [];
            try {
                validatedArgs = templateService.getValidatedArgs({ args, request, response });

                const controller = new PromptController();

              await templateService.apiHandler({
                methodName: 'getPromptVersionsCompiled',
                controller,
                response,
                next,
                validatedArgs,
                successStatus: undefined,
              });
            } catch (err) {
                return next(err);
            }
        });
        // WARNING: This file was auto-generated with tsoa. Please do not modify it. Re-run tsoa to re-generate this file: https://github.com/lukeautry/tsoa
        app.post('/v1/prompt/:user_defined_id/template',
            authenticateMiddleware([{"api_key":[]}]),
            ...(fetchMiddlewares<RequestHandler>(PromptController)),
            ...(fetchMiddlewares<RequestHandler>(PromptController.prototype.getPromptVersionTemplates)),

            async function PromptController_getPromptVersionTemplates(request: ExRequest, response: ExResponse, next: any) {
            const args: Record<string, TsoaRoute.ParameterSchema> = {
                    requestBody: {"in":"body","name":"requestBody","required":true,"ref":"PromptVersiosQueryParamsCompiled"},
                    request: {"in":"request","name":"request","required":true,"dataType":"object"},
                    user_defined_id: {"in":"path","name":"user_defined_id","required":true,"dataType":"string"},
            };

            // WARNING: This file was auto-generated with tsoa. Please do not modify it. Re-run tsoa to re-generate this file: https://github.com/lukeautry/tsoa

            let validatedArgs: any[] = [];
            try {
                validatedArgs = templateService.getValidatedArgs({ args, request, response });

                const controller = new PromptController();

              await templateService.apiHandler({
                methodName: 'getPromptVersionTemplates',
                controller,
                response,
                next,
                validatedArgs,
                successStatus: undefined,
              });
            } catch (err) {
                return next(err);
            }
        });
        // WARNING: This file was auto-generated with tsoa. Please do not modify it. Re-run tsoa to re-generate this file: https://github.com/lukeautry/tsoa
        app.post('/v1/admin/feature-flags',
            authenticateMiddleware([{"api_key":[]}]),
            ...(fetchMiddlewares<RequestHandler>(AdminController)),
            ...(fetchMiddlewares<RequestHandler>(AdminController.prototype.updateFeatureFlags)),

            async function AdminController_updateFeatureFlags(request: ExRequest, response: ExResponse, next: any) {
            const args: Record<string, TsoaRoute.ParameterSchema> = {
                    request: {"in":"request","name":"request","required":true,"dataType":"object"},
                    body: {"in":"body","name":"body","required":true,"dataType":"nestedObjectLiteral","nestedProperties":{"orgId":{"dataType":"string","required":true},"flag":{"dataType":"string","required":true}}},
            };

            // WARNING: This file was auto-generated with tsoa. Please do not modify it. Re-run tsoa to re-generate this file: https://github.com/lukeautry/tsoa

            let validatedArgs: any[] = [];
            try {
                validatedArgs = templateService.getValidatedArgs({ args, request, response });

                const controller = new AdminController();

              await templateService.apiHandler({
                methodName: 'updateFeatureFlags',
                controller,
                response,
                next,
                validatedArgs,
                successStatus: undefined,
              });
            } catch (err) {
                return next(err);
            }
        });
        // WARNING: This file was auto-generated with tsoa. Please do not modify it. Re-run tsoa to re-generate this file: https://github.com/lukeautry/tsoa
        app.delete('/v1/admin/feature-flags',
            authenticateMiddleware([{"api_key":[]}]),
            ...(fetchMiddlewares<RequestHandler>(AdminController)),
            ...(fetchMiddlewares<RequestHandler>(AdminController.prototype.deleteFeatureFlag)),

            async function AdminController_deleteFeatureFlag(request: ExRequest, response: ExResponse, next: any) {
            const args: Record<string, TsoaRoute.ParameterSchema> = {
                    request: {"in":"request","name":"request","required":true,"dataType":"object"},
                    body: {"in":"body","name":"body","required":true,"dataType":"nestedObjectLiteral","nestedProperties":{"orgId":{"dataType":"string","required":true},"flag":{"dataType":"string","required":true}}},
            };

            // WARNING: This file was auto-generated with tsoa. Please do not modify it. Re-run tsoa to re-generate this file: https://github.com/lukeautry/tsoa

            let validatedArgs: any[] = [];
            try {
                validatedArgs = templateService.getValidatedArgs({ args, request, response });

                const controller = new AdminController();

              await templateService.apiHandler({
                methodName: 'deleteFeatureFlag',
                controller,
                response,
                next,
                validatedArgs,
                successStatus: undefined,
              });
            } catch (err) {
                return next(err);
            }
        });
        // WARNING: This file was auto-generated with tsoa. Please do not modify it. Re-run tsoa to re-generate this file: https://github.com/lukeautry/tsoa
        app.post('/v1/admin/feature-flags/query',
            authenticateMiddleware([{"api_key":[]}]),
            ...(fetchMiddlewares<RequestHandler>(AdminController)),
            ...(fetchMiddlewares<RequestHandler>(AdminController.prototype.getFeatureFlags)),

            async function AdminController_getFeatureFlags(request: ExRequest, response: ExResponse, next: any) {
            const args: Record<string, TsoaRoute.ParameterSchema> = {
                    request: {"in":"request","name":"request","required":true,"dataType":"object"},
            };

            // WARNING: This file was auto-generated with tsoa. Please do not modify it. Re-run tsoa to re-generate this file: https://github.com/lukeautry/tsoa

            let validatedArgs: any[] = [];
            try {
                validatedArgs = templateService.getValidatedArgs({ args, request, response });

                const controller = new AdminController();

              await templateService.apiHandler({
                methodName: 'getFeatureFlags',
                controller,
                response,
                next,
                validatedArgs,
                successStatus: undefined,
              });
            } catch (err) {
                return next(err);
            }
        });
        // WARNING: This file was auto-generated with tsoa. Please do not modify it. Re-run tsoa to re-generate this file: https://github.com/lukeautry/tsoa
        app.post('/v1/admin/orgs/top-usage',
            authenticateMiddleware([{"api_key":[]}]),
            ...(fetchMiddlewares<RequestHandler>(AdminController)),
            ...(fetchMiddlewares<RequestHandler>(AdminController.prototype.getTopOrgsByUsage)),

            async function AdminController_getTopOrgsByUsage(request: ExRequest, response: ExResponse, next: any) {
            const args: Record<string, TsoaRoute.ParameterSchema> = {
                    request: {"in":"request","name":"request","required":true,"dataType":"object"},
                    body: {"in":"body","name":"body","required":true,"dataType":"nestedObjectLiteral","nestedProperties":{"minRequests":{"dataType":"double","required":true},"limit":{"dataType":"double","required":true}}},
            };

            // WARNING: This file was auto-generated with tsoa. Please do not modify it. Re-run tsoa to re-generate this file: https://github.com/lukeautry/tsoa

            let validatedArgs: any[] = [];
            try {
                validatedArgs = templateService.getValidatedArgs({ args, request, response });

                const controller = new AdminController();

              await templateService.apiHandler({
                methodName: 'getTopOrgsByUsage',
                controller,
                response,
                next,
                validatedArgs,
                successStatus: undefined,
              });
            } catch (err) {
                return next(err);
            }
        });
        // WARNING: This file was auto-generated with tsoa. Please do not modify it. Re-run tsoa to re-generate this file: https://github.com/lukeautry/tsoa
        app.post('/v1/admin/orgs/top',
            authenticateMiddleware([{"api_key":[]}]),
            ...(fetchMiddlewares<RequestHandler>(AdminController)),
            ...(fetchMiddlewares<RequestHandler>(AdminController.prototype.getTopOrgs)),

            async function AdminController_getTopOrgs(request: ExRequest, response: ExResponse, next: any) {
            const args: Record<string, TsoaRoute.ParameterSchema> = {
                    request: {"in":"request","name":"request","required":true,"dataType":"object"},
                    body: {"in":"body","name":"body","required":true,"dataType":"nestedObjectLiteral","nestedProperties":{"emailContains":{"dataType":"array","array":{"dataType":"string"}},"orgsNameContains":{"dataType":"array","array":{"dataType":"string"}},"orgsId":{"dataType":"array","array":{"dataType":"string"}},"tier":{"dataType":"union","subSchemas":[{"dataType":"enum","enums":["all"]},{"dataType":"enum","enums":["pro"]},{"dataType":"enum","enums":["free"]},{"dataType":"enum","enums":["growth"]},{"dataType":"enum","enums":["enterprise"]}],"required":true},"endDate":{"dataType":"string","required":true},"startDate":{"dataType":"string","required":true}}},
            };

            // WARNING: This file was auto-generated with tsoa. Please do not modify it. Re-run tsoa to re-generate this file: https://github.com/lukeautry/tsoa

            let validatedArgs: any[] = [];
            try {
                validatedArgs = templateService.getValidatedArgs({ args, request, response });

                const controller = new AdminController();

              await templateService.apiHandler({
                methodName: 'getTopOrgs',
                controller,
                response,
                next,
                validatedArgs,
                successStatus: undefined,
              });
            } catch (err) {
                return next(err);
            }
        });
        // WARNING: This file was auto-generated with tsoa. Please do not modify it. Re-run tsoa to re-generate this file: https://github.com/lukeautry/tsoa
        app.get('/v1/admin/admins/query',
            authenticateMiddleware([{"api_key":[]}]),
            ...(fetchMiddlewares<RequestHandler>(AdminController)),
            ...(fetchMiddlewares<RequestHandler>(AdminController.prototype.getAdmins)),

            async function AdminController_getAdmins(request: ExRequest, response: ExResponse, next: any) {
            const args: Record<string, TsoaRoute.ParameterSchema> = {
                    request: {"in":"request","name":"request","required":true,"dataType":"object"},
            };

            // WARNING: This file was auto-generated with tsoa. Please do not modify it. Re-run tsoa to re-generate this file: https://github.com/lukeautry/tsoa

            let validatedArgs: any[] = [];
            try {
                validatedArgs = templateService.getValidatedArgs({ args, request, response });

                const controller = new AdminController();

              await templateService.apiHandler({
                methodName: 'getAdmins',
                controller,
                response,
                next,
                validatedArgs,
                successStatus: undefined,
              });
            } catch (err) {
                return next(err);
            }
        });
        // WARNING: This file was auto-generated with tsoa. Please do not modify it. Re-run tsoa to re-generate this file: https://github.com/lukeautry/tsoa
        app.post('/v1/admin/whodis',
            authenticateMiddleware([{"api_key":[]}]),
            ...(fetchMiddlewares<RequestHandler>(AdminController)),
            ...(fetchMiddlewares<RequestHandler>(AdminController.prototype.whodis)),

            async function AdminController_whodis(request: ExRequest, response: ExResponse, next: any) {
            const args: Record<string, TsoaRoute.ParameterSchema> = {
                    request: {"in":"request","name":"request","required":true,"dataType":"object"},
                    body: {"in":"body","name":"body","required":true,"dataType":"nestedObjectLiteral","nestedProperties":{"email":{"dataType":"string"},"userId":{"dataType":"string"},"organizationId":{"dataType":"string"}}},
            };

            // WARNING: This file was auto-generated with tsoa. Please do not modify it. Re-run tsoa to re-generate this file: https://github.com/lukeautry/tsoa

            let validatedArgs: any[] = [];
            try {
                validatedArgs = templateService.getValidatedArgs({ args, request, response });

                const controller = new AdminController();

              await templateService.apiHandler({
                methodName: 'whodis',
                controller,
                response,
                next,
                validatedArgs,
                successStatus: undefined,
              });
            } catch (err) {
                return next(err);
            }
        });
        // WARNING: This file was auto-generated with tsoa. Please do not modify it. Re-run tsoa to re-generate this file: https://github.com/lukeautry/tsoa
        app.get('/v1/admin/settings/:name',
            authenticateMiddleware([{"api_key":[]}]),
            ...(fetchMiddlewares<RequestHandler>(AdminController)),
            ...(fetchMiddlewares<RequestHandler>(AdminController.prototype.getSetting)),

            async function AdminController_getSetting(request: ExRequest, response: ExResponse, next: any) {
            const args: Record<string, TsoaRoute.ParameterSchema> = {
                    name: {"in":"path","name":"name","required":true,"ref":"SettingName"},
                    request: {"in":"request","name":"request","required":true,"dataType":"object"},
            };

            // WARNING: This file was auto-generated with tsoa. Please do not modify it. Re-run tsoa to re-generate this file: https://github.com/lukeautry/tsoa

            let validatedArgs: any[] = [];
            try {
                validatedArgs = templateService.getValidatedArgs({ args, request, response });

                const controller = new AdminController();

              await templateService.apiHandler({
                methodName: 'getSetting',
                controller,
                response,
                next,
                validatedArgs,
                successStatus: undefined,
              });
            } catch (err) {
                return next(err);
            }
        });
        // WARNING: This file was auto-generated with tsoa. Please do not modify it. Re-run tsoa to re-generate this file: https://github.com/lukeautry/tsoa
        app.post('/v1/admin/azure/run-test',
            authenticateMiddleware([{"api_key":[]}]),
            ...(fetchMiddlewares<RequestHandler>(AdminController)),
            ...(fetchMiddlewares<RequestHandler>(AdminController.prototype.azureTest)),

            async function AdminController_azureTest(request: ExRequest, response: ExResponse, next: any) {
            const args: Record<string, TsoaRoute.ParameterSchema> = {
                    request: {"in":"request","name":"request","required":true,"dataType":"object"},
                    body: {"in":"body","name":"body","required":true,"dataType":"nestedObjectLiteral","nestedProperties":{"requestBody":{"dataType":"any","required":true}}},
            };

            // WARNING: This file was auto-generated with tsoa. Please do not modify it. Re-run tsoa to re-generate this file: https://github.com/lukeautry/tsoa

            let validatedArgs: any[] = [];
            try {
                validatedArgs = templateService.getValidatedArgs({ args, request, response });

                const controller = new AdminController();

              await templateService.apiHandler({
                methodName: 'azureTest',
                controller,
                response,
                next,
                validatedArgs,
                successStatus: undefined,
              });
            } catch (err) {
                return next(err);
            }
        });
        // WARNING: This file was auto-generated with tsoa. Please do not modify it. Re-run tsoa to re-generate this file: https://github.com/lukeautry/tsoa
        app.post('/v1/admin/settings',
            authenticateMiddleware([{"api_key":[]}]),
            ...(fetchMiddlewares<RequestHandler>(AdminController)),
            ...(fetchMiddlewares<RequestHandler>(AdminController.prototype.updateSetting)),

            async function AdminController_updateSetting(request: ExRequest, response: ExResponse, next: any) {
            const args: Record<string, TsoaRoute.ParameterSchema> = {
                    request: {"in":"request","name":"request","required":true,"dataType":"object"},
                    body: {"in":"body","name":"body","required":true,"dataType":"nestedObjectLiteral","nestedProperties":{"settings":{"ref":"Setting","required":true},"name":{"ref":"SettingName","required":true}}},
            };

            // WARNING: This file was auto-generated with tsoa. Please do not modify it. Re-run tsoa to re-generate this file: https://github.com/lukeautry/tsoa

            let validatedArgs: any[] = [];
            try {
                validatedArgs = templateService.getValidatedArgs({ args, request, response });

                const controller = new AdminController();

              await templateService.apiHandler({
                methodName: 'updateSetting',
                controller,
                response,
                next,
                validatedArgs,
                successStatus: undefined,
              });
            } catch (err) {
                return next(err);
            }
        });
        // WARNING: This file was auto-generated with tsoa. Please do not modify it. Re-run tsoa to re-generate this file: https://github.com/lukeautry/tsoa
        app.post('/v1/admin/orgs/query',
            authenticateMiddleware([{"api_key":[]}]),
            ...(fetchMiddlewares<RequestHandler>(AdminController)),
            ...(fetchMiddlewares<RequestHandler>(AdminController.prototype.findAllOrgs)),

            async function AdminController_findAllOrgs(request: ExRequest, response: ExResponse, next: any) {
            const args: Record<string, TsoaRoute.ParameterSchema> = {
                    request: {"in":"request","name":"request","required":true,"dataType":"object"},
                    body: {"in":"body","name":"body","required":true,"dataType":"nestedObjectLiteral","nestedProperties":{"orgName":{"dataType":"string","required":true}}},
            };

            // WARNING: This file was auto-generated with tsoa. Please do not modify it. Re-run tsoa to re-generate this file: https://github.com/lukeautry/tsoa

            let validatedArgs: any[] = [];
            try {
                validatedArgs = templateService.getValidatedArgs({ args, request, response });

                const controller = new AdminController();

              await templateService.apiHandler({
                methodName: 'findAllOrgs',
                controller,
                response,
                next,
                validatedArgs,
                successStatus: undefined,
              });
            } catch (err) {
                return next(err);
            }
        });
        // WARNING: This file was auto-generated with tsoa. Please do not modify it. Re-run tsoa to re-generate this file: https://github.com/lukeautry/tsoa
        app.post('/v1/admin/orgs/over-time/query',
            authenticateMiddleware([{"api_key":[]}]),
            ...(fetchMiddlewares<RequestHandler>(AdminController)),
            ...(fetchMiddlewares<RequestHandler>(AdminController.prototype.newOrgsOverTime)),

            async function AdminController_newOrgsOverTime(request: ExRequest, response: ExResponse, next: any) {
            const args: Record<string, TsoaRoute.ParameterSchema> = {
                    request: {"in":"request","name":"request","required":true,"dataType":"object"},
                    body: {"in":"body","name":"body","required":true,"dataType":"nestedObjectLiteral","nestedProperties":{"groupBy":{"dataType":"union","subSchemas":[{"dataType":"enum","enums":["hour"]},{"dataType":"enum","enums":["day"]},{"dataType":"enum","enums":["week"]},{"dataType":"enum","enums":["month"]}],"required":true},"timeFilter":{"dataType":"union","subSchemas":[{"dataType":"enum","enums":["1 days"]},{"dataType":"enum","enums":["7 days"]},{"dataType":"enum","enums":["1 month"]},{"dataType":"enum","enums":["3 months"]},{"dataType":"enum","enums":["12 months"]},{"dataType":"enum","enums":["24 months"]}],"required":true}}},
            };

            // WARNING: This file was auto-generated with tsoa. Please do not modify it. Re-run tsoa to re-generate this file: https://github.com/lukeautry/tsoa

            let validatedArgs: any[] = [];
            try {
                validatedArgs = templateService.getValidatedArgs({ args, request, response });

                const controller = new AdminController();

              await templateService.apiHandler({
                methodName: 'newOrgsOverTime',
                controller,
                response,
                next,
                validatedArgs,
                successStatus: undefined,
              });
            } catch (err) {
                return next(err);
            }
        });
        // WARNING: This file was auto-generated with tsoa. Please do not modify it. Re-run tsoa to re-generate this file: https://github.com/lukeautry/tsoa
        app.post('/v1/admin/admins/org/query',
            authenticateMiddleware([{"api_key":[]}]),
            ...(fetchMiddlewares<RequestHandler>(AdminController)),
            ...(fetchMiddlewares<RequestHandler>(AdminController.prototype.addAdminsToOrg)),

            async function AdminController_addAdminsToOrg(request: ExRequest, response: ExResponse, next: any) {
            const args: Record<string, TsoaRoute.ParameterSchema> = {
                    request: {"in":"request","name":"request","required":true,"dataType":"object"},
                    body: {"in":"body","name":"body","required":true,"dataType":"nestedObjectLiteral","nestedProperties":{"adminIds":{"dataType":"array","array":{"dataType":"string"},"required":true},"orgId":{"dataType":"string","required":true}}},
            };

            // WARNING: This file was auto-generated with tsoa. Please do not modify it. Re-run tsoa to re-generate this file: https://github.com/lukeautry/tsoa

            let validatedArgs: any[] = [];
            try {
                validatedArgs = templateService.getValidatedArgs({ args, request, response });

                const controller = new AdminController();

              await templateService.apiHandler({
                methodName: 'addAdminsToOrg',
                controller,
                response,
                next,
                validatedArgs,
                successStatus: undefined,
              });
            } catch (err) {
                return next(err);
            }
        });
        // WARNING: This file was auto-generated with tsoa. Please do not modify it. Re-run tsoa to re-generate this file: https://github.com/lukeautry/tsoa
        app.post('/v1/admin/alert_banners',
            authenticateMiddleware([{"api_key":[]}]),
            ...(fetchMiddlewares<RequestHandler>(AdminController)),
            ...(fetchMiddlewares<RequestHandler>(AdminController.prototype.createAlertBanner)),

            async function AdminController_createAlertBanner(request: ExRequest, response: ExResponse, next: any) {
            const args: Record<string, TsoaRoute.ParameterSchema> = {
                    request: {"in":"request","name":"request","required":true,"dataType":"object"},
                    body: {"in":"body","name":"body","required":true,"dataType":"nestedObjectLiteral","nestedProperties":{"message":{"dataType":"string","required":true},"title":{"dataType":"string","required":true}}},
            };

            // WARNING: This file was auto-generated with tsoa. Please do not modify it. Re-run tsoa to re-generate this file: https://github.com/lukeautry/tsoa

            let validatedArgs: any[] = [];
            try {
                validatedArgs = templateService.getValidatedArgs({ args, request, response });

                const controller = new AdminController();

              await templateService.apiHandler({
                methodName: 'createAlertBanner',
                controller,
                response,
                next,
                validatedArgs,
                successStatus: undefined,
              });
            } catch (err) {
                return next(err);
            }
        });
        // WARNING: This file was auto-generated with tsoa. Please do not modify it. Re-run tsoa to re-generate this file: https://github.com/lukeautry/tsoa
        app.patch('/v1/admin/alert_banners',
            authenticateMiddleware([{"api_key":[]}]),
            ...(fetchMiddlewares<RequestHandler>(AdminController)),
            ...(fetchMiddlewares<RequestHandler>(AdminController.prototype.updateAlertBanner)),

            async function AdminController_updateAlertBanner(request: ExRequest, response: ExResponse, next: any) {
            const args: Record<string, TsoaRoute.ParameterSchema> = {
                    request: {"in":"request","name":"request","required":true,"dataType":"object"},
                    body: {"in":"body","name":"body","required":true,"dataType":"nestedObjectLiteral","nestedProperties":{"active":{"dataType":"boolean","required":true},"id":{"dataType":"double","required":true}}},
            };

            // WARNING: This file was auto-generated with tsoa. Please do not modify it. Re-run tsoa to re-generate this file: https://github.com/lukeautry/tsoa

            let validatedArgs: any[] = [];
            try {
                validatedArgs = templateService.getValidatedArgs({ args, request, response });

                const controller = new AdminController();

              await templateService.apiHandler({
                methodName: 'updateAlertBanner',
                controller,
                response,
                next,
                validatedArgs,
                successStatus: undefined,
              });
            } catch (err) {
                return next(err);
            }
        });
        // WARNING: This file was auto-generated with tsoa. Please do not modify it. Re-run tsoa to re-generate this file: https://github.com/lukeautry/tsoa
        app.post('/v1/log/request',
            authenticateMiddleware([{"api_key":[]}]),
            ...(fetchMiddlewares<RequestHandler>(LogController)),
            ...(fetchMiddlewares<RequestHandler>(LogController.prototype.getRequests)),

            async function LogController_getRequests(request: ExRequest, response: ExResponse, next: any) {
            const args: Record<string, TsoaRoute.ParameterSchema> = {
                    logMessage: {"in":"body","name":"logMessage","required":true,"ref":"Message"},
                    request: {"in":"request","name":"request","required":true,"dataType":"object"},
            };

            // WARNING: This file was auto-generated with tsoa. Please do not modify it. Re-run tsoa to re-generate this file: https://github.com/lukeautry/tsoa

            let validatedArgs: any[] = [];
            try {
                validatedArgs = templateService.getValidatedArgs({ args, request, response });

                const controller = new LogController();

              await templateService.apiHandler({
                methodName: 'getRequests',
                controller,
                response,
                next,
                validatedArgs,
                successStatus: undefined,
              });
            } catch (err) {
                return next(err);
            }
        });
        // WARNING: This file was auto-generated with tsoa. Please do not modify it. Re-run tsoa to re-generate this file: https://github.com/lukeautry/tsoa
        app.post('/v1/key/generateHash',
            authenticateMiddleware([{"api_key":[]}]),
            ...(fetchMiddlewares<RequestHandler>(GenerateHashController)),
            ...(fetchMiddlewares<RequestHandler>(GenerateHashController.prototype.generateHash)),

            async function GenerateHashController_generateHash(request: ExRequest, response: ExResponse, next: any) {
            const args: Record<string, TsoaRoute.ParameterSchema> = {
                    requestBody: {"in":"body","name":"requestBody","required":true,"ref":"GenerateHashQueryParams"},
                    request: {"in":"request","name":"request","required":true,"dataType":"object"},
            };

            // WARNING: This file was auto-generated with tsoa. Please do not modify it. Re-run tsoa to re-generate this file: https://github.com/lukeautry/tsoa

            let validatedArgs: any[] = [];
            try {
                validatedArgs = templateService.getValidatedArgs({ args, request, response });

                const controller = new GenerateHashController();

              await templateService.apiHandler({
                methodName: 'generateHash',
                controller,
                response,
                next,
                validatedArgs,
                successStatus: undefined,
              });
            } catch (err) {
                return next(err);
            }
        });
        // WARNING: This file was auto-generated with tsoa. Please do not modify it. Re-run tsoa to re-generate this file: https://github.com/lukeautry/tsoa
        app.post('/v1/dataset/:datasetId/fine-tune',
            authenticateMiddleware([{"api_key":[]}]),
            ...(fetchMiddlewares<RequestHandler>(DatasetController)),
            ...(fetchMiddlewares<RequestHandler>(DatasetController.prototype.datasetFineTune)),

            async function DatasetController_datasetFineTune(request: ExRequest, response: ExResponse, next: any) {
            const args: Record<string, TsoaRoute.ParameterSchema> = {
                    datasetId: {"in":"path","name":"datasetId","required":true,"dataType":"string"},
                    body: {"in":"body","name":"body","required":true,"ref":"FineTuneBodyParams"},
                    request: {"in":"request","name":"request","required":true,"dataType":"object"},
            };

            // WARNING: This file was auto-generated with tsoa. Please do not modify it. Re-run tsoa to re-generate this file: https://github.com/lukeautry/tsoa

            let validatedArgs: any[] = [];
            try {
                validatedArgs = templateService.getValidatedArgs({ args, request, response });

                const controller = new DatasetController();

              await templateService.apiHandler({
                methodName: 'datasetFineTune',
                controller,
                response,
                next,
                validatedArgs,
                successStatus: undefined,
              });
            } catch (err) {
                return next(err);
            }
        });
        // WARNING: This file was auto-generated with tsoa. Please do not modify it. Re-run tsoa to re-generate this file: https://github.com/lukeautry/tsoa
        app.post('/v1/fine-tune',
            authenticateMiddleware([{"api_key":[]}]),
            ...(fetchMiddlewares<RequestHandler>(FineTuneMainController)),
            ...(fetchMiddlewares<RequestHandler>(FineTuneMainController.prototype.fineTune)),

            async function FineTuneMainController_fineTune(request: ExRequest, response: ExResponse, next: any) {
            const args: Record<string, TsoaRoute.ParameterSchema> = {
                    body: {"in":"body","name":"body","required":true,"ref":"FineTuneBody"},
                    request: {"in":"request","name":"request","required":true,"dataType":"object"},
            };

            // WARNING: This file was auto-generated with tsoa. Please do not modify it. Re-run tsoa to re-generate this file: https://github.com/lukeautry/tsoa

            let validatedArgs: any[] = [];
            try {
                validatedArgs = templateService.getValidatedArgs({ args, request, response });

                const controller = new FineTuneMainController();

              await templateService.apiHandler({
                methodName: 'fineTune',
                controller,
                response,
                next,
                validatedArgs,
                successStatus: undefined,
              });
            } catch (err) {
                return next(err);
            }
        });
        // WARNING: This file was auto-generated with tsoa. Please do not modify it. Re-run tsoa to re-generate this file: https://github.com/lukeautry/tsoa
        app.get('/v1/fine-tune/:jobId/stats',
            authenticateMiddleware([{"api_key":[]}]),
            ...(fetchMiddlewares<RequestHandler>(FineTuneMainController)),
            ...(fetchMiddlewares<RequestHandler>(FineTuneMainController.prototype.fineTuneJobStats)),

            async function FineTuneMainController_fineTuneJobStats(request: ExRequest, response: ExResponse, next: any) {
            const args: Record<string, TsoaRoute.ParameterSchema> = {
                    jobId: {"in":"path","name":"jobId","required":true,"dataType":"string"},
                    request: {"in":"request","name":"request","required":true,"dataType":"object"},
            };

            // WARNING: This file was auto-generated with tsoa. Please do not modify it. Re-run tsoa to re-generate this file: https://github.com/lukeautry/tsoa

            let validatedArgs: any[] = [];
            try {
                validatedArgs = templateService.getValidatedArgs({ args, request, response });

                const controller = new FineTuneMainController();

              await templateService.apiHandler({
                methodName: 'fineTuneJobStats',
                controller,
                response,
                next,
                validatedArgs,
                successStatus: undefined,
              });
            } catch (err) {
                return next(err);
            }
        });
        // WARNING: This file was auto-generated with tsoa. Please do not modify it. Re-run tsoa to re-generate this file: https://github.com/lukeautry/tsoa
        app.post('/v1/demo/completion',
            authenticateMiddleware([{"api_key":[]}]),
            ...(fetchMiddlewares<RequestHandler>(DemoController)),
            ...(fetchMiddlewares<RequestHandler>(DemoController.prototype.demoCompletion)),

            async function DemoController_demoCompletion(request: ExRequest, response: ExResponse, next: any) {
            const args: Record<string, TsoaRoute.ParameterSchema> = {
                    body: {"in":"body","name":"body","required":true,"dataType":"nestedObjectLiteral","nestedProperties":{"cache_enabled":{"dataType":"boolean"},"max_tokens":{"dataType":"double"},"tool_choice":{"ref":"ChatCompletionToolChoiceOption"},"tools":{"dataType":"array","array":{"dataType":"refObject","ref":"ChatCompletionTool"}},"sessionPath":{"dataType":"string"},"sessionName":{"dataType":"string"},"sessionId":{"dataType":"string"},"userEmail":{"dataType":"string"},"promptId":{"dataType":"string","required":true},"messages":{"dataType":"array","array":{"dataType":"refAlias","ref":"ChatCompletionMessageParam"},"required":true}}},
                    request: {"in":"request","name":"request","required":true,"dataType":"object"},
            };

            // WARNING: This file was auto-generated with tsoa. Please do not modify it. Re-run tsoa to re-generate this file: https://github.com/lukeautry/tsoa

            let validatedArgs: any[] = [];
            try {
                validatedArgs = templateService.getValidatedArgs({ args, request, response });

                const controller = new DemoController();

              await templateService.apiHandler({
                methodName: 'demoCompletion',
                controller,
                response,
                next,
                validatedArgs,
                successStatus: undefined,
              });
            } catch (err) {
                return next(err);
            }
        });
        // WARNING: This file was auto-generated with tsoa. Please do not modify it. Re-run tsoa to re-generate this file: https://github.com/lukeautry/tsoa
        app.get('/v1/alert/query',
            authenticateMiddleware([{"api_key":[]}]),
            ...(fetchMiddlewares<RequestHandler>(AlertController)),
            ...(fetchMiddlewares<RequestHandler>(AlertController.prototype.getAlerts)),

            async function AlertController_getAlerts(request: ExRequest, response: ExResponse, next: any) {
            const args: Record<string, TsoaRoute.ParameterSchema> = {
                    request: {"in":"request","name":"request","required":true,"dataType":"object"},
            };

            // WARNING: This file was auto-generated with tsoa. Please do not modify it. Re-run tsoa to re-generate this file: https://github.com/lukeautry/tsoa

            let validatedArgs: any[] = [];
            try {
                validatedArgs = templateService.getValidatedArgs({ args, request, response });

                const controller = new AlertController();

              await templateService.apiHandler({
                methodName: 'getAlerts',
                controller,
                response,
                next,
                validatedArgs,
                successStatus: undefined,
              });
            } catch (err) {
                return next(err);
            }
        });
        // WARNING: This file was auto-generated with tsoa. Please do not modify it. Re-run tsoa to re-generate this file: https://github.com/lukeautry/tsoa
        app.post('/v1/alert/create',
            authenticateMiddleware([{"api_key":[]}]),
            ...(fetchMiddlewares<RequestHandler>(AlertController)),
            ...(fetchMiddlewares<RequestHandler>(AlertController.prototype.createAlert)),

            async function AlertController_createAlert(request: ExRequest, response: ExResponse, next: any) {
            const args: Record<string, TsoaRoute.ParameterSchema> = {
                    alert: {"in":"body","name":"alert","required":true,"ref":"AlertRequest"},
                    request: {"in":"request","name":"request","required":true,"dataType":"object"},
            };

            // WARNING: This file was auto-generated with tsoa. Please do not modify it. Re-run tsoa to re-generate this file: https://github.com/lukeautry/tsoa

            let validatedArgs: any[] = [];
            try {
                validatedArgs = templateService.getValidatedArgs({ args, request, response });

                const controller = new AlertController();

              await templateService.apiHandler({
                methodName: 'createAlert',
                controller,
                response,
                next,
                validatedArgs,
                successStatus: undefined,
              });
            } catch (err) {
                return next(err);
            }
        });
        // WARNING: This file was auto-generated with tsoa. Please do not modify it. Re-run tsoa to re-generate this file: https://github.com/lukeautry/tsoa
        app.delete('/v1/alert/:alertId',
            authenticateMiddleware([{"api_key":[]}]),
            ...(fetchMiddlewares<RequestHandler>(AlertController)),
            ...(fetchMiddlewares<RequestHandler>(AlertController.prototype.deleteAlert)),

            async function AlertController_deleteAlert(request: ExRequest, response: ExResponse, next: any) {
            const args: Record<string, TsoaRoute.ParameterSchema> = {
                    alertId: {"in":"path","name":"alertId","required":true,"dataType":"string"},
                    request: {"in":"request","name":"request","required":true,"dataType":"object"},
            };

            // WARNING: This file was auto-generated with tsoa. Please do not modify it. Re-run tsoa to re-generate this file: https://github.com/lukeautry/tsoa

            let validatedArgs: any[] = [];
            try {
                validatedArgs = templateService.getValidatedArgs({ args, request, response });

                const controller = new AlertController();

              await templateService.apiHandler({
                methodName: 'deleteAlert',
                controller,
                response,
                next,
                validatedArgs,
                successStatus: undefined,
              });
            } catch (err) {
                return next(err);
            }
        });
        // WARNING: This file was auto-generated with tsoa. Please do not modify it. Re-run tsoa to re-generate this file: https://github.com/lukeautry/tsoa
        app.post('/v1/trace/log',
            authenticateMiddleware([{"api_key":[]}]),
            ...(fetchMiddlewares<RequestHandler>(TraceController)),
            ...(fetchMiddlewares<RequestHandler>(TraceController.prototype.logTrace)),

            async function TraceController_logTrace(request: ExRequest, response: ExResponse, next: any) {
            const args: Record<string, TsoaRoute.ParameterSchema> = {
                    request: {"in":"request","name":"request","required":true,"dataType":"object"},
                    traceBody: {"in":"body","name":"traceBody","required":true,"ref":"OTELTrace"},
            };

            // WARNING: This file was auto-generated with tsoa. Please do not modify it. Re-run tsoa to re-generate this file: https://github.com/lukeautry/tsoa

            let validatedArgs: any[] = [];
            try {
                validatedArgs = templateService.getValidatedArgs({ args, request, response });

                const controller = new TraceController();

              await templateService.apiHandler({
                methodName: 'logTrace',
                controller,
                response,
                next,
                validatedArgs,
                successStatus: undefined,
              });
            } catch (err) {
                return next(err);
            }
        });
        // WARNING: This file was auto-generated with tsoa. Please do not modify it. Re-run tsoa to re-generate this file: https://github.com/lukeautry/tsoa
        app.post('/v1/trace/log-python',
            authenticateMiddleware([{"api_key":[]}]),
            ...(fetchMiddlewares<RequestHandler>(TraceController)),
            ...(fetchMiddlewares<RequestHandler>(TraceController.prototype.logPythonTrace)),

            async function TraceController_logPythonTrace(request: ExRequest, response: ExResponse, next: any) {
            const args: Record<string, TsoaRoute.ParameterSchema> = {
                    request: {"in":"request","name":"request","required":true,"dataType":"object"},
                    traceBody: {"in":"body","name":"traceBody","required":true,"dataType":"any"},
            };

            // WARNING: This file was auto-generated with tsoa. Please do not modify it. Re-run tsoa to re-generate this file: https://github.com/lukeautry/tsoa

            let validatedArgs: any[] = [];
            try {
                validatedArgs = templateService.getValidatedArgs({ args, request, response });

                const controller = new TraceController();

              await templateService.apiHandler({
                methodName: 'logPythonTrace',
                controller,
                response,
                next,
                validatedArgs,
                successStatus: undefined,
              });
            } catch (err) {
                return next(err);
            }
        });
        // WARNING: This file was auto-generated with tsoa. Please do not modify it. Re-run tsoa to re-generate this file: https://github.com/lukeautry/tsoa
        app.post('/v1/property/query',
            authenticateMiddleware([{"api_key":[]}]),
            ...(fetchMiddlewares<RequestHandler>(PropertyController)),
            ...(fetchMiddlewares<RequestHandler>(PropertyController.prototype.getProperties)),

            async function PropertyController_getProperties(request: ExRequest, response: ExResponse, next: any) {
            const args: Record<string, TsoaRoute.ParameterSchema> = {
                    requestBody: {"in":"body","name":"requestBody","required":true,"dataType":"nestedObjectLiteral","nestedProperties":{}},
                    request: {"in":"request","name":"request","required":true,"dataType":"object"},
            };

            // WARNING: This file was auto-generated with tsoa. Please do not modify it. Re-run tsoa to re-generate this file: https://github.com/lukeautry/tsoa

            let validatedArgs: any[] = [];
            try {
                validatedArgs = templateService.getValidatedArgs({ args, request, response });

                const controller = new PropertyController();

              await templateService.apiHandler({
                methodName: 'getProperties',
                controller,
                response,
                next,
                validatedArgs,
                successStatus: undefined,
              });
            } catch (err) {
                return next(err);
            }
        });
        // WARNING: This file was auto-generated with tsoa. Please do not modify it. Re-run tsoa to re-generate this file: https://github.com/lukeautry/tsoa
        app.post('/v1/integration',
            authenticateMiddleware([{"api_key":[]}]),
            ...(fetchMiddlewares<RequestHandler>(IntegrationController)),
            ...(fetchMiddlewares<RequestHandler>(IntegrationController.prototype.createIntegration)),

            async function IntegrationController_createIntegration(request: ExRequest, response: ExResponse, next: any) {
            const args: Record<string, TsoaRoute.ParameterSchema> = {
                    params: {"in":"body","name":"params","required":true,"ref":"IntegrationCreateParams"},
                    request: {"in":"request","name":"request","required":true,"dataType":"object"},
            };

            // WARNING: This file was auto-generated with tsoa. Please do not modify it. Re-run tsoa to re-generate this file: https://github.com/lukeautry/tsoa

            let validatedArgs: any[] = [];
            try {
                validatedArgs = templateService.getValidatedArgs({ args, request, response });

                const controller = new IntegrationController();

              await templateService.apiHandler({
                methodName: 'createIntegration',
                controller,
                response,
                next,
                validatedArgs,
                successStatus: undefined,
              });
            } catch (err) {
                return next(err);
            }
        });
        // WARNING: This file was auto-generated with tsoa. Please do not modify it. Re-run tsoa to re-generate this file: https://github.com/lukeautry/tsoa
        app.get('/v1/integration',
            authenticateMiddleware([{"api_key":[]}]),
            ...(fetchMiddlewares<RequestHandler>(IntegrationController)),
            ...(fetchMiddlewares<RequestHandler>(IntegrationController.prototype.getIntegrations)),

            async function IntegrationController_getIntegrations(request: ExRequest, response: ExResponse, next: any) {
            const args: Record<string, TsoaRoute.ParameterSchema> = {
                    request: {"in":"request","name":"request","required":true,"dataType":"object"},
            };

            // WARNING: This file was auto-generated with tsoa. Please do not modify it. Re-run tsoa to re-generate this file: https://github.com/lukeautry/tsoa

            let validatedArgs: any[] = [];
            try {
                validatedArgs = templateService.getValidatedArgs({ args, request, response });

                const controller = new IntegrationController();

              await templateService.apiHandler({
                methodName: 'getIntegrations',
                controller,
                response,
                next,
                validatedArgs,
                successStatus: undefined,
              });
            } catch (err) {
                return next(err);
            }
        });
        // WARNING: This file was auto-generated with tsoa. Please do not modify it. Re-run tsoa to re-generate this file: https://github.com/lukeautry/tsoa
        app.post('/v1/integration/:integrationId',
            authenticateMiddleware([{"api_key":[]}]),
            ...(fetchMiddlewares<RequestHandler>(IntegrationController)),
            ...(fetchMiddlewares<RequestHandler>(IntegrationController.prototype.updateIntegration)),

            async function IntegrationController_updateIntegration(request: ExRequest, response: ExResponse, next: any) {
            const args: Record<string, TsoaRoute.ParameterSchema> = {
                    integrationId: {"in":"path","name":"integrationId","required":true,"dataType":"string"},
                    params: {"in":"body","name":"params","required":true,"ref":"IntegrationUpdateParams"},
                    request: {"in":"request","name":"request","required":true,"dataType":"object"},
            };

            // WARNING: This file was auto-generated with tsoa. Please do not modify it. Re-run tsoa to re-generate this file: https://github.com/lukeautry/tsoa

            let validatedArgs: any[] = [];
            try {
                validatedArgs = templateService.getValidatedArgs({ args, request, response });

                const controller = new IntegrationController();

              await templateService.apiHandler({
                methodName: 'updateIntegration',
                controller,
                response,
                next,
                validatedArgs,
                successStatus: undefined,
              });
            } catch (err) {
                return next(err);
            }
        });
        // WARNING: This file was auto-generated with tsoa. Please do not modify it. Re-run tsoa to re-generate this file: https://github.com/lukeautry/tsoa
        app.get('/v1/integration/:integrationId',
            authenticateMiddleware([{"api_key":[]}]),
            ...(fetchMiddlewares<RequestHandler>(IntegrationController)),
            ...(fetchMiddlewares<RequestHandler>(IntegrationController.prototype.getIntegration)),

            async function IntegrationController_getIntegration(request: ExRequest, response: ExResponse, next: any) {
            const args: Record<string, TsoaRoute.ParameterSchema> = {
                    integrationId: {"in":"path","name":"integrationId","required":true,"dataType":"string"},
                    request: {"in":"request","name":"request","required":true,"dataType":"object"},
            };

            // WARNING: This file was auto-generated with tsoa. Please do not modify it. Re-run tsoa to re-generate this file: https://github.com/lukeautry/tsoa

            let validatedArgs: any[] = [];
            try {
                validatedArgs = templateService.getValidatedArgs({ args, request, response });

                const controller = new IntegrationController();

              await templateService.apiHandler({
                methodName: 'getIntegration',
                controller,
                response,
                next,
                validatedArgs,
                successStatus: undefined,
              });
            } catch (err) {
                return next(err);
            }
        });
        // WARNING: This file was auto-generated with tsoa. Please do not modify it. Re-run tsoa to re-generate this file: https://github.com/lukeautry/tsoa
        app.get('/v1/integration/type/:type',
            authenticateMiddleware([{"api_key":[]}]),
            ...(fetchMiddlewares<RequestHandler>(IntegrationController)),
            ...(fetchMiddlewares<RequestHandler>(IntegrationController.prototype.getIntegrationByType)),

            async function IntegrationController_getIntegrationByType(request: ExRequest, response: ExResponse, next: any) {
            const args: Record<string, TsoaRoute.ParameterSchema> = {
                    type: {"in":"path","name":"type","required":true,"dataType":"string"},
                    request: {"in":"request","name":"request","required":true,"dataType":"object"},
            };

            // WARNING: This file was auto-generated with tsoa. Please do not modify it. Re-run tsoa to re-generate this file: https://github.com/lukeautry/tsoa

            let validatedArgs: any[] = [];
            try {
                validatedArgs = templateService.getValidatedArgs({ args, request, response });

                const controller = new IntegrationController();

              await templateService.apiHandler({
                methodName: 'getIntegrationByType',
                controller,
                response,
                next,
                validatedArgs,
                successStatus: undefined,
              });
            } catch (err) {
                return next(err);
            }
        });
        // WARNING: This file was auto-generated with tsoa. Please do not modify it. Re-run tsoa to re-generate this file: https://github.com/lukeautry/tsoa
        app.get('/v1/integration/slack/settings',
            authenticateMiddleware([{"api_key":[]}]),
            ...(fetchMiddlewares<RequestHandler>(IntegrationController)),
            ...(fetchMiddlewares<RequestHandler>(IntegrationController.prototype.getSlackSettings)),

            async function IntegrationController_getSlackSettings(request: ExRequest, response: ExResponse, next: any) {
            const args: Record<string, TsoaRoute.ParameterSchema> = {
                    request: {"in":"request","name":"request","required":true,"dataType":"object"},
            };

            // WARNING: This file was auto-generated with tsoa. Please do not modify it. Re-run tsoa to re-generate this file: https://github.com/lukeautry/tsoa

            let validatedArgs: any[] = [];
            try {
                validatedArgs = templateService.getValidatedArgs({ args, request, response });

                const controller = new IntegrationController();

              await templateService.apiHandler({
                methodName: 'getSlackSettings',
                controller,
                response,
                next,
                validatedArgs,
                successStatus: undefined,
              });
            } catch (err) {
                return next(err);
            }
        });
        // WARNING: This file was auto-generated with tsoa. Please do not modify it. Re-run tsoa to re-generate this file: https://github.com/lukeautry/tsoa
        app.get('/v1/integration/slack/channels',
            authenticateMiddleware([{"api_key":[]}]),
            ...(fetchMiddlewares<RequestHandler>(IntegrationController)),
            ...(fetchMiddlewares<RequestHandler>(IntegrationController.prototype.getSlackChannels)),

            async function IntegrationController_getSlackChannels(request: ExRequest, response: ExResponse, next: any) {
            const args: Record<string, TsoaRoute.ParameterSchema> = {
                    request: {"in":"request","name":"request","required":true,"dataType":"object"},
            };

            // WARNING: This file was auto-generated with tsoa. Please do not modify it. Re-run tsoa to re-generate this file: https://github.com/lukeautry/tsoa

            let validatedArgs: any[] = [];
            try {
                validatedArgs = templateService.getValidatedArgs({ args, request, response });

                const controller = new IntegrationController();

              await templateService.apiHandler({
                methodName: 'getSlackChannels',
                controller,
                response,
                next,
                validatedArgs,
                successStatus: undefined,
              });
            } catch (err) {
                return next(err);
            }
        });
        // WARNING: This file was auto-generated with tsoa. Please do not modify it. Re-run tsoa to re-generate this file: https://github.com/lukeautry/tsoa
        app.post('/v1/experiment/dataset',
            authenticateMiddleware([{"api_key":[]}]),
            ...(fetchMiddlewares<RequestHandler>(ExperimentDatasetController)),
            ...(fetchMiddlewares<RequestHandler>(ExperimentDatasetController.prototype.addDataset)),

            async function ExperimentDatasetController_addDataset(request: ExRequest, response: ExResponse, next: any) {
            const args: Record<string, TsoaRoute.ParameterSchema> = {
                    requestBody: {"in":"body","name":"requestBody","required":true,"ref":"NewDatasetParams"},
                    request: {"in":"request","name":"request","required":true,"dataType":"object"},
            };

            // WARNING: This file was auto-generated with tsoa. Please do not modify it. Re-run tsoa to re-generate this file: https://github.com/lukeautry/tsoa

            let validatedArgs: any[] = [];
            try {
                validatedArgs = templateService.getValidatedArgs({ args, request, response });

                const controller = new ExperimentDatasetController();

              await templateService.apiHandler({
                methodName: 'addDataset',
                controller,
                response,
                next,
                validatedArgs,
                successStatus: undefined,
              });
            } catch (err) {
                return next(err);
            }
        });
        // WARNING: This file was auto-generated with tsoa. Please do not modify it. Re-run tsoa to re-generate this file: https://github.com/lukeautry/tsoa
        app.post('/v1/experiment/dataset/random',
            authenticateMiddleware([{"api_key":[]}]),
            ...(fetchMiddlewares<RequestHandler>(ExperimentDatasetController)),
            ...(fetchMiddlewares<RequestHandler>(ExperimentDatasetController.prototype.addRandomDataset)),

            async function ExperimentDatasetController_addRandomDataset(request: ExRequest, response: ExResponse, next: any) {
            const args: Record<string, TsoaRoute.ParameterSchema> = {
                    requestBody: {"in":"body","name":"requestBody","required":true,"ref":"RandomDatasetParams"},
                    request: {"in":"request","name":"request","required":true,"dataType":"object"},
            };

            // WARNING: This file was auto-generated with tsoa. Please do not modify it. Re-run tsoa to re-generate this file: https://github.com/lukeautry/tsoa

            let validatedArgs: any[] = [];
            try {
                validatedArgs = templateService.getValidatedArgs({ args, request, response });

                const controller = new ExperimentDatasetController();

              await templateService.apiHandler({
                methodName: 'addRandomDataset',
                controller,
                response,
                next,
                validatedArgs,
                successStatus: undefined,
              });
            } catch (err) {
                return next(err);
            }
        });
        // WARNING: This file was auto-generated with tsoa. Please do not modify it. Re-run tsoa to re-generate this file: https://github.com/lukeautry/tsoa
        app.post('/v1/experiment/dataset/query',
            authenticateMiddleware([{"api_key":[]}]),
            ...(fetchMiddlewares<RequestHandler>(ExperimentDatasetController)),
            ...(fetchMiddlewares<RequestHandler>(ExperimentDatasetController.prototype.getDatasets)),

            async function ExperimentDatasetController_getDatasets(request: ExRequest, response: ExResponse, next: any) {
            const args: Record<string, TsoaRoute.ParameterSchema> = {
                    requestBody: {"in":"body","name":"requestBody","required":true,"dataType":"nestedObjectLiteral","nestedProperties":{"promptVersionId":{"dataType":"string"}}},
                    request: {"in":"request","name":"request","required":true,"dataType":"object"},
            };

            // WARNING: This file was auto-generated with tsoa. Please do not modify it. Re-run tsoa to re-generate this file: https://github.com/lukeautry/tsoa

            let validatedArgs: any[] = [];
            try {
                validatedArgs = templateService.getValidatedArgs({ args, request, response });

                const controller = new ExperimentDatasetController();

              await templateService.apiHandler({
                methodName: 'getDatasets',
                controller,
                response,
                next,
                validatedArgs,
                successStatus: undefined,
              });
            } catch (err) {
                return next(err);
            }
        });
        // WARNING: This file was auto-generated with tsoa. Please do not modify it. Re-run tsoa to re-generate this file: https://github.com/lukeautry/tsoa
        app.post('/v1/experiment/dataset/:datasetId/row/insert',
            authenticateMiddleware([{"api_key":[]}]),
            ...(fetchMiddlewares<RequestHandler>(ExperimentDatasetController)),
            ...(fetchMiddlewares<RequestHandler>(ExperimentDatasetController.prototype.insertDatasetRow)),

            async function ExperimentDatasetController_insertDatasetRow(request: ExRequest, response: ExResponse, next: any) {
            const args: Record<string, TsoaRoute.ParameterSchema> = {
                    requestBody: {"in":"body","name":"requestBody","required":true,"dataType":"nestedObjectLiteral","nestedProperties":{"inputRecordId":{"dataType":"string","required":true}}},
                    request: {"in":"request","name":"request","required":true,"dataType":"object"},
                    datasetId: {"in":"path","name":"datasetId","required":true,"dataType":"string"},
            };

            // WARNING: This file was auto-generated with tsoa. Please do not modify it. Re-run tsoa to re-generate this file: https://github.com/lukeautry/tsoa

            let validatedArgs: any[] = [];
            try {
                validatedArgs = templateService.getValidatedArgs({ args, request, response });

                const controller = new ExperimentDatasetController();

              await templateService.apiHandler({
                methodName: 'insertDatasetRow',
                controller,
                response,
                next,
                validatedArgs,
                successStatus: undefined,
              });
            } catch (err) {
                return next(err);
            }
        });
        // WARNING: This file was auto-generated with tsoa. Please do not modify it. Re-run tsoa to re-generate this file: https://github.com/lukeautry/tsoa
        app.post('/v1/experiment/dataset/:datasetId/version/:promptVersionId/row/new',
            authenticateMiddleware([{"api_key":[]}]),
            ...(fetchMiddlewares<RequestHandler>(ExperimentDatasetController)),
            ...(fetchMiddlewares<RequestHandler>(ExperimentDatasetController.prototype.createDatasetRow)),

            async function ExperimentDatasetController_createDatasetRow(request: ExRequest, response: ExResponse, next: any) {
            const args: Record<string, TsoaRoute.ParameterSchema> = {
                    requestBody: {"in":"body","name":"requestBody","required":true,"dataType":"nestedObjectLiteral","nestedProperties":{"sourceRequest":{"dataType":"string"},"inputs":{"ref":"Record_string.string_","required":true}}},
                    request: {"in":"request","name":"request","required":true,"dataType":"object"},
                    datasetId: {"in":"path","name":"datasetId","required":true,"dataType":"string"},
                    promptVersionId: {"in":"path","name":"promptVersionId","required":true,"dataType":"string"},
            };

            // WARNING: This file was auto-generated with tsoa. Please do not modify it. Re-run tsoa to re-generate this file: https://github.com/lukeautry/tsoa

            let validatedArgs: any[] = [];
            try {
                validatedArgs = templateService.getValidatedArgs({ args, request, response });

                const controller = new ExperimentDatasetController();

              await templateService.apiHandler({
                methodName: 'createDatasetRow',
                controller,
                response,
                next,
                validatedArgs,
                successStatus: undefined,
              });
            } catch (err) {
                return next(err);
            }
        });
        // WARNING: This file was auto-generated with tsoa. Please do not modify it. Re-run tsoa to re-generate this file: https://github.com/lukeautry/tsoa
        app.post('/v1/experiment/dataset/:datasetId/inputs/query',
            authenticateMiddleware([{"api_key":[]}]),
            ...(fetchMiddlewares<RequestHandler>(ExperimentDatasetController)),
            ...(fetchMiddlewares<RequestHandler>(ExperimentDatasetController.prototype.getDataset)),

            async function ExperimentDatasetController_getDataset(request: ExRequest, response: ExResponse, next: any) {
            const args: Record<string, TsoaRoute.ParameterSchema> = {
                    request: {"in":"request","name":"request","required":true,"dataType":"object"},
                    datasetId: {"in":"path","name":"datasetId","required":true,"dataType":"string"},
            };

            // WARNING: This file was auto-generated with tsoa. Please do not modify it. Re-run tsoa to re-generate this file: https://github.com/lukeautry/tsoa

            let validatedArgs: any[] = [];
            try {
                validatedArgs = templateService.getValidatedArgs({ args, request, response });

                const controller = new ExperimentDatasetController();

              await templateService.apiHandler({
                methodName: 'getDataset',
                controller,
                response,
                next,
                validatedArgs,
                successStatus: undefined,
              });
            } catch (err) {
                return next(err);
            }
        });
        // WARNING: This file was auto-generated with tsoa. Please do not modify it. Re-run tsoa to re-generate this file: https://github.com/lukeautry/tsoa
        app.post('/v1/experiment/dataset/:datasetId/mutate',
            authenticateMiddleware([{"api_key":[]}]),
            ...(fetchMiddlewares<RequestHandler>(ExperimentDatasetController)),
            ...(fetchMiddlewares<RequestHandler>(ExperimentDatasetController.prototype.mutateDataset)),

            async function ExperimentDatasetController_mutateDataset(request: ExRequest, response: ExResponse, next: any) {
            const args: Record<string, TsoaRoute.ParameterSchema> = {
                    requestBody: {"in":"body","name":"requestBody","required":true,"dataType":"nestedObjectLiteral","nestedProperties":{"removeRequests":{"dataType":"array","array":{"dataType":"string"},"required":true},"addRequests":{"dataType":"array","array":{"dataType":"string"},"required":true}}},
                    request: {"in":"request","name":"request","required":true,"dataType":"object"},
            };

            // WARNING: This file was auto-generated with tsoa. Please do not modify it. Re-run tsoa to re-generate this file: https://github.com/lukeautry/tsoa

            let validatedArgs: any[] = [];
            try {
                validatedArgs = templateService.getValidatedArgs({ args, request, response });

                const controller = new ExperimentDatasetController();

              await templateService.apiHandler({
                methodName: 'mutateDataset',
                controller,
                response,
                next,
                validatedArgs,
                successStatus: undefined,
              });
            } catch (err) {
                return next(err);
            }
        });
        // WARNING: This file was auto-generated with tsoa. Please do not modify it. Re-run tsoa to re-generate this file: https://github.com/lukeautry/tsoa
        app.post('/v1/helicone-dataset',
            authenticateMiddleware([{"api_key":[]}]),
            ...(fetchMiddlewares<RequestHandler>(HeliconeDatasetController)),
            ...(fetchMiddlewares<RequestHandler>(HeliconeDatasetController.prototype.addHeliconeDataset)),

            async function HeliconeDatasetController_addHeliconeDataset(request: ExRequest, response: ExResponse, next: any) {
            const args: Record<string, TsoaRoute.ParameterSchema> = {
                    requestBody: {"in":"body","name":"requestBody","required":true,"ref":"NewHeliconeDatasetParams"},
                    request: {"in":"request","name":"request","required":true,"dataType":"object"},
            };

            // WARNING: This file was auto-generated with tsoa. Please do not modify it. Re-run tsoa to re-generate this file: https://github.com/lukeautry/tsoa

            let validatedArgs: any[] = [];
            try {
                validatedArgs = templateService.getValidatedArgs({ args, request, response });

                const controller = new HeliconeDatasetController();

              await templateService.apiHandler({
                methodName: 'addHeliconeDataset',
                controller,
                response,
                next,
                validatedArgs,
                successStatus: undefined,
              });
            } catch (err) {
                return next(err);
            }
        });
        // WARNING: This file was auto-generated with tsoa. Please do not modify it. Re-run tsoa to re-generate this file: https://github.com/lukeautry/tsoa
        app.post('/v1/helicone-dataset/:datasetId/mutate',
            authenticateMiddleware([{"api_key":[]}]),
            ...(fetchMiddlewares<RequestHandler>(HeliconeDatasetController)),
            ...(fetchMiddlewares<RequestHandler>(HeliconeDatasetController.prototype.mutateHeliconeDataset)),

            async function HeliconeDatasetController_mutateHeliconeDataset(request: ExRequest, response: ExResponse, next: any) {
            const args: Record<string, TsoaRoute.ParameterSchema> = {
                    datasetId: {"in":"path","name":"datasetId","required":true,"dataType":"string"},
                    requestBody: {"in":"body","name":"requestBody","required":true,"ref":"MutateParams"},
                    request: {"in":"request","name":"request","required":true,"dataType":"object"},
            };

            // WARNING: This file was auto-generated with tsoa. Please do not modify it. Re-run tsoa to re-generate this file: https://github.com/lukeautry/tsoa

            let validatedArgs: any[] = [];
            try {
                validatedArgs = templateService.getValidatedArgs({ args, request, response });

                const controller = new HeliconeDatasetController();

              await templateService.apiHandler({
                methodName: 'mutateHeliconeDataset',
                controller,
                response,
                next,
                validatedArgs,
                successStatus: undefined,
              });
            } catch (err) {
                return next(err);
            }
        });
        // WARNING: This file was auto-generated with tsoa. Please do not modify it. Re-run tsoa to re-generate this file: https://github.com/lukeautry/tsoa
        app.post('/v1/helicone-dataset/:datasetId/query',
            authenticateMiddleware([{"api_key":[]}]),
            ...(fetchMiddlewares<RequestHandler>(HeliconeDatasetController)),
            ...(fetchMiddlewares<RequestHandler>(HeliconeDatasetController.prototype.queryHeliconeDatasetRows)),

            async function HeliconeDatasetController_queryHeliconeDatasetRows(request: ExRequest, response: ExResponse, next: any) {
            const args: Record<string, TsoaRoute.ParameterSchema> = {
                    datasetId: {"in":"path","name":"datasetId","required":true,"dataType":"string"},
                    requestBody: {"in":"body","name":"requestBody","required":true,"dataType":"nestedObjectLiteral","nestedProperties":{"limit":{"dataType":"double","required":true},"offset":{"dataType":"double","required":true}}},
                    request: {"in":"request","name":"request","required":true,"dataType":"object"},
            };

            // WARNING: This file was auto-generated with tsoa. Please do not modify it. Re-run tsoa to re-generate this file: https://github.com/lukeautry/tsoa

            let validatedArgs: any[] = [];
            try {
                validatedArgs = templateService.getValidatedArgs({ args, request, response });

                const controller = new HeliconeDatasetController();

              await templateService.apiHandler({
                methodName: 'queryHeliconeDatasetRows',
                controller,
                response,
                next,
                validatedArgs,
                successStatus: undefined,
              });
            } catch (err) {
                return next(err);
            }
        });
        // WARNING: This file was auto-generated with tsoa. Please do not modify it. Re-run tsoa to re-generate this file: https://github.com/lukeautry/tsoa
        app.post('/v1/helicone-dataset/:datasetId/count',
            authenticateMiddleware([{"api_key":[]}]),
            ...(fetchMiddlewares<RequestHandler>(HeliconeDatasetController)),
            ...(fetchMiddlewares<RequestHandler>(HeliconeDatasetController.prototype.countHeliconeDatasetRows)),

            async function HeliconeDatasetController_countHeliconeDatasetRows(request: ExRequest, response: ExResponse, next: any) {
            const args: Record<string, TsoaRoute.ParameterSchema> = {
                    datasetId: {"in":"path","name":"datasetId","required":true,"dataType":"string"},
                    request: {"in":"request","name":"request","required":true,"dataType":"object"},
            };

            // WARNING: This file was auto-generated with tsoa. Please do not modify it. Re-run tsoa to re-generate this file: https://github.com/lukeautry/tsoa

            let validatedArgs: any[] = [];
            try {
                validatedArgs = templateService.getValidatedArgs({ args, request, response });

                const controller = new HeliconeDatasetController();

              await templateService.apiHandler({
                methodName: 'countHeliconeDatasetRows',
                controller,
                response,
                next,
                validatedArgs,
                successStatus: undefined,
              });
            } catch (err) {
                return next(err);
            }
        });
        // WARNING: This file was auto-generated with tsoa. Please do not modify it. Re-run tsoa to re-generate this file: https://github.com/lukeautry/tsoa
        app.post('/v1/helicone-dataset/query',
            authenticateMiddleware([{"api_key":[]}]),
            ...(fetchMiddlewares<RequestHandler>(HeliconeDatasetController)),
            ...(fetchMiddlewares<RequestHandler>(HeliconeDatasetController.prototype.queryHeliconeDataset)),

            async function HeliconeDatasetController_queryHeliconeDataset(request: ExRequest, response: ExResponse, next: any) {
            const args: Record<string, TsoaRoute.ParameterSchema> = {
                    requestBody: {"in":"body","name":"requestBody","required":true,"dataType":"nestedObjectLiteral","nestedProperties":{"datasetIds":{"dataType":"array","array":{"dataType":"string"}}}},
                    request: {"in":"request","name":"request","required":true,"dataType":"object"},
            };

            // WARNING: This file was auto-generated with tsoa. Please do not modify it. Re-run tsoa to re-generate this file: https://github.com/lukeautry/tsoa

            let validatedArgs: any[] = [];
            try {
                validatedArgs = templateService.getValidatedArgs({ args, request, response });

                const controller = new HeliconeDatasetController();

              await templateService.apiHandler({
                methodName: 'queryHeliconeDataset',
                controller,
                response,
                next,
                validatedArgs,
                successStatus: undefined,
              });
            } catch (err) {
                return next(err);
            }
        });
        // WARNING: This file was auto-generated with tsoa. Please do not modify it. Re-run tsoa to re-generate this file: https://github.com/lukeautry/tsoa
        app.post('/v1/helicone-dataset/:datasetId/request/:requestId',
            authenticateMiddleware([{"api_key":[]}]),
            ...(fetchMiddlewares<RequestHandler>(HeliconeDatasetController)),
            ...(fetchMiddlewares<RequestHandler>(HeliconeDatasetController.prototype.updateHeliconeDatasetRequest)),

            async function HeliconeDatasetController_updateHeliconeDatasetRequest(request: ExRequest, response: ExResponse, next: any) {
            const args: Record<string, TsoaRoute.ParameterSchema> = {
                    datasetId: {"in":"path","name":"datasetId","required":true,"dataType":"string"},
                    requestId: {"in":"path","name":"requestId","required":true,"dataType":"string"},
                    requestBody: {"in":"body","name":"requestBody","required":true,"dataType":"nestedObjectLiteral","nestedProperties":{"responseBody":{"ref":"Json","required":true},"requestBody":{"ref":"Json","required":true}}},
                    request: {"in":"request","name":"request","required":true,"dataType":"object"},
            };

            // WARNING: This file was auto-generated with tsoa. Please do not modify it. Re-run tsoa to re-generate this file: https://github.com/lukeautry/tsoa

            let validatedArgs: any[] = [];
            try {
                validatedArgs = templateService.getValidatedArgs({ args, request, response });

                const controller = new HeliconeDatasetController();

              await templateService.apiHandler({
                methodName: 'updateHeliconeDatasetRequest',
                controller,
                response,
                next,
                validatedArgs,
                successStatus: undefined,
              });
            } catch (err) {
                return next(err);
            }
        });
        // WARNING: This file was auto-generated with tsoa. Please do not modify it. Re-run tsoa to re-generate this file: https://github.com/lukeautry/tsoa
        app.post('/v1/evaluator',
            authenticateMiddleware([{"api_key":[]}]),
            ...(fetchMiddlewares<RequestHandler>(EvaluatorController)),
            ...(fetchMiddlewares<RequestHandler>(EvaluatorController.prototype.createEvaluator)),

            async function EvaluatorController_createEvaluator(request: ExRequest, response: ExResponse, next: any) {
            const args: Record<string, TsoaRoute.ParameterSchema> = {
                    requestBody: {"in":"body","name":"requestBody","required":true,"ref":"CreateEvaluatorParams"},
                    request: {"in":"request","name":"request","required":true,"dataType":"object"},
            };

            // WARNING: This file was auto-generated with tsoa. Please do not modify it. Re-run tsoa to re-generate this file: https://github.com/lukeautry/tsoa

            let validatedArgs: any[] = [];
            try {
                validatedArgs = templateService.getValidatedArgs({ args, request, response });

                const controller = new EvaluatorController();

              await templateService.apiHandler({
                methodName: 'createEvaluator',
                controller,
                response,
                next,
                validatedArgs,
                successStatus: undefined,
              });
            } catch (err) {
                return next(err);
            }
        });
        // WARNING: This file was auto-generated with tsoa. Please do not modify it. Re-run tsoa to re-generate this file: https://github.com/lukeautry/tsoa
        app.get('/v1/evaluator/:evaluatorId',
            authenticateMiddleware([{"api_key":[]}]),
            ...(fetchMiddlewares<RequestHandler>(EvaluatorController)),
            ...(fetchMiddlewares<RequestHandler>(EvaluatorController.prototype.getEvaluator)),

            async function EvaluatorController_getEvaluator(request: ExRequest, response: ExResponse, next: any) {
            const args: Record<string, TsoaRoute.ParameterSchema> = {
                    request: {"in":"request","name":"request","required":true,"dataType":"object"},
                    evaluatorId: {"in":"path","name":"evaluatorId","required":true,"dataType":"string"},
            };

            // WARNING: This file was auto-generated with tsoa. Please do not modify it. Re-run tsoa to re-generate this file: https://github.com/lukeautry/tsoa

            let validatedArgs: any[] = [];
            try {
                validatedArgs = templateService.getValidatedArgs({ args, request, response });

                const controller = new EvaluatorController();

              await templateService.apiHandler({
                methodName: 'getEvaluator',
                controller,
                response,
                next,
                validatedArgs,
                successStatus: undefined,
              });
            } catch (err) {
                return next(err);
            }
        });
        // WARNING: This file was auto-generated with tsoa. Please do not modify it. Re-run tsoa to re-generate this file: https://github.com/lukeautry/tsoa
        app.post('/v1/evaluator/query',
            authenticateMiddleware([{"api_key":[]}]),
            ...(fetchMiddlewares<RequestHandler>(EvaluatorController)),
            ...(fetchMiddlewares<RequestHandler>(EvaluatorController.prototype.queryEvaluators)),

            async function EvaluatorController_queryEvaluators(request: ExRequest, response: ExResponse, next: any) {
            const args: Record<string, TsoaRoute.ParameterSchema> = {
                    requestBody: {"in":"body","name":"requestBody","required":true,"dataType":"nestedObjectLiteral","nestedProperties":{}},
                    request: {"in":"request","name":"request","required":true,"dataType":"object"},
            };

            // WARNING: This file was auto-generated with tsoa. Please do not modify it. Re-run tsoa to re-generate this file: https://github.com/lukeautry/tsoa

            let validatedArgs: any[] = [];
            try {
                validatedArgs = templateService.getValidatedArgs({ args, request, response });

                const controller = new EvaluatorController();

              await templateService.apiHandler({
                methodName: 'queryEvaluators',
                controller,
                response,
                next,
                validatedArgs,
                successStatus: undefined,
              });
            } catch (err) {
                return next(err);
            }
        });
        // WARNING: This file was auto-generated with tsoa. Please do not modify it. Re-run tsoa to re-generate this file: https://github.com/lukeautry/tsoa
        app.put('/v1/evaluator/:evaluatorId',
            authenticateMiddleware([{"api_key":[]}]),
            ...(fetchMiddlewares<RequestHandler>(EvaluatorController)),
            ...(fetchMiddlewares<RequestHandler>(EvaluatorController.prototype.updateEvaluator)),

            async function EvaluatorController_updateEvaluator(request: ExRequest, response: ExResponse, next: any) {
            const args: Record<string, TsoaRoute.ParameterSchema> = {
                    evaluatorId: {"in":"path","name":"evaluatorId","required":true,"dataType":"string"},
                    requestBody: {"in":"body","name":"requestBody","required":true,"ref":"UpdateEvaluatorParams"},
                    request: {"in":"request","name":"request","required":true,"dataType":"object"},
            };

            // WARNING: This file was auto-generated with tsoa. Please do not modify it. Re-run tsoa to re-generate this file: https://github.com/lukeautry/tsoa

            let validatedArgs: any[] = [];
            try {
                validatedArgs = templateService.getValidatedArgs({ args, request, response });

                const controller = new EvaluatorController();

              await templateService.apiHandler({
                methodName: 'updateEvaluator',
                controller,
                response,
                next,
                validatedArgs,
                successStatus: undefined,
              });
            } catch (err) {
                return next(err);
            }
        });
        // WARNING: This file was auto-generated with tsoa. Please do not modify it. Re-run tsoa to re-generate this file: https://github.com/lukeautry/tsoa
        app.delete('/v1/evaluator/:evaluatorId',
            authenticateMiddleware([{"api_key":[]}]),
            ...(fetchMiddlewares<RequestHandler>(EvaluatorController)),
            ...(fetchMiddlewares<RequestHandler>(EvaluatorController.prototype.deleteEvaluator)),

            async function EvaluatorController_deleteEvaluator(request: ExRequest, response: ExResponse, next: any) {
            const args: Record<string, TsoaRoute.ParameterSchema> = {
                    request: {"in":"request","name":"request","required":true,"dataType":"object"},
                    evaluatorId: {"in":"path","name":"evaluatorId","required":true,"dataType":"string"},
            };

            // WARNING: This file was auto-generated with tsoa. Please do not modify it. Re-run tsoa to re-generate this file: https://github.com/lukeautry/tsoa

            let validatedArgs: any[] = [];
            try {
                validatedArgs = templateService.getValidatedArgs({ args, request, response });

                const controller = new EvaluatorController();

              await templateService.apiHandler({
                methodName: 'deleteEvaluator',
                controller,
                response,
                next,
                validatedArgs,
                successStatus: undefined,
              });
            } catch (err) {
                return next(err);
            }
        });
        // WARNING: This file was auto-generated with tsoa. Please do not modify it. Re-run tsoa to re-generate this file: https://github.com/lukeautry/tsoa
        app.get('/v1/evaluator/:evaluatorId/experiments',
            authenticateMiddleware([{"api_key":[]}]),
            ...(fetchMiddlewares<RequestHandler>(EvaluatorController)),
            ...(fetchMiddlewares<RequestHandler>(EvaluatorController.prototype.getExperimentsForEvaluator)),

            async function EvaluatorController_getExperimentsForEvaluator(request: ExRequest, response: ExResponse, next: any) {
            const args: Record<string, TsoaRoute.ParameterSchema> = {
                    request: {"in":"request","name":"request","required":true,"dataType":"object"},
                    evaluatorId: {"in":"path","name":"evaluatorId","required":true,"dataType":"string"},
            };

            // WARNING: This file was auto-generated with tsoa. Please do not modify it. Re-run tsoa to re-generate this file: https://github.com/lukeautry/tsoa

            let validatedArgs: any[] = [];
            try {
                validatedArgs = templateService.getValidatedArgs({ args, request, response });

                const controller = new EvaluatorController();

              await templateService.apiHandler({
                methodName: 'getExperimentsForEvaluator',
                controller,
                response,
                next,
                validatedArgs,
                successStatus: undefined,
              });
            } catch (err) {
                return next(err);
            }
        });
        // WARNING: This file was auto-generated with tsoa. Please do not modify it. Re-run tsoa to re-generate this file: https://github.com/lukeautry/tsoa
        app.post('/v1/evaluator',
            authenticateMiddleware([{"api_key":[]}]),
            ...(fetchMiddlewares<RequestHandler>(EvaluatorController)),
            ...(fetchMiddlewares<RequestHandler>(EvaluatorController.prototype.createEvaluator)),

            async function EvaluatorController_createEvaluator(request: ExRequest, response: ExResponse, next: any) {
            const args: Record<string, TsoaRoute.ParameterSchema> = {
                    requestBody: {"in":"body","name":"requestBody","required":true,"ref":"CreateEvaluatorParams"},
                    request: {"in":"request","name":"request","required":true,"dataType":"object"},
            };

            // WARNING: This file was auto-generated with tsoa. Please do not modify it. Re-run tsoa to re-generate this file: https://github.com/lukeautry/tsoa

            let validatedArgs: any[] = [];
            try {
                validatedArgs = templateService.getValidatedArgs({ args, request, response });

                const controller = new EvaluatorController();

              await templateService.apiHandler({
                methodName: 'createEvaluator',
                controller,
                response,
                next,
                validatedArgs,
                successStatus: undefined,
              });
            } catch (err) {
                return next(err);
            }
        });
        // WARNING: This file was auto-generated with tsoa. Please do not modify it. Re-run tsoa to re-generate this file: https://github.com/lukeautry/tsoa
        app.get('/v1/evaluator/:evaluatorId',
            authenticateMiddleware([{"api_key":[]}]),
            ...(fetchMiddlewares<RequestHandler>(EvaluatorController)),
            ...(fetchMiddlewares<RequestHandler>(EvaluatorController.prototype.getEvaluator)),

            async function EvaluatorController_getEvaluator(request: ExRequest, response: ExResponse, next: any) {
            const args: Record<string, TsoaRoute.ParameterSchema> = {
                    request: {"in":"request","name":"request","required":true,"dataType":"object"},
                    evaluatorId: {"in":"path","name":"evaluatorId","required":true,"dataType":"string"},
            };

            // WARNING: This file was auto-generated with tsoa. Please do not modify it. Re-run tsoa to re-generate this file: https://github.com/lukeautry/tsoa

            let validatedArgs: any[] = [];
            try {
                validatedArgs = templateService.getValidatedArgs({ args, request, response });

                const controller = new EvaluatorController();

              await templateService.apiHandler({
                methodName: 'getEvaluator',
                controller,
                response,
                next,
                validatedArgs,
                successStatus: undefined,
              });
            } catch (err) {
                return next(err);
            }
        });
        // WARNING: This file was auto-generated with tsoa. Please do not modify it. Re-run tsoa to re-generate this file: https://github.com/lukeautry/tsoa
        app.post('/v1/evaluator/query',
            authenticateMiddleware([{"api_key":[]}]),
            ...(fetchMiddlewares<RequestHandler>(EvaluatorController)),
            ...(fetchMiddlewares<RequestHandler>(EvaluatorController.prototype.queryEvaluators)),

            async function EvaluatorController_queryEvaluators(request: ExRequest, response: ExResponse, next: any) {
            const args: Record<string, TsoaRoute.ParameterSchema> = {
                    requestBody: {"in":"body","name":"requestBody","required":true,"dataType":"nestedObjectLiteral","nestedProperties":{}},
                    request: {"in":"request","name":"request","required":true,"dataType":"object"},
            };

            // WARNING: This file was auto-generated with tsoa. Please do not modify it. Re-run tsoa to re-generate this file: https://github.com/lukeautry/tsoa

            let validatedArgs: any[] = [];
            try {
                validatedArgs = templateService.getValidatedArgs({ args, request, response });

                const controller = new EvaluatorController();

              await templateService.apiHandler({
                methodName: 'queryEvaluators',
                controller,
                response,
                next,
                validatedArgs,
                successStatus: undefined,
              });
            } catch (err) {
                return next(err);
            }
        });
        // WARNING: This file was auto-generated with tsoa. Please do not modify it. Re-run tsoa to re-generate this file: https://github.com/lukeautry/tsoa
        app.put('/v1/evaluator/:evaluatorId',
            authenticateMiddleware([{"api_key":[]}]),
            ...(fetchMiddlewares<RequestHandler>(EvaluatorController)),
            ...(fetchMiddlewares<RequestHandler>(EvaluatorController.prototype.updateEvaluator)),

            async function EvaluatorController_updateEvaluator(request: ExRequest, response: ExResponse, next: any) {
            const args: Record<string, TsoaRoute.ParameterSchema> = {
                    evaluatorId: {"in":"path","name":"evaluatorId","required":true,"dataType":"string"},
                    requestBody: {"in":"body","name":"requestBody","required":true,"ref":"UpdateEvaluatorParams"},
                    request: {"in":"request","name":"request","required":true,"dataType":"object"},
            };

            // WARNING: This file was auto-generated with tsoa. Please do not modify it. Re-run tsoa to re-generate this file: https://github.com/lukeautry/tsoa

            let validatedArgs: any[] = [];
            try {
                validatedArgs = templateService.getValidatedArgs({ args, request, response });

                const controller = new EvaluatorController();

              await templateService.apiHandler({
                methodName: 'updateEvaluator',
                controller,
                response,
                next,
                validatedArgs,
                successStatus: undefined,
              });
            } catch (err) {
                return next(err);
            }
        });
        // WARNING: This file was auto-generated with tsoa. Please do not modify it. Re-run tsoa to re-generate this file: https://github.com/lukeautry/tsoa
        app.delete('/v1/evaluator/:evaluatorId',
            authenticateMiddleware([{"api_key":[]}]),
            ...(fetchMiddlewares<RequestHandler>(EvaluatorController)),
            ...(fetchMiddlewares<RequestHandler>(EvaluatorController.prototype.deleteEvaluator)),

            async function EvaluatorController_deleteEvaluator(request: ExRequest, response: ExResponse, next: any) {
            const args: Record<string, TsoaRoute.ParameterSchema> = {
                    request: {"in":"request","name":"request","required":true,"dataType":"object"},
                    evaluatorId: {"in":"path","name":"evaluatorId","required":true,"dataType":"string"},
            };

            // WARNING: This file was auto-generated with tsoa. Please do not modify it. Re-run tsoa to re-generate this file: https://github.com/lukeautry/tsoa

            let validatedArgs: any[] = [];
            try {
                validatedArgs = templateService.getValidatedArgs({ args, request, response });

                const controller = new EvaluatorController();

              await templateService.apiHandler({
<<<<<<< HEAD
                methodName: 'getExperimentEvaluators',
                controller,
                response,
                next,
                validatedArgs,
                successStatus: undefined,
              });
            } catch (err) {
                return next(err);
            }
        });
        // WARNING: This file was auto-generated with tsoa. Please do not modify it. Re-run tsoa to re-generate this file: https://github.com/lukeautry/tsoa
        app.post('/v1/experiment/:experimentId/evaluators/run',
            authenticateMiddleware([{"api_key":[]}]),
            ...(fetchMiddlewares<RequestHandler>(ExperimentController)),
            ...(fetchMiddlewares<RequestHandler>(ExperimentController.prototype.runExperimentEvaluators)),

            async function ExperimentController_runExperimentEvaluators(request: ExRequest, response: ExResponse, next: any) {
            const args: Record<string, TsoaRoute.ParameterSchema> = {
                    experimentId: {"in":"path","name":"experimentId","required":true,"dataType":"string"},
                    request: {"in":"request","name":"request","required":true,"dataType":"object"},
            };

            // WARNING: This file was auto-generated with tsoa. Please do not modify it. Re-run tsoa to re-generate this file: https://github.com/lukeautry/tsoa

            let validatedArgs: any[] = [];
            try {
                validatedArgs = templateService.getValidatedArgs({ args, request, response });

                const controller = new ExperimentController();

              await templateService.apiHandler({
                methodName: 'runExperimentEvaluators',
                controller,
                response,
                next,
                validatedArgs,
                successStatus: undefined,
              });
            } catch (err) {
                return next(err);
            }
        });
        // WARNING: This file was auto-generated with tsoa. Please do not modify it. Re-run tsoa to re-generate this file: https://github.com/lukeautry/tsoa
        app.post('/v1/experiment/:experimentId/evaluators',
            authenticateMiddleware([{"api_key":[]}]),
            ...(fetchMiddlewares<RequestHandler>(ExperimentController)),
            ...(fetchMiddlewares<RequestHandler>(ExperimentController.prototype.createExperimentEvaluator)),

            async function ExperimentController_createExperimentEvaluator(request: ExRequest, response: ExResponse, next: any) {
            const args: Record<string, TsoaRoute.ParameterSchema> = {
                    experimentId: {"in":"path","name":"experimentId","required":true,"dataType":"string"},
                    requestBody: {"in":"body","name":"requestBody","required":true,"dataType":"nestedObjectLiteral","nestedProperties":{"evaluatorId":{"dataType":"string","required":true}}},
                    request: {"in":"request","name":"request","required":true,"dataType":"object"},
            };

            // WARNING: This file was auto-generated with tsoa. Please do not modify it. Re-run tsoa to re-generate this file: https://github.com/lukeautry/tsoa

            let validatedArgs: any[] = [];
            try {
                validatedArgs = templateService.getValidatedArgs({ args, request, response });

                const controller = new ExperimentController();

              await templateService.apiHandler({
                methodName: 'createExperimentEvaluator',
=======
                methodName: 'deleteEvaluator',
>>>>>>> f72ae33e
                controller,
                response,
                next,
                validatedArgs,
                successStatus: undefined,
              });
            } catch (err) {
                return next(err);
            }
        });
        // WARNING: This file was auto-generated with tsoa. Please do not modify it. Re-run tsoa to re-generate this file: https://github.com/lukeautry/tsoa
<<<<<<< HEAD
        app.delete('/v1/experiment/:experimentId/evaluators/:evaluatorId',
            authenticateMiddleware([{"api_key":[]}]),
            ...(fetchMiddlewares<RequestHandler>(ExperimentController)),
            ...(fetchMiddlewares<RequestHandler>(ExperimentController.prototype.deleteExperimentEvaluator)),

            async function ExperimentController_deleteExperimentEvaluator(request: ExRequest, response: ExResponse, next: any) {
            const args: Record<string, TsoaRoute.ParameterSchema> = {
                    experimentId: {"in":"path","name":"experimentId","required":true,"dataType":"string"},
                    evaluatorId: {"in":"path","name":"evaluatorId","required":true,"dataType":"string"},
=======
        app.get('/v1/evaluator/:evaluatorId/experiments',
            authenticateMiddleware([{"api_key":[]}]),
            ...(fetchMiddlewares<RequestHandler>(EvaluatorController)),
            ...(fetchMiddlewares<RequestHandler>(EvaluatorController.prototype.getExperimentsForEvaluator)),

            async function EvaluatorController_getExperimentsForEvaluator(request: ExRequest, response: ExResponse, next: any) {
            const args: Record<string, TsoaRoute.ParameterSchema> = {
>>>>>>> f72ae33e
                    request: {"in":"request","name":"request","required":true,"dataType":"object"},
                    evaluatorId: {"in":"path","name":"evaluatorId","required":true,"dataType":"string"},
            };

            // WARNING: This file was auto-generated with tsoa. Please do not modify it. Re-run tsoa to re-generate this file: https://github.com/lukeautry/tsoa

            let validatedArgs: any[] = [];
            try {
                validatedArgs = templateService.getValidatedArgs({ args, request, response });

                const controller = new EvaluatorController();

              await templateService.apiHandler({
<<<<<<< HEAD
                methodName: 'deleteExperimentEvaluator',
=======
                methodName: 'getExperimentsForEvaluator',
>>>>>>> f72ae33e
                controller,
                response,
                next,
                validatedArgs,
                successStatus: undefined,
              });
            } catch (err) {
                return next(err);
            }
        });
        // WARNING: This file was auto-generated with tsoa. Please do not modify it. Re-run tsoa to re-generate this file: https://github.com/lukeautry/tsoa
<<<<<<< HEAD
        app.post('/v1/experiment/query',
            authenticateMiddleware([{"api_key":[]}]),
            ...(fetchMiddlewares<RequestHandler>(ExperimentController)),
            ...(fetchMiddlewares<RequestHandler>(ExperimentController.prototype.getExperiments)),

            async function ExperimentController_getExperiments(request: ExRequest, response: ExResponse, next: any) {
            const args: Record<string, TsoaRoute.ParameterSchema> = {
                    requestBody: {"in":"body","name":"requestBody","required":true,"dataType":"nestedObjectLiteral","nestedProperties":{"include":{"ref":"IncludeExperimentKeys"},"filter":{"ref":"ExperimentFilterNode","required":true}}},
=======
        app.post('/v1/experiment/new-empty',
            authenticateMiddleware([{"api_key":[]}]),
            ...(fetchMiddlewares<RequestHandler>(ExperimentController)),
            ...(fetchMiddlewares<RequestHandler>(ExperimentController.prototype.createNewEmptyExperiment)),

            async function ExperimentController_createNewEmptyExperiment(request: ExRequest, response: ExResponse, next: any) {
            const args: Record<string, TsoaRoute.ParameterSchema> = {
                    requestBody: {"in":"body","name":"requestBody","required":true,"dataType":"nestedObjectLiteral","nestedProperties":{"datasetId":{"dataType":"string","required":true},"metadata":{"ref":"Record_string.string_","required":true}}},
>>>>>>> f72ae33e
                    request: {"in":"request","name":"request","required":true,"dataType":"object"},
            };

            // WARNING: This file was auto-generated with tsoa. Please do not modify it. Re-run tsoa to re-generate this file: https://github.com/lukeautry/tsoa

            let validatedArgs: any[] = [];
            try {
                validatedArgs = templateService.getValidatedArgs({ args, request, response });

                const controller = new ExperimentController();

              await templateService.apiHandler({
<<<<<<< HEAD
                methodName: 'getExperiments',
=======
                methodName: 'createNewEmptyExperiment',
>>>>>>> f72ae33e
                controller,
                response,
                next,
                validatedArgs,
                successStatus: undefined,
              });
            } catch (err) {
                return next(err);
            }
        });
        // WARNING: This file was auto-generated with tsoa. Please do not modify it. Re-run tsoa to re-generate this file: https://github.com/lukeautry/tsoa
<<<<<<< HEAD
        app.post('/v1/experiment/run',
            authenticateMiddleware([{"api_key":[]}]),
            ...(fetchMiddlewares<RequestHandler>(ExperimentController)),
            ...(fetchMiddlewares<RequestHandler>(ExperimentController.prototype.runExperiment)),

            async function ExperimentController_runExperiment(request: ExRequest, response: ExResponse, next: any) {
            const args: Record<string, TsoaRoute.ParameterSchema> = {
                    requestBody: {"in":"body","name":"requestBody","required":true,"dataType":"nestedObjectLiteral","nestedProperties":{"datasetRowIds":{"dataType":"array","array":{"dataType":"string"},"required":true},"hypothesisId":{"dataType":"string","required":true},"experimentId":{"dataType":"string","required":true}}},
=======
        app.post('/v1/experiment/update-meta',
            authenticateMiddleware([{"api_key":[]}]),
            ...(fetchMiddlewares<RequestHandler>(ExperimentController)),
            ...(fetchMiddlewares<RequestHandler>(ExperimentController.prototype.updateExperimentMeta)),

            async function ExperimentController_updateExperimentMeta(request: ExRequest, response: ExResponse, next: any) {
            const args: Record<string, TsoaRoute.ParameterSchema> = {
                    requestBody: {"in":"body","name":"requestBody","required":true,"dataType":"nestedObjectLiteral","nestedProperties":{"meta":{"ref":"Record_string.string_","required":true},"experimentId":{"dataType":"string","required":true}}},
>>>>>>> f72ae33e
                    request: {"in":"request","name":"request","required":true,"dataType":"object"},
            };

            // WARNING: This file was auto-generated with tsoa. Please do not modify it. Re-run tsoa to re-generate this file: https://github.com/lukeautry/tsoa

            let validatedArgs: any[] = [];
            try {
                validatedArgs = templateService.getValidatedArgs({ args, request, response });

                const controller = new ExperimentController();

              await templateService.apiHandler({
<<<<<<< HEAD
                methodName: 'runExperiment',
=======
                methodName: 'updateExperimentMeta',
>>>>>>> f72ae33e
                controller,
                response,
                next,
                validatedArgs,
                successStatus: undefined,
              });
            } catch (err) {
                return next(err);
            }
        });
        // WARNING: This file was auto-generated with tsoa. Please do not modify it. Re-run tsoa to re-generate this file: https://github.com/lukeautry/tsoa
<<<<<<< HEAD
        app.post('/v1/public/dataisbeautiful/total-values',
            authenticateMiddleware([{"api_key":[]}]),
            ...(fetchMiddlewares<RequestHandler>(DataIsBeautifulRouter)),
            ...(fetchMiddlewares<RequestHandler>(DataIsBeautifulRouter.prototype.getTotalValues)),

            async function DataIsBeautifulRouter_getTotalValues(request: ExRequest, response: ExResponse, next: any) {
            const args: Record<string, TsoaRoute.ParameterSchema> = {
=======
        app.post('/v1/experiment',
            authenticateMiddleware([{"api_key":[]}]),
            ...(fetchMiddlewares<RequestHandler>(ExperimentController)),
            ...(fetchMiddlewares<RequestHandler>(ExperimentController.prototype.createNewExperiment)),

            async function ExperimentController_createNewExperiment(request: ExRequest, response: ExResponse, next: any) {
            const args: Record<string, TsoaRoute.ParameterSchema> = {
                    requestBody: {"in":"body","name":"requestBody","required":true,"ref":"NewExperimentParams"},
>>>>>>> f72ae33e
                    request: {"in":"request","name":"request","required":true,"dataType":"object"},
            };

            // WARNING: This file was auto-generated with tsoa. Please do not modify it. Re-run tsoa to re-generate this file: https://github.com/lukeautry/tsoa

            let validatedArgs: any[] = [];
            try {
                validatedArgs = templateService.getValidatedArgs({ args, request, response });

                const controller = new DataIsBeautifulRouter();

              await templateService.apiHandler({
<<<<<<< HEAD
                methodName: 'getTotalValues',
=======
                methodName: 'createNewExperiment',
>>>>>>> f72ae33e
                controller,
                response,
                next,
                validatedArgs,
                successStatus: undefined,
              });
            } catch (err) {
                return next(err);
            }
        });
        // WARNING: This file was auto-generated with tsoa. Please do not modify it. Re-run tsoa to re-generate this file: https://github.com/lukeautry/tsoa
<<<<<<< HEAD
        app.post('/v1/public/dataisbeautiful/model/usage/overtime',
            authenticateMiddleware([{"api_key":[]}]),
            ...(fetchMiddlewares<RequestHandler>(DataIsBeautifulRouter)),
            ...(fetchMiddlewares<RequestHandler>(DataIsBeautifulRouter.prototype.getModelUsageOverTime)),

            async function DataIsBeautifulRouter_getModelUsageOverTime(request: ExRequest, response: ExResponse, next: any) {
            const args: Record<string, TsoaRoute.ParameterSchema> = {
=======
        app.post('/v1/experiment/hypothesis',
            authenticateMiddleware([{"api_key":[]}]),
            ...(fetchMiddlewares<RequestHandler>(ExperimentController)),
            ...(fetchMiddlewares<RequestHandler>(ExperimentController.prototype.createNewExperimentHypothesis)),

            async function ExperimentController_createNewExperimentHypothesis(request: ExRequest, response: ExResponse, next: any) {
            const args: Record<string, TsoaRoute.ParameterSchema> = {
                    requestBody: {"in":"body","name":"requestBody","required":true,"dataType":"nestedObjectLiteral","nestedProperties":{"status":{"dataType":"union","subSchemas":[{"dataType":"enum","enums":["PENDING"]},{"dataType":"enum","enums":["RUNNING"]},{"dataType":"enum","enums":["COMPLETED"]},{"dataType":"enum","enums":["FAILED"]}],"required":true},"providerKeyId":{"dataType":"string","required":true},"promptVersion":{"dataType":"string","required":true},"model":{"dataType":"string","required":true},"experimentId":{"dataType":"string","required":true}}},
>>>>>>> f72ae33e
                    request: {"in":"request","name":"request","required":true,"dataType":"object"},
            };

            // WARNING: This file was auto-generated with tsoa. Please do not modify it. Re-run tsoa to re-generate this file: https://github.com/lukeautry/tsoa

            let validatedArgs: any[] = [];
            try {
                validatedArgs = templateService.getValidatedArgs({ args, request, response });

                const controller = new DataIsBeautifulRouter();

              await templateService.apiHandler({
<<<<<<< HEAD
                methodName: 'getModelUsageOverTime',
                controller,
                response,
                next,
                validatedArgs,
                successStatus: undefined,
              });
            } catch (err) {
                return next(err);
            }
        });
        // WARNING: This file was auto-generated with tsoa. Please do not modify it. Re-run tsoa to re-generate this file: https://github.com/lukeautry/tsoa
        app.post('/v1/public/dataisbeautiful/provider/usage/overtime',
            authenticateMiddleware([{"api_key":[]}]),
            ...(fetchMiddlewares<RequestHandler>(DataIsBeautifulRouter)),
            ...(fetchMiddlewares<RequestHandler>(DataIsBeautifulRouter.prototype.getProviderUsageOverTime)),

            async function DataIsBeautifulRouter_getProviderUsageOverTime(request: ExRequest, response: ExResponse, next: any) {
            const args: Record<string, TsoaRoute.ParameterSchema> = {
                    request: {"in":"request","name":"request","required":true,"dataType":"object"},
            };

            // WARNING: This file was auto-generated with tsoa. Please do not modify it. Re-run tsoa to re-generate this file: https://github.com/lukeautry/tsoa

            let validatedArgs: any[] = [];
            try {
                validatedArgs = templateService.getValidatedArgs({ args, request, response });

                const controller = new DataIsBeautifulRouter();

              await templateService.apiHandler({
                methodName: 'getProviderUsageOverTime',
                controller,
                response,
                next,
                validatedArgs,
                successStatus: undefined,
              });
            } catch (err) {
                return next(err);
            }
        });
        // WARNING: This file was auto-generated with tsoa. Please do not modify it. Re-run tsoa to re-generate this file: https://github.com/lukeautry/tsoa
        app.post('/v1/public/dataisbeautiful/total-requests',
            authenticateMiddleware([{"api_key":[]}]),
            ...(fetchMiddlewares<RequestHandler>(DataIsBeautifulRouter)),
            ...(fetchMiddlewares<RequestHandler>(DataIsBeautifulRouter.prototype.getTotalRequests)),

            async function DataIsBeautifulRouter_getTotalRequests(request: ExRequest, response: ExResponse, next: any) {
            const args: Record<string, TsoaRoute.ParameterSchema> = {
                    requestBody: {"in":"body","name":"requestBody","required":true,"ref":"DataIsBeautifulRequestBody"},
                    request: {"in":"request","name":"request","required":true,"dataType":"object"},
            };

            // WARNING: This file was auto-generated with tsoa. Please do not modify it. Re-run tsoa to re-generate this file: https://github.com/lukeautry/tsoa

            let validatedArgs: any[] = [];
            try {
                validatedArgs = templateService.getValidatedArgs({ args, request, response });

                const controller = new DataIsBeautifulRouter();

              await templateService.apiHandler({
                methodName: 'getTotalRequests',
=======
                methodName: 'createNewExperimentHypothesis',
>>>>>>> f72ae33e
                controller,
                response,
                next,
                validatedArgs,
                successStatus: undefined,
              });
            } catch (err) {
                return next(err);
            }
        });
        // WARNING: This file was auto-generated with tsoa. Please do not modify it. Re-run tsoa to re-generate this file: https://github.com/lukeautry/tsoa
<<<<<<< HEAD
        app.post('/v1/public/dataisbeautiful/ttft-vs-prompt-length',
            authenticateMiddleware([{"api_key":[]}]),
            ...(fetchMiddlewares<RequestHandler>(DataIsBeautifulRouter)),
            ...(fetchMiddlewares<RequestHandler>(DataIsBeautifulRouter.prototype.getTTFTvsPromptInputLength)),

            async function DataIsBeautifulRouter_getTTFTvsPromptInputLength(request: ExRequest, response: ExResponse, next: any) {
            const args: Record<string, TsoaRoute.ParameterSchema> = {
                    requestBody: {"in":"body","name":"requestBody","required":true,"ref":"DataIsBeautifulRequestBody"},
=======
        app.get('/v1/experiment/:experimentId/evaluators',
            authenticateMiddleware([{"api_key":[]}]),
            ...(fetchMiddlewares<RequestHandler>(ExperimentController)),
            ...(fetchMiddlewares<RequestHandler>(ExperimentController.prototype.getExperimentEvaluators)),

            async function ExperimentController_getExperimentEvaluators(request: ExRequest, response: ExResponse, next: any) {
            const args: Record<string, TsoaRoute.ParameterSchema> = {
                    experimentId: {"in":"path","name":"experimentId","required":true,"dataType":"string"},
>>>>>>> f72ae33e
                    request: {"in":"request","name":"request","required":true,"dataType":"object"},
            };

            // WARNING: This file was auto-generated with tsoa. Please do not modify it. Re-run tsoa to re-generate this file: https://github.com/lukeautry/tsoa

            let validatedArgs: any[] = [];
            try {
                validatedArgs = templateService.getValidatedArgs({ args, request, response });

<<<<<<< HEAD
                const controller = new DataIsBeautifulRouter();

              await templateService.apiHandler({
                methodName: 'getTTFTvsPromptInputLength',
=======
                const controller = new ExperimentController();

              await templateService.apiHandler({
                methodName: 'getExperimentEvaluators',
>>>>>>> f72ae33e
                controller,
                response,
                next,
                validatedArgs,
                successStatus: undefined,
              });
            } catch (err) {
                return next(err);
            }
        });
        // WARNING: This file was auto-generated with tsoa. Please do not modify it. Re-run tsoa to re-generate this file: https://github.com/lukeautry/tsoa
<<<<<<< HEAD
        app.post('/v1/public/dataisbeautiful/model/percentage',
            authenticateMiddleware([{"api_key":[]}]),
            ...(fetchMiddlewares<RequestHandler>(DataIsBeautifulRouter)),
            ...(fetchMiddlewares<RequestHandler>(DataIsBeautifulRouter.prototype.getModelPercentage)),

            async function DataIsBeautifulRouter_getModelPercentage(request: ExRequest, response: ExResponse, next: any) {
            const args: Record<string, TsoaRoute.ParameterSchema> = {
                    requestBody: {"in":"body","name":"requestBody","required":true,"ref":"DataIsBeautifulRequestBody"},
=======
        app.post('/v1/experiment/:experimentId/evaluators/run',
            authenticateMiddleware([{"api_key":[]}]),
            ...(fetchMiddlewares<RequestHandler>(ExperimentController)),
            ...(fetchMiddlewares<RequestHandler>(ExperimentController.prototype.runExperimentEvaluators)),

            async function ExperimentController_runExperimentEvaluators(request: ExRequest, response: ExResponse, next: any) {
            const args: Record<string, TsoaRoute.ParameterSchema> = {
                    experimentId: {"in":"path","name":"experimentId","required":true,"dataType":"string"},
>>>>>>> f72ae33e
                    request: {"in":"request","name":"request","required":true,"dataType":"object"},
            };

            // WARNING: This file was auto-generated with tsoa. Please do not modify it. Re-run tsoa to re-generate this file: https://github.com/lukeautry/tsoa

            let validatedArgs: any[] = [];
            try {
                validatedArgs = templateService.getValidatedArgs({ args, request, response });

<<<<<<< HEAD
                const controller = new DataIsBeautifulRouter();

              await templateService.apiHandler({
                methodName: 'getModelPercentage',
=======
                const controller = new ExperimentController();

              await templateService.apiHandler({
                methodName: 'runExperimentEvaluators',
>>>>>>> f72ae33e
                controller,
                response,
                next,
                validatedArgs,
                successStatus: undefined,
              });
            } catch (err) {
                return next(err);
            }
        });
        // WARNING: This file was auto-generated with tsoa. Please do not modify it. Re-run tsoa to re-generate this file: https://github.com/lukeautry/tsoa
<<<<<<< HEAD
        app.post('/v1/public/dataisbeautiful/model/cost',
            authenticateMiddleware([{"api_key":[]}]),
            ...(fetchMiddlewares<RequestHandler>(DataIsBeautifulRouter)),
            ...(fetchMiddlewares<RequestHandler>(DataIsBeautifulRouter.prototype.getModelCost)),

            async function DataIsBeautifulRouter_getModelCost(request: ExRequest, response: ExResponse, next: any) {
            const args: Record<string, TsoaRoute.ParameterSchema> = {
                    requestBody: {"in":"body","name":"requestBody","required":true,"ref":"DataIsBeautifulRequestBody"},
=======
        app.post('/v1/experiment/:experimentId/evaluators',
            authenticateMiddleware([{"api_key":[]}]),
            ...(fetchMiddlewares<RequestHandler>(ExperimentController)),
            ...(fetchMiddlewares<RequestHandler>(ExperimentController.prototype.createExperimentEvaluator)),

            async function ExperimentController_createExperimentEvaluator(request: ExRequest, response: ExResponse, next: any) {
            const args: Record<string, TsoaRoute.ParameterSchema> = {
                    experimentId: {"in":"path","name":"experimentId","required":true,"dataType":"string"},
                    requestBody: {"in":"body","name":"requestBody","required":true,"dataType":"nestedObjectLiteral","nestedProperties":{"evaluatorId":{"dataType":"string","required":true}}},
>>>>>>> f72ae33e
                    request: {"in":"request","name":"request","required":true,"dataType":"object"},
            };

            // WARNING: This file was auto-generated with tsoa. Please do not modify it. Re-run tsoa to re-generate this file: https://github.com/lukeautry/tsoa

            let validatedArgs: any[] = [];
            try {
                validatedArgs = templateService.getValidatedArgs({ args, request, response });

<<<<<<< HEAD
                const controller = new DataIsBeautifulRouter();

              await templateService.apiHandler({
                methodName: 'getModelCost',
=======
                const controller = new ExperimentController();

              await templateService.apiHandler({
                methodName: 'createExperimentEvaluator',
>>>>>>> f72ae33e
                controller,
                response,
                next,
                validatedArgs,
                successStatus: undefined,
              });
            } catch (err) {
                return next(err);
            }
        });
        // WARNING: This file was auto-generated with tsoa. Please do not modify it. Re-run tsoa to re-generate this file: https://github.com/lukeautry/tsoa
<<<<<<< HEAD
        app.post('/v1/public/dataisbeautiful/provider/percentage',
            authenticateMiddleware([{"api_key":[]}]),
            ...(fetchMiddlewares<RequestHandler>(DataIsBeautifulRouter)),
            ...(fetchMiddlewares<RequestHandler>(DataIsBeautifulRouter.prototype.getProviderPercentage)),

            async function DataIsBeautifulRouter_getProviderPercentage(request: ExRequest, response: ExResponse, next: any) {
            const args: Record<string, TsoaRoute.ParameterSchema> = {
                    requestBody: {"in":"body","name":"requestBody","required":true,"ref":"DataIsBeautifulRequestBody"},
                    request: {"in":"request","name":"request","required":true,"dataType":"object"},
            };

            // WARNING: This file was auto-generated with tsoa. Please do not modify it. Re-run tsoa to re-generate this file: https://github.com/lukeautry/tsoa

            let validatedArgs: any[] = [];
            try {
                validatedArgs = templateService.getValidatedArgs({ args, request, response });

                const controller = new DataIsBeautifulRouter();

              await templateService.apiHandler({
                methodName: 'getProviderPercentage',
                controller,
                response,
                next,
                validatedArgs,
                successStatus: undefined,
              });
            } catch (err) {
                return next(err);
            }
        });
        // WARNING: This file was auto-generated with tsoa. Please do not modify it. Re-run tsoa to re-generate this file: https://github.com/lukeautry/tsoa
        app.post('/v1/public/dataisbeautiful/model/percentage/overtime',
            authenticateMiddleware([{"api_key":[]}]),
            ...(fetchMiddlewares<RequestHandler>(DataIsBeautifulRouter)),
            ...(fetchMiddlewares<RequestHandler>(DataIsBeautifulRouter.prototype.getModelPercentageOverTime)),

            async function DataIsBeautifulRouter_getModelPercentageOverTime(request: ExRequest, response: ExResponse, next: any) {
            const args: Record<string, TsoaRoute.ParameterSchema> = {
                    requestBody: {"in":"body","name":"requestBody","required":true,"ref":"DataIsBeautifulRequestBody"},
=======
        app.delete('/v1/experiment/:experimentId/evaluators/:evaluatorId',
            authenticateMiddleware([{"api_key":[]}]),
            ...(fetchMiddlewares<RequestHandler>(ExperimentController)),
            ...(fetchMiddlewares<RequestHandler>(ExperimentController.prototype.deleteExperimentEvaluator)),

            async function ExperimentController_deleteExperimentEvaluator(request: ExRequest, response: ExResponse, next: any) {
            const args: Record<string, TsoaRoute.ParameterSchema> = {
                    experimentId: {"in":"path","name":"experimentId","required":true,"dataType":"string"},
                    evaluatorId: {"in":"path","name":"evaluatorId","required":true,"dataType":"string"},
>>>>>>> f72ae33e
                    request: {"in":"request","name":"request","required":true,"dataType":"object"},
            };

            // WARNING: This file was auto-generated with tsoa. Please do not modify it. Re-run tsoa to re-generate this file: https://github.com/lukeautry/tsoa

            let validatedArgs: any[] = [];
            try {
                validatedArgs = templateService.getValidatedArgs({ args, request, response });

<<<<<<< HEAD
                const controller = new DataIsBeautifulRouter();

              await templateService.apiHandler({
                methodName: 'getModelPercentageOverTime',
                controller,
                response,
                next,
                validatedArgs,
                successStatus: undefined,
              });
            } catch (err) {
                return next(err);
            }
        });
        // WARNING: This file was auto-generated with tsoa. Please do not modify it. Re-run tsoa to re-generate this file: https://github.com/lukeautry/tsoa
        app.post('/v1/customer/:customerId/usage/query',
            authenticateMiddleware([{"api_key":[]}]),
            ...(fetchMiddlewares<RequestHandler>(CustomerController)),
            ...(fetchMiddlewares<RequestHandler>(CustomerController.prototype.getCustomerUsage)),

            async function CustomerController_getCustomerUsage(request: ExRequest, response: ExResponse, next: any) {
            const args: Record<string, TsoaRoute.ParameterSchema> = {
                    requestBody: {"in":"body","name":"requestBody","required":true,"dataType":"nestedObjectLiteral","nestedProperties":{}},
                    request: {"in":"request","name":"request","required":true,"dataType":"object"},
                    customerId: {"in":"path","name":"customerId","required":true,"dataType":"string"},
            };

            // WARNING: This file was auto-generated with tsoa. Please do not modify it. Re-run tsoa to re-generate this file: https://github.com/lukeautry/tsoa

            let validatedArgs: any[] = [];
            try {
                validatedArgs = templateService.getValidatedArgs({ args, request, response });

                const controller = new CustomerController();

              await templateService.apiHandler({
                methodName: 'getCustomerUsage',
=======
                const controller = new ExperimentController();

              await templateService.apiHandler({
                methodName: 'deleteExperimentEvaluator',
>>>>>>> f72ae33e
                controller,
                response,
                next,
                validatedArgs,
                successStatus: undefined,
              });
            } catch (err) {
                return next(err);
            }
        });
        // WARNING: This file was auto-generated with tsoa. Please do not modify it. Re-run tsoa to re-generate this file: https://github.com/lukeautry/tsoa
<<<<<<< HEAD
        app.post('/v1/customer/query',
            authenticateMiddleware([{"api_key":[]}]),
            ...(fetchMiddlewares<RequestHandler>(CustomerController)),
            ...(fetchMiddlewares<RequestHandler>(CustomerController.prototype.getCustomers)),

            async function CustomerController_getCustomers(request: ExRequest, response: ExResponse, next: any) {
            const args: Record<string, TsoaRoute.ParameterSchema> = {
                    requestBody: {"in":"body","name":"requestBody","required":true,"dataType":"nestedObjectLiteral","nestedProperties":{}},
=======
        app.post('/v1/experiment/query',
            authenticateMiddleware([{"api_key":[]}]),
            ...(fetchMiddlewares<RequestHandler>(ExperimentController)),
            ...(fetchMiddlewares<RequestHandler>(ExperimentController.prototype.getExperiments)),

            async function ExperimentController_getExperiments(request: ExRequest, response: ExResponse, next: any) {
            const args: Record<string, TsoaRoute.ParameterSchema> = {
                    requestBody: {"in":"body","name":"requestBody","required":true,"dataType":"nestedObjectLiteral","nestedProperties":{"include":{"ref":"IncludeExperimentKeys"},"filter":{"ref":"ExperimentFilterNode","required":true}}},
>>>>>>> f72ae33e
                    request: {"in":"request","name":"request","required":true,"dataType":"object"},
            };

            // WARNING: This file was auto-generated with tsoa. Please do not modify it. Re-run tsoa to re-generate this file: https://github.com/lukeautry/tsoa

            let validatedArgs: any[] = [];
            try {
                validatedArgs = templateService.getValidatedArgs({ args, request, response });

<<<<<<< HEAD
                const controller = new CustomerController();

              await templateService.apiHandler({
                methodName: 'getCustomers',
=======
                const controller = new ExperimentController();

              await templateService.apiHandler({
                methodName: 'getExperiments',
>>>>>>> f72ae33e
                controller,
                response,
                next,
                validatedArgs,
                successStatus: undefined,
              });
            } catch (err) {
                return next(err);
            }
        });
        // WARNING: This file was auto-generated with tsoa. Please do not modify it. Re-run tsoa to re-generate this file: https://github.com/lukeautry/tsoa
<<<<<<< HEAD
        app.get('/v1/stripe/subscription/free/usage',
            authenticateMiddleware([{"api_key":[]}]),
            ...(fetchMiddlewares<RequestHandler>(StripeController)),
            ...(fetchMiddlewares<RequestHandler>(StripeController.prototype.getFreeUsage)),

            async function StripeController_getFreeUsage(request: ExRequest, response: ExResponse, next: any) {
            const args: Record<string, TsoaRoute.ParameterSchema> = {
=======
        app.post('/v1/experiment/run',
            authenticateMiddleware([{"api_key":[]}]),
            ...(fetchMiddlewares<RequestHandler>(ExperimentController)),
            ...(fetchMiddlewares<RequestHandler>(ExperimentController.prototype.runExperiment)),

            async function ExperimentController_runExperiment(request: ExRequest, response: ExResponse, next: any) {
            const args: Record<string, TsoaRoute.ParameterSchema> = {
                    requestBody: {"in":"body","name":"requestBody","required":true,"dataType":"nestedObjectLiteral","nestedProperties":{"datasetRowIds":{"dataType":"array","array":{"dataType":"string"},"required":true},"hypothesisId":{"dataType":"string","required":true},"experimentId":{"dataType":"string","required":true}}},
>>>>>>> f72ae33e
                    request: {"in":"request","name":"request","required":true,"dataType":"object"},
            };

            // WARNING: This file was auto-generated with tsoa. Please do not modify it. Re-run tsoa to re-generate this file: https://github.com/lukeautry/tsoa

            let validatedArgs: any[] = [];
            try {
                validatedArgs = templateService.getValidatedArgs({ args, request, response });

<<<<<<< HEAD
                const controller = new StripeController();

              await templateService.apiHandler({
                methodName: 'getFreeUsage',
=======
                const controller = new ExperimentController();

              await templateService.apiHandler({
                methodName: 'runExperiment',
>>>>>>> f72ae33e
                controller,
                response,
                next,
                validatedArgs,
                successStatus: undefined,
              });
            } catch (err) {
                return next(err);
            }
        });
        // WARNING: This file was auto-generated with tsoa. Please do not modify it. Re-run tsoa to re-generate this file: https://github.com/lukeautry/tsoa
        app.post('/v1/stripe/subscription/new-customer/upgrade-to-pro',
            authenticateMiddleware([{"api_key":[]}]),
            ...(fetchMiddlewares<RequestHandler>(StripeController)),
            ...(fetchMiddlewares<RequestHandler>(StripeController.prototype.upgradeToPro)),

            async function StripeController_upgradeToPro(request: ExRequest, response: ExResponse, next: any) {
            const args: Record<string, TsoaRoute.ParameterSchema> = {
                    request: {"in":"request","name":"request","required":true,"dataType":"object"},
                    body: {"in":"body","name":"body","required":true,"ref":"UpgradeToProRequest"},
            };

            // WARNING: This file was auto-generated with tsoa. Please do not modify it. Re-run tsoa to re-generate this file: https://github.com/lukeautry/tsoa

            let validatedArgs: any[] = [];
            try {
                validatedArgs = templateService.getValidatedArgs({ args, request, response });

                const controller = new StripeController();

              await templateService.apiHandler({
                methodName: 'upgradeToPro',
                controller,
                response,
                next,
                validatedArgs,
                successStatus: undefined,
              });
            } catch (err) {
                return next(err);
            }
        });
        // WARNING: This file was auto-generated with tsoa. Please do not modify it. Re-run tsoa to re-generate this file: https://github.com/lukeautry/tsoa
        app.post('/v1/stripe/subscription/existing-customer/upgrade-to-pro',
            authenticateMiddleware([{"api_key":[]}]),
            ...(fetchMiddlewares<RequestHandler>(StripeController)),
            ...(fetchMiddlewares<RequestHandler>(StripeController.prototype.upgradeExistingCustomer)),

            async function StripeController_upgradeExistingCustomer(request: ExRequest, response: ExResponse, next: any) {
            const args: Record<string, TsoaRoute.ParameterSchema> = {
                    request: {"in":"request","name":"request","required":true,"dataType":"object"},
                    body: {"in":"body","name":"body","required":true,"ref":"UpgradeToProRequest"},
            };

            // WARNING: This file was auto-generated with tsoa. Please do not modify it. Re-run tsoa to re-generate this file: https://github.com/lukeautry/tsoa

            let validatedArgs: any[] = [];
            try {
                validatedArgs = templateService.getValidatedArgs({ args, request, response });

                const controller = new StripeController();

              await templateService.apiHandler({
                methodName: 'upgradeExistingCustomer',
                controller,
                response,
                next,
                validatedArgs,
                successStatus: undefined,
              });
            } catch (err) {
                return next(err);
            }
        });
        // WARNING: This file was auto-generated with tsoa. Please do not modify it. Re-run tsoa to re-generate this file: https://github.com/lukeautry/tsoa
        app.post('/v1/stripe/subscription/manage-subscription',
            authenticateMiddleware([{"api_key":[]}]),
            ...(fetchMiddlewares<RequestHandler>(StripeController)),
            ...(fetchMiddlewares<RequestHandler>(StripeController.prototype.manageSubscription)),

            async function StripeController_manageSubscription(request: ExRequest, response: ExResponse, next: any) {
            const args: Record<string, TsoaRoute.ParameterSchema> = {
                    request: {"in":"request","name":"request","required":true,"dataType":"object"},
            };

            // WARNING: This file was auto-generated with tsoa. Please do not modify it. Re-run tsoa to re-generate this file: https://github.com/lukeautry/tsoa

            let validatedArgs: any[] = [];
            try {
                validatedArgs = templateService.getValidatedArgs({ args, request, response });

                const controller = new StripeController();

              await templateService.apiHandler({
                methodName: 'manageSubscription',
                controller,
                response,
                next,
                validatedArgs,
                successStatus: undefined,
              });
            } catch (err) {
                return next(err);
            }
        });
        // WARNING: This file was auto-generated with tsoa. Please do not modify it. Re-run tsoa to re-generate this file: https://github.com/lukeautry/tsoa
        app.post('/v1/stripe/subscription/undo-cancel-subscription',
            authenticateMiddleware([{"api_key":[]}]),
            ...(fetchMiddlewares<RequestHandler>(StripeController)),
            ...(fetchMiddlewares<RequestHandler>(StripeController.prototype.undoCancelSubscription)),

            async function StripeController_undoCancelSubscription(request: ExRequest, response: ExResponse, next: any) {
            const args: Record<string, TsoaRoute.ParameterSchema> = {
                    request: {"in":"request","name":"request","required":true,"dataType":"object"},
            };

            // WARNING: This file was auto-generated with tsoa. Please do not modify it. Re-run tsoa to re-generate this file: https://github.com/lukeautry/tsoa

            let validatedArgs: any[] = [];
            try {
                validatedArgs = templateService.getValidatedArgs({ args, request, response });

                const controller = new StripeController();

              await templateService.apiHandler({
                methodName: 'undoCancelSubscription',
                controller,
                response,
                next,
                validatedArgs,
                successStatus: undefined,
              });
            } catch (err) {
                return next(err);
            }
        });
        // WARNING: This file was auto-generated with tsoa. Please do not modify it. Re-run tsoa to re-generate this file: https://github.com/lukeautry/tsoa
        app.post('/v1/stripe/subscription/add-ons/:productType',
            authenticateMiddleware([{"api_key":[]}]),
            ...(fetchMiddlewares<RequestHandler>(StripeController)),
            ...(fetchMiddlewares<RequestHandler>(StripeController.prototype.addOns)),

            async function StripeController_addOns(request: ExRequest, response: ExResponse, next: any) {
            const args: Record<string, TsoaRoute.ParameterSchema> = {
                    request: {"in":"request","name":"request","required":true,"dataType":"object"},
                    productType: {"in":"path","name":"productType","required":true,"dataType":"union","subSchemas":[{"dataType":"enum","enums":["alerts"]},{"dataType":"enum","enums":["prompts"]}]},
            };

            // WARNING: This file was auto-generated with tsoa. Please do not modify it. Re-run tsoa to re-generate this file: https://github.com/lukeautry/tsoa

            let validatedArgs: any[] = [];
            try {
                validatedArgs = templateService.getValidatedArgs({ args, request, response });

                const controller = new StripeController();

              await templateService.apiHandler({
                methodName: 'addOns',
                controller,
                response,
                next,
                validatedArgs,
                successStatus: undefined,
              });
            } catch (err) {
                return next(err);
            }
        });
        // WARNING: This file was auto-generated with tsoa. Please do not modify it. Re-run tsoa to re-generate this file: https://github.com/lukeautry/tsoa
        app.delete('/v1/stripe/subscription/add-ons/:productType',
            authenticateMiddleware([{"api_key":[]}]),
            ...(fetchMiddlewares<RequestHandler>(StripeController)),
            ...(fetchMiddlewares<RequestHandler>(StripeController.prototype.deleteAddOns)),

            async function StripeController_deleteAddOns(request: ExRequest, response: ExResponse, next: any) {
            const args: Record<string, TsoaRoute.ParameterSchema> = {
                    request: {"in":"request","name":"request","required":true,"dataType":"object"},
                    productType: {"in":"path","name":"productType","required":true,"dataType":"union","subSchemas":[{"dataType":"enum","enums":["alerts"]},{"dataType":"enum","enums":["prompts"]}]},
            };

            // WARNING: This file was auto-generated with tsoa. Please do not modify it. Re-run tsoa to re-generate this file: https://github.com/lukeautry/tsoa

            let validatedArgs: any[] = [];
            try {
                validatedArgs = templateService.getValidatedArgs({ args, request, response });

                const controller = new StripeController();

              await templateService.apiHandler({
                methodName: 'deleteAddOns',
                controller,
                response,
                next,
                validatedArgs,
                successStatus: undefined,
              });
            } catch (err) {
                return next(err);
            }
        });
        // WARNING: This file was auto-generated with tsoa. Please do not modify it. Re-run tsoa to re-generate this file: https://github.com/lukeautry/tsoa
        app.get('/v1/stripe/subscription/preview-invoice',
            authenticateMiddleware([{"api_key":[]}]),
            ...(fetchMiddlewares<RequestHandler>(StripeController)),
            ...(fetchMiddlewares<RequestHandler>(StripeController.prototype.previewInvoice)),

            async function StripeController_previewInvoice(request: ExRequest, response: ExResponse, next: any) {
            const args: Record<string, TsoaRoute.ParameterSchema> = {
                    request: {"in":"request","name":"request","required":true,"dataType":"object"},
            };

            // WARNING: This file was auto-generated with tsoa. Please do not modify it. Re-run tsoa to re-generate this file: https://github.com/lukeautry/tsoa

            let validatedArgs: any[] = [];
            try {
                validatedArgs = templateService.getValidatedArgs({ args, request, response });

                const controller = new StripeController();

              await templateService.apiHandler({
                methodName: 'previewInvoice',
                controller,
                response,
                next,
                validatedArgs,
                successStatus: undefined,
              });
            } catch (err) {
                return next(err);
            }
        });
        // WARNING: This file was auto-generated with tsoa. Please do not modify it. Re-run tsoa to re-generate this file: https://github.com/lukeautry/tsoa
        app.post('/v1/stripe/subscription/cancel-subscription',
            authenticateMiddleware([{"api_key":[]}]),
            ...(fetchMiddlewares<RequestHandler>(StripeController)),
            ...(fetchMiddlewares<RequestHandler>(StripeController.prototype.cancelSubscription)),

            async function StripeController_cancelSubscription(request: ExRequest, response: ExResponse, next: any) {
            const args: Record<string, TsoaRoute.ParameterSchema> = {
                    request: {"in":"request","name":"request","required":true,"dataType":"object"},
            };

            // WARNING: This file was auto-generated with tsoa. Please do not modify it. Re-run tsoa to re-generate this file: https://github.com/lukeautry/tsoa

            let validatedArgs: any[] = [];
            try {
                validatedArgs = templateService.getValidatedArgs({ args, request, response });

                const controller = new StripeController();

              await templateService.apiHandler({
                methodName: 'cancelSubscription',
                controller,
                response,
                next,
                validatedArgs,
                successStatus: undefined,
              });
            } catch (err) {
                return next(err);
            }
        });
        // WARNING: This file was auto-generated with tsoa. Please do not modify it. Re-run tsoa to re-generate this file: https://github.com/lukeautry/tsoa
        app.post('/v1/stripe/subscription/migrate-to-pro',
            authenticateMiddleware([{"api_key":[]}]),
            ...(fetchMiddlewares<RequestHandler>(StripeController)),
            ...(fetchMiddlewares<RequestHandler>(StripeController.prototype.migrateToPro)),

            async function StripeController_migrateToPro(request: ExRequest, response: ExResponse, next: any) {
            const args: Record<string, TsoaRoute.ParameterSchema> = {
                    request: {"in":"request","name":"request","required":true,"dataType":"object"},
            };

            // WARNING: This file was auto-generated with tsoa. Please do not modify it. Re-run tsoa to re-generate this file: https://github.com/lukeautry/tsoa

            let validatedArgs: any[] = [];
            try {
                validatedArgs = templateService.getValidatedArgs({ args, request, response });

                const controller = new StripeController();

              await templateService.apiHandler({
                methodName: 'migrateToPro',
                controller,
                response,
                next,
                validatedArgs,
                successStatus: undefined,
              });
            } catch (err) {
                return next(err);
            }
        });
        // WARNING: This file was auto-generated with tsoa. Please do not modify it. Re-run tsoa to re-generate this file: https://github.com/lukeautry/tsoa
        app.get('/v1/stripe/subscription',
            authenticateMiddleware([{"api_key":[]}]),
            ...(fetchMiddlewares<RequestHandler>(StripeController)),
            ...(fetchMiddlewares<RequestHandler>(StripeController.prototype.getSubscription)),

            async function StripeController_getSubscription(request: ExRequest, response: ExResponse, next: any) {
            const args: Record<string, TsoaRoute.ParameterSchema> = {
                    request: {"in":"request","name":"request","required":true,"dataType":"object"},
            };

            // WARNING: This file was auto-generated with tsoa. Please do not modify it. Re-run tsoa to re-generate this file: https://github.com/lukeautry/tsoa

            let validatedArgs: any[] = [];
            try {
                validatedArgs = templateService.getValidatedArgs({ args, request, response });

                const controller = new StripeController();

              await templateService.apiHandler({
                methodName: 'getSubscription',
                controller,
                response,
                next,
                validatedArgs,
                successStatus: undefined,
              });
            } catch (err) {
                return next(err);
            }
        });
        // WARNING: This file was auto-generated with tsoa. Please do not modify it. Re-run tsoa to re-generate this file: https://github.com/lukeautry/tsoa
        app.post('/v1/stripe/webhook',
            authenticateMiddleware([{"api_key":[]}]),
            ...(fetchMiddlewares<RequestHandler>(StripeController)),
            ...(fetchMiddlewares<RequestHandler>(StripeController.prototype.handleStripeWebhook)),

            async function StripeController_handleStripeWebhook(request: ExRequest, response: ExResponse, next: any) {
            const args: Record<string, TsoaRoute.ParameterSchema> = {
                    body: {"in":"body","name":"body","required":true,"dataType":"any"},
                    request: {"in":"request","name":"request","required":true,"dataType":"object"},
            };

            // WARNING: This file was auto-generated with tsoa. Please do not modify it. Re-run tsoa to re-generate this file: https://github.com/lukeautry/tsoa

            let validatedArgs: any[] = [];
            try {
                validatedArgs = templateService.getValidatedArgs({ args, request, response });

                const controller = new StripeController();

              await templateService.apiHandler({
                methodName: 'handleStripeWebhook',
                controller,
                response,
                next,
                validatedArgs,
                successStatus: undefined,
              });
            } catch (err) {
                return next(err);
            }
        });
        // WARNING: This file was auto-generated with tsoa. Please do not modify it. Re-run tsoa to re-generate this file: https://github.com/lukeautry/tsoa
        app.post('/v1/organization/user/accept_terms',
            authenticateMiddleware([{"api_key":[]}]),
            ...(fetchMiddlewares<RequestHandler>(OrganizationController)),
            ...(fetchMiddlewares<RequestHandler>(OrganizationController.prototype.acceptTerms)),

            async function OrganizationController_acceptTerms(request: ExRequest, response: ExResponse, next: any) {
            const args: Record<string, TsoaRoute.ParameterSchema> = {
                    request: {"in":"request","name":"request","required":true,"dataType":"object"},
            };

            // WARNING: This file was auto-generated with tsoa. Please do not modify it. Re-run tsoa to re-generate this file: https://github.com/lukeautry/tsoa

            let validatedArgs: any[] = [];
            try {
                validatedArgs = templateService.getValidatedArgs({ args, request, response });

                const controller = new OrganizationController();

              await templateService.apiHandler({
                methodName: 'acceptTerms',
                controller,
                response,
                next,
                validatedArgs,
                successStatus: undefined,
              });
            } catch (err) {
                return next(err);
            }
        });
        // WARNING: This file was auto-generated with tsoa. Please do not modify it. Re-run tsoa to re-generate this file: https://github.com/lukeautry/tsoa
        app.post('/v1/organization/create',
            authenticateMiddleware([{"api_key":[]}]),
            ...(fetchMiddlewares<RequestHandler>(OrganizationController)),
            ...(fetchMiddlewares<RequestHandler>(OrganizationController.prototype.createNewOrganization)),

            async function OrganizationController_createNewOrganization(request: ExRequest, response: ExResponse, next: any) {
            const args: Record<string, TsoaRoute.ParameterSchema> = {
                    requestBody: {"in":"body","name":"requestBody","required":true,"ref":"NewOrganizationParams"},
                    request: {"in":"request","name":"request","required":true,"dataType":"object"},
            };

            // WARNING: This file was auto-generated with tsoa. Please do not modify it. Re-run tsoa to re-generate this file: https://github.com/lukeautry/tsoa

            let validatedArgs: any[] = [];
            try {
                validatedArgs = templateService.getValidatedArgs({ args, request, response });

                const controller = new OrganizationController();

              await templateService.apiHandler({
                methodName: 'createNewOrganization',
                controller,
                response,
                next,
                validatedArgs,
                successStatus: undefined,
              });
            } catch (err) {
                return next(err);
            }
        });
        // WARNING: This file was auto-generated with tsoa. Please do not modify it. Re-run tsoa to re-generate this file: https://github.com/lukeautry/tsoa
        app.post('/v1/organization/:organizationId/update',
            authenticateMiddleware([{"api_key":[]}]),
            ...(fetchMiddlewares<RequestHandler>(OrganizationController)),
            ...(fetchMiddlewares<RequestHandler>(OrganizationController.prototype.updateOrganization)),

            async function OrganizationController_updateOrganization(request: ExRequest, response: ExResponse, next: any) {
            const args: Record<string, TsoaRoute.ParameterSchema> = {
                    requestBody: {"in":"body","name":"requestBody","required":true,"ref":"UpdateOrganizationParams"},
                    organizationId: {"in":"path","name":"organizationId","required":true,"dataType":"string"},
                    request: {"in":"request","name":"request","required":true,"dataType":"object"},
            };

            // WARNING: This file was auto-generated with tsoa. Please do not modify it. Re-run tsoa to re-generate this file: https://github.com/lukeautry/tsoa

            let validatedArgs: any[] = [];
            try {
                validatedArgs = templateService.getValidatedArgs({ args, request, response });

                const controller = new OrganizationController();

              await templateService.apiHandler({
                methodName: 'updateOrganization',
                controller,
                response,
                next,
                validatedArgs,
                successStatus: undefined,
              });
            } catch (err) {
                return next(err);
            }
        });
        // WARNING: This file was auto-generated with tsoa. Please do not modify it. Re-run tsoa to re-generate this file: https://github.com/lukeautry/tsoa
        app.post('/v1/organization/onboard',
            authenticateMiddleware([{"api_key":[]}]),
            ...(fetchMiddlewares<RequestHandler>(OrganizationController)),
            ...(fetchMiddlewares<RequestHandler>(OrganizationController.prototype.onboardOrganization)),

            async function OrganizationController_onboardOrganization(request: ExRequest, response: ExResponse, next: any) {
            const args: Record<string, TsoaRoute.ParameterSchema> = {
                    requestBody: {"in":"body","name":"requestBody","required":true,"dataType":"nestedObjectLiteral","nestedProperties":{}},
                    request: {"in":"request","name":"request","required":true,"dataType":"object"},
            };

            // WARNING: This file was auto-generated with tsoa. Please do not modify it. Re-run tsoa to re-generate this file: https://github.com/lukeautry/tsoa

            let validatedArgs: any[] = [];
            try {
                validatedArgs = templateService.getValidatedArgs({ args, request, response });

                const controller = new OrganizationController();

              await templateService.apiHandler({
                methodName: 'onboardOrganization',
                controller,
                response,
                next,
                validatedArgs,
                successStatus: undefined,
              });
            } catch (err) {
                return next(err);
            }
        });
        // WARNING: This file was auto-generated with tsoa. Please do not modify it. Re-run tsoa to re-generate this file: https://github.com/lukeautry/tsoa
        app.post('/v1/organization/:organizationId/add_member',
            authenticateMiddleware([{"api_key":[]}]),
            ...(fetchMiddlewares<RequestHandler>(OrganizationController)),
            ...(fetchMiddlewares<RequestHandler>(OrganizationController.prototype.addMemberToOrganization)),

            async function OrganizationController_addMemberToOrganization(request: ExRequest, response: ExResponse, next: any) {
            const args: Record<string, TsoaRoute.ParameterSchema> = {
                    requestBody: {"in":"body","name":"requestBody","required":true,"dataType":"nestedObjectLiteral","nestedProperties":{"email":{"dataType":"string","required":true}}},
                    organizationId: {"in":"path","name":"organizationId","required":true,"dataType":"string"},
                    request: {"in":"request","name":"request","required":true,"dataType":"object"},
            };

            // WARNING: This file was auto-generated with tsoa. Please do not modify it. Re-run tsoa to re-generate this file: https://github.com/lukeautry/tsoa

            let validatedArgs: any[] = [];
            try {
                validatedArgs = templateService.getValidatedArgs({ args, request, response });

                const controller = new OrganizationController();

              await templateService.apiHandler({
                methodName: 'addMemberToOrganization',
                controller,
                response,
                next,
                validatedArgs,
                successStatus: undefined,
              });
            } catch (err) {
                return next(err);
            }
        });
        // WARNING: This file was auto-generated with tsoa. Please do not modify it. Re-run tsoa to re-generate this file: https://github.com/lukeautry/tsoa
        app.post('/v1/organization/:organizationId/create_filter',
            authenticateMiddleware([{"api_key":[]}]),
            ...(fetchMiddlewares<RequestHandler>(OrganizationController)),
            ...(fetchMiddlewares<RequestHandler>(OrganizationController.prototype.createOrganizationFilter)),

            async function OrganizationController_createOrganizationFilter(request: ExRequest, response: ExResponse, next: any) {
            const args: Record<string, TsoaRoute.ParameterSchema> = {
                    requestBody: {"in":"body","name":"requestBody","required":true,"dataType":"nestedObjectLiteral","nestedProperties":{"filterType":{"dataType":"union","subSchemas":[{"dataType":"enum","enums":["dashboard"]},{"dataType":"enum","enums":["requests"]}],"required":true},"filters":{"dataType":"array","array":{"dataType":"refAlias","ref":"OrganizationFilter"},"required":true}}},
                    organizationId: {"in":"path","name":"organizationId","required":true,"dataType":"string"},
                    request: {"in":"request","name":"request","required":true,"dataType":"object"},
            };

            // WARNING: This file was auto-generated with tsoa. Please do not modify it. Re-run tsoa to re-generate this file: https://github.com/lukeautry/tsoa

            let validatedArgs: any[] = [];
            try {
                validatedArgs = templateService.getValidatedArgs({ args, request, response });

                const controller = new OrganizationController();

              await templateService.apiHandler({
                methodName: 'createOrganizationFilter',
                controller,
                response,
                next,
                validatedArgs,
                successStatus: undefined,
              });
            } catch (err) {
                return next(err);
            }
        });
        // WARNING: This file was auto-generated with tsoa. Please do not modify it. Re-run tsoa to re-generate this file: https://github.com/lukeautry/tsoa
        app.post('/v1/organization/:organizationId/update_filter',
            authenticateMiddleware([{"api_key":[]}]),
            ...(fetchMiddlewares<RequestHandler>(OrganizationController)),
            ...(fetchMiddlewares<RequestHandler>(OrganizationController.prototype.updateOrganizationFilter)),

            async function OrganizationController_updateOrganizationFilter(request: ExRequest, response: ExResponse, next: any) {
            const args: Record<string, TsoaRoute.ParameterSchema> = {
                    requestBody: {"in":"body","name":"requestBody","required":true,"dataType":"nestedObjectLiteral","nestedProperties":{"filterType":{"dataType":"union","subSchemas":[{"dataType":"enum","enums":["dashboard"]},{"dataType":"enum","enums":["requests"]}],"required":true},"filters":{"dataType":"array","array":{"dataType":"refAlias","ref":"OrganizationFilter"},"required":true}}},
                    organizationId: {"in":"path","name":"organizationId","required":true,"dataType":"string"},
                    request: {"in":"request","name":"request","required":true,"dataType":"object"},
            };

            // WARNING: This file was auto-generated with tsoa. Please do not modify it. Re-run tsoa to re-generate this file: https://github.com/lukeautry/tsoa

            let validatedArgs: any[] = [];
            try {
                validatedArgs = templateService.getValidatedArgs({ args, request, response });

                const controller = new OrganizationController();

              await templateService.apiHandler({
                methodName: 'updateOrganizationFilter',
                controller,
                response,
                next,
                validatedArgs,
                successStatus: undefined,
              });
            } catch (err) {
                return next(err);
            }
        });
        // WARNING: This file was auto-generated with tsoa. Please do not modify it. Re-run tsoa to re-generate this file: https://github.com/lukeautry/tsoa
        app.delete('/v1/organization/delete',
            authenticateMiddleware([{"api_key":[]}]),
            ...(fetchMiddlewares<RequestHandler>(OrganizationController)),
            ...(fetchMiddlewares<RequestHandler>(OrganizationController.prototype.deleteOrganization)),

            async function OrganizationController_deleteOrganization(request: ExRequest, response: ExResponse, next: any) {
            const args: Record<string, TsoaRoute.ParameterSchema> = {
                    request: {"in":"request","name":"request","required":true,"dataType":"object"},
            };

            // WARNING: This file was auto-generated with tsoa. Please do not modify it. Re-run tsoa to re-generate this file: https://github.com/lukeautry/tsoa

            let validatedArgs: any[] = [];
            try {
                validatedArgs = templateService.getValidatedArgs({ args, request, response });

                const controller = new OrganizationController();

              await templateService.apiHandler({
                methodName: 'deleteOrganization',
                controller,
                response,
                next,
                validatedArgs,
                successStatus: undefined,
              });
            } catch (err) {
                return next(err);
            }
        });
        // WARNING: This file was auto-generated with tsoa. Please do not modify it. Re-run tsoa to re-generate this file: https://github.com/lukeautry/tsoa
        app.get('/v1/organization/:organizationId/layout',
            authenticateMiddleware([{"api_key":[]}]),
            ...(fetchMiddlewares<RequestHandler>(OrganizationController)),
            ...(fetchMiddlewares<RequestHandler>(OrganizationController.prototype.getOrganizationLayout)),

            async function OrganizationController_getOrganizationLayout(request: ExRequest, response: ExResponse, next: any) {
            const args: Record<string, TsoaRoute.ParameterSchema> = {
                    organizationId: {"in":"path","name":"organizationId","required":true,"dataType":"string"},
                    filterType: {"in":"query","name":"filterType","required":true,"dataType":"string"},
                    request: {"in":"request","name":"request","required":true,"dataType":"object"},
            };

            // WARNING: This file was auto-generated with tsoa. Please do not modify it. Re-run tsoa to re-generate this file: https://github.com/lukeautry/tsoa

            let validatedArgs: any[] = [];
            try {
                validatedArgs = templateService.getValidatedArgs({ args, request, response });

                const controller = new OrganizationController();

              await templateService.apiHandler({
                methodName: 'getOrganizationLayout',
                controller,
                response,
                next,
                validatedArgs,
                successStatus: undefined,
              });
            } catch (err) {
                return next(err);
            }
        });
        // WARNING: This file was auto-generated with tsoa. Please do not modify it. Re-run tsoa to re-generate this file: https://github.com/lukeautry/tsoa
        app.get('/v1/organization/:organizationId/members',
            authenticateMiddleware([{"api_key":[]}]),
            ...(fetchMiddlewares<RequestHandler>(OrganizationController)),
            ...(fetchMiddlewares<RequestHandler>(OrganizationController.prototype.getOrganizationMembers)),

            async function OrganizationController_getOrganizationMembers(request: ExRequest, response: ExResponse, next: any) {
            const args: Record<string, TsoaRoute.ParameterSchema> = {
                    organizationId: {"in":"path","name":"organizationId","required":true,"dataType":"string"},
                    request: {"in":"request","name":"request","required":true,"dataType":"object"},
            };

            // WARNING: This file was auto-generated with tsoa. Please do not modify it. Re-run tsoa to re-generate this file: https://github.com/lukeautry/tsoa

            let validatedArgs: any[] = [];
            try {
                validatedArgs = templateService.getValidatedArgs({ args, request, response });

                const controller = new OrganizationController();

              await templateService.apiHandler({
                methodName: 'getOrganizationMembers',
                controller,
                response,
                next,
                validatedArgs,
                successStatus: undefined,
              });
            } catch (err) {
                return next(err);
            }
        });
        // WARNING: This file was auto-generated with tsoa. Please do not modify it. Re-run tsoa to re-generate this file: https://github.com/lukeautry/tsoa
        app.post('/v1/organization/:organizationId/update_member',
            authenticateMiddleware([{"api_key":[]}]),
            ...(fetchMiddlewares<RequestHandler>(OrganizationController)),
            ...(fetchMiddlewares<RequestHandler>(OrganizationController.prototype.updateOrganizationMember)),

            async function OrganizationController_updateOrganizationMember(request: ExRequest, response: ExResponse, next: any) {
            const args: Record<string, TsoaRoute.ParameterSchema> = {
                    requestBody: {"in":"body","name":"requestBody","required":true,"dataType":"nestedObjectLiteral","nestedProperties":{"memberId":{"dataType":"string","required":true},"role":{"dataType":"string","required":true}}},
                    organizationId: {"in":"path","name":"organizationId","required":true,"dataType":"string"},
                    request: {"in":"request","name":"request","required":true,"dataType":"object"},
            };

            // WARNING: This file was auto-generated with tsoa. Please do not modify it. Re-run tsoa to re-generate this file: https://github.com/lukeautry/tsoa

            let validatedArgs: any[] = [];
            try {
                validatedArgs = templateService.getValidatedArgs({ args, request, response });

                const controller = new OrganizationController();

              await templateService.apiHandler({
                methodName: 'updateOrganizationMember',
                controller,
                response,
                next,
                validatedArgs,
                successStatus: undefined,
              });
            } catch (err) {
                return next(err);
            }
        });
        // WARNING: This file was auto-generated with tsoa. Please do not modify it. Re-run tsoa to re-generate this file: https://github.com/lukeautry/tsoa
        app.get('/v1/organization/:organizationId/owner',
            authenticateMiddleware([{"api_key":[]}]),
            ...(fetchMiddlewares<RequestHandler>(OrganizationController)),
            ...(fetchMiddlewares<RequestHandler>(OrganizationController.prototype.getOrganizationOwner)),

            async function OrganizationController_getOrganizationOwner(request: ExRequest, response: ExResponse, next: any) {
            const args: Record<string, TsoaRoute.ParameterSchema> = {
                    organizationId: {"in":"path","name":"organizationId","required":true,"dataType":"string"},
                    request: {"in":"request","name":"request","required":true,"dataType":"object"},
            };

            // WARNING: This file was auto-generated with tsoa. Please do not modify it. Re-run tsoa to re-generate this file: https://github.com/lukeautry/tsoa

            let validatedArgs: any[] = [];
            try {
                validatedArgs = templateService.getValidatedArgs({ args, request, response });

                const controller = new OrganizationController();

              await templateService.apiHandler({
                methodName: 'getOrganizationOwner',
                controller,
                response,
                next,
                validatedArgs,
                successStatus: undefined,
              });
            } catch (err) {
                return next(err);
            }
        });
        // WARNING: This file was auto-generated with tsoa. Please do not modify it. Re-run tsoa to re-generate this file: https://github.com/lukeautry/tsoa
        app.delete('/v1/organization/:organizationId/remove_member',
            authenticateMiddleware([{"api_key":[]}]),
            ...(fetchMiddlewares<RequestHandler>(OrganizationController)),
            ...(fetchMiddlewares<RequestHandler>(OrganizationController.prototype.removeMemberFromOrganization)),

            async function OrganizationController_removeMemberFromOrganization(request: ExRequest, response: ExResponse, next: any) {
            const args: Record<string, TsoaRoute.ParameterSchema> = {
                    organizationId: {"in":"path","name":"organizationId","required":true,"dataType":"string"},
                    memberId: {"in":"query","name":"memberId","required":true,"dataType":"string"},
                    request: {"in":"request","name":"request","required":true,"dataType":"object"},
            };

            // WARNING: This file was auto-generated with tsoa. Please do not modify it. Re-run tsoa to re-generate this file: https://github.com/lukeautry/tsoa

            let validatedArgs: any[] = [];
            try {
                validatedArgs = templateService.getValidatedArgs({ args, request, response });

                const controller = new OrganizationController();

              await templateService.apiHandler({
                methodName: 'removeMemberFromOrganization',
                controller,
                response,
                next,
                validatedArgs,
                successStatus: undefined,
              });
            } catch (err) {
                return next(err);
            }
        });
        // WARNING: This file was auto-generated with tsoa. Please do not modify it. Re-run tsoa to re-generate this file: https://github.com/lukeautry/tsoa
        app.post('/v1/dashboard/scores/query',
            authenticateMiddleware([{"api_key":[]}]),
            ...(fetchMiddlewares<RequestHandler>(DashboardController)),
            ...(fetchMiddlewares<RequestHandler>(DashboardController.prototype.getScoresOverTime)),

            async function DashboardController_getScoresOverTime(request: ExRequest, response: ExResponse, next: any) {
            const args: Record<string, TsoaRoute.ParameterSchema> = {
                    requestBody: {"in":"body","name":"requestBody","required":true,"ref":"DataOverTimeRequest"},
                    request: {"in":"request","name":"request","required":true,"dataType":"object"},
            };

            // WARNING: This file was auto-generated with tsoa. Please do not modify it. Re-run tsoa to re-generate this file: https://github.com/lukeautry/tsoa

            let validatedArgs: any[] = [];
            try {
                validatedArgs = templateService.getValidatedArgs({ args, request, response });

                const controller = new DashboardController();

              await templateService.apiHandler({
                methodName: 'getScoresOverTime',
                controller,
                response,
                next,
                validatedArgs,
                successStatus: undefined,
              });
            } catch (err) {
                return next(err);
            }
        });
        // WARNING: This file was auto-generated with tsoa. Please do not modify it. Re-run tsoa to re-generate this file: https://github.com/lukeautry/tsoa
        app.get('/v1/settings/query',
            authenticateMiddleware([{"api_key":[]}]),
            ...(fetchMiddlewares<RequestHandler>(SettingController)),
            ...(fetchMiddlewares<RequestHandler>(SettingController.prototype.getSettings)),

            async function SettingController_getSettings(request: ExRequest, response: ExResponse, next: any) {
            const args: Record<string, TsoaRoute.ParameterSchema> = {
                    request: {"in":"request","name":"request","required":true,"dataType":"object"},
            };

            // WARNING: This file was auto-generated with tsoa. Please do not modify it. Re-run tsoa to re-generate this file: https://github.com/lukeautry/tsoa

            let validatedArgs: any[] = [];
            try {
                validatedArgs = templateService.getValidatedArgs({ args, request, response });

                const controller = new SettingController();

              await templateService.apiHandler({
                methodName: 'getSettings',
                controller,
                response,
                next,
                validatedArgs,
                successStatus: undefined,
              });
            } catch (err) {
                return next(err);
            }
        });
        // WARNING: This file was auto-generated with tsoa. Please do not modify it. Re-run tsoa to re-generate this file: https://github.com/lukeautry/tsoa
        app.post('/v1/request/query',
            authenticateMiddleware([{"api_key":[]}]),
            ...(fetchMiddlewares<RequestHandler>(RequestController)),
            ...(fetchMiddlewares<RequestHandler>(RequestController.prototype.getRequests)),

            async function RequestController_getRequests(request: ExRequest, response: ExResponse, next: any) {
            const args: Record<string, TsoaRoute.ParameterSchema> = {
                    requestBody: {"in":"body","name":"requestBody","required":true,"ref":"RequestQueryParams"},
                    request: {"in":"request","name":"request","required":true,"dataType":"object"},
            };

            // WARNING: This file was auto-generated with tsoa. Please do not modify it. Re-run tsoa to re-generate this file: https://github.com/lukeautry/tsoa

            let validatedArgs: any[] = [];
            try {
                validatedArgs = templateService.getValidatedArgs({ args, request, response });

                const controller = new RequestController();

              await templateService.apiHandler({
                methodName: 'getRequests',
                controller,
                response,
                next,
                validatedArgs,
                successStatus: undefined,
              });
            } catch (err) {
                return next(err);
            }
        });
        // WARNING: This file was auto-generated with tsoa. Please do not modify it. Re-run tsoa to re-generate this file: https://github.com/lukeautry/tsoa
        app.post('/v1/request/query-clickhouse',
            authenticateMiddleware([{"api_key":[]}]),
            ...(fetchMiddlewares<RequestHandler>(RequestController)),
            ...(fetchMiddlewares<RequestHandler>(RequestController.prototype.getRequestsClickhouse)),

            async function RequestController_getRequestsClickhouse(request: ExRequest, response: ExResponse, next: any) {
            const args: Record<string, TsoaRoute.ParameterSchema> = {
                    requestBody: {"in":"body","name":"requestBody","required":true,"ref":"RequestQueryParams"},
                    request: {"in":"request","name":"request","required":true,"dataType":"object"},
            };

            // WARNING: This file was auto-generated with tsoa. Please do not modify it. Re-run tsoa to re-generate this file: https://github.com/lukeautry/tsoa

            let validatedArgs: any[] = [];
            try {
                validatedArgs = templateService.getValidatedArgs({ args, request, response });

                const controller = new RequestController();

              await templateService.apiHandler({
                methodName: 'getRequestsClickhouse',
                controller,
                response,
                next,
                validatedArgs,
                successStatus: undefined,
              });
            } catch (err) {
                return next(err);
            }
        });
        // WARNING: This file was auto-generated with tsoa. Please do not modify it. Re-run tsoa to re-generate this file: https://github.com/lukeautry/tsoa
        app.post('/v1/request/:requestId/feedback',
            authenticateMiddleware([{"api_key":[]}]),
            ...(fetchMiddlewares<RequestHandler>(RequestController)),
            ...(fetchMiddlewares<RequestHandler>(RequestController.prototype.feedbackRequest)),

            async function RequestController_feedbackRequest(request: ExRequest, response: ExResponse, next: any) {
            const args: Record<string, TsoaRoute.ParameterSchema> = {
                    requestBody: {"in":"body","name":"requestBody","required":true,"dataType":"nestedObjectLiteral","nestedProperties":{"rating":{"dataType":"boolean","required":true}}},
                    request: {"in":"request","name":"request","required":true,"dataType":"object"},
                    requestId: {"in":"path","name":"requestId","required":true,"dataType":"string"},
            };

            // WARNING: This file was auto-generated with tsoa. Please do not modify it. Re-run tsoa to re-generate this file: https://github.com/lukeautry/tsoa

            let validatedArgs: any[] = [];
            try {
                validatedArgs = templateService.getValidatedArgs({ args, request, response });

                const controller = new RequestController();

              await templateService.apiHandler({
                methodName: 'feedbackRequest',
                controller,
                response,
                next,
                validatedArgs,
                successStatus: undefined,
              });
            } catch (err) {
                return next(err);
            }
        });
        // WARNING: This file was auto-generated with tsoa. Please do not modify it. Re-run tsoa to re-generate this file: https://github.com/lukeautry/tsoa
        app.put('/v1/request/:requestId/property',
            authenticateMiddleware([{"api_key":[]}]),
            ...(fetchMiddlewares<RequestHandler>(RequestController)),
            ...(fetchMiddlewares<RequestHandler>(RequestController.prototype.putProperty)),

            async function RequestController_putProperty(request: ExRequest, response: ExResponse, next: any) {
            const args: Record<string, TsoaRoute.ParameterSchema> = {
                    requestBody: {"in":"body","name":"requestBody","required":true,"dataType":"nestedObjectLiteral","nestedProperties":{"value":{"dataType":"string","required":true},"key":{"dataType":"string","required":true}}},
                    request: {"in":"request","name":"request","required":true,"dataType":"object"},
                    requestId: {"in":"path","name":"requestId","required":true,"dataType":"string"},
            };

            // WARNING: This file was auto-generated with tsoa. Please do not modify it. Re-run tsoa to re-generate this file: https://github.com/lukeautry/tsoa

            let validatedArgs: any[] = [];
            try {
                validatedArgs = templateService.getValidatedArgs({ args, request, response });

                const controller = new RequestController();

              await templateService.apiHandler({
                methodName: 'putProperty',
                controller,
                response,
                next,
                validatedArgs,
                successStatus: undefined,
              });
            } catch (err) {
                return next(err);
            }
        });
        // WARNING: This file was auto-generated with tsoa. Please do not modify it. Re-run tsoa to re-generate this file: https://github.com/lukeautry/tsoa
        app.post('/v1/request/:requestId/assets/:assetId',
            authenticateMiddleware([{"api_key":[]}]),
            ...(fetchMiddlewares<RequestHandler>(RequestController)),
            ...(fetchMiddlewares<RequestHandler>(RequestController.prototype.getRequestAssetById)),

            async function RequestController_getRequestAssetById(request: ExRequest, response: ExResponse, next: any) {
            const args: Record<string, TsoaRoute.ParameterSchema> = {
                    request: {"in":"request","name":"request","required":true,"dataType":"object"},
                    requestId: {"in":"path","name":"requestId","required":true,"dataType":"string"},
                    assetId: {"in":"path","name":"assetId","required":true,"dataType":"string"},
            };

            // WARNING: This file was auto-generated with tsoa. Please do not modify it. Re-run tsoa to re-generate this file: https://github.com/lukeautry/tsoa

            let validatedArgs: any[] = [];
            try {
                validatedArgs = templateService.getValidatedArgs({ args, request, response });

                const controller = new RequestController();

              await templateService.apiHandler({
                methodName: 'getRequestAssetById',
                controller,
                response,
                next,
                validatedArgs,
                successStatus: undefined,
              });
            } catch (err) {
                return next(err);
            }
        });
        // WARNING: This file was auto-generated with tsoa. Please do not modify it. Re-run tsoa to re-generate this file: https://github.com/lukeautry/tsoa
        app.post('/v1/request/:requestId/score',
            authenticateMiddleware([{"api_key":[]}]),
            ...(fetchMiddlewares<RequestHandler>(RequestController)),
            ...(fetchMiddlewares<RequestHandler>(RequestController.prototype.addScores)),

            async function RequestController_addScores(request: ExRequest, response: ExResponse, next: any) {
            const args: Record<string, TsoaRoute.ParameterSchema> = {
                    requestBody: {"in":"body","name":"requestBody","required":true,"ref":"ScoreRequest"},
                    request: {"in":"request","name":"request","required":true,"dataType":"object"},
                    requestId: {"in":"path","name":"requestId","required":true,"dataType":"string"},
            };

            // WARNING: This file was auto-generated with tsoa. Please do not modify it. Re-run tsoa to re-generate this file: https://github.com/lukeautry/tsoa

            let validatedArgs: any[] = [];
            try {
                validatedArgs = templateService.getValidatedArgs({ args, request, response });

                const controller = new RequestController();

              await templateService.apiHandler({
                methodName: 'addScores',
                controller,
                response,
                next,
                validatedArgs,
                successStatus: undefined,
              });
            } catch (err) {
                return next(err);
            }
        });
        // WARNING: This file was auto-generated with tsoa. Please do not modify it. Re-run tsoa to re-generate this file: https://github.com/lukeautry/tsoa
        app.post('/v1/session/query',
            authenticateMiddleware([{"api_key":[]}]),
            ...(fetchMiddlewares<RequestHandler>(SessionController)),
            ...(fetchMiddlewares<RequestHandler>(SessionController.prototype.getSessions)),

            async function SessionController_getSessions(request: ExRequest, response: ExResponse, next: any) {
            const args: Record<string, TsoaRoute.ParameterSchema> = {
                    requestBody: {"in":"body","name":"requestBody","required":true,"ref":"SessionQueryParams"},
                    request: {"in":"request","name":"request","required":true,"dataType":"object"},
            };

            // WARNING: This file was auto-generated with tsoa. Please do not modify it. Re-run tsoa to re-generate this file: https://github.com/lukeautry/tsoa

            let validatedArgs: any[] = [];
            try {
                validatedArgs = templateService.getValidatedArgs({ args, request, response });

                const controller = new SessionController();

              await templateService.apiHandler({
                methodName: 'getSessions',
                controller,
                response,
                next,
                validatedArgs,
                successStatus: undefined,
              });
            } catch (err) {
                return next(err);
            }
        });
        // WARNING: This file was auto-generated with tsoa. Please do not modify it. Re-run tsoa to re-generate this file: https://github.com/lukeautry/tsoa
        app.post('/v1/session/name/query',
            authenticateMiddleware([{"api_key":[]}]),
            ...(fetchMiddlewares<RequestHandler>(SessionController)),
            ...(fetchMiddlewares<RequestHandler>(SessionController.prototype.getNames)),

            async function SessionController_getNames(request: ExRequest, response: ExResponse, next: any) {
            const args: Record<string, TsoaRoute.ParameterSchema> = {
                    requestBody: {"in":"body","name":"requestBody","required":true,"ref":"SessionNameQueryParams"},
                    request: {"in":"request","name":"request","required":true,"dataType":"object"},
            };

            // WARNING: This file was auto-generated with tsoa. Please do not modify it. Re-run tsoa to re-generate this file: https://github.com/lukeautry/tsoa

            let validatedArgs: any[] = [];
            try {
                validatedArgs = templateService.getValidatedArgs({ args, request, response });

                const controller = new SessionController();

              await templateService.apiHandler({
                methodName: 'getNames',
                controller,
                response,
                next,
                validatedArgs,
                successStatus: undefined,
              });
            } catch (err) {
                return next(err);
            }
        });
        // WARNING: This file was auto-generated with tsoa. Please do not modify it. Re-run tsoa to re-generate this file: https://github.com/lukeautry/tsoa
        app.post('/v1/session/metrics/query',
            authenticateMiddleware([{"api_key":[]}]),
            ...(fetchMiddlewares<RequestHandler>(SessionController)),
            ...(fetchMiddlewares<RequestHandler>(SessionController.prototype.getMetrics)),

            async function SessionController_getMetrics(request: ExRequest, response: ExResponse, next: any) {
            const args: Record<string, TsoaRoute.ParameterSchema> = {
                    requestBody: {"in":"body","name":"requestBody","required":true,"ref":"SessionNameQueryParams"},
                    request: {"in":"request","name":"request","required":true,"dataType":"object"},
            };

            // WARNING: This file was auto-generated with tsoa. Please do not modify it. Re-run tsoa to re-generate this file: https://github.com/lukeautry/tsoa

            let validatedArgs: any[] = [];
            try {
                validatedArgs = templateService.getValidatedArgs({ args, request, response });

                const controller = new SessionController();

              await templateService.apiHandler({
                methodName: 'getMetrics',
                controller,
                response,
                next,
                validatedArgs,
                successStatus: undefined,
              });
            } catch (err) {
                return next(err);
            }
        });
        // WARNING: This file was auto-generated with tsoa. Please do not modify it. Re-run tsoa to re-generate this file: https://github.com/lukeautry/tsoa
        app.post('/v1/session/:sessionId/feedback',
            authenticateMiddleware([{"api_key":[]}]),
            ...(fetchMiddlewares<RequestHandler>(SessionController)),
            ...(fetchMiddlewares<RequestHandler>(SessionController.prototype.updateSessionFeedback)),

            async function SessionController_updateSessionFeedback(request: ExRequest, response: ExResponse, next: any) {
            const args: Record<string, TsoaRoute.ParameterSchema> = {
                    sessionId: {"in":"path","name":"sessionId","required":true,"dataType":"string"},
                    requestBody: {"in":"body","name":"requestBody","required":true,"dataType":"nestedObjectLiteral","nestedProperties":{"rating":{"dataType":"boolean","required":true}}},
                    request: {"in":"request","name":"request","required":true,"dataType":"object"},
            };

            // WARNING: This file was auto-generated with tsoa. Please do not modify it. Re-run tsoa to re-generate this file: https://github.com/lukeautry/tsoa

            let validatedArgs: any[] = [];
            try {
                validatedArgs = templateService.getValidatedArgs({ args, request, response });

                const controller = new SessionController();

              await templateService.apiHandler({
                methodName: 'updateSessionFeedback',
                controller,
                response,
                next,
                validatedArgs,
                successStatus: undefined,
              });
            } catch (err) {
                return next(err);
            }
        });
        // WARNING: This file was auto-generated with tsoa. Please do not modify it. Re-run tsoa to re-generate this file: https://github.com/lukeautry/tsoa
        app.post('/v1/user/metrics/query',
            authenticateMiddleware([{"api_key":[]}]),
            ...(fetchMiddlewares<RequestHandler>(UserController)),
            ...(fetchMiddlewares<RequestHandler>(UserController.prototype.getUserMetrics)),

            async function UserController_getUserMetrics(request: ExRequest, response: ExResponse, next: any) {
            const args: Record<string, TsoaRoute.ParameterSchema> = {
                    requestBody: {"in":"body","name":"requestBody","required":true,"ref":"UserMetricsQueryParams"},
                    request: {"in":"request","name":"request","required":true,"dataType":"object"},
            };

            // WARNING: This file was auto-generated with tsoa. Please do not modify it. Re-run tsoa to re-generate this file: https://github.com/lukeautry/tsoa

            let validatedArgs: any[] = [];
            try {
                validatedArgs = templateService.getValidatedArgs({ args, request, response });

                const controller = new UserController();

              await templateService.apiHandler({
                methodName: 'getUserMetrics',
                controller,
                response,
                next,
                validatedArgs,
                successStatus: undefined,
              });
            } catch (err) {
                return next(err);
            }
        });
        // WARNING: This file was auto-generated with tsoa. Please do not modify it. Re-run tsoa to re-generate this file: https://github.com/lukeautry/tsoa
        app.post('/v1/user/query',
            authenticateMiddleware([{"api_key":[]}]),
            ...(fetchMiddlewares<RequestHandler>(UserController)),
            ...(fetchMiddlewares<RequestHandler>(UserController.prototype.getUsers)),

            async function UserController_getUsers(request: ExRequest, response: ExResponse, next: any) {
            const args: Record<string, TsoaRoute.ParameterSchema> = {
                    requestBody: {"in":"body","name":"requestBody","required":true,"ref":"UserQueryParams"},
                    request: {"in":"request","name":"request","required":true,"dataType":"object"},
            };

            // WARNING: This file was auto-generated with tsoa. Please do not modify it. Re-run tsoa to re-generate this file: https://github.com/lukeautry/tsoa

            let validatedArgs: any[] = [];
            try {
                validatedArgs = templateService.getValidatedArgs({ args, request, response });

                const controller = new UserController();

              await templateService.apiHandler({
                methodName: 'getUsers',
                controller,
                response,
                next,
                validatedArgs,
                successStatus: undefined,
              });
            } catch (err) {
                return next(err);
            }
        });
        // WARNING: This file was auto-generated with tsoa. Please do not modify it. Re-run tsoa to re-generate this file: https://github.com/lukeautry/tsoa

    // WARNING: This file was auto-generated with tsoa. Please do not modify it. Re-run tsoa to re-generate this file: https://github.com/lukeautry/tsoa


    // WARNING: This file was auto-generated with tsoa. Please do not modify it. Re-run tsoa to re-generate this file: https://github.com/lukeautry/tsoa

    function authenticateMiddleware(security: TsoaRoute.Security[] = []) {
        return async function runAuthenticationMiddleware(request: any, response: any, next: any) {

            // WARNING: This file was auto-generated with tsoa. Please do not modify it. Re-run tsoa to re-generate this file: https://github.com/lukeautry/tsoa

            // keep track of failed auth attempts so we can hand back the most
            // recent one.  This behavior was previously existing so preserving it
            // here
            const failedAttempts: any[] = [];
            const pushAndRethrow = (error: any) => {
                failedAttempts.push(error);
                throw error;
            };

            const secMethodOrPromises: Promise<any>[] = [];
            for (const secMethod of security) {
                if (Object.keys(secMethod).length > 1) {
                    const secMethodAndPromises: Promise<any>[] = [];

                    for (const name in secMethod) {
                        secMethodAndPromises.push(
                            expressAuthenticationRecasted(request, name, secMethod[name], response)
                                .catch(pushAndRethrow)
                        );
                    }

                    // WARNING: This file was auto-generated with tsoa. Please do not modify it. Re-run tsoa to re-generate this file: https://github.com/lukeautry/tsoa

                    secMethodOrPromises.push(Promise.all(secMethodAndPromises)
                        .then(users => { return users[0]; }));
                } else {
                    for (const name in secMethod) {
                        secMethodOrPromises.push(
                            expressAuthenticationRecasted(request, name, secMethod[name], response)
                                .catch(pushAndRethrow)
                        );
                    }
                }
            }

            // WARNING: This file was auto-generated with tsoa. Please do not modify it. Re-run tsoa to re-generate this file: https://github.com/lukeautry/tsoa

            try {
                request['user'] = await Promise.any(secMethodOrPromises);

                // Response was sent in middleware, abort
                if (response.writableEnded) {
                    return;
                }

                next();
            }
            catch(err) {
                // Show most recent error as response
                const error = failedAttempts.pop();
                error.status = error.status || 401;

                // Response was sent in middleware, abort
                if (response.writableEnded) {
                    return;
                }
                next(error);
            }

            // WARNING: This file was auto-generated with tsoa. Please do not modify it. Re-run tsoa to re-generate this file: https://github.com/lukeautry/tsoa
        }
    }

    // WARNING: This file was auto-generated with tsoa. Please do not modify it. Re-run tsoa to re-generate this file: https://github.com/lukeautry/tsoa
}

// WARNING: This file was auto-generated with tsoa. Please do not modify it. Re-run tsoa to re-generate this file: https://github.com/lukeautry/tsoa<|MERGE_RESOLUTION|>--- conflicted
+++ resolved
@@ -2,13 +2,6 @@
 /* eslint-disable */
 // WARNING: This file was auto-generated with tsoa. Please do not modify it. Re-run tsoa to re-generate this file: https://github.com/lukeautry/tsoa
 import { TsoaRoute, fetchMiddlewares, ExpressTemplateService } from '@tsoa/runtime';
-<<<<<<< HEAD
-=======
-// WARNING: This file was auto-generated with tsoa. Please do not modify it. Re-run tsoa to re-generate this file: https://github.com/lukeautry/tsoa
-import { EvalController } from './../../controllers/public/evalController';
-// WARNING: This file was auto-generated with tsoa. Please do not modify it. Re-run tsoa to re-generate this file: https://github.com/lukeautry/tsoa
-import { WebhookController } from './../../controllers/public/webhookController';
->>>>>>> f72ae33e
 // WARNING: This file was auto-generated with tsoa. Please do not modify it. Re-run tsoa to re-generate this file: https://github.com/lukeautry/tsoa
 import { EvalController } from './../../controllers/public/evalController';
 // WARNING: This file was auto-generated with tsoa. Please do not modify it. Re-run tsoa to re-generate this file: https://github.com/lukeautry/tsoa
@@ -44,9 +37,9 @@
 // WARNING: This file was auto-generated with tsoa. Please do not modify it. Re-run tsoa to re-generate this file: https://github.com/lukeautry/tsoa
 import { HeliconeDatasetController } from './../../controllers/public/heliconeDatasetController';
 // WARNING: This file was auto-generated with tsoa. Please do not modify it. Re-run tsoa to re-generate this file: https://github.com/lukeautry/tsoa
+import { ExperimentController } from './../../controllers/public/experimentController';
+// WARNING: This file was auto-generated with tsoa. Please do not modify it. Re-run tsoa to re-generate this file: https://github.com/lukeautry/tsoa
 import { EvaluatorController } from './../../controllers/public/evaluatorController';
-// WARNING: This file was auto-generated with tsoa. Please do not modify it. Re-run tsoa to re-generate this file: https://github.com/lukeautry/tsoa
-import { ExperimentController } from './../../controllers/public/experimentController';
 // WARNING: This file was auto-generated with tsoa. Please do not modify it. Re-run tsoa to re-generate this file: https://github.com/lukeautry/tsoa
 import { DataIsBeautifulRouter } from './../../controllers/public/dataIsBeautifulController';
 // WARNING: This file was auto-generated with tsoa. Please do not modify it. Re-run tsoa to re-generate this file: https://github.com/lukeautry/tsoa
@@ -76,8 +69,6 @@
 
 const models: TsoaRoute.Models = {
     "Eval": {
-<<<<<<< HEAD
-=======
         "dataType": "refObject",
         "properties": {
             "name": {"dataType":"string","required":true},
@@ -236,206 +227,6 @@
     },
     // WARNING: This file was auto-generated with tsoa. Please do not modify it. Re-run tsoa to re-generate this file: https://github.com/lukeautry/tsoa
     "ResultError_unknown_": {
->>>>>>> f72ae33e
-        "dataType": "refObject",
-        "properties": {
-            "name": {"dataType":"string","required":true},
-            "averageScore": {"dataType":"double","required":true},
-            "minScore": {"dataType":"double","required":true},
-            "maxScore": {"dataType":"double","required":true},
-            "count": {"dataType":"double","required":true},
-            "overTime": {"dataType":"array","array":{"dataType":"nestedObjectLiteral","nestedProperties":{"count":{"dataType":"double","required":true},"date":{"dataType":"string","required":true}}},"required":true},
-            "averageOverTime": {"dataType":"array","array":{"dataType":"nestedObjectLiteral","nestedProperties":{"value":{"dataType":"double","required":true},"date":{"dataType":"string","required":true}}},"required":true},
-        },
-        "additionalProperties": false,
-    },
-    // WARNING: This file was auto-generated with tsoa. Please do not modify it. Re-run tsoa to re-generate this file: https://github.com/lukeautry/tsoa
-<<<<<<< HEAD
-    "ResultSuccess_Eval-Array_": {
-        "dataType": "refObject",
-        "properties": {
-            "data": {"dataType":"array","array":{"dataType":"refObject","ref":"Eval"},"required":true},
-=======
-    "Record_string.any_": {
-        "dataType": "refAlias",
-        "type": {"dataType":"nestedObjectLiteral","nestedProperties":{},"additionalProperties":{"dataType":"any"},"validators":{}},
-    },
-    // WARNING: This file was auto-generated with tsoa. Please do not modify it. Re-run tsoa to re-generate this file: https://github.com/lukeautry/tsoa
-    "WebhookData": {
-        "dataType": "refObject",
-        "properties": {
-            "destination": {"dataType":"string","required":true},
-            "config": {"ref":"Record_string.any_","required":true},
-        },
-        "additionalProperties": false,
-    },
-    // WARNING: This file was auto-generated with tsoa. Please do not modify it. Re-run tsoa to re-generate this file: https://github.com/lukeautry/tsoa
-    "ResultSuccess__id-string--created_at-string--destination-string--version-string--config-string--hmac_key-string_-Array_": {
-        "dataType": "refObject",
-        "properties": {
-            "data": {"dataType":"array","array":{"dataType":"nestedObjectLiteral","nestedProperties":{"hmac_key":{"dataType":"string","required":true},"config":{"dataType":"string","required":true},"version":{"dataType":"string","required":true},"destination":{"dataType":"string","required":true},"created_at":{"dataType":"string","required":true},"id":{"dataType":"string","required":true}}},"required":true},
->>>>>>> f72ae33e
-            "error": {"dataType":"enum","enums":[null],"required":true},
-        },
-        "additionalProperties": false,
-    },
-    // WARNING: This file was auto-generated with tsoa. Please do not modify it. Re-run tsoa to re-generate this file: https://github.com/lukeautry/tsoa
-    "Result__id-string--created_at-string--destination-string--version-string--config-string--hmac_key-string_-Array.string_": {
-        "dataType": "refAlias",
-        "type": {"dataType":"union","subSchemas":[{"ref":"ResultSuccess__id-string--created_at-string--destination-string--version-string--config-string--hmac_key-string_-Array_"},{"ref":"ResultError_string_"}],"validators":{}},
-    },
-    // WARNING: This file was auto-generated with tsoa. Please do not modify it. Re-run tsoa to re-generate this file: https://github.com/lukeautry/tsoa
-    "ResultError_any_": {
-        "dataType": "refObject",
-        "properties": {
-            "data": {"dataType":"enum","enums":[null],"required":true},
-            "error": {"dataType":"any","required":true},
-        },
-        "additionalProperties": false,
-    },
-    // WARNING: This file was auto-generated with tsoa. Please do not modify it. Re-run tsoa to re-generate this file: https://github.com/lukeautry/tsoa
-    "ResultSuccess__id-string__": {
-        "dataType": "refObject",
-        "properties": {
-            "data": {"dataType":"nestedObjectLiteral","nestedProperties":{"id":{"dataType":"string","required":true}},"required":true},
-            "error": {"dataType":"enum","enums":[null],"required":true},
-        },
-        "additionalProperties": false,
-    },
-    // WARNING: This file was auto-generated with tsoa. Please do not modify it. Re-run tsoa to re-generate this file: https://github.com/lukeautry/tsoa
-    "Result_Eval-Array.string_": {
-        "dataType": "refAlias",
-        "type": {"dataType":"union","subSchemas":[{"ref":"ResultSuccess_Eval-Array_"},{"ref":"ResultError_string_"}],"validators":{}},
-    },
-    // WARNING: This file was auto-generated with tsoa. Please do not modify it. Re-run tsoa to re-generate this file: https://github.com/lukeautry/tsoa
-    "Partial_NumberOperators_": {
-        "dataType": "refAlias",
-        "type": {"dataType":"nestedObjectLiteral","nestedProperties":{"not-equals":{"dataType":"double"},"equals":{"dataType":"double"},"gte":{"dataType":"double"},"lte":{"dataType":"double"},"lt":{"dataType":"double"},"gt":{"dataType":"double"}},"validators":{}},
-    },
-    // WARNING: This file was auto-generated with tsoa. Please do not modify it. Re-run tsoa to re-generate this file: https://github.com/lukeautry/tsoa
-    "Partial_TimestampOperatorsTyped_": {
-        "dataType": "refAlias",
-        "type": {"dataType":"nestedObjectLiteral","nestedProperties":{"gte":{"dataType":"datetime"},"lte":{"dataType":"datetime"},"lt":{"dataType":"datetime"},"gt":{"dataType":"datetime"}},"validators":{}},
-    },
-    // WARNING: This file was auto-generated with tsoa. Please do not modify it. Re-run tsoa to re-generate this file: https://github.com/lukeautry/tsoa
-    "Partial_TextOperators_": {
-        "dataType": "refAlias",
-        "type": {"dataType":"nestedObjectLiteral","nestedProperties":{"not-equals":{"dataType":"string"},"equals":{"dataType":"string"},"like":{"dataType":"string"},"ilike":{"dataType":"string"},"contains":{"dataType":"string"},"not-contains":{"dataType":"string"}},"validators":{}},
-    },
-    // WARNING: This file was auto-generated with tsoa. Please do not modify it. Re-run tsoa to re-generate this file: https://github.com/lukeautry/tsoa
-    "Partial_BooleanOperators_": {
-        "dataType": "refAlias",
-        "type": {"dataType":"nestedObjectLiteral","nestedProperties":{"equals":{"dataType":"boolean"}},"validators":{}},
-    },
-    // WARNING: This file was auto-generated with tsoa. Please do not modify it. Re-run tsoa to re-generate this file: https://github.com/lukeautry/tsoa
-    "Partial_VectorOperators_": {
-        "dataType": "refAlias",
-        "type": {"dataType":"nestedObjectLiteral","nestedProperties":{"contains":{"dataType":"string"}},"validators":{}},
-    },
-    // WARNING: This file was auto-generated with tsoa. Please do not modify it. Re-run tsoa to re-generate this file: https://github.com/lukeautry/tsoa
-    "Partial_RequestResponseRMTToOperators_": {
-        "dataType": "refAlias",
-        "type": {"dataType":"nestedObjectLiteral","nestedProperties":{"latency":{"ref":"Partial_NumberOperators_"},"status":{"ref":"Partial_NumberOperators_"},"request_created_at":{"ref":"Partial_TimestampOperatorsTyped_"},"response_created_at":{"ref":"Partial_TimestampOperatorsTyped_"},"model":{"ref":"Partial_TextOperators_"},"user_id":{"ref":"Partial_TextOperators_"},"organization_id":{"ref":"Partial_TextOperators_"},"node_id":{"ref":"Partial_TextOperators_"},"job_id":{"ref":"Partial_TextOperators_"},"threat":{"ref":"Partial_BooleanOperators_"},"request_id":{"ref":"Partial_TextOperators_"},"prompt_tokens":{"ref":"Partial_NumberOperators_"},"completion_tokens":{"ref":"Partial_NumberOperators_"},"total_tokens":{"ref":"Partial_NumberOperators_"},"target_url":{"ref":"Partial_TextOperators_"},"properties":{"dataType":"nestedObjectLiteral","nestedProperties":{},"additionalProperties":{"ref":"Partial_TextOperators_"}},"search_properties":{"dataType":"nestedObjectLiteral","nestedProperties":{},"additionalProperties":{"ref":"Partial_TextOperators_"}},"scores":{"dataType":"nestedObjectLiteral","nestedProperties":{},"additionalProperties":{"ref":"Partial_TextOperators_"}},"scores_column":{"ref":"Partial_TextOperators_"},"request_body":{"ref":"Partial_VectorOperators_"},"response_body":{"ref":"Partial_VectorOperators_"}},"validators":{}},
-    },
-    // WARNING: This file was auto-generated with tsoa. Please do not modify it. Re-run tsoa to re-generate this file: https://github.com/lukeautry/tsoa
-    "Pick_FilterLeaf.request_response_rmt_": {
-        "dataType": "refAlias",
-        "type": {"dataType":"nestedObjectLiteral","nestedProperties":{"request_response_rmt":{"ref":"Partial_RequestResponseRMTToOperators_"}},"validators":{}},
-    },
-    // WARNING: This file was auto-generated with tsoa. Please do not modify it. Re-run tsoa to re-generate this file: https://github.com/lukeautry/tsoa
-    "FilterLeafSubset_request_response_rmt_": {
-        "dataType": "refAlias",
-        "type": {"ref":"Pick_FilterLeaf.request_response_rmt_","validators":{}},
-    },
-    // WARNING: This file was auto-generated with tsoa. Please do not modify it. Re-run tsoa to re-generate this file: https://github.com/lukeautry/tsoa
-    "EvalFilterNode": {
-        "dataType": "refAlias",
-        "type": {"dataType":"union","subSchemas":[{"ref":"FilterLeafSubset_request_response_rmt_"},{"ref":"EvalFilterBranch"},{"dataType":"enum","enums":["all"]}],"validators":{}},
-    },
-    // WARNING: This file was auto-generated with tsoa. Please do not modify it. Re-run tsoa to re-generate this file: https://github.com/lukeautry/tsoa
-    "EvalFilterBranch": {
-        "dataType": "refAlias",
-        "type": {"dataType":"nestedObjectLiteral","nestedProperties":{"right":{"ref":"EvalFilterNode","required":true},"operator":{"dataType":"union","subSchemas":[{"dataType":"enum","enums":["or"]},{"dataType":"enum","enums":["and"]}],"required":true},"left":{"ref":"EvalFilterNode","required":true}},"validators":{}},
-    },
-    // WARNING: This file was auto-generated with tsoa. Please do not modify it. Re-run tsoa to re-generate this file: https://github.com/lukeautry/tsoa
-    "EvalQueryParams": {
-        "dataType": "refObject",
-        "properties": {
-            "filter": {"ref":"EvalFilterNode","required":true},
-            "timeFilter": {"dataType":"nestedObjectLiteral","nestedProperties":{"end":{"dataType":"string","required":true},"start":{"dataType":"string","required":true}},"required":true},
-            "offset": {"dataType":"double"},
-            "limit": {"dataType":"double"},
-        },
-        "additionalProperties": false,
-    },
-    // WARNING: This file was auto-generated with tsoa. Please do not modify it. Re-run tsoa to re-generate this file: https://github.com/lukeautry/tsoa
-    "ResultSuccess_string-Array_": {
-        "dataType": "refObject",
-        "properties": {
-            "data": {"dataType":"array","array":{"dataType":"string"},"required":true},
-            "error": {"dataType":"enum","enums":[null],"required":true},
-        },
-        "additionalProperties": false,
-    },
-    // WARNING: This file was auto-generated with tsoa. Please do not modify it. Re-run tsoa to re-generate this file: https://github.com/lukeautry/tsoa
-    "Result_string-Array.string_": {
-        "dataType": "refAlias",
-        "type": {"dataType":"union","subSchemas":[{"ref":"ResultSuccess_string-Array_"},{"ref":"ResultError_string_"}],"validators":{}},
-    },
-    // WARNING: This file was auto-generated with tsoa. Please do not modify it. Re-run tsoa to re-generate this file: https://github.com/lukeautry/tsoa
-<<<<<<< HEAD
-    "ResultSuccess_null_": {
-        "dataType": "refObject",
-        "properties": {
-            "data": {"dataType":"enum","enums":[null],"required":true},
-            "error": {"dataType":"enum","enums":[null],"required":true},
-        },
-        "additionalProperties": false,
-    },
-    // WARNING: This file was auto-generated with tsoa. Please do not modify it. Re-run tsoa to re-generate this file: https://github.com/lukeautry/tsoa
-    "Result_null.string_": {
-        "dataType": "refAlias",
-        "type": {"dataType":"union","subSchemas":[{"ref":"ResultSuccess_null_"},{"ref":"ResultError_string_"}],"validators":{}},
-    },
-    // WARNING: This file was auto-generated with tsoa. Please do not modify it. Re-run tsoa to re-generate this file: https://github.com/lukeautry/tsoa
-    "ScoreDistribution": {
-        "dataType": "refObject",
-        "properties": {
-            "name": {"dataType":"string","required":true},
-            "distribution": {"dataType":"array","array":{"dataType":"nestedObjectLiteral","nestedProperties":{"value":{"dataType":"double","required":true},"upper":{"dataType":"double","required":true},"lower":{"dataType":"double","required":true}}},"required":true},
-        },
-        "additionalProperties": false,
-=======
-    "Record_string.string_": {
-        "dataType": "refAlias",
-        "type": {"dataType":"nestedObjectLiteral","nestedProperties":{},"additionalProperties":{"dataType":"string"},"validators":{}},
->>>>>>> f72ae33e
-    },
-    // WARNING: This file was auto-generated with tsoa. Please do not modify it. Re-run tsoa to re-generate this file: https://github.com/lukeautry/tsoa
-    "ResultSuccess_ScoreDistribution-Array_": {
-        "dataType": "refObject",
-        "properties": {
-            "data": {"dataType":"array","array":{"dataType":"refObject","ref":"ScoreDistribution"},"required":true},
-            "error": {"dataType":"enum","enums":[null],"required":true},
-        },
-        "additionalProperties": false,
-    },
-    // WARNING: This file was auto-generated with tsoa. Please do not modify it. Re-run tsoa to re-generate this file: https://github.com/lukeautry/tsoa
-    "Result_ScoreDistribution-Array.string_": {
-        "dataType": "refAlias",
-        "type": {"dataType":"union","subSchemas":[{"ref":"ResultSuccess_ScoreDistribution-Array_"},{"ref":"ResultError_string_"}],"validators":{}},
-    },
-    // WARNING: This file was auto-generated with tsoa. Please do not modify it. Re-run tsoa to re-generate this file: https://github.com/lukeautry/tsoa
-    "ResultSuccess_unknown_": {
-        "dataType": "refObject",
-        "properties": {
-            "data": {"dataType":"any","required":true},
-            "error": {"dataType":"enum","enums":[null],"required":true},
-        },
-        "additionalProperties": false,
-    },
-    // WARNING: This file was auto-generated with tsoa. Please do not modify it. Re-run tsoa to re-generate this file: https://github.com/lukeautry/tsoa
-    "ResultError_unknown_": {
         "dataType": "refObject",
         "properties": {
             "data": {"dataType":"enum","enums":[null],"required":true},
@@ -513,9 +304,1818 @@
     "ResultSuccess_DecryptedProviderKey-Array_": {
         "dataType": "refObject",
         "properties": {
-<<<<<<< HEAD
             "data": {"dataType":"array","array":{"dataType":"refAlias","ref":"DecryptedProviderKey"},"required":true},
-=======
+            "error": {"dataType":"enum","enums":[null],"required":true},
+        },
+        "additionalProperties": false,
+    },
+    // WARNING: This file was auto-generated with tsoa. Please do not modify it. Re-run tsoa to re-generate this file: https://github.com/lukeautry/tsoa
+    "Result_DecryptedProviderKey-Array.string_": {
+        "dataType": "refAlias",
+        "type": {"dataType":"union","subSchemas":[{"ref":"ResultSuccess_DecryptedProviderKey-Array_"},{"ref":"ResultError_string_"}],"validators":{}},
+    },
+    // WARNING: This file was auto-generated with tsoa. Please do not modify it. Re-run tsoa to re-generate this file: https://github.com/lukeautry/tsoa
+    "ResultSuccess_DecryptedProviderKey_": {
+        "dataType": "refObject",
+        "properties": {
+            "data": {"ref":"DecryptedProviderKey","required":true},
+            "error": {"dataType":"enum","enums":[null],"required":true},
+        },
+        "additionalProperties": false,
+    },
+    // WARNING: This file was auto-generated with tsoa. Please do not modify it. Re-run tsoa to re-generate this file: https://github.com/lukeautry/tsoa
+    "Result_DecryptedProviderKey.string_": {
+        "dataType": "refAlias",
+        "type": {"dataType":"union","subSchemas":[{"ref":"ResultSuccess_DecryptedProviderKey_"},{"ref":"ResultError_string_"}],"validators":{}},
+    },
+    // WARNING: This file was auto-generated with tsoa. Please do not modify it. Re-run tsoa to re-generate this file: https://github.com/lukeautry/tsoa
+    "PromptsResult": {
+        "dataType": "refObject",
+        "properties": {
+            "id": {"dataType":"string","required":true},
+            "user_defined_id": {"dataType":"string","required":true},
+            "description": {"dataType":"string","required":true},
+            "pretty_name": {"dataType":"string","required":true},
+            "created_at": {"dataType":"string","required":true},
+            "major_version": {"dataType":"double","required":true},
+            "metadata": {"ref":"Record_string.any_"},
+        },
+        "additionalProperties": false,
+    },
+    // WARNING: This file was auto-generated with tsoa. Please do not modify it. Re-run tsoa to re-generate this file: https://github.com/lukeautry/tsoa
+    "ResultSuccess_PromptsResult-Array_": {
+        "dataType": "refObject",
+        "properties": {
+            "data": {"dataType":"array","array":{"dataType":"refObject","ref":"PromptsResult"},"required":true},
+            "error": {"dataType":"enum","enums":[null],"required":true},
+        },
+        "additionalProperties": false,
+    },
+    // WARNING: This file was auto-generated with tsoa. Please do not modify it. Re-run tsoa to re-generate this file: https://github.com/lukeautry/tsoa
+    "Result_PromptsResult-Array.string_": {
+        "dataType": "refAlias",
+        "type": {"dataType":"union","subSchemas":[{"ref":"ResultSuccess_PromptsResult-Array_"},{"ref":"ResultError_string_"}],"validators":{}},
+    },
+    // WARNING: This file was auto-generated with tsoa. Please do not modify it. Re-run tsoa to re-generate this file: https://github.com/lukeautry/tsoa
+    "Partial_PromptToOperators_": {
+        "dataType": "refAlias",
+        "type": {"dataType":"nestedObjectLiteral","nestedProperties":{"id":{"ref":"Partial_TextOperators_"},"user_defined_id":{"ref":"Partial_TextOperators_"}},"validators":{}},
+    },
+    // WARNING: This file was auto-generated with tsoa. Please do not modify it. Re-run tsoa to re-generate this file: https://github.com/lukeautry/tsoa
+    "Pick_FilterLeaf.prompt_v2_": {
+        "dataType": "refAlias",
+        "type": {"dataType":"nestedObjectLiteral","nestedProperties":{"prompt_v2":{"ref":"Partial_PromptToOperators_"}},"validators":{}},
+    },
+    // WARNING: This file was auto-generated with tsoa. Please do not modify it. Re-run tsoa to re-generate this file: https://github.com/lukeautry/tsoa
+    "FilterLeafSubset_prompt_v2_": {
+        "dataType": "refAlias",
+        "type": {"ref":"Pick_FilterLeaf.prompt_v2_","validators":{}},
+    },
+    // WARNING: This file was auto-generated with tsoa. Please do not modify it. Re-run tsoa to re-generate this file: https://github.com/lukeautry/tsoa
+    "PromptsFilterNode": {
+        "dataType": "refAlias",
+        "type": {"dataType":"union","subSchemas":[{"ref":"FilterLeafSubset_prompt_v2_"},{"ref":"PromptsFilterBranch"},{"dataType":"enum","enums":["all"]}],"validators":{}},
+    },
+    // WARNING: This file was auto-generated with tsoa. Please do not modify it. Re-run tsoa to re-generate this file: https://github.com/lukeautry/tsoa
+    "PromptsFilterBranch": {
+        "dataType": "refAlias",
+        "type": {"dataType":"nestedObjectLiteral","nestedProperties":{"right":{"ref":"PromptsFilterNode","required":true},"operator":{"dataType":"union","subSchemas":[{"dataType":"enum","enums":["or"]},{"dataType":"enum","enums":["and"]}],"required":true},"left":{"ref":"PromptsFilterNode","required":true}},"validators":{}},
+    },
+    // WARNING: This file was auto-generated with tsoa. Please do not modify it. Re-run tsoa to re-generate this file: https://github.com/lukeautry/tsoa
+    "PromptsQueryParams": {
+        "dataType": "refObject",
+        "properties": {
+            "filter": {"ref":"PromptsFilterNode","required":true},
+        },
+        "additionalProperties": false,
+    },
+    // WARNING: This file was auto-generated with tsoa. Please do not modify it. Re-run tsoa to re-generate this file: https://github.com/lukeautry/tsoa
+    "PromptResult": {
+        "dataType": "refObject",
+        "properties": {
+            "id": {"dataType":"string","required":true},
+            "user_defined_id": {"dataType":"string","required":true},
+            "description": {"dataType":"string","required":true},
+            "pretty_name": {"dataType":"string","required":true},
+            "major_version": {"dataType":"double","required":true},
+            "latest_version_id": {"dataType":"string","required":true},
+            "latest_model_used": {"dataType":"string","required":true},
+            "created_at": {"dataType":"string","required":true},
+            "last_used": {"dataType":"string","required":true},
+            "versions": {"dataType":"array","array":{"dataType":"string"},"required":true},
+            "metadata": {"ref":"Record_string.any_"},
+        },
+        "additionalProperties": false,
+    },
+    // WARNING: This file was auto-generated with tsoa. Please do not modify it. Re-run tsoa to re-generate this file: https://github.com/lukeautry/tsoa
+    "ResultSuccess_PromptResult_": {
+        "dataType": "refObject",
+        "properties": {
+            "data": {"ref":"PromptResult","required":true},
+            "error": {"dataType":"enum","enums":[null],"required":true},
+        },
+        "additionalProperties": false,
+    },
+    // WARNING: This file was auto-generated with tsoa. Please do not modify it. Re-run tsoa to re-generate this file: https://github.com/lukeautry/tsoa
+    "Result_PromptResult.string_": {
+        "dataType": "refAlias",
+        "type": {"dataType":"union","subSchemas":[{"ref":"ResultSuccess_PromptResult_"},{"ref":"ResultError_string_"}],"validators":{}},
+    },
+    // WARNING: This file was auto-generated with tsoa. Please do not modify it. Re-run tsoa to re-generate this file: https://github.com/lukeautry/tsoa
+    "PromptQueryParams": {
+        "dataType": "refObject",
+        "properties": {
+            "timeFilter": {"dataType":"nestedObjectLiteral","nestedProperties":{"end":{"dataType":"string","required":true},"start":{"dataType":"string","required":true}},"required":true},
+        },
+        "additionalProperties": false,
+    },
+    // WARNING: This file was auto-generated with tsoa. Please do not modify it. Re-run tsoa to re-generate this file: https://github.com/lukeautry/tsoa
+    "CreatePromptResponse": {
+        "dataType": "refObject",
+        "properties": {
+            "id": {"dataType":"string","required":true},
+            "prompt_version_id": {"dataType":"string","required":true},
+        },
+        "additionalProperties": false,
+    },
+    // WARNING: This file was auto-generated with tsoa. Please do not modify it. Re-run tsoa to re-generate this file: https://github.com/lukeautry/tsoa
+    "ResultSuccess_CreatePromptResponse_": {
+        "dataType": "refObject",
+        "properties": {
+            "data": {"ref":"CreatePromptResponse","required":true},
+            "error": {"dataType":"enum","enums":[null],"required":true},
+        },
+        "additionalProperties": false,
+    },
+    // WARNING: This file was auto-generated with tsoa. Please do not modify it. Re-run tsoa to re-generate this file: https://github.com/lukeautry/tsoa
+    "Result_CreatePromptResponse.string_": {
+        "dataType": "refAlias",
+        "type": {"dataType":"union","subSchemas":[{"ref":"ResultSuccess_CreatePromptResponse_"},{"ref":"ResultError_string_"}],"validators":{}},
+    },
+    // WARNING: This file was auto-generated with tsoa. Please do not modify it. Re-run tsoa to re-generate this file: https://github.com/lukeautry/tsoa
+    "PromptVersionResult": {
+        "dataType": "refObject",
+        "properties": {
+            "id": {"dataType":"string","required":true},
+            "minor_version": {"dataType":"double","required":true},
+            "major_version": {"dataType":"double","required":true},
+            "prompt_v2": {"dataType":"string","required":true},
+            "model": {"dataType":"string","required":true},
+            "helicone_template": {"dataType":"string","required":true},
+            "created_at": {"dataType":"string","required":true},
+            "metadata": {"ref":"Record_string.any_","required":true},
+        },
+        "additionalProperties": false,
+    },
+    // WARNING: This file was auto-generated with tsoa. Please do not modify it. Re-run tsoa to re-generate this file: https://github.com/lukeautry/tsoa
+    "ResultSuccess_PromptVersionResult_": {
+        "dataType": "refObject",
+        "properties": {
+            "data": {"ref":"PromptVersionResult","required":true},
+            "error": {"dataType":"enum","enums":[null],"required":true},
+        },
+        "additionalProperties": false,
+    },
+    // WARNING: This file was auto-generated with tsoa. Please do not modify it. Re-run tsoa to re-generate this file: https://github.com/lukeautry/tsoa
+    "Result_PromptVersionResult.string_": {
+        "dataType": "refAlias",
+        "type": {"dataType":"union","subSchemas":[{"ref":"ResultSuccess_PromptVersionResult_"},{"ref":"ResultError_string_"}],"validators":{}},
+    },
+    // WARNING: This file was auto-generated with tsoa. Please do not modify it. Re-run tsoa to re-generate this file: https://github.com/lukeautry/tsoa
+    "PromptCreateSubversionParams": {
+        "dataType": "refObject",
+        "properties": {
+            "newHeliconeTemplate": {"dataType":"any","required":true},
+            "isMajorVersion": {"dataType":"boolean"},
+            "metadata": {"ref":"Record_string.any_"},
+        },
+        "additionalProperties": false,
+    },
+    // WARNING: This file was auto-generated with tsoa. Please do not modify it. Re-run tsoa to re-generate this file: https://github.com/lukeautry/tsoa
+    "Record_string.string_": {
+        "dataType": "refAlias",
+        "type": {"dataType":"nestedObjectLiteral","nestedProperties":{},"additionalProperties":{"dataType":"string"},"validators":{}},
+    },
+    // WARNING: This file was auto-generated with tsoa. Please do not modify it. Re-run tsoa to re-generate this file: https://github.com/lukeautry/tsoa
+    "PromptInputRecord": {
+        "dataType": "refObject",
+        "properties": {
+            "id": {"dataType":"string","required":true},
+            "inputs": {"ref":"Record_string.string_","required":true},
+            "dataset_row_id": {"dataType":"string"},
+            "source_request": {"dataType":"string","required":true},
+            "prompt_version": {"dataType":"string","required":true},
+            "created_at": {"dataType":"string","required":true},
+            "response_body": {"dataType":"string"},
+            "request_body": {"dataType":"string"},
+            "auto_prompt_inputs": {"dataType":"array","array":{"dataType":"any"},"required":true},
+        },
+        "additionalProperties": false,
+    },
+    // WARNING: This file was auto-generated with tsoa. Please do not modify it. Re-run tsoa to re-generate this file: https://github.com/lukeautry/tsoa
+    "ResultSuccess_PromptInputRecord-Array_": {
+        "dataType": "refObject",
+        "properties": {
+            "data": {"dataType":"array","array":{"dataType":"refObject","ref":"PromptInputRecord"},"required":true},
+            "error": {"dataType":"enum","enums":[null],"required":true},
+        },
+        "additionalProperties": false,
+    },
+    // WARNING: This file was auto-generated with tsoa. Please do not modify it. Re-run tsoa to re-generate this file: https://github.com/lukeautry/tsoa
+    "Result_PromptInputRecord-Array.string_": {
+        "dataType": "refAlias",
+        "type": {"dataType":"union","subSchemas":[{"ref":"ResultSuccess_PromptInputRecord-Array_"},{"ref":"ResultError_string_"}],"validators":{}},
+    },
+    // WARNING: This file was auto-generated with tsoa. Please do not modify it. Re-run tsoa to re-generate this file: https://github.com/lukeautry/tsoa
+    "ResultSuccess__id-string--created_at-string--num_hypotheses-number--dataset-string--meta-Record_string.any__-Array_": {
+        "dataType": "refObject",
+        "properties": {
+            "data": {"dataType":"array","array":{"dataType":"nestedObjectLiteral","nestedProperties":{"meta":{"ref":"Record_string.any_","required":true},"dataset":{"dataType":"string","required":true},"num_hypotheses":{"dataType":"double","required":true},"created_at":{"dataType":"string","required":true},"id":{"dataType":"string","required":true}}},"required":true},
+            "error": {"dataType":"enum","enums":[null],"required":true},
+        },
+        "additionalProperties": false,
+    },
+    // WARNING: This file was auto-generated with tsoa. Please do not modify it. Re-run tsoa to re-generate this file: https://github.com/lukeautry/tsoa
+    "Result__id-string--created_at-string--num_hypotheses-number--dataset-string--meta-Record_string.any__-Array.string_": {
+        "dataType": "refAlias",
+        "type": {"dataType":"union","subSchemas":[{"ref":"ResultSuccess__id-string--created_at-string--num_hypotheses-number--dataset-string--meta-Record_string.any__-Array_"},{"ref":"ResultError_string_"}],"validators":{}},
+    },
+    // WARNING: This file was auto-generated with tsoa. Please do not modify it. Re-run tsoa to re-generate this file: https://github.com/lukeautry/tsoa
+    "ResultSuccess_PromptVersionResult-Array_": {
+        "dataType": "refObject",
+        "properties": {
+            "data": {"dataType":"array","array":{"dataType":"refObject","ref":"PromptVersionResult"},"required":true},
+            "error": {"dataType":"enum","enums":[null],"required":true},
+        },
+        "additionalProperties": false,
+    },
+    // WARNING: This file was auto-generated with tsoa. Please do not modify it. Re-run tsoa to re-generate this file: https://github.com/lukeautry/tsoa
+    "Result_PromptVersionResult-Array.string_": {
+        "dataType": "refAlias",
+        "type": {"dataType":"union","subSchemas":[{"ref":"ResultSuccess_PromptVersionResult-Array_"},{"ref":"ResultError_string_"}],"validators":{}},
+    },
+    // WARNING: This file was auto-generated with tsoa. Please do not modify it. Re-run tsoa to re-generate this file: https://github.com/lukeautry/tsoa
+    "Partial_PromptVersionsToOperators_": {
+        "dataType": "refAlias",
+        "type": {"dataType":"nestedObjectLiteral","nestedProperties":{"minor_version":{"ref":"Partial_NumberOperators_"},"major_version":{"ref":"Partial_NumberOperators_"},"id":{"ref":"Partial_TextOperators_"},"prompt_v2":{"ref":"Partial_TextOperators_"}},"validators":{}},
+    },
+    // WARNING: This file was auto-generated with tsoa. Please do not modify it. Re-run tsoa to re-generate this file: https://github.com/lukeautry/tsoa
+    "Pick_FilterLeaf.prompts_versions_": {
+        "dataType": "refAlias",
+        "type": {"dataType":"nestedObjectLiteral","nestedProperties":{"prompts_versions":{"ref":"Partial_PromptVersionsToOperators_"}},"validators":{}},
+    },
+    // WARNING: This file was auto-generated with tsoa. Please do not modify it. Re-run tsoa to re-generate this file: https://github.com/lukeautry/tsoa
+    "FilterLeafSubset_prompts_versions_": {
+        "dataType": "refAlias",
+        "type": {"ref":"Pick_FilterLeaf.prompts_versions_","validators":{}},
+    },
+    // WARNING: This file was auto-generated with tsoa. Please do not modify it. Re-run tsoa to re-generate this file: https://github.com/lukeautry/tsoa
+    "PromptVersionsFilterNode": {
+        "dataType": "refAlias",
+        "type": {"dataType":"union","subSchemas":[{"ref":"FilterLeafSubset_prompts_versions_"},{"ref":"PromptVersionsFilterBranch"},{"dataType":"enum","enums":["all"]}],"validators":{}},
+    },
+    // WARNING: This file was auto-generated with tsoa. Please do not modify it. Re-run tsoa to re-generate this file: https://github.com/lukeautry/tsoa
+    "PromptVersionsFilterBranch": {
+        "dataType": "refAlias",
+        "type": {"dataType":"nestedObjectLiteral","nestedProperties":{"right":{"ref":"PromptVersionsFilterNode","required":true},"operator":{"dataType":"union","subSchemas":[{"dataType":"enum","enums":["or"]},{"dataType":"enum","enums":["and"]}],"required":true},"left":{"ref":"PromptVersionsFilterNode","required":true}},"validators":{}},
+    },
+    // WARNING: This file was auto-generated with tsoa. Please do not modify it. Re-run tsoa to re-generate this file: https://github.com/lukeautry/tsoa
+    "PromptVersionsQueryParams": {
+        "dataType": "refObject",
+        "properties": {
+            "filter": {"ref":"PromptVersionsFilterNode"},
+            "includeExperimentVersions": {"dataType":"boolean"},
+        },
+        "additionalProperties": false,
+    },
+    // WARNING: This file was auto-generated with tsoa. Please do not modify it. Re-run tsoa to re-generate this file: https://github.com/lukeautry/tsoa
+    "PromptVersionResultCompiled": {
+        "dataType": "refObject",
+        "properties": {
+            "id": {"dataType":"string","required":true},
+            "minor_version": {"dataType":"double","required":true},
+            "major_version": {"dataType":"double","required":true},
+            "prompt_v2": {"dataType":"string","required":true},
+            "model": {"dataType":"string","required":true},
+            "prompt_compiled": {"dataType":"any","required":true},
+        },
+        "additionalProperties": false,
+    },
+    // WARNING: This file was auto-generated with tsoa. Please do not modify it. Re-run tsoa to re-generate this file: https://github.com/lukeautry/tsoa
+    "ResultSuccess_PromptVersionResultCompiled_": {
+        "dataType": "refObject",
+        "properties": {
+            "data": {"ref":"PromptVersionResultCompiled","required":true},
+            "error": {"dataType":"enum","enums":[null],"required":true},
+        },
+        "additionalProperties": false,
+    },
+    // WARNING: This file was auto-generated with tsoa. Please do not modify it. Re-run tsoa to re-generate this file: https://github.com/lukeautry/tsoa
+    "Result_PromptVersionResultCompiled.string_": {
+        "dataType": "refAlias",
+        "type": {"dataType":"union","subSchemas":[{"ref":"ResultSuccess_PromptVersionResultCompiled_"},{"ref":"ResultError_string_"}],"validators":{}},
+    },
+    // WARNING: This file was auto-generated with tsoa. Please do not modify it. Re-run tsoa to re-generate this file: https://github.com/lukeautry/tsoa
+    "PromptVersiosQueryParamsCompiled": {
+        "dataType": "refObject",
+        "properties": {
+            "filter": {"ref":"PromptVersionsFilterNode"},
+            "includeExperimentVersions": {"dataType":"boolean"},
+            "inputs": {"ref":"Record_string.string_","required":true},
+        },
+        "additionalProperties": false,
+    },
+    // WARNING: This file was auto-generated with tsoa. Please do not modify it. Re-run tsoa to re-generate this file: https://github.com/lukeautry/tsoa
+    "PromptVersionResultFilled": {
+        "dataType": "refObject",
+        "properties": {
+            "id": {"dataType":"string","required":true},
+            "minor_version": {"dataType":"double","required":true},
+            "major_version": {"dataType":"double","required":true},
+            "prompt_v2": {"dataType":"string","required":true},
+            "model": {"dataType":"string","required":true},
+            "filled_helicone_template": {"dataType":"any","required":true},
+        },
+        "additionalProperties": false,
+    },
+    // WARNING: This file was auto-generated with tsoa. Please do not modify it. Re-run tsoa to re-generate this file: https://github.com/lukeautry/tsoa
+    "ResultSuccess_PromptVersionResultFilled_": {
+        "dataType": "refObject",
+        "properties": {
+            "data": {"ref":"PromptVersionResultFilled","required":true},
+            "error": {"dataType":"enum","enums":[null],"required":true},
+        },
+        "additionalProperties": false,
+    },
+    // WARNING: This file was auto-generated with tsoa. Please do not modify it. Re-run tsoa to re-generate this file: https://github.com/lukeautry/tsoa
+    "Result_PromptVersionResultFilled.string_": {
+        "dataType": "refAlias",
+        "type": {"dataType":"union","subSchemas":[{"ref":"ResultSuccess_PromptVersionResultFilled_"},{"ref":"ResultError_string_"}],"validators":{}},
+    },
+    // WARNING: This file was auto-generated with tsoa. Please do not modify it. Re-run tsoa to re-generate this file: https://github.com/lukeautry/tsoa
+    "ResultSuccess__organization_id-string--name-string--flags-string-Array_-Array_": {
+        "dataType": "refObject",
+        "properties": {
+            "data": {"dataType":"array","array":{"dataType":"nestedObjectLiteral","nestedProperties":{"flags":{"dataType":"array","array":{"dataType":"string"},"required":true},"name":{"dataType":"string","required":true},"organization_id":{"dataType":"string","required":true}}},"required":true},
+            "error": {"dataType":"enum","enums":[null],"required":true},
+        },
+        "additionalProperties": false,
+    },
+    // WARNING: This file was auto-generated with tsoa. Please do not modify it. Re-run tsoa to re-generate this file: https://github.com/lukeautry/tsoa
+    "Result__organization_id-string--name-string--flags-string-Array_-Array.string_": {
+        "dataType": "refAlias",
+        "type": {"dataType":"union","subSchemas":[{"ref":"ResultSuccess__organization_id-string--name-string--flags-string-Array_-Array_"},{"ref":"ResultError_string_"}],"validators":{}},
+    },
+    // WARNING: This file was auto-generated with tsoa. Please do not modify it. Re-run tsoa to re-generate this file: https://github.com/lukeautry/tsoa
+    "KafkaSettings": {
+        "dataType": "refObject",
+        "properties": {
+            "miniBatchSize": {"dataType":"double","required":true},
+        },
+        "additionalProperties": false,
+    },
+    // WARNING: This file was auto-generated with tsoa. Please do not modify it. Re-run tsoa to re-generate this file: https://github.com/lukeautry/tsoa
+    "AzureExperiment": {
+        "dataType": "refObject",
+        "properties": {
+            "azureBaseUri": {"dataType":"string","required":true},
+            "azureApiVersion": {"dataType":"string","required":true},
+            "azureDeploymentName": {"dataType":"string","required":true},
+            "azureApiKey": {"dataType":"string","required":true},
+        },
+        "additionalProperties": false,
+    },
+    // WARNING: This file was auto-generated with tsoa. Please do not modify it. Re-run tsoa to re-generate this file: https://github.com/lukeautry/tsoa
+    "Setting": {
+        "dataType": "refAlias",
+        "type": {"dataType":"union","subSchemas":[{"ref":"KafkaSettings"},{"ref":"AzureExperiment"}],"validators":{}},
+    },
+    // WARNING: This file was auto-generated with tsoa. Please do not modify it. Re-run tsoa to re-generate this file: https://github.com/lukeautry/tsoa
+    "SettingName": {
+        "dataType": "refAlias",
+        "type": {"dataType":"enum","enums":["kafka:dlq","kafka:log","kafka:dlq:eu","kafka:log:eu","kafka:orgs-to-dlq","azure:experiment"],"validators":{}},
+    },
+    // WARNING: This file was auto-generated with tsoa. Please do not modify it. Re-run tsoa to re-generate this file: https://github.com/lukeautry/tsoa
+    "url.URL": {
+        "dataType": "refAlias",
+        "type": {"dataType":"string","validators":{}},
+    },
+    // WARNING: This file was auto-generated with tsoa. Please do not modify it. Re-run tsoa to re-generate this file: https://github.com/lukeautry/tsoa
+    "HeliconeMeta": {
+        "dataType": "refAlias",
+        "type": {"dataType":"nestedObjectLiteral","nestedProperties":{"lytixHost":{"dataType":"string"},"lytixKey":{"dataType":"string"},"posthogHost":{"dataType":"string"},"posthogApiKey":{"dataType":"string"},"webhookEnabled":{"dataType":"boolean","required":true},"omitResponseLog":{"dataType":"boolean","required":true},"omitRequestLog":{"dataType":"boolean","required":true},"modelOverride":{"dataType":"string"}},"validators":{}},
+    },
+    // WARNING: This file was auto-generated with tsoa. Please do not modify it. Re-run tsoa to re-generate this file: https://github.com/lukeautry/tsoa
+    "ProviderName": {
+        "dataType": "refAlias",
+        "type": {"dataType":"union","subSchemas":[{"dataType":"enum","enums":["OPENAI"]},{"dataType":"enum","enums":["ANTHROPIC"]},{"dataType":"enum","enums":["AZURE"]},{"dataType":"enum","enums":["LOCAL"]},{"dataType":"enum","enums":["HELICONE"]},{"dataType":"enum","enums":["AMDBARTEK"]},{"dataType":"enum","enums":["ANYSCALE"]},{"dataType":"enum","enums":["CLOUDFLARE"]},{"dataType":"enum","enums":["2YFV"]},{"dataType":"enum","enums":["TOGETHER"]},{"dataType":"enum","enums":["LEMONFOX"]},{"dataType":"enum","enums":["FIREWORKS"]},{"dataType":"enum","enums":["PERPLEXITY"]},{"dataType":"enum","enums":["GOOGLE"]},{"dataType":"enum","enums":["OPENROUTER"]},{"dataType":"enum","enums":["WISDOMINANUTSHELL"]},{"dataType":"enum","enums":["GROQ"]},{"dataType":"enum","enums":["COHERE"]},{"dataType":"enum","enums":["MISTRAL"]},{"dataType":"enum","enums":["DEEPINFRA"]},{"dataType":"enum","enums":["QSTASH"]},{"dataType":"enum","enums":["FIRECRAWL"]}],"validators":{}},
+    },
+    // WARNING: This file was auto-generated with tsoa. Please do not modify it. Re-run tsoa to re-generate this file: https://github.com/lukeautry/tsoa
+    "Provider": {
+        "dataType": "refAlias",
+        "type": {"dataType":"union","subSchemas":[{"ref":"ProviderName"},{"dataType":"enum","enums":["CUSTOM"]},{"dataType":"string"}],"validators":{}},
+    },
+    // WARNING: This file was auto-generated with tsoa. Please do not modify it. Re-run tsoa to re-generate this file: https://github.com/lukeautry/tsoa
+    "TemplateWithInputs": {
+        "dataType": "refObject",
+        "properties": {
+            "template": {"dataType":"object","required":true},
+            "inputs": {"dataType":"nestedObjectLiteral","nestedProperties":{},"additionalProperties":{"dataType":"string"},"required":true},
+            "autoInputs": {"dataType":"array","array":{"dataType":"any"},"required":true},
+        },
+        "additionalProperties": false,
+    },
+    // WARNING: This file was auto-generated with tsoa. Please do not modify it. Re-run tsoa to re-generate this file: https://github.com/lukeautry/tsoa
+    "Log": {
+        "dataType": "refAlias",
+        "type": {"dataType":"nestedObjectLiteral","nestedProperties":{"response":{"dataType":"nestedObjectLiteral","nestedProperties":{"delayMs":{"dataType":"double","required":true},"responseCreatedAt":{"dataType":"datetime","required":true},"timeToFirstToken":{"dataType":"double"},"bodySize":{"dataType":"double","required":true},"status":{"dataType":"double","required":true},"id":{"dataType":"string","required":true}},"required":true},"request":{"dataType":"nestedObjectLiteral","nestedProperties":{"heliconeTemplate":{"ref":"TemplateWithInputs"},"isStream":{"dataType":"boolean","required":true},"requestCreatedAt":{"dataType":"datetime","required":true},"countryCode":{"dataType":"string"},"threat":{"dataType":"boolean"},"path":{"dataType":"string","required":true},"bodySize":{"dataType":"double","required":true},"provider":{"ref":"Provider","required":true},"targetUrl":{"dataType":"string","required":true},"heliconeProxyKeyId":{"dataType":"string"},"heliconeApiKeyId":{"dataType":"double"},"properties":{"ref":"Record_string.string_","required":true},"promptVersion":{"dataType":"string"},"promptId":{"dataType":"string"},"userId":{"dataType":"string","required":true},"id":{"dataType":"string","required":true}},"required":true}},"validators":{}},
+    },
+    // WARNING: This file was auto-generated with tsoa. Please do not modify it. Re-run tsoa to re-generate this file: https://github.com/lukeautry/tsoa
+    "Message": {
+        "dataType": "refAlias",
+        "type": {"dataType":"nestedObjectLiteral","nestedProperties":{"log":{"ref":"Log","required":true},"heliconeMeta":{"ref":"HeliconeMeta","required":true},"authorization":{"dataType":"string","required":true}},"validators":{}},
+    },
+    // WARNING: This file was auto-generated with tsoa. Please do not modify it. Re-run tsoa to re-generate this file: https://github.com/lukeautry/tsoa
+    "KeyPermissions": {
+        "dataType": "refAlias",
+        "type": {"dataType":"union","subSchemas":[{"dataType":"enum","enums":["w"]},{"dataType":"enum","enums":["rw"]},{"dataType":"undefined"}],"validators":{}},
+    },
+    // WARNING: This file was auto-generated with tsoa. Please do not modify it. Re-run tsoa to re-generate this file: https://github.com/lukeautry/tsoa
+    "GenerateHashQueryParams": {
+        "dataType": "refObject",
+        "properties": {
+            "apiKey": {"dataType":"string","required":true},
+            "userId": {"dataType":"string","required":true},
+            "keyName": {"dataType":"string","required":true},
+            "permissions": {"ref":"KeyPermissions","required":true},
+        },
+        "additionalProperties": false,
+    },
+    // WARNING: This file was auto-generated with tsoa. Please do not modify it. Re-run tsoa to re-generate this file: https://github.com/lukeautry/tsoa
+    "FineTuneResult": {
+        "dataType": "refAlias",
+        "type": {"dataType":"union","subSchemas":[{"dataType":"nestedObjectLiteral","nestedProperties":{"error":{"dataType":"string","required":true}}},{"dataType":"nestedObjectLiteral","nestedProperties":{"data":{"dataType":"nestedObjectLiteral","nestedProperties":{"url":{"dataType":"string","required":true},"fineTuneJob":{"dataType":"string","required":true}},"required":true},"success":{"dataType":"boolean","required":true}}}],"validators":{}},
+    },
+    // WARNING: This file was auto-generated with tsoa. Please do not modify it. Re-run tsoa to re-generate this file: https://github.com/lukeautry/tsoa
+    "FineTuneBodyParams": {
+        "dataType": "refObject",
+        "properties": {
+            "providerKeyId": {"dataType":"string","required":true},
+        },
+        "additionalProperties": false,
+    },
+    // WARNING: This file was auto-generated with tsoa. Please do not modify it. Re-run tsoa to re-generate this file: https://github.com/lukeautry/tsoa
+    "FineTuneBody": {
+        "dataType": "refObject",
+        "properties": {
+            "providerKeyId": {"dataType":"string","required":true},
+        },
+        "additionalProperties": false,
+    },
+    // WARNING: This file was auto-generated with tsoa. Please do not modify it. Re-run tsoa to re-generate this file: https://github.com/lukeautry/tsoa
+    "ChatCompletionTokenLogprob.TopLogprob": {
+        "dataType": "refObject",
+        "properties": {
+            "token": {"dataType":"string","required":true},
+            "bytes": {"dataType":"union","subSchemas":[{"dataType":"array","array":{"dataType":"double"}},{"dataType":"enum","enums":[null]}],"required":true},
+            "logprob": {"dataType":"double","required":true},
+        },
+        "additionalProperties": false,
+    },
+    // WARNING: This file was auto-generated with tsoa. Please do not modify it. Re-run tsoa to re-generate this file: https://github.com/lukeautry/tsoa
+    "ChatCompletionTokenLogprob": {
+        "dataType": "refObject",
+        "properties": {
+            "token": {"dataType":"string","required":true},
+            "bytes": {"dataType":"union","subSchemas":[{"dataType":"array","array":{"dataType":"double"}},{"dataType":"enum","enums":[null]}],"required":true},
+            "logprob": {"dataType":"double","required":true},
+            "top_logprobs": {"dataType":"array","array":{"dataType":"refObject","ref":"ChatCompletionTokenLogprob.TopLogprob"},"required":true},
+        },
+        "additionalProperties": false,
+    },
+    // WARNING: This file was auto-generated with tsoa. Please do not modify it. Re-run tsoa to re-generate this file: https://github.com/lukeautry/tsoa
+    "ChatCompletion.Choice.Logprobs": {
+        "dataType": "refObject",
+        "properties": {
+            "content": {"dataType":"union","subSchemas":[{"dataType":"array","array":{"dataType":"refObject","ref":"ChatCompletionTokenLogprob"}},{"dataType":"enum","enums":[null]}],"required":true},
+        },
+        "additionalProperties": false,
+    },
+    // WARNING: This file was auto-generated with tsoa. Please do not modify it. Re-run tsoa to re-generate this file: https://github.com/lukeautry/tsoa
+    "ChatCompletionMessage.FunctionCall": {
+        "dataType": "refObject",
+        "properties": {
+            "arguments": {"dataType":"string","required":true},
+            "name": {"dataType":"string","required":true},
+        },
+        "additionalProperties": false,
+    },
+    // WARNING: This file was auto-generated with tsoa. Please do not modify it. Re-run tsoa to re-generate this file: https://github.com/lukeautry/tsoa
+    "ChatCompletionMessageToolCall.Function": {
+        "dataType": "refObject",
+        "properties": {
+            "arguments": {"dataType":"string","required":true},
+            "name": {"dataType":"string","required":true},
+        },
+        "additionalProperties": false,
+    },
+    // WARNING: This file was auto-generated with tsoa. Please do not modify it. Re-run tsoa to re-generate this file: https://github.com/lukeautry/tsoa
+    "ChatCompletionMessageToolCall": {
+        "dataType": "refObject",
+        "properties": {
+            "id": {"dataType":"string","required":true},
+            "function": {"ref":"ChatCompletionMessageToolCall.Function","required":true},
+            "type": {"dataType":"enum","enums":["function"],"required":true},
+        },
+        "additionalProperties": false,
+    },
+    // WARNING: This file was auto-generated with tsoa. Please do not modify it. Re-run tsoa to re-generate this file: https://github.com/lukeautry/tsoa
+    "ChatCompletionMessage": {
+        "dataType": "refObject",
+        "properties": {
+            "content": {"dataType":"union","subSchemas":[{"dataType":"string"},{"dataType":"enum","enums":[null]}],"required":true},
+            "role": {"dataType":"enum","enums":["assistant"],"required":true},
+            "function_call": {"ref":"ChatCompletionMessage.FunctionCall"},
+            "tool_calls": {"dataType":"array","array":{"dataType":"refObject","ref":"ChatCompletionMessageToolCall"}},
+        },
+        "additionalProperties": false,
+    },
+    // WARNING: This file was auto-generated with tsoa. Please do not modify it. Re-run tsoa to re-generate this file: https://github.com/lukeautry/tsoa
+    "ChatCompletion.Choice": {
+        "dataType": "refObject",
+        "properties": {
+            "finish_reason": {"dataType":"union","subSchemas":[{"dataType":"enum","enums":["stop"]},{"dataType":"enum","enums":["length"]},{"dataType":"enum","enums":["tool_calls"]},{"dataType":"enum","enums":["content_filter"]},{"dataType":"enum","enums":["function_call"]}],"required":true},
+            "index": {"dataType":"double","required":true},
+            "logprobs": {"dataType":"union","subSchemas":[{"ref":"ChatCompletion.Choice.Logprobs"},{"dataType":"enum","enums":[null]}],"required":true},
+            "message": {"ref":"ChatCompletionMessage","required":true},
+        },
+        "additionalProperties": false,
+    },
+    // WARNING: This file was auto-generated with tsoa. Please do not modify it. Re-run tsoa to re-generate this file: https://github.com/lukeautry/tsoa
+    "CompletionUsage": {
+        "dataType": "refObject",
+        "properties": {
+            "completion_tokens": {"dataType":"double","required":true},
+            "prompt_tokens": {"dataType":"double","required":true},
+            "total_tokens": {"dataType":"double","required":true},
+        },
+        "additionalProperties": false,
+    },
+    // WARNING: This file was auto-generated with tsoa. Please do not modify it. Re-run tsoa to re-generate this file: https://github.com/lukeautry/tsoa
+    "ChatCompletion": {
+        "dataType": "refObject",
+        "properties": {
+            "id": {"dataType":"string","required":true},
+            "choices": {"dataType":"array","array":{"dataType":"refObject","ref":"ChatCompletion.Choice"},"required":true},
+            "created": {"dataType":"double","required":true},
+            "model": {"dataType":"string","required":true},
+            "object": {"dataType":"enum","enums":["chat.completion"],"required":true},
+            "service_tier": {"dataType":"union","subSchemas":[{"dataType":"enum","enums":["scale"]},{"dataType":"enum","enums":["default"]},{"dataType":"enum","enums":[null]}]},
+            "system_fingerprint": {"dataType":"string"},
+            "usage": {"ref":"CompletionUsage"},
+        },
+        "additionalProperties": false,
+    },
+    // WARNING: This file was auto-generated with tsoa. Please do not modify it. Re-run tsoa to re-generate this file: https://github.com/lukeautry/tsoa
+    "ResultSuccess_ChatCompletion_": {
+        "dataType": "refObject",
+        "properties": {
+            "data": {"ref":"ChatCompletion","required":true},
+            "error": {"dataType":"enum","enums":[null],"required":true},
+        },
+        "additionalProperties": false,
+    },
+    // WARNING: This file was auto-generated with tsoa. Please do not modify it. Re-run tsoa to re-generate this file: https://github.com/lukeautry/tsoa
+    "Result_ChatCompletion.string_": {
+        "dataType": "refAlias",
+        "type": {"dataType":"union","subSchemas":[{"ref":"ResultSuccess_ChatCompletion_"},{"ref":"ResultError_string_"}],"validators":{}},
+    },
+    // WARNING: This file was auto-generated with tsoa. Please do not modify it. Re-run tsoa to re-generate this file: https://github.com/lukeautry/tsoa
+    "ChatCompletionSystemMessageParam": {
+        "dataType": "refObject",
+        "properties": {
+            "content": {"dataType":"string","required":true},
+            "role": {"dataType":"enum","enums":["system"],"required":true},
+            "name": {"dataType":"string"},
+        },
+        "additionalProperties": false,
+    },
+    // WARNING: This file was auto-generated with tsoa. Please do not modify it. Re-run tsoa to re-generate this file: https://github.com/lukeautry/tsoa
+    "ChatCompletionContentPartText": {
+        "dataType": "refObject",
+        "properties": {
+            "text": {"dataType":"string","required":true},
+            "type": {"dataType":"enum","enums":["text"],"required":true},
+        },
+        "additionalProperties": false,
+    },
+    // WARNING: This file was auto-generated with tsoa. Please do not modify it. Re-run tsoa to re-generate this file: https://github.com/lukeautry/tsoa
+    "ChatCompletionContentPartImage.ImageURL": {
+        "dataType": "refObject",
+        "properties": {
+            "url": {"dataType":"string","required":true},
+            "detail": {"dataType":"union","subSchemas":[{"dataType":"enum","enums":["auto"]},{"dataType":"enum","enums":["low"]},{"dataType":"enum","enums":["high"]}]},
+        },
+        "additionalProperties": false,
+    },
+    // WARNING: This file was auto-generated with tsoa. Please do not modify it. Re-run tsoa to re-generate this file: https://github.com/lukeautry/tsoa
+    "ChatCompletionContentPartImage": {
+        "dataType": "refObject",
+        "properties": {
+            "image_url": {"ref":"ChatCompletionContentPartImage.ImageURL","required":true},
+            "type": {"dataType":"enum","enums":["image_url"],"required":true},
+        },
+        "additionalProperties": false,
+    },
+    // WARNING: This file was auto-generated with tsoa. Please do not modify it. Re-run tsoa to re-generate this file: https://github.com/lukeautry/tsoa
+    "ChatCompletionContentPart": {
+        "dataType": "refAlias",
+        "type": {"dataType":"union","subSchemas":[{"ref":"ChatCompletionContentPartText"},{"ref":"ChatCompletionContentPartImage"}],"validators":{}},
+    },
+    // WARNING: This file was auto-generated with tsoa. Please do not modify it. Re-run tsoa to re-generate this file: https://github.com/lukeautry/tsoa
+    "ChatCompletionUserMessageParam": {
+        "dataType": "refObject",
+        "properties": {
+            "content": {"dataType":"union","subSchemas":[{"dataType":"string"},{"dataType":"array","array":{"dataType":"refAlias","ref":"ChatCompletionContentPart"}}],"required":true},
+            "role": {"dataType":"enum","enums":["user"],"required":true},
+            "name": {"dataType":"string"},
+        },
+        "additionalProperties": false,
+    },
+    // WARNING: This file was auto-generated with tsoa. Please do not modify it. Re-run tsoa to re-generate this file: https://github.com/lukeautry/tsoa
+    "ChatCompletionAssistantMessageParam.FunctionCall": {
+        "dataType": "refObject",
+        "properties": {
+            "arguments": {"dataType":"string","required":true},
+            "name": {"dataType":"string","required":true},
+        },
+        "additionalProperties": false,
+    },
+    // WARNING: This file was auto-generated with tsoa. Please do not modify it. Re-run tsoa to re-generate this file: https://github.com/lukeautry/tsoa
+    "ChatCompletionAssistantMessageParam": {
+        "dataType": "refObject",
+        "properties": {
+            "role": {"dataType":"enum","enums":["assistant"],"required":true},
+            "content": {"dataType":"union","subSchemas":[{"dataType":"string"},{"dataType":"enum","enums":[null]}]},
+            "function_call": {"dataType":"union","subSchemas":[{"ref":"ChatCompletionAssistantMessageParam.FunctionCall"},{"dataType":"enum","enums":[null]}]},
+            "name": {"dataType":"string"},
+            "tool_calls": {"dataType":"array","array":{"dataType":"refObject","ref":"ChatCompletionMessageToolCall"}},
+        },
+        "additionalProperties": false,
+    },
+    // WARNING: This file was auto-generated with tsoa. Please do not modify it. Re-run tsoa to re-generate this file: https://github.com/lukeautry/tsoa
+    "ChatCompletionToolMessageParam": {
+        "dataType": "refObject",
+        "properties": {
+            "content": {"dataType":"string","required":true},
+            "role": {"dataType":"enum","enums":["tool"],"required":true},
+            "tool_call_id": {"dataType":"string","required":true},
+        },
+        "additionalProperties": false,
+    },
+    // WARNING: This file was auto-generated with tsoa. Please do not modify it. Re-run tsoa to re-generate this file: https://github.com/lukeautry/tsoa
+    "ChatCompletionFunctionMessageParam": {
+        "dataType": "refObject",
+        "properties": {
+            "content": {"dataType":"union","subSchemas":[{"dataType":"string"},{"dataType":"enum","enums":[null]}],"required":true},
+            "name": {"dataType":"string","required":true},
+            "role": {"dataType":"enum","enums":["function"],"required":true},
+        },
+        "additionalProperties": false,
+    },
+    // WARNING: This file was auto-generated with tsoa. Please do not modify it. Re-run tsoa to re-generate this file: https://github.com/lukeautry/tsoa
+    "ChatCompletionMessageParam": {
+        "dataType": "refAlias",
+        "type": {"dataType":"union","subSchemas":[{"ref":"ChatCompletionSystemMessageParam"},{"ref":"ChatCompletionUserMessageParam"},{"ref":"ChatCompletionAssistantMessageParam"},{"ref":"ChatCompletionToolMessageParam"},{"ref":"ChatCompletionFunctionMessageParam"}],"validators":{}},
+    },
+    // WARNING: This file was auto-generated with tsoa. Please do not modify it. Re-run tsoa to re-generate this file: https://github.com/lukeautry/tsoa
+    "Record_string.unknown_": {
+        "dataType": "refAlias",
+        "type": {"dataType":"nestedObjectLiteral","nestedProperties":{},"additionalProperties":{"dataType":"any"},"validators":{}},
+    },
+    // WARNING: This file was auto-generated with tsoa. Please do not modify it. Re-run tsoa to re-generate this file: https://github.com/lukeautry/tsoa
+    "FunctionParameters": {
+        "dataType": "refAlias",
+        "type": {"ref":"Record_string.unknown_","validators":{}},
+    },
+    // WARNING: This file was auto-generated with tsoa. Please do not modify it. Re-run tsoa to re-generate this file: https://github.com/lukeautry/tsoa
+    "FunctionDefinition": {
+        "dataType": "refObject",
+        "properties": {
+            "name": {"dataType":"string","required":true},
+            "description": {"dataType":"string"},
+            "parameters": {"ref":"FunctionParameters"},
+        },
+        "additionalProperties": false,
+    },
+    // WARNING: This file was auto-generated with tsoa. Please do not modify it. Re-run tsoa to re-generate this file: https://github.com/lukeautry/tsoa
+    "ChatCompletionTool": {
+        "dataType": "refObject",
+        "properties": {
+            "function": {"ref":"FunctionDefinition","required":true},
+            "type": {"dataType":"enum","enums":["function"],"required":true},
+        },
+        "additionalProperties": false,
+    },
+    // WARNING: This file was auto-generated with tsoa. Please do not modify it. Re-run tsoa to re-generate this file: https://github.com/lukeautry/tsoa
+    "ChatCompletionNamedToolChoice.Function": {
+        "dataType": "refObject",
+        "properties": {
+            "name": {"dataType":"string","required":true},
+        },
+        "additionalProperties": false,
+    },
+    // WARNING: This file was auto-generated with tsoa. Please do not modify it. Re-run tsoa to re-generate this file: https://github.com/lukeautry/tsoa
+    "ChatCompletionNamedToolChoice": {
+        "dataType": "refObject",
+        "properties": {
+            "function": {"ref":"ChatCompletionNamedToolChoice.Function","required":true},
+            "type": {"dataType":"enum","enums":["function"],"required":true},
+        },
+        "additionalProperties": false,
+    },
+    // WARNING: This file was auto-generated with tsoa. Please do not modify it. Re-run tsoa to re-generate this file: https://github.com/lukeautry/tsoa
+    "ChatCompletionToolChoiceOption": {
+        "dataType": "refAlias",
+        "type": {"dataType":"union","subSchemas":[{"dataType":"enum","enums":["none"]},{"dataType":"enum","enums":["auto"]},{"dataType":"enum","enums":["required"]},{"ref":"ChatCompletionNamedToolChoice"}],"validators":{}},
+    },
+    // WARNING: This file was auto-generated with tsoa. Please do not modify it. Re-run tsoa to re-generate this file: https://github.com/lukeautry/tsoa
+    "AlertResponse": {
+        "dataType": "refObject",
+        "properties": {
+            "alerts": {"dataType":"array","array":{"dataType":"nestedObjectLiteral","nestedProperties":{"updated_at":{"dataType":"union","subSchemas":[{"dataType":"string"},{"dataType":"enum","enums":[null]}],"required":true},"time_window":{"dataType":"double","required":true},"time_block_duration":{"dataType":"double","required":true},"threshold":{"dataType":"double","required":true},"status":{"dataType":"string","required":true},"soft_delete":{"dataType":"boolean","required":true},"slack_channels":{"dataType":"array","array":{"dataType":"string"},"required":true},"org_id":{"dataType":"string","required":true},"name":{"dataType":"string","required":true},"minimum_request_count":{"dataType":"union","subSchemas":[{"dataType":"double"},{"dataType":"enum","enums":[null]}],"required":true},"metric":{"dataType":"string","required":true},"id":{"dataType":"string","required":true},"emails":{"dataType":"array","array":{"dataType":"string"},"required":true},"created_at":{"dataType":"union","subSchemas":[{"dataType":"string"},{"dataType":"enum","enums":[null]}],"required":true}}},"required":true},
+            "history": {"dataType":"array","array":{"dataType":"nestedObjectLiteral","nestedProperties":{"updated_at":{"dataType":"union","subSchemas":[{"dataType":"string"},{"dataType":"enum","enums":[null]}],"required":true},"triggered_value":{"dataType":"string","required":true},"status":{"dataType":"string","required":true},"soft_delete":{"dataType":"boolean","required":true},"org_id":{"dataType":"string","required":true},"id":{"dataType":"string","required":true},"created_at":{"dataType":"union","subSchemas":[{"dataType":"string"},{"dataType":"enum","enums":[null]}],"required":true},"alert_start_time":{"dataType":"string","required":true},"alert_name":{"dataType":"string","required":true},"alert_metric":{"dataType":"string","required":true},"alert_id":{"dataType":"string","required":true},"alert_end_time":{"dataType":"union","subSchemas":[{"dataType":"string"},{"dataType":"enum","enums":[null]}],"required":true}}},"required":true},
+        },
+        "additionalProperties": false,
+    },
+    // WARNING: This file was auto-generated with tsoa. Please do not modify it. Re-run tsoa to re-generate this file: https://github.com/lukeautry/tsoa
+    "ResultSuccess_AlertResponse_": {
+        "dataType": "refObject",
+        "properties": {
+            "data": {"ref":"AlertResponse","required":true},
+            "error": {"dataType":"enum","enums":[null],"required":true},
+        },
+        "additionalProperties": false,
+    },
+    // WARNING: This file was auto-generated with tsoa. Please do not modify it. Re-run tsoa to re-generate this file: https://github.com/lukeautry/tsoa
+    "Result_AlertResponse.string_": {
+        "dataType": "refAlias",
+        "type": {"dataType":"union","subSchemas":[{"ref":"ResultSuccess_AlertResponse_"},{"ref":"ResultError_string_"}],"validators":{}},
+    },
+    // WARNING: This file was auto-generated with tsoa. Please do not modify it. Re-run tsoa to re-generate this file: https://github.com/lukeautry/tsoa
+    "ResultSuccess_string_": {
+        "dataType": "refObject",
+        "properties": {
+            "data": {"dataType":"string","required":true},
+            "error": {"dataType":"enum","enums":[null],"required":true},
+        },
+        "additionalProperties": false,
+    },
+    // WARNING: This file was auto-generated with tsoa. Please do not modify it. Re-run tsoa to re-generate this file: https://github.com/lukeautry/tsoa
+    "Result_string.string_": {
+        "dataType": "refAlias",
+        "type": {"dataType":"union","subSchemas":[{"ref":"ResultSuccess_string_"},{"ref":"ResultError_string_"}],"validators":{}},
+    },
+    // WARNING: This file was auto-generated with tsoa. Please do not modify it. Re-run tsoa to re-generate this file: https://github.com/lukeautry/tsoa
+    "AlertRequest": {
+        "dataType": "refObject",
+        "properties": {
+            "name": {"dataType":"string","required":true},
+            "metric": {"dataType":"string","required":true},
+            "threshold": {"dataType":"double","required":true},
+            "time_window": {"dataType":"string","required":true},
+            "emails": {"dataType":"array","array":{"dataType":"string"},"required":true},
+            "slack_channels": {"dataType":"array","array":{"dataType":"string"},"required":true},
+            "minimum_request_count": {"dataType":"union","subSchemas":[{"dataType":"double"},{"dataType":"undefined"}],"required":true},
+        },
+        "additionalProperties": false,
+    },
+    // WARNING: This file was auto-generated with tsoa. Please do not modify it. Re-run tsoa to re-generate this file: https://github.com/lukeautry/tsoa
+    "OTELTrace": {
+        "dataType": "refAlias",
+        "type": {"dataType":"nestedObjectLiteral","nestedProperties":{"resourceSpans":{"dataType":"array","array":{"dataType":"nestedObjectLiteral","nestedProperties":{"scopeSpans":{"dataType":"array","array":{"dataType":"nestedObjectLiteral","nestedProperties":{"spans":{"dataType":"array","array":{"dataType":"nestedObjectLiteral","nestedProperties":{"droppedLinksCount":{"dataType":"double","required":true},"links":{"dataType":"array","array":{"dataType":"any"},"required":true},"status":{"dataType":"nestedObjectLiteral","nestedProperties":{"code":{"dataType":"double","required":true}},"required":true},"droppedEventsCount":{"dataType":"double","required":true},"events":{"dataType":"array","array":{"dataType":"any"},"required":true},"droppedAttributesCount":{"dataType":"double","required":true},"attributes":{"dataType":"array","array":{"dataType":"nestedObjectLiteral","nestedProperties":{"value":{"dataType":"nestedObjectLiteral","nestedProperties":{"intValue":{"dataType":"double"},"stringValue":{"dataType":"string"}},"required":true},"key":{"dataType":"string","required":true}}},"required":true},"endTimeUnixNano":{"dataType":"string","required":true},"startTimeUnixNano":{"dataType":"string","required":true},"kind":{"dataType":"double","required":true},"name":{"dataType":"string","required":true},"spanId":{"dataType":"string","required":true},"traceId":{"dataType":"string","required":true}}},"required":true},"scope":{"dataType":"nestedObjectLiteral","nestedProperties":{"version":{"dataType":"string","required":true},"name":{"dataType":"string","required":true}},"required":true}}},"required":true},"resource":{"dataType":"nestedObjectLiteral","nestedProperties":{"droppedAttributesCount":{"dataType":"double","required":true},"attributes":{"dataType":"array","array":{"dataType":"nestedObjectLiteral","nestedProperties":{"value":{"dataType":"nestedObjectLiteral","nestedProperties":{"arrayValue":{"dataType":"nestedObjectLiteral","nestedProperties":{"values":{"dataType":"array","array":{"dataType":"nestedObjectLiteral","nestedProperties":{"stringValue":{"dataType":"string","required":true}}},"required":true}}},"intValue":{"dataType":"double"},"stringValue":{"dataType":"string"}},"required":true},"key":{"dataType":"string","required":true}}},"required":true}},"required":true}}},"required":true}},"validators":{}},
+    },
+    // WARNING: This file was auto-generated with tsoa. Please do not modify it. Re-run tsoa to re-generate this file: https://github.com/lukeautry/tsoa
+    "Property": {
+        "dataType": "refObject",
+        "properties": {
+            "property": {"dataType":"string","required":true},
+        },
+        "additionalProperties": false,
+    },
+    // WARNING: This file was auto-generated with tsoa. Please do not modify it. Re-run tsoa to re-generate this file: https://github.com/lukeautry/tsoa
+    "ResultSuccess_Property-Array_": {
+        "dataType": "refObject",
+        "properties": {
+            "data": {"dataType":"array","array":{"dataType":"refObject","ref":"Property"},"required":true},
+            "error": {"dataType":"enum","enums":[null],"required":true},
+        },
+        "additionalProperties": false,
+    },
+    // WARNING: This file was auto-generated with tsoa. Please do not modify it. Re-run tsoa to re-generate this file: https://github.com/lukeautry/tsoa
+    "Result_Property-Array.string_": {
+        "dataType": "refAlias",
+        "type": {"dataType":"union","subSchemas":[{"ref":"ResultSuccess_Property-Array_"},{"ref":"ResultError_string_"}],"validators":{}},
+    },
+    // WARNING: This file was auto-generated with tsoa. Please do not modify it. Re-run tsoa to re-generate this file: https://github.com/lukeautry/tsoa
+    "Json": {
+        "dataType": "refAlias",
+        "type": {"dataType":"union","subSchemas":[{"dataType":"string"},{"dataType":"double"},{"dataType":"boolean"},{"dataType":"enum","enums":[null]},{"dataType":"nestedObjectLiteral","nestedProperties":{},"additionalProperties":{"dataType":"union","subSchemas":[{"ref":"Json"},{"dataType":"undefined"}]}},{"dataType":"array","array":{"dataType":"refAlias","ref":"Json"}}],"validators":{}},
+    },
+    // WARNING: This file was auto-generated with tsoa. Please do not modify it. Re-run tsoa to re-generate this file: https://github.com/lukeautry/tsoa
+    "IntegrationCreateParams": {
+        "dataType": "refObject",
+        "properties": {
+            "integration_name": {"dataType":"string","required":true},
+            "settings": {"ref":"Json"},
+            "active": {"dataType":"boolean"},
+        },
+        "additionalProperties": false,
+    },
+    // WARNING: This file was auto-generated with tsoa. Please do not modify it. Re-run tsoa to re-generate this file: https://github.com/lukeautry/tsoa
+    "Integration": {
+        "dataType": "refObject",
+        "properties": {
+            "integration_name": {"dataType":"string"},
+            "settings": {"ref":"Json"},
+            "active": {"dataType":"boolean"},
+            "id": {"dataType":"string","required":true},
+        },
+        "additionalProperties": false,
+    },
+    // WARNING: This file was auto-generated with tsoa. Please do not modify it. Re-run tsoa to re-generate this file: https://github.com/lukeautry/tsoa
+    "ResultSuccess_Array_Integration__": {
+        "dataType": "refObject",
+        "properties": {
+            "data": {"dataType":"array","array":{"dataType":"refObject","ref":"Integration"},"required":true},
+            "error": {"dataType":"enum","enums":[null],"required":true},
+        },
+        "additionalProperties": false,
+    },
+    // WARNING: This file was auto-generated with tsoa. Please do not modify it. Re-run tsoa to re-generate this file: https://github.com/lukeautry/tsoa
+    "Result_Array_Integration_.string_": {
+        "dataType": "refAlias",
+        "type": {"dataType":"union","subSchemas":[{"ref":"ResultSuccess_Array_Integration__"},{"ref":"ResultError_string_"}],"validators":{}},
+    },
+    // WARNING: This file was auto-generated with tsoa. Please do not modify it. Re-run tsoa to re-generate this file: https://github.com/lukeautry/tsoa
+    "IntegrationUpdateParams": {
+        "dataType": "refObject",
+        "properties": {
+            "integration_name": {"dataType":"string"},
+            "settings": {"ref":"Json"},
+            "active": {"dataType":"boolean"},
+        },
+        "additionalProperties": false,
+    },
+    // WARNING: This file was auto-generated with tsoa. Please do not modify it. Re-run tsoa to re-generate this file: https://github.com/lukeautry/tsoa
+    "ResultSuccess_Integration_": {
+        "dataType": "refObject",
+        "properties": {
+            "data": {"ref":"Integration","required":true},
+            "error": {"dataType":"enum","enums":[null],"required":true},
+        },
+        "additionalProperties": false,
+    },
+    // WARNING: This file was auto-generated with tsoa. Please do not modify it. Re-run tsoa to re-generate this file: https://github.com/lukeautry/tsoa
+    "Result_Integration.string_": {
+        "dataType": "refAlias",
+        "type": {"dataType":"union","subSchemas":[{"ref":"ResultSuccess_Integration_"},{"ref":"ResultError_string_"}],"validators":{}},
+    },
+    // WARNING: This file was auto-generated with tsoa. Please do not modify it. Re-run tsoa to re-generate this file: https://github.com/lukeautry/tsoa
+    "ResultSuccess_Array__id-string--name-string___": {
+        "dataType": "refObject",
+        "properties": {
+            "data": {"dataType":"array","array":{"dataType":"nestedObjectLiteral","nestedProperties":{"name":{"dataType":"string","required":true},"id":{"dataType":"string","required":true}}},"required":true},
+            "error": {"dataType":"enum","enums":[null],"required":true},
+        },
+        "additionalProperties": false,
+    },
+    // WARNING: This file was auto-generated with tsoa. Please do not modify it. Re-run tsoa to re-generate this file: https://github.com/lukeautry/tsoa
+    "Result_Array__id-string--name-string__.string_": {
+        "dataType": "refAlias",
+        "type": {"dataType":"union","subSchemas":[{"ref":"ResultSuccess_Array__id-string--name-string___"},{"ref":"ResultError_string_"}],"validators":{}},
+    },
+    // WARNING: This file was auto-generated with tsoa. Please do not modify it. Re-run tsoa to re-generate this file: https://github.com/lukeautry/tsoa
+    "ResultSuccess__datasetId-string__": {
+        "dataType": "refObject",
+        "properties": {
+            "data": {"dataType":"nestedObjectLiteral","nestedProperties":{"datasetId":{"dataType":"string","required":true}},"required":true},
+            "error": {"dataType":"enum","enums":[null],"required":true},
+        },
+        "additionalProperties": false,
+    },
+    // WARNING: This file was auto-generated with tsoa. Please do not modify it. Re-run tsoa to re-generate this file: https://github.com/lukeautry/tsoa
+    "Result__datasetId-string_.string_": {
+        "dataType": "refAlias",
+        "type": {"dataType":"union","subSchemas":[{"ref":"ResultSuccess__datasetId-string__"},{"ref":"ResultError_string_"}],"validators":{}},
+    },
+    // WARNING: This file was auto-generated with tsoa. Please do not modify it. Re-run tsoa to re-generate this file: https://github.com/lukeautry/tsoa
+    "DatasetMetadata": {
+        "dataType": "refObject",
+        "properties": {
+            "promptVersionId": {"dataType":"string"},
+            "inputRecordsIds": {"dataType":"array","array":{"dataType":"string"}},
+        },
+        "additionalProperties": false,
+    },
+    // WARNING: This file was auto-generated with tsoa. Please do not modify it. Re-run tsoa to re-generate this file: https://github.com/lukeautry/tsoa
+    "NewDatasetParams": {
+        "dataType": "refObject",
+        "properties": {
+            "datasetName": {"dataType":"string","required":true},
+            "requestIds": {"dataType":"array","array":{"dataType":"string"},"required":true},
+            "datasetType": {"dataType":"union","subSchemas":[{"dataType":"enum","enums":["experiment"]},{"dataType":"enum","enums":["helicone"]}],"required":true},
+            "meta": {"ref":"DatasetMetadata"},
+        },
+        "additionalProperties": false,
+    },
+    // WARNING: This file was auto-generated with tsoa. Please do not modify it. Re-run tsoa to re-generate this file: https://github.com/lukeautry/tsoa
+    "Partial_TimestampOperators_": {
+        "dataType": "refAlias",
+        "type": {"dataType":"nestedObjectLiteral","nestedProperties":{"gte":{"dataType":"string"},"lte":{"dataType":"string"},"lt":{"dataType":"string"},"gt":{"dataType":"string"}},"validators":{}},
+    },
+    // WARNING: This file was auto-generated with tsoa. Please do not modify it. Re-run tsoa to re-generate this file: https://github.com/lukeautry/tsoa
+    "Partial_RequestTableToOperators_": {
+        "dataType": "refAlias",
+        "type": {"dataType":"nestedObjectLiteral","nestedProperties":{"prompt":{"ref":"Partial_TextOperators_"},"created_at":{"ref":"Partial_TimestampOperators_"},"user_id":{"ref":"Partial_TextOperators_"},"auth_hash":{"ref":"Partial_TextOperators_"},"org_id":{"ref":"Partial_TextOperators_"},"id":{"ref":"Partial_TextOperators_"},"node_id":{"ref":"Partial_TextOperators_"},"model":{"ref":"Partial_TextOperators_"},"modelOverride":{"ref":"Partial_TextOperators_"},"path":{"ref":"Partial_TextOperators_"},"prompt_id":{"ref":"Partial_TextOperators_"}},"validators":{}},
+    },
+    // WARNING: This file was auto-generated with tsoa. Please do not modify it. Re-run tsoa to re-generate this file: https://github.com/lukeautry/tsoa
+    "Pick_FilterLeaf.request-or-prompts_versions_": {
+        "dataType": "refAlias",
+        "type": {"dataType":"nestedObjectLiteral","nestedProperties":{"request":{"ref":"Partial_RequestTableToOperators_"},"prompts_versions":{"ref":"Partial_PromptVersionsToOperators_"}},"validators":{}},
+    },
+    // WARNING: This file was auto-generated with tsoa. Please do not modify it. Re-run tsoa to re-generate this file: https://github.com/lukeautry/tsoa
+    "FilterLeafSubset_request-or-prompts_versions_": {
+        "dataType": "refAlias",
+        "type": {"ref":"Pick_FilterLeaf.request-or-prompts_versions_","validators":{}},
+    },
+    // WARNING: This file was auto-generated with tsoa. Please do not modify it. Re-run tsoa to re-generate this file: https://github.com/lukeautry/tsoa
+    "DatasetFilterNode": {
+        "dataType": "refAlias",
+        "type": {"dataType":"union","subSchemas":[{"ref":"FilterLeafSubset_request-or-prompts_versions_"},{"ref":"DatasetFilterBranch"},{"dataType":"enum","enums":["all"]}],"validators":{}},
+    },
+    // WARNING: This file was auto-generated with tsoa. Please do not modify it. Re-run tsoa to re-generate this file: https://github.com/lukeautry/tsoa
+    "DatasetFilterBranch": {
+        "dataType": "refAlias",
+        "type": {"dataType":"nestedObjectLiteral","nestedProperties":{"right":{"ref":"DatasetFilterNode","required":true},"operator":{"dataType":"union","subSchemas":[{"dataType":"enum","enums":["or"]},{"dataType":"enum","enums":["and"]}],"required":true},"left":{"ref":"DatasetFilterNode","required":true}},"validators":{}},
+    },
+    // WARNING: This file was auto-generated with tsoa. Please do not modify it. Re-run tsoa to re-generate this file: https://github.com/lukeautry/tsoa
+    "RandomDatasetParams": {
+        "dataType": "refObject",
+        "properties": {
+            "datasetName": {"dataType":"string","required":true},
+            "filter": {"ref":"DatasetFilterNode","required":true},
+            "offset": {"dataType":"double"},
+            "limit": {"dataType":"double"},
+        },
+        "additionalProperties": false,
+    },
+    // WARNING: This file was auto-generated with tsoa. Please do not modify it. Re-run tsoa to re-generate this file: https://github.com/lukeautry/tsoa
+    "DatasetResult": {
+        "dataType": "refObject",
+        "properties": {
+            "id": {"dataType":"string","required":true},
+            "name": {"dataType":"string","required":true},
+            "created_at": {"dataType":"string","required":true},
+            "meta": {"ref":"DatasetMetadata"},
+        },
+        "additionalProperties": false,
+    },
+    // WARNING: This file was auto-generated with tsoa. Please do not modify it. Re-run tsoa to re-generate this file: https://github.com/lukeautry/tsoa
+    "ResultSuccess_DatasetResult-Array_": {
+        "dataType": "refObject",
+        "properties": {
+            "data": {"dataType":"array","array":{"dataType":"refObject","ref":"DatasetResult"},"required":true},
+            "error": {"dataType":"enum","enums":[null],"required":true},
+        },
+        "additionalProperties": false,
+    },
+    // WARNING: This file was auto-generated with tsoa. Please do not modify it. Re-run tsoa to re-generate this file: https://github.com/lukeautry/tsoa
+    "Result_DatasetResult-Array.string_": {
+        "dataType": "refAlias",
+        "type": {"dataType":"union","subSchemas":[{"ref":"ResultSuccess_DatasetResult-Array_"},{"ref":"ResultError_string_"}],"validators":{}},
+    },
+    // WARNING: This file was auto-generated with tsoa. Please do not modify it. Re-run tsoa to re-generate this file: https://github.com/lukeautry/tsoa
+    "ResultSuccess___-Array_": {
+        "dataType": "refObject",
+        "properties": {
+            "data": {"dataType":"array","array":{"dataType":"nestedObjectLiteral","nestedProperties":{}},"required":true},
+            "error": {"dataType":"enum","enums":[null],"required":true},
+        },
+        "additionalProperties": false,
+    },
+    // WARNING: This file was auto-generated with tsoa. Please do not modify it. Re-run tsoa to re-generate this file: https://github.com/lukeautry/tsoa
+    "Result___-Array.string_": {
+        "dataType": "refAlias",
+        "type": {"dataType":"union","subSchemas":[{"ref":"ResultSuccess___-Array_"},{"ref":"ResultError_string_"}],"validators":{}},
+    },
+    // WARNING: This file was auto-generated with tsoa. Please do not modify it. Re-run tsoa to re-generate this file: https://github.com/lukeautry/tsoa
+    "HeliconeDatasetMetadata": {
+        "dataType": "refObject",
+        "properties": {
+            "promptVersionId": {"dataType":"string"},
+            "inputRecordsIds": {"dataType":"array","array":{"dataType":"string"}},
+        },
+        "additionalProperties": false,
+    },
+    // WARNING: This file was auto-generated with tsoa. Please do not modify it. Re-run tsoa to re-generate this file: https://github.com/lukeautry/tsoa
+    "NewHeliconeDatasetParams": {
+        "dataType": "refObject",
+        "properties": {
+            "datasetName": {"dataType":"string","required":true},
+            "requestIds": {"dataType":"array","array":{"dataType":"string"},"required":true},
+            "meta": {"ref":"HeliconeDatasetMetadata"},
+        },
+        "additionalProperties": false,
+    },
+    // WARNING: This file was auto-generated with tsoa. Please do not modify it. Re-run tsoa to re-generate this file: https://github.com/lukeautry/tsoa
+    "MutateParams": {
+        "dataType": "refObject",
+        "properties": {
+            "addRequests": {"dataType":"array","array":{"dataType":"string"},"required":true},
+            "removeRequests": {"dataType":"array","array":{"dataType":"string"},"required":true},
+        },
+        "additionalProperties": false,
+    },
+    // WARNING: This file was auto-generated with tsoa. Please do not modify it. Re-run tsoa to re-generate this file: https://github.com/lukeautry/tsoa
+    "HeliconeDatasetRow": {
+        "dataType": "refObject",
+        "properties": {
+            "id": {"dataType":"string","required":true},
+            "origin_request_id": {"dataType":"string","required":true},
+            "dataset_id": {"dataType":"string","required":true},
+            "created_at": {"dataType":"string","required":true},
+            "signed_url": {"ref":"Result_string.string_","required":true},
+        },
+        "additionalProperties": false,
+    },
+    // WARNING: This file was auto-generated with tsoa. Please do not modify it. Re-run tsoa to re-generate this file: https://github.com/lukeautry/tsoa
+    "ResultSuccess_HeliconeDatasetRow-Array_": {
+        "dataType": "refObject",
+        "properties": {
+            "data": {"dataType":"array","array":{"dataType":"refObject","ref":"HeliconeDatasetRow"},"required":true},
+            "error": {"dataType":"enum","enums":[null],"required":true},
+        },
+        "additionalProperties": false,
+    },
+    // WARNING: This file was auto-generated with tsoa. Please do not modify it. Re-run tsoa to re-generate this file: https://github.com/lukeautry/tsoa
+    "Result_HeliconeDatasetRow-Array.string_": {
+        "dataType": "refAlias",
+        "type": {"dataType":"union","subSchemas":[{"ref":"ResultSuccess_HeliconeDatasetRow-Array_"},{"ref":"ResultError_string_"}],"validators":{}},
+    },
+    // WARNING: This file was auto-generated with tsoa. Please do not modify it. Re-run tsoa to re-generate this file: https://github.com/lukeautry/tsoa
+    "ResultSuccess_number_": {
+        "dataType": "refObject",
+        "properties": {
+            "data": {"dataType":"double","required":true},
+            "error": {"dataType":"enum","enums":[null],"required":true},
+        },
+        "additionalProperties": false,
+    },
+    // WARNING: This file was auto-generated with tsoa. Please do not modify it. Re-run tsoa to re-generate this file: https://github.com/lukeautry/tsoa
+    "Result_number.string_": {
+        "dataType": "refAlias",
+        "type": {"dataType":"union","subSchemas":[{"ref":"ResultSuccess_number_"},{"ref":"ResultError_string_"}],"validators":{}},
+    },
+    // WARNING: This file was auto-generated with tsoa. Please do not modify it. Re-run tsoa to re-generate this file: https://github.com/lukeautry/tsoa
+    "HeliconeDataset": {
+        "dataType": "refObject",
+        "properties": {
+            "created_at": {"dataType":"union","subSchemas":[{"dataType":"string"},{"dataType":"enum","enums":[null]}],"required":true},
+            "dataset_type": {"dataType":"string","required":true},
+            "id": {"dataType":"string","required":true},
+            "meta": {"dataType":"union","subSchemas":[{"ref":"Json"},{"dataType":"enum","enums":[null]}],"required":true},
+            "name": {"dataType":"union","subSchemas":[{"dataType":"string"},{"dataType":"enum","enums":[null]}],"required":true},
+            "organization": {"dataType":"string","required":true},
+            "requests_count": {"dataType":"double","required":true},
+        },
+        "additionalProperties": false,
+    },
+    // WARNING: This file was auto-generated with tsoa. Please do not modify it. Re-run tsoa to re-generate this file: https://github.com/lukeautry/tsoa
+    "ResultSuccess_HeliconeDataset-Array_": {
+        "dataType": "refObject",
+        "properties": {
+            "data": {"dataType":"array","array":{"dataType":"refObject","ref":"HeliconeDataset"},"required":true},
+            "error": {"dataType":"enum","enums":[null],"required":true},
+        },
+        "additionalProperties": false,
+    },
+    // WARNING: This file was auto-generated with tsoa. Please do not modify it. Re-run tsoa to re-generate this file: https://github.com/lukeautry/tsoa
+    "Result_HeliconeDataset-Array.string_": {
+        "dataType": "refAlias",
+        "type": {"dataType":"union","subSchemas":[{"ref":"ResultSuccess_HeliconeDataset-Array_"},{"ref":"ResultError_string_"}],"validators":{}},
+    },
+    // WARNING: This file was auto-generated with tsoa. Please do not modify it. Re-run tsoa to re-generate this file: https://github.com/lukeautry/tsoa
+    "ResultSuccess_any_": {
+        "dataType": "refObject",
+        "properties": {
+            "data": {"dataType":"any","required":true},
+            "error": {"dataType":"enum","enums":[null],"required":true},
+        },
+        "additionalProperties": false,
+    },
+    // WARNING: This file was auto-generated with tsoa. Please do not modify it. Re-run tsoa to re-generate this file: https://github.com/lukeautry/tsoa
+    "ResultSuccess__experimentId-string__": {
+        "dataType": "refObject",
+        "properties": {
+            "data": {"dataType":"nestedObjectLiteral","nestedProperties":{"experimentId":{"dataType":"string","required":true}},"required":true},
+            "error": {"dataType":"enum","enums":[null],"required":true},
+        },
+        "additionalProperties": false,
+    },
+    // WARNING: This file was auto-generated with tsoa. Please do not modify it. Re-run tsoa to re-generate this file: https://github.com/lukeautry/tsoa
+    "Result__experimentId-string_.string_": {
+        "dataType": "refAlias",
+        "type": {"dataType":"union","subSchemas":[{"ref":"ResultSuccess__experimentId-string__"},{"ref":"ResultError_string_"}],"validators":{}},
+    },
+    // WARNING: This file was auto-generated with tsoa. Please do not modify it. Re-run tsoa to re-generate this file: https://github.com/lukeautry/tsoa
+    "PostgrestError": {
+        "dataType": "refAlias",
+        "type": {"dataType":"nestedObjectLiteral","nestedProperties":{"code":{"dataType":"string","required":true},"hint":{"dataType":"string","required":true},"details":{"dataType":"string","required":true},"message":{"dataType":"string","required":true}},"validators":{}},
+    },
+    // WARNING: This file was auto-generated with tsoa. Please do not modify it. Re-run tsoa to re-generate this file: https://github.com/lukeautry/tsoa
+    "ResultError_PostgrestError_": {
+        "dataType": "refObject",
+        "properties": {
+            "data": {"dataType":"enum","enums":[null],"required":true},
+            "error": {"ref":"PostgrestError","required":true},
+        },
+        "additionalProperties": false,
+    },
+    // WARNING: This file was auto-generated with tsoa. Please do not modify it. Re-run tsoa to re-generate this file: https://github.com/lukeautry/tsoa
+    "NewExperimentParams": {
+        "dataType": "refObject",
+        "properties": {
+            "datasetId": {"dataType":"string","required":true},
+            "promptVersion": {"dataType":"string","required":true},
+            "model": {"dataType":"string","required":true},
+            "providerKeyId": {"dataType":"string","required":true},
+            "meta": {"dataType":"any"},
+        },
+        "additionalProperties": false,
+    },
+    // WARNING: This file was auto-generated with tsoa. Please do not modify it. Re-run tsoa to re-generate this file: https://github.com/lukeautry/tsoa
+    "ResultSuccess__hypothesisId-string__": {
+        "dataType": "refObject",
+        "properties": {
+            "data": {"dataType":"nestedObjectLiteral","nestedProperties":{"hypothesisId":{"dataType":"string","required":true}},"required":true},
+            "error": {"dataType":"enum","enums":[null],"required":true},
+        },
+        "additionalProperties": false,
+    },
+    // WARNING: This file was auto-generated with tsoa. Please do not modify it. Re-run tsoa to re-generate this file: https://github.com/lukeautry/tsoa
+    "Result__hypothesisId-string_.string_": {
+        "dataType": "refAlias",
+        "type": {"dataType":"union","subSchemas":[{"ref":"ResultSuccess__hypothesisId-string__"},{"ref":"ResultError_string_"}],"validators":{}},
+    },
+    // WARNING: This file was auto-generated with tsoa. Please do not modify it. Re-run tsoa to re-generate this file: https://github.com/lukeautry/tsoa
+    "EvaluatorResult": {
+        "dataType": "refObject",
+        "properties": {
+            "id": {"dataType":"string","required":true},
+            "created_at": {"dataType":"string","required":true},
+            "scoring_type": {"dataType":"string","required":true},
+            "llm_template": {"dataType":"any","required":true},
+            "organization_id": {"dataType":"string","required":true},
+            "updated_at": {"dataType":"string","required":true},
+            "name": {"dataType":"string","required":true},
+        },
+        "additionalProperties": false,
+    },
+    // WARNING: This file was auto-generated with tsoa. Please do not modify it. Re-run tsoa to re-generate this file: https://github.com/lukeautry/tsoa
+    "ResultSuccess_EvaluatorResult-Array_": {
+        "dataType": "refObject",
+        "properties": {
+            "data": {"dataType":"array","array":{"dataType":"refObject","ref":"EvaluatorResult"},"required":true},
+            "error": {"dataType":"enum","enums":[null],"required":true},
+        },
+        "additionalProperties": false,
+    },
+    // WARNING: This file was auto-generated with tsoa. Please do not modify it. Re-run tsoa to re-generate this file: https://github.com/lukeautry/tsoa
+    "Result_EvaluatorResult-Array.string_": {
+        "dataType": "refAlias",
+        "type": {"dataType":"union","subSchemas":[{"ref":"ResultSuccess_EvaluatorResult-Array_"},{"ref":"ResultError_string_"}],"validators":{}},
+    },
+    // WARNING: This file was auto-generated with tsoa. Please do not modify it. Re-run tsoa to re-generate this file: https://github.com/lukeautry/tsoa
+    "ResponseObj": {
+        "dataType": "refObject",
+        "properties": {
+            "body": {"dataType":"any","required":true},
+            "createdAt": {"dataType":"string","required":true},
+            "completionTokens": {"dataType":"double","required":true},
+            "promptTokens": {"dataType":"double","required":true},
+            "delayMs": {"dataType":"double","required":true},
+            "model": {"dataType":"string","required":true},
+        },
+        "additionalProperties": false,
+    },
+    // WARNING: This file was auto-generated with tsoa. Please do not modify it. Re-run tsoa to re-generate this file: https://github.com/lukeautry/tsoa
+    "RequestObj": {
+        "dataType": "refObject",
+        "properties": {
+            "id": {"dataType":"string","required":true},
+            "provider": {"dataType":"string","required":true},
+        },
+        "additionalProperties": false,
+    },
+    // WARNING: This file was auto-generated with tsoa. Please do not modify it. Re-run tsoa to re-generate this file: https://github.com/lukeautry/tsoa
+    "Score": {
+        "dataType": "refObject",
+        "properties": {
+            "valueType": {"dataType":"string","required":true},
+            "value": {"dataType":"union","subSchemas":[{"dataType":"double"},{"dataType":"datetime"},{"dataType":"string"}],"required":true},
+        },
+        "additionalProperties": false,
+    },
+    // WARNING: This file was auto-generated with tsoa. Please do not modify it. Re-run tsoa to re-generate this file: https://github.com/lukeautry/tsoa
+    "Record_string.Score_": {
+        "dataType": "refAlias",
+        "type": {"dataType":"nestedObjectLiteral","nestedProperties":{},"additionalProperties":{"ref":"Score"},"validators":{}},
+    },
+    // WARNING: This file was auto-generated with tsoa. Please do not modify it. Re-run tsoa to re-generate this file: https://github.com/lukeautry/tsoa
+    "ExperimentDatasetRow": {
+        "dataType": "refObject",
+        "properties": {
+            "rowId": {"dataType":"string","required":true},
+            "inputRecord": {"dataType":"nestedObjectLiteral","nestedProperties":{"request":{"ref":"RequestObj","required":true},"response":{"ref":"ResponseObj","required":true},"autoInputs":{"dataType":"array","array":{"dataType":"refAlias","ref":"Record_string.string_"},"required":true},"inputs":{"ref":"Record_string.string_","required":true},"requestPath":{"dataType":"string","required":true},"requestId":{"dataType":"string","required":true},"id":{"dataType":"string","required":true}},"required":true},
+            "scores": {"ref":"Record_string.Score_","required":true},
+        },
+        "additionalProperties": false,
+    },
+    // WARNING: This file was auto-generated with tsoa. Please do not modify it. Re-run tsoa to re-generate this file: https://github.com/lukeautry/tsoa
+    "ExperimentScores": {
+        "dataType": "refObject",
+        "properties": {
+            "dataset": {"dataType":"nestedObjectLiteral","nestedProperties":{"scores":{"ref":"Record_string.Score_","required":true}},"required":true},
+            "hypothesis": {"dataType":"nestedObjectLiteral","nestedProperties":{"scores":{"ref":"Record_string.Score_","required":true}},"required":true},
+        },
+        "additionalProperties": false,
+    },
+    // WARNING: This file was auto-generated with tsoa. Please do not modify it. Re-run tsoa to re-generate this file: https://github.com/lukeautry/tsoa
+    "Experiment": {
+        "dataType": "refObject",
+        "properties": {
+            "id": {"dataType":"string","required":true},
+            "organization": {"dataType":"string","required":true},
+            "dataset": {"dataType":"nestedObjectLiteral","nestedProperties":{"rows":{"dataType":"array","array":{"dataType":"refObject","ref":"ExperimentDatasetRow"},"required":true},"name":{"dataType":"string","required":true},"id":{"dataType":"string","required":true}},"required":true},
+            "meta": {"dataType":"any","required":true},
+            "createdAt": {"dataType":"string","required":true},
+            "hypotheses": {"dataType":"array","array":{"dataType":"nestedObjectLiteral","nestedProperties":{"runs":{"dataType":"array","array":{"dataType":"nestedObjectLiteral","nestedProperties":{"request":{"ref":"RequestObj"},"scores":{"ref":"Record_string.Score_","required":true},"response":{"ref":"ResponseObj"},"resultRequestId":{"dataType":"string","required":true},"datasetRowId":{"dataType":"string","required":true}}},"required":true},"providerKey":{"dataType":"string","required":true},"createdAt":{"dataType":"string","required":true},"status":{"dataType":"string","required":true},"model":{"dataType":"string","required":true},"parentPromptVersion":{"dataType":"nestedObjectLiteral","nestedProperties":{"template":{"dataType":"any","required":true}}},"promptVersion":{"dataType":"nestedObjectLiteral","nestedProperties":{"template":{"dataType":"any","required":true}}},"promptVersionId":{"dataType":"string","required":true},"id":{"dataType":"string","required":true}}},"required":true},
+            "scores": {"dataType":"union","subSchemas":[{"ref":"ExperimentScores"},{"dataType":"enum","enums":[null]}],"required":true},
+        },
+        "additionalProperties": false,
+    },
+    // WARNING: This file was auto-generated with tsoa. Please do not modify it. Re-run tsoa to re-generate this file: https://github.com/lukeautry/tsoa
+    "ResultSuccess_Experiment-Array_": {
+        "dataType": "refObject",
+        "properties": {
+            "data": {"dataType":"array","array":{"dataType":"refObject","ref":"Experiment"},"required":true},
+            "error": {"dataType":"enum","enums":[null],"required":true},
+        },
+        "additionalProperties": false,
+    },
+    // WARNING: This file was auto-generated with tsoa. Please do not modify it. Re-run tsoa to re-generate this file: https://github.com/lukeautry/tsoa
+    "Result_Experiment-Array.string_": {
+        "dataType": "refAlias",
+        "type": {"dataType":"union","subSchemas":[{"ref":"ResultSuccess_Experiment-Array_"},{"ref":"ResultError_string_"}],"validators":{}},
+    },
+    // WARNING: This file was auto-generated with tsoa. Please do not modify it. Re-run tsoa to re-generate this file: https://github.com/lukeautry/tsoa
+    "Partial_ExperimentToOperators_": {
+        "dataType": "refAlias",
+        "type": {"dataType":"nestedObjectLiteral","nestedProperties":{"id":{"ref":"Partial_TextOperators_"},"prompt_v2":{"ref":"Partial_TextOperators_"}},"validators":{}},
+    },
+    // WARNING: This file was auto-generated with tsoa. Please do not modify it. Re-run tsoa to re-generate this file: https://github.com/lukeautry/tsoa
+    "Pick_FilterLeaf.experiment_": {
+        "dataType": "refAlias",
+        "type": {"dataType":"nestedObjectLiteral","nestedProperties":{"experiment":{"ref":"Partial_ExperimentToOperators_"}},"validators":{}},
+    },
+    // WARNING: This file was auto-generated with tsoa. Please do not modify it. Re-run tsoa to re-generate this file: https://github.com/lukeautry/tsoa
+    "FilterLeafSubset_experiment_": {
+        "dataType": "refAlias",
+        "type": {"ref":"Pick_FilterLeaf.experiment_","validators":{}},
+    },
+    // WARNING: This file was auto-generated with tsoa. Please do not modify it. Re-run tsoa to re-generate this file: https://github.com/lukeautry/tsoa
+    "ExperimentFilterNode": {
+        "dataType": "refAlias",
+        "type": {"dataType":"union","subSchemas":[{"ref":"FilterLeafSubset_experiment_"},{"ref":"ExperimentFilterBranch"},{"dataType":"enum","enums":["all"]}],"validators":{}},
+    },
+    // WARNING: This file was auto-generated with tsoa. Please do not modify it. Re-run tsoa to re-generate this file: https://github.com/lukeautry/tsoa
+    "ExperimentFilterBranch": {
+        "dataType": "refAlias",
+        "type": {"dataType":"nestedObjectLiteral","nestedProperties":{"right":{"ref":"ExperimentFilterNode","required":true},"operator":{"dataType":"union","subSchemas":[{"dataType":"enum","enums":["or"]},{"dataType":"enum","enums":["and"]}],"required":true},"left":{"ref":"ExperimentFilterNode","required":true}},"validators":{}},
+    },
+    // WARNING: This file was auto-generated with tsoa. Please do not modify it. Re-run tsoa to re-generate this file: https://github.com/lukeautry/tsoa
+    "IncludeExperimentKeys": {
+        "dataType": "refObject",
+        "properties": {
+            "inputs": {"dataType":"enum","enums":[true]},
+            "promptVersion": {"dataType":"enum","enums":[true]},
+            "responseBodies": {"dataType":"enum","enums":[true]},
+            "score": {"dataType":"enum","enums":[true]},
+        },
+        "additionalProperties": false,
+    },
+    // WARNING: This file was auto-generated with tsoa. Please do not modify it. Re-run tsoa to re-generate this file: https://github.com/lukeautry/tsoa
+    "ExperimentRun": {
+        "dataType": "refObject",
+        "properties": {
+        },
+        "additionalProperties": false,
+    },
+    // WARNING: This file was auto-generated with tsoa. Please do not modify it. Re-run tsoa to re-generate this file: https://github.com/lukeautry/tsoa
+    "ResultSuccess_ExperimentRun_": {
+        "dataType": "refObject",
+        "properties": {
+            "data": {"ref":"ExperimentRun","required":true},
+            "error": {"dataType":"enum","enums":[null],"required":true},
+        },
+        "additionalProperties": false,
+    },
+    // WARNING: This file was auto-generated with tsoa. Please do not modify it. Re-run tsoa to re-generate this file: https://github.com/lukeautry/tsoa
+    "Result_ExperimentRun.string_": {
+        "dataType": "refAlias",
+        "type": {"dataType":"union","subSchemas":[{"ref":"ResultSuccess_ExperimentRun_"},{"ref":"ResultError_string_"}],"validators":{}},
+    },
+    // WARNING: This file was auto-generated with tsoa. Please do not modify it. Re-run tsoa to re-generate this file: https://github.com/lukeautry/tsoa
+    "ResultSuccess_EvaluatorResult_": {
+        "dataType": "refObject",
+        "properties": {
+            "data": {"ref":"EvaluatorResult","required":true},
+            "error": {"dataType":"enum","enums":[null],"required":true},
+        },
+        "additionalProperties": false,
+    },
+    // WARNING: This file was auto-generated with tsoa. Please do not modify it. Re-run tsoa to re-generate this file: https://github.com/lukeautry/tsoa
+    "Result_EvaluatorResult.string_": {
+        "dataType": "refAlias",
+        "type": {"dataType":"union","subSchemas":[{"ref":"ResultSuccess_EvaluatorResult_"},{"ref":"ResultError_string_"}],"validators":{}},
+    },
+    // WARNING: This file was auto-generated with tsoa. Please do not modify it. Re-run tsoa to re-generate this file: https://github.com/lukeautry/tsoa
+    "CreateEvaluatorParams": {
+        "dataType": "refObject",
+        "properties": {
+            "scoring_type": {"dataType":"string","required":true},
+            "llm_template": {"dataType":"any","required":true},
+            "name": {"dataType":"string","required":true},
+        },
+        "additionalProperties": false,
+    },
+    // WARNING: This file was auto-generated with tsoa. Please do not modify it. Re-run tsoa to re-generate this file: https://github.com/lukeautry/tsoa
+    "UpdateEvaluatorParams": {
+        "dataType": "refObject",
+        "properties": {
+            "scoring_type": {"dataType":"string"},
+            "llm_template": {"dataType":"any"},
+        },
+        "additionalProperties": false,
+    },
+    // WARNING: This file was auto-generated with tsoa. Please do not modify it. Re-run tsoa to re-generate this file: https://github.com/lukeautry/tsoa
+    "ResultSuccess__experiment_id-string--experiment_created_at-string_-Array_": {
+        "dataType": "refObject",
+        "properties": {
+            "data": {"dataType":"array","array":{"dataType":"nestedObjectLiteral","nestedProperties":{"experiment_created_at":{"dataType":"string","required":true},"experiment_id":{"dataType":"string","required":true}}},"required":true},
+            "error": {"dataType":"enum","enums":[null],"required":true},
+        },
+        "additionalProperties": false,
+    },
+    // WARNING: This file was auto-generated with tsoa. Please do not modify it. Re-run tsoa to re-generate this file: https://github.com/lukeautry/tsoa
+    "Result__experiment_id-string--experiment_created_at-string_-Array.string_": {
+        "dataType": "refAlias",
+        "type": {"dataType":"union","subSchemas":[{"ref":"ResultSuccess__experiment_id-string--experiment_created_at-string_-Array_"},{"ref":"ResultError_string_"}],"validators":{}},
+    },
+    // WARNING: This file was auto-generated with tsoa. Please do not modify it. Re-run tsoa to re-generate this file: https://github.com/lukeautry/tsoa
+    "TotalValuesForAllOfTime": {
+        "dataType": "refAlias",
+        "type": {"dataType":"nestedObjectLiteral","nestedProperties":{"total_cost":{"dataType":"double","required":true},"total_tokens":{"dataType":"double","required":true},"total_requests":{"dataType":"double","required":true}},"validators":{}},
+    },
+    // WARNING: This file was auto-generated with tsoa. Please do not modify it. Re-run tsoa to re-generate this file: https://github.com/lukeautry/tsoa
+    "ResultSuccess_TotalValuesForAllOfTime_": {
+        "dataType": "refObject",
+        "properties": {
+            "data": {"ref":"TotalValuesForAllOfTime","required":true},
+            "error": {"dataType":"enum","enums":[null],"required":true},
+        },
+        "additionalProperties": false,
+    },
+    // WARNING: This file was auto-generated with tsoa. Please do not modify it. Re-run tsoa to re-generate this file: https://github.com/lukeautry/tsoa
+    "Result_TotalValuesForAllOfTime.string_": {
+        "dataType": "refAlias",
+        "type": {"dataType":"union","subSchemas":[{"ref":"ResultSuccess_TotalValuesForAllOfTime_"},{"ref":"ResultError_string_"}],"validators":{}},
+    },
+    // WARNING: This file was auto-generated with tsoa. Please do not modify it. Re-run tsoa to re-generate this file: https://github.com/lukeautry/tsoa
+    "ModelUsageOverTime": {
+        "dataType": "refAlias",
+        "type": {"dataType":"nestedObjectLiteral","nestedProperties":{"tokens":{"dataType":"double","required":true},"date":{"dataType":"string","required":true},"model":{"dataType":"string","required":true}},"validators":{}},
+    },
+    // WARNING: This file was auto-generated with tsoa. Please do not modify it. Re-run tsoa to re-generate this file: https://github.com/lukeautry/tsoa
+    "ResultSuccess_ModelUsageOverTime-Array_": {
+        "dataType": "refObject",
+        "properties": {
+            "data": {"dataType":"array","array":{"dataType":"refAlias","ref":"ModelUsageOverTime"},"required":true},
+            "error": {"dataType":"enum","enums":[null],"required":true},
+        },
+        "additionalProperties": false,
+    },
+    // WARNING: This file was auto-generated with tsoa. Please do not modify it. Re-run tsoa to re-generate this file: https://github.com/lukeautry/tsoa
+    "Result_ModelUsageOverTime-Array.string_": {
+        "dataType": "refAlias",
+        "type": {"dataType":"union","subSchemas":[{"ref":"ResultSuccess_ModelUsageOverTime-Array_"},{"ref":"ResultError_string_"}],"validators":{}},
+    },
+    // WARNING: This file was auto-generated with tsoa. Please do not modify it. Re-run tsoa to re-generate this file: https://github.com/lukeautry/tsoa
+    "ProviderUsageOverTime": {
+        "dataType": "refAlias",
+        "type": {"dataType":"nestedObjectLiteral","nestedProperties":{"tokens":{"dataType":"double","required":true},"date":{"dataType":"string","required":true},"provider":{"dataType":"string","required":true}},"validators":{}},
+    },
+    // WARNING: This file was auto-generated with tsoa. Please do not modify it. Re-run tsoa to re-generate this file: https://github.com/lukeautry/tsoa
+    "ResultSuccess_ProviderUsageOverTime-Array_": {
+        "dataType": "refObject",
+        "properties": {
+            "data": {"dataType":"array","array":{"dataType":"refAlias","ref":"ProviderUsageOverTime"},"required":true},
+            "error": {"dataType":"enum","enums":[null],"required":true},
+        },
+        "additionalProperties": false,
+    },
+    // WARNING: This file was auto-generated with tsoa. Please do not modify it. Re-run tsoa to re-generate this file: https://github.com/lukeautry/tsoa
+    "Result_ProviderUsageOverTime-Array.string_": {
+        "dataType": "refAlias",
+        "type": {"dataType":"union","subSchemas":[{"ref":"ResultSuccess_ProviderUsageOverTime-Array_"},{"ref":"ResultError_string_"}],"validators":{}},
+    },
+    // WARNING: This file was auto-generated with tsoa. Please do not modify it. Re-run tsoa to re-generate this file: https://github.com/lukeautry/tsoa
+    "TimeSpan": {
+        "dataType": "refAlias",
+        "type": {"dataType":"union","subSchemas":[{"dataType":"enum","enums":["7d"]},{"dataType":"enum","enums":["1m"]},{"dataType":"enum","enums":["3m"]}],"validators":{}},
+    },
+    // WARNING: This file was auto-generated with tsoa. Please do not modify it. Re-run tsoa to re-generate this file: https://github.com/lukeautry/tsoa
+    "ModelName": {
+        "dataType": "refAlias",
+        "type": {"dataType":"union","subSchemas":[{"dataType":"enum","enums":["gpt-3.5"]},{"dataType":"enum","enums":["gpt-4o"]},{"dataType":"enum","enums":["gpt-4o-mini"]},{"dataType":"enum","enums":["gpt-4"]},{"dataType":"enum","enums":["gpt-4-turbo"]},{"dataType":"enum","enums":["claude-3-opus"]},{"dataType":"enum","enums":["claude-3-sonnet"]},{"dataType":"enum","enums":["claude-3-haiku"]},{"dataType":"enum","enums":["claude-2"]},{"dataType":"enum","enums":["open-mixtral"]},{"dataType":"enum","enums":["Llama"]},{"dataType":"enum","enums":["dall-e"]},{"dataType":"enum","enums":["text-moderation"]},{"dataType":"enum","enums":["text-embedding"]},{"dataType":"enum","enums":["anthropic/claude-3.5-sonnet"]}],"validators":{}},
+    },
+    // WARNING: This file was auto-generated with tsoa. Please do not modify it. Re-run tsoa to re-generate this file: https://github.com/lukeautry/tsoa
+    "OpenStatsProviderName": {
+        "dataType": "refAlias",
+        "type": {"dataType":"union","subSchemas":[{"dataType":"enum","enums":["OPENAI"]},{"dataType":"enum","enums":["ANTHROPIC"]},{"dataType":"enum","enums":["OPENROUTER"]},{"dataType":"enum","enums":["MISTRAL"]},{"dataType":"enum","enums":["META"]}],"validators":{}},
+    },
+    // WARNING: This file was auto-generated with tsoa. Please do not modify it. Re-run tsoa to re-generate this file: https://github.com/lukeautry/tsoa
+    "DataIsBeautifulRequestBody": {
+        "dataType": "refAlias",
+        "type": {"dataType":"nestedObjectLiteral","nestedProperties":{"provider":{"ref":"OpenStatsProviderName"},"models":{"dataType":"array","array":{"dataType":"refAlias","ref":"ModelName"}},"timespan":{"ref":"TimeSpan","required":true}},"validators":{}},
+    },
+    // WARNING: This file was auto-generated with tsoa. Please do not modify it. Re-run tsoa to re-generate this file: https://github.com/lukeautry/tsoa
+    "TTFTvsPromptLength": {
+        "dataType": "refAlias",
+        "type": {"dataType":"nestedObjectLiteral","nestedProperties":{"prompt_length":{"dataType":"double","required":true},"ttft_normalized_p75":{"dataType":"double","required":true},"ttft_normalized_p99":{"dataType":"double","required":true},"ttft_normalized":{"dataType":"double","required":true},"ttft_p75":{"dataType":"double","required":true},"ttft_p99":{"dataType":"double","required":true},"ttft":{"dataType":"double","required":true}},"validators":{}},
+    },
+    // WARNING: This file was auto-generated with tsoa. Please do not modify it. Re-run tsoa to re-generate this file: https://github.com/lukeautry/tsoa
+    "ResultSuccess_TTFTvsPromptLength-Array_": {
+        "dataType": "refObject",
+        "properties": {
+            "data": {"dataType":"array","array":{"dataType":"refAlias","ref":"TTFTvsPromptLength"},"required":true},
+            "error": {"dataType":"enum","enums":[null],"required":true},
+        },
+        "additionalProperties": false,
+    },
+    // WARNING: This file was auto-generated with tsoa. Please do not modify it. Re-run tsoa to re-generate this file: https://github.com/lukeautry/tsoa
+    "Result_TTFTvsPromptLength-Array.string_": {
+        "dataType": "refAlias",
+        "type": {"dataType":"union","subSchemas":[{"ref":"ResultSuccess_TTFTvsPromptLength-Array_"},{"ref":"ResultError_string_"}],"validators":{}},
+    },
+    // WARNING: This file was auto-generated with tsoa. Please do not modify it. Re-run tsoa to re-generate this file: https://github.com/lukeautry/tsoa
+    "ModelBreakdown": {
+        "dataType": "refAlias",
+        "type": {"dataType":"nestedObjectLiteral","nestedProperties":{"percent":{"dataType":"double","required":true},"matched_model":{"dataType":"string","required":true}},"validators":{}},
+    },
+    // WARNING: This file was auto-generated with tsoa. Please do not modify it. Re-run tsoa to re-generate this file: https://github.com/lukeautry/tsoa
+    "ResultSuccess_ModelBreakdown-Array_": {
+        "dataType": "refObject",
+        "properties": {
+            "data": {"dataType":"array","array":{"dataType":"refAlias","ref":"ModelBreakdown"},"required":true},
+            "error": {"dataType":"enum","enums":[null],"required":true},
+        },
+        "additionalProperties": false,
+    },
+    // WARNING: This file was auto-generated with tsoa. Please do not modify it. Re-run tsoa to re-generate this file: https://github.com/lukeautry/tsoa
+    "Result_ModelBreakdown-Array.string_": {
+        "dataType": "refAlias",
+        "type": {"dataType":"union","subSchemas":[{"ref":"ResultSuccess_ModelBreakdown-Array_"},{"ref":"ResultError_string_"}],"validators":{}},
+    },
+    // WARNING: This file was auto-generated with tsoa. Please do not modify it. Re-run tsoa to re-generate this file: https://github.com/lukeautry/tsoa
+    "ModelCost": {
+        "dataType": "refAlias",
+        "type": {"dataType":"nestedObjectLiteral","nestedProperties":{"percent":{"dataType":"double","required":true},"matched_model":{"dataType":"string","required":true}},"validators":{}},
+    },
+    // WARNING: This file was auto-generated with tsoa. Please do not modify it. Re-run tsoa to re-generate this file: https://github.com/lukeautry/tsoa
+    "ResultSuccess_ModelCost-Array_": {
+        "dataType": "refObject",
+        "properties": {
+            "data": {"dataType":"array","array":{"dataType":"refAlias","ref":"ModelCost"},"required":true},
+            "error": {"dataType":"enum","enums":[null],"required":true},
+        },
+        "additionalProperties": false,
+    },
+    // WARNING: This file was auto-generated with tsoa. Please do not modify it. Re-run tsoa to re-generate this file: https://github.com/lukeautry/tsoa
+    "Result_ModelCost-Array.string_": {
+        "dataType": "refAlias",
+        "type": {"dataType":"union","subSchemas":[{"ref":"ResultSuccess_ModelCost-Array_"},{"ref":"ResultError_string_"}],"validators":{}},
+    },
+    // WARNING: This file was auto-generated with tsoa. Please do not modify it. Re-run tsoa to re-generate this file: https://github.com/lukeautry/tsoa
+    "ProviderBreakdown": {
+        "dataType": "refAlias",
+        "type": {"dataType":"nestedObjectLiteral","nestedProperties":{"percent":{"dataType":"double","required":true},"provider":{"dataType":"string","required":true}},"validators":{}},
+    },
+    // WARNING: This file was auto-generated with tsoa. Please do not modify it. Re-run tsoa to re-generate this file: https://github.com/lukeautry/tsoa
+    "ResultSuccess_ProviderBreakdown-Array_": {
+        "dataType": "refObject",
+        "properties": {
+            "data": {"dataType":"array","array":{"dataType":"refAlias","ref":"ProviderBreakdown"},"required":true},
+            "error": {"dataType":"enum","enums":[null],"required":true},
+        },
+        "additionalProperties": false,
+    },
+    // WARNING: This file was auto-generated with tsoa. Please do not modify it. Re-run tsoa to re-generate this file: https://github.com/lukeautry/tsoa
+    "Result_ProviderBreakdown-Array.string_": {
+        "dataType": "refAlias",
+        "type": {"dataType":"union","subSchemas":[{"ref":"ResultSuccess_ProviderBreakdown-Array_"},{"ref":"ResultError_string_"}],"validators":{}},
+    },
+    // WARNING: This file was auto-generated with tsoa. Please do not modify it. Re-run tsoa to re-generate this file: https://github.com/lukeautry/tsoa
+    "ModelBreakdownOverTime": {
+        "dataType": "refAlias",
+        "type": {"dataType":"intersection","subSchemas":[{"dataType":"nestedObjectLiteral","nestedProperties":{"date":{"dataType":"string","required":true}}},{"ref":"ModelBreakdown"}],"validators":{}},
+    },
+    // WARNING: This file was auto-generated with tsoa. Please do not modify it. Re-run tsoa to re-generate this file: https://github.com/lukeautry/tsoa
+    "ResultSuccess_ModelBreakdownOverTime-Array_": {
+        "dataType": "refObject",
+        "properties": {
+            "data": {"dataType":"array","array":{"dataType":"refAlias","ref":"ModelBreakdownOverTime"},"required":true},
+            "error": {"dataType":"enum","enums":[null],"required":true},
+        },
+        "additionalProperties": false,
+    },
+    // WARNING: This file was auto-generated with tsoa. Please do not modify it. Re-run tsoa to re-generate this file: https://github.com/lukeautry/tsoa
+    "Result_ModelBreakdownOverTime-Array.string_": {
+        "dataType": "refAlias",
+        "type": {"dataType":"union","subSchemas":[{"ref":"ResultSuccess_ModelBreakdownOverTime-Array_"},{"ref":"ResultError_string_"}],"validators":{}},
+    },
+    // WARNING: This file was auto-generated with tsoa. Please do not modify it. Re-run tsoa to re-generate this file: https://github.com/lukeautry/tsoa
+    "CustomerUsage": {
+        "dataType": "refObject",
+        "properties": {
+            "id": {"dataType":"string","required":true},
+            "name": {"dataType":"string","required":true},
+            "cost": {"dataType":"double","required":true},
+            "count": {"dataType":"double","required":true},
+            "prompt_tokens": {"dataType":"double","required":true},
+            "completion_tokens": {"dataType":"double","required":true},
+        },
+        "additionalProperties": false,
+    },
+    // WARNING: This file was auto-generated with tsoa. Please do not modify it. Re-run tsoa to re-generate this file: https://github.com/lukeautry/tsoa
+    "Customer": {
+        "dataType": "refObject",
+        "properties": {
+            "id": {"dataType":"string","required":true},
+            "name": {"dataType":"string","required":true},
+        },
+        "additionalProperties": false,
+    },
+    // WARNING: This file was auto-generated with tsoa. Please do not modify it. Re-run tsoa to re-generate this file: https://github.com/lukeautry/tsoa
+    "UpgradeToProRequest": {
+        "dataType": "refObject",
+        "properties": {
+            "addons": {"dataType":"nestedObjectLiteral","nestedProperties":{"prompts":{"dataType":"boolean"},"alerts":{"dataType":"boolean"}}},
+        },
+        "additionalProperties": false,
+    },
+    // WARNING: This file was auto-generated with tsoa. Please do not modify it. Re-run tsoa to re-generate this file: https://github.com/lukeautry/tsoa
+    "NewOrganizationParams": {
+        "dataType": "refAlias",
+        "type": {"dataType":"nestedObjectLiteral","nestedProperties":{"tier":{"dataType":"union","subSchemas":[{"dataType":"string"},{"dataType":"enum","enums":[null]}]},"subscription_status":{"dataType":"union","subSchemas":[{"dataType":"string"},{"dataType":"enum","enums":[null]}]},"stripe_subscription_item_id":{"dataType":"union","subSchemas":[{"dataType":"string"},{"dataType":"enum","enums":[null]}]},"stripe_subscription_id":{"dataType":"union","subSchemas":[{"dataType":"string"},{"dataType":"enum","enums":[null]}]},"stripe_metadata":{"ref":"Json"},"stripe_customer_id":{"dataType":"union","subSchemas":[{"dataType":"string"},{"dataType":"enum","enums":[null]}]},"soft_delete":{"dataType":"boolean"},"size":{"dataType":"union","subSchemas":[{"dataType":"string"},{"dataType":"enum","enums":[null]}]},"reseller_id":{"dataType":"union","subSchemas":[{"dataType":"string"},{"dataType":"enum","enums":[null]}]},"request_limit":{"dataType":"union","subSchemas":[{"dataType":"double"},{"dataType":"enum","enums":[null]}]},"referral":{"dataType":"union","subSchemas":[{"dataType":"string"},{"dataType":"enum","enums":[null]}]},"percent_to_log":{"dataType":"union","subSchemas":[{"dataType":"double"},{"dataType":"enum","enums":[null]}]},"owner":{"dataType":"string","required":true},"organization_type":{"dataType":"string"},"org_provider_key":{"dataType":"union","subSchemas":[{"dataType":"string"},{"dataType":"enum","enums":[null]}]},"name":{"dataType":"string","required":true},"logo_path":{"dataType":"union","subSchemas":[{"dataType":"string"},{"dataType":"enum","enums":[null]}]},"limits":{"dataType":"union","subSchemas":[{"ref":"Json"},{"dataType":"enum","enums":[null]}]},"is_personal":{"dataType":"boolean"},"id":{"dataType":"string"},"icon":{"dataType":"string"},"has_onboarded":{"dataType":"boolean"},"domain":{"dataType":"union","subSchemas":[{"dataType":"string"},{"dataType":"enum","enums":[null]}]},"created_at":{"dataType":"union","subSchemas":[{"dataType":"string"},{"dataType":"enum","enums":[null]}]},"color":{"dataType":"string"}},"validators":{}},
+    },
+    // WARNING: This file was auto-generated with tsoa. Please do not modify it. Re-run tsoa to re-generate this file: https://github.com/lukeautry/tsoa
+    "Pick_NewOrganizationParams.name-or-color-or-icon-or-org_provider_key-or-limits-or-reseller_id-or-organization_type_": {
+        "dataType": "refAlias",
+        "type": {"dataType":"nestedObjectLiteral","nestedProperties":{"name":{"dataType":"string","required":true},"color":{"dataType":"string"},"icon":{"dataType":"string"},"limits":{"ref":"Json"},"org_provider_key":{"dataType":"string"},"organization_type":{"dataType":"string"},"reseller_id":{"dataType":"string"}},"validators":{}},
+    },
+    // WARNING: This file was auto-generated with tsoa. Please do not modify it. Re-run tsoa to re-generate this file: https://github.com/lukeautry/tsoa
+    "UpdateOrganizationParams": {
+        "dataType": "refAlias",
+        "type": {"dataType":"intersection","subSchemas":[{"ref":"Pick_NewOrganizationParams.name-or-color-or-icon-or-org_provider_key-or-limits-or-reseller_id-or-organization_type_"},{"dataType":"nestedObjectLiteral","nestedProperties":{"variant":{"dataType":"string"}}}],"validators":{}},
+    },
+    // WARNING: This file was auto-generated with tsoa. Please do not modify it. Re-run tsoa to re-generate this file: https://github.com/lukeautry/tsoa
+    "UIFilterRowTree": {
+        "dataType": "refAlias",
+        "type": {"dataType":"union","subSchemas":[{"ref":"UIFilterRowNode"},{"ref":"FilterRow"}],"validators":{}},
+    },
+    // WARNING: This file was auto-generated with tsoa. Please do not modify it. Re-run tsoa to re-generate this file: https://github.com/lukeautry/tsoa
+    "UIFilterRowNode": {
+        "dataType": "refObject",
+        "properties": {
+            "operator": {"dataType":"union","subSchemas":[{"dataType":"enum","enums":["and"]},{"dataType":"enum","enums":["or"]}],"required":true},
+            "rows": {"dataType":"array","array":{"dataType":"refAlias","ref":"UIFilterRowTree"},"required":true},
+        },
+        "additionalProperties": false,
+    },
+    // WARNING: This file was auto-generated with tsoa. Please do not modify it. Re-run tsoa to re-generate this file: https://github.com/lukeautry/tsoa
+    "FilterRow": {
+        "dataType": "refAlias",
+        "type": {"dataType":"nestedObjectLiteral","nestedProperties":{"value":{"dataType":"string","required":true},"operatorIdx":{"dataType":"double","required":true},"filterMapIdx":{"dataType":"double","required":true}},"validators":{}},
+    },
+    // WARNING: This file was auto-generated with tsoa. Please do not modify it. Re-run tsoa to re-generate this file: https://github.com/lukeautry/tsoa
+    "OrganizationFilter": {
+        "dataType": "refAlias",
+        "type": {"dataType":"nestedObjectLiteral","nestedProperties":{"softDelete":{"dataType":"boolean","required":true},"createdAt":{"dataType":"string"},"filter":{"dataType":"array","array":{"dataType":"refAlias","ref":"UIFilterRowTree"},"required":true},"name":{"dataType":"string","required":true},"id":{"dataType":"string","required":true}},"validators":{}},
+    },
+    // WARNING: This file was auto-generated with tsoa. Please do not modify it. Re-run tsoa to re-generate this file: https://github.com/lukeautry/tsoa
+    "OrganizationLayout": {
+        "dataType": "refAlias",
+        "type": {"dataType":"nestedObjectLiteral","nestedProperties":{"filters":{"dataType":"array","array":{"dataType":"refAlias","ref":"OrganizationFilter"},"required":true},"type":{"dataType":"string","required":true},"organization_id":{"dataType":"string","required":true},"id":{"dataType":"string","required":true}},"validators":{}},
+    },
+    // WARNING: This file was auto-generated with tsoa. Please do not modify it. Re-run tsoa to re-generate this file: https://github.com/lukeautry/tsoa
+    "ResultSuccess_OrganizationLayout_": {
+        "dataType": "refObject",
+        "properties": {
+            "data": {"ref":"OrganizationLayout","required":true},
+            "error": {"dataType":"enum","enums":[null],"required":true},
+        },
+        "additionalProperties": false,
+    },
+    // WARNING: This file was auto-generated with tsoa. Please do not modify it. Re-run tsoa to re-generate this file: https://github.com/lukeautry/tsoa
+    "Result_OrganizationLayout.string_": {
+        "dataType": "refAlias",
+        "type": {"dataType":"union","subSchemas":[{"ref":"ResultSuccess_OrganizationLayout_"},{"ref":"ResultError_string_"}],"validators":{}},
+    },
+    // WARNING: This file was auto-generated with tsoa. Please do not modify it. Re-run tsoa to re-generate this file: https://github.com/lukeautry/tsoa
+    "OrganizationMember": {
+        "dataType": "refAlias",
+        "type": {"dataType":"nestedObjectLiteral","nestedProperties":{"org_role":{"dataType":"string","required":true},"member":{"dataType":"string","required":true},"email":{"dataType":"string","required":true}},"validators":{}},
+    },
+    // WARNING: This file was auto-generated with tsoa. Please do not modify it. Re-run tsoa to re-generate this file: https://github.com/lukeautry/tsoa
+    "ResultSuccess_OrganizationMember-Array_": {
+        "dataType": "refObject",
+        "properties": {
+            "data": {"dataType":"array","array":{"dataType":"refAlias","ref":"OrganizationMember"},"required":true},
+            "error": {"dataType":"enum","enums":[null],"required":true},
+        },
+        "additionalProperties": false,
+    },
+    // WARNING: This file was auto-generated with tsoa. Please do not modify it. Re-run tsoa to re-generate this file: https://github.com/lukeautry/tsoa
+    "Result_OrganizationMember-Array.string_": {
+        "dataType": "refAlias",
+        "type": {"dataType":"union","subSchemas":[{"ref":"ResultSuccess_OrganizationMember-Array_"},{"ref":"ResultError_string_"}],"validators":{}},
+    },
+    // WARNING: This file was auto-generated with tsoa. Please do not modify it. Re-run tsoa to re-generate this file: https://github.com/lukeautry/tsoa
+    "OrganizationOwner": {
+        "dataType": "refAlias",
+        "type": {"dataType":"nestedObjectLiteral","nestedProperties":{"tier":{"dataType":"string","required":true},"email":{"dataType":"string","required":true}},"validators":{}},
+    },
+    // WARNING: This file was auto-generated with tsoa. Please do not modify it. Re-run tsoa to re-generate this file: https://github.com/lukeautry/tsoa
+    "ResultSuccess_OrganizationOwner-Array_": {
+        "dataType": "refObject",
+        "properties": {
+            "data": {"dataType":"array","array":{"dataType":"refAlias","ref":"OrganizationOwner"},"required":true},
+            "error": {"dataType":"enum","enums":[null],"required":true},
+        },
+        "additionalProperties": false,
+    },
+    // WARNING: This file was auto-generated with tsoa. Please do not modify it. Re-run tsoa to re-generate this file: https://github.com/lukeautry/tsoa
+    "Result_OrganizationOwner-Array.string_": {
+        "dataType": "refAlias",
+        "type": {"dataType":"union","subSchemas":[{"ref":"ResultSuccess_OrganizationOwner-Array_"},{"ref":"ResultError_string_"}],"validators":{}},
+    },
+    // WARNING: This file was auto-generated with tsoa. Please do not modify it. Re-run tsoa to re-generate this file: https://github.com/lukeautry/tsoa
+    "ResultSuccess__score_key-string--score_sum-number--created_at_trunc-string_-Array_": {
+        "dataType": "refObject",
+        "properties": {
+            "data": {"dataType":"array","array":{"dataType":"nestedObjectLiteral","nestedProperties":{"created_at_trunc":{"dataType":"string","required":true},"score_sum":{"dataType":"double","required":true},"score_key":{"dataType":"string","required":true}}},"required":true},
+            "error": {"dataType":"enum","enums":[null],"required":true},
+        },
+        "additionalProperties": false,
+    },
+    // WARNING: This file was auto-generated with tsoa. Please do not modify it. Re-run tsoa to re-generate this file: https://github.com/lukeautry/tsoa
+    "Result__score_key-string--score_sum-number--created_at_trunc-string_-Array.string_": {
+        "dataType": "refAlias",
+        "type": {"dataType":"union","subSchemas":[{"ref":"ResultSuccess__score_key-string--score_sum-number--created_at_trunc-string_-Array_"},{"ref":"ResultError_string_"}],"validators":{}},
+    },
+    // WARNING: This file was auto-generated with tsoa. Please do not modify it. Re-run tsoa to re-generate this file: https://github.com/lukeautry/tsoa
+    "RequestClickhouseFilterNode": {
+        "dataType": "refAlias",
+        "type": {"dataType":"union","subSchemas":[{"ref":"FilterLeafSubset_request_response_rmt_"},{"ref":"RequestClickhouseFilterBranch"},{"dataType":"enum","enums":["all"]}],"validators":{}},
+    },
+    // WARNING: This file was auto-generated with tsoa. Please do not modify it. Re-run tsoa to re-generate this file: https://github.com/lukeautry/tsoa
+    "RequestClickhouseFilterBranch": {
+        "dataType": "refAlias",
+        "type": {"dataType":"nestedObjectLiteral","nestedProperties":{"right":{"ref":"RequestClickhouseFilterNode","required":true},"operator":{"dataType":"union","subSchemas":[{"dataType":"enum","enums":["or"]},{"dataType":"enum","enums":["and"]}],"required":true},"left":{"ref":"RequestClickhouseFilterNode","required":true}},"validators":{}},
+    },
+    // WARNING: This file was auto-generated with tsoa. Please do not modify it. Re-run tsoa to re-generate this file: https://github.com/lukeautry/tsoa
+    "TimeIncrement": {
+        "dataType": "refAlias",
+        "type": {"dataType":"union","subSchemas":[{"dataType":"enum","enums":["min"]},{"dataType":"enum","enums":["hour"]},{"dataType":"enum","enums":["day"]},{"dataType":"enum","enums":["week"]},{"dataType":"enum","enums":["month"]},{"dataType":"enum","enums":["year"]}],"validators":{}},
+    },
+    // WARNING: This file was auto-generated with tsoa. Please do not modify it. Re-run tsoa to re-generate this file: https://github.com/lukeautry/tsoa
+    "DataOverTimeRequest": {
+        "dataType": "refObject",
+        "properties": {
+            "timeFilter": {"dataType":"nestedObjectLiteral","nestedProperties":{"end":{"dataType":"string","required":true},"start":{"dataType":"string","required":true}},"required":true},
+            "userFilter": {"ref":"RequestClickhouseFilterNode","required":true},
+            "dbIncrement": {"ref":"TimeIncrement","required":true},
+            "timeZoneDifference": {"dataType":"double","required":true},
+        },
+        "additionalProperties": false,
+    },
+    // WARNING: This file was auto-generated with tsoa. Please do not modify it. Re-run tsoa to re-generate this file: https://github.com/lukeautry/tsoa
+    "LlmType": {
+        "dataType": "refAlias",
+        "type": {"dataType":"union","subSchemas":[{"dataType":"enum","enums":["chat"]},{"dataType":"enum","enums":["completion"]}],"validators":{}},
+    },
+    // WARNING: This file was auto-generated with tsoa. Please do not modify it. Re-run tsoa to re-generate this file: https://github.com/lukeautry/tsoa
+    "FunctionCall": {
+        "dataType": "refObject",
+        "properties": {
+            "name": {"dataType":"string"},
+            "arguments": {"dataType":"object"},
+        },
+        "additionalProperties": false,
+    },
+    // WARNING: This file was auto-generated with tsoa. Please do not modify it. Re-run tsoa to re-generate this file: https://github.com/lukeautry/tsoa
+    "ChatMessage": {
+        "dataType": "refObject",
+        "properties": {
+            "role": {"dataType":"string"},
+            "content": {"dataType":"string"},
+            "function_call": {"ref":"FunctionCall"},
+        },
+        "additionalProperties": false,
+    },
+    // WARNING: This file was auto-generated with tsoa. Please do not modify it. Re-run tsoa to re-generate this file: https://github.com/lukeautry/tsoa
+    "Request": {
+        "dataType": "refObject",
+        "properties": {
+            "llm_type": {"ref":"LlmType"},
+            "model": {"dataType":"string"},
+            "provider": {"dataType":"string"},
+            "prompt": {"dataType":"union","subSchemas":[{"dataType":"string"},{"dataType":"enum","enums":[null]}]},
+            "max_tokens": {"dataType":"union","subSchemas":[{"dataType":"double"},{"dataType":"enum","enums":[null]}]},
+            "temperature": {"dataType":"union","subSchemas":[{"dataType":"double"},{"dataType":"enum","enums":[null]}]},
+            "top_p": {"dataType":"union","subSchemas":[{"dataType":"double"},{"dataType":"enum","enums":[null]}]},
+            "n": {"dataType":"union","subSchemas":[{"dataType":"double"},{"dataType":"enum","enums":[null]}]},
+            "stream": {"dataType":"union","subSchemas":[{"dataType":"boolean"},{"dataType":"enum","enums":[null]}]},
+            "stop": {"dataType":"union","subSchemas":[{"dataType":"string"},{"dataType":"enum","enums":[null]}]},
+            "presence_penalty": {"dataType":"union","subSchemas":[{"dataType":"double"},{"dataType":"enum","enums":[null]}]},
+            "frequency_penalty": {"dataType":"union","subSchemas":[{"dataType":"double"},{"dataType":"enum","enums":[null]}]},
+            "logprobs": {"dataType":"union","subSchemas":[{"dataType":"double"},{"dataType":"enum","enums":[null]}]},
+            "best_of": {"dataType":"union","subSchemas":[{"dataType":"double"},{"dataType":"enum","enums":[null]}]},
+            "logit_bias": {"dataType":"union","subSchemas":[{"dataType":"object"},{"dataType":"enum","enums":[null]}]},
+            "user": {"dataType":"union","subSchemas":[{"dataType":"string"},{"dataType":"enum","enums":[null]}]},
+            "messages": {"dataType":"union","subSchemas":[{"dataType":"array","array":{"dataType":"refObject","ref":"ChatMessage"}},{"dataType":"enum","enums":[null]}]},
+            "tooLarge": {"dataType":"boolean"},
+            "heliconeMessage": {"dataType":"string"},
+        },
+        "additionalProperties": false,
+    },
+    // WARNING: This file was auto-generated with tsoa. Please do not modify it. Re-run tsoa to re-generate this file: https://github.com/lukeautry/tsoa
+    "Record_number.string_": {
+        "dataType": "refAlias",
+        "type": {"dataType":"nestedObjectLiteral","nestedProperties":{},"additionalProperties":{"dataType":"string"},"validators":{}},
+    },
+    // WARNING: This file was auto-generated with tsoa. Please do not modify it. Re-run tsoa to re-generate this file: https://github.com/lukeautry/tsoa
+    "ErrorInfo": {
+        "dataType": "refObject",
+        "properties": {
+            "code": {"dataType":"union","subSchemas":[{"dataType":"string"},{"dataType":"enum","enums":[null]}]},
+            "message": {"dataType":"union","subSchemas":[{"dataType":"string"},{"dataType":"enum","enums":[null]}]},
+        },
+        "additionalProperties": false,
+    },
+    // WARNING: This file was auto-generated with tsoa. Please do not modify it. Re-run tsoa to re-generate this file: https://github.com/lukeautry/tsoa
+    "Response": {
+        "dataType": "refObject",
+        "properties": {
+            "completions": {"dataType":"union","subSchemas":[{"ref":"Record_number.string_"},{"dataType":"enum","enums":[null]}]},
+            "message": {"dataType":"union","subSchemas":[{"ref":"ChatMessage"},{"dataType":"enum","enums":[null]}]},
+            "error": {"dataType":"union","subSchemas":[{"ref":"ErrorInfo"},{"dataType":"enum","enums":[null]}]},
+            "model": {"dataType":"union","subSchemas":[{"dataType":"string"},{"dataType":"enum","enums":[null]}]},
+            "tooLarge": {"dataType":"boolean"},
+            "heliconeMessage": {"dataType":"string"},
+        },
+        "additionalProperties": false,
+    },
+    // WARNING: This file was auto-generated with tsoa. Please do not modify it. Re-run tsoa to re-generate this file: https://github.com/lukeautry/tsoa
+    "LlmSchema": {
+        "dataType": "refObject",
+        "properties": {
+            "request": {"ref":"Request","required":true},
+            "response": {"dataType":"union","subSchemas":[{"ref":"Response"},{"dataType":"enum","enums":[null]}]},
+        },
+        "additionalProperties": false,
+    },
+    // WARNING: This file was auto-generated with tsoa. Please do not modify it. Re-run tsoa to re-generate this file: https://github.com/lukeautry/tsoa
+    "Record_string.number_": {
+        "dataType": "refAlias",
+        "type": {"dataType":"nestedObjectLiteral","nestedProperties":{},"additionalProperties":{"dataType":"double"},"validators":{}},
+    },
+    // WARNING: This file was auto-generated with tsoa. Please do not modify it. Re-run tsoa to re-generate this file: https://github.com/lukeautry/tsoa
+    "HeliconeRequest": {
+        "dataType": "refObject",
+        "properties": {
             "response_id": {"dataType":"union","subSchemas":[{"dataType":"string"},{"dataType":"enum","enums":[null]}],"required":true},
             "response_created_at": {"dataType":"union","subSchemas":[{"dataType":"string"},{"dataType":"enum","enums":[null]}],"required":true},
             "response_body": {"dataType":"any"},
@@ -573,16 +2173,6 @@
         "type": {"dataType":"nestedObjectLiteral","nestedProperties":{"body_tokens":{"ref":"Partial_NumberOperators_"},"body_model":{"ref":"Partial_TextOperators_"},"body_completion":{"ref":"Partial_TextOperators_"},"status":{"ref":"Partial_NumberOperators_"},"model":{"ref":"Partial_TextOperators_"}},"validators":{}},
     },
     // WARNING: This file was auto-generated with tsoa. Please do not modify it. Re-run tsoa to re-generate this file: https://github.com/lukeautry/tsoa
-    "Partial_TimestampOperators_": {
-        "dataType": "refAlias",
-        "type": {"dataType":"nestedObjectLiteral","nestedProperties":{"gte":{"dataType":"string"},"lte":{"dataType":"string"},"lt":{"dataType":"string"},"gt":{"dataType":"string"}},"validators":{}},
-    },
-    // WARNING: This file was auto-generated with tsoa. Please do not modify it. Re-run tsoa to re-generate this file: https://github.com/lukeautry/tsoa
-    "Partial_RequestTableToOperators_": {
-        "dataType": "refAlias",
-        "type": {"dataType":"nestedObjectLiteral","nestedProperties":{"prompt":{"ref":"Partial_TextOperators_"},"created_at":{"ref":"Partial_TimestampOperators_"},"user_id":{"ref":"Partial_TextOperators_"},"auth_hash":{"ref":"Partial_TextOperators_"},"org_id":{"ref":"Partial_TextOperators_"},"id":{"ref":"Partial_TextOperators_"},"node_id":{"ref":"Partial_TextOperators_"},"model":{"ref":"Partial_TextOperators_"},"modelOverride":{"ref":"Partial_TextOperators_"},"path":{"ref":"Partial_TextOperators_"},"prompt_id":{"ref":"Partial_TextOperators_"}},"validators":{}},
-    },
-    // WARNING: This file was auto-generated with tsoa. Please do not modify it. Re-run tsoa to re-generate this file: https://github.com/lukeautry/tsoa
     "Partial_FeedbackTableToOperators_": {
         "dataType": "refAlias",
         "type": {"dataType":"nestedObjectLiteral","nestedProperties":{"id":{"ref":"Partial_NumberOperators_"},"created_at":{"ref":"Partial_TimestampOperators_"},"rating":{"ref":"Partial_BooleanOperators_"},"response_id":{"ref":"Partial_TextOperators_"}},"validators":{}},
@@ -890,2282 +2480,6 @@
         "dataType": "refObject",
         "properties": {
             "data": {"dataType":"array","array":{"dataType":"nestedObjectLiteral","nestedProperties":{"cost_usd":{"dataType":"double","required":true},"user_id":{"dataType":"string","required":true},"completion_tokens":{"dataType":"double","required":true},"prompt_tokens":{"dataType":"double","required":true},"count":{"dataType":"double","required":true}}},"required":true},
->>>>>>> f72ae33e
-            "error": {"dataType":"enum","enums":[null],"required":true},
-        },
-        "additionalProperties": false,
-    },
-    // WARNING: This file was auto-generated with tsoa. Please do not modify it. Re-run tsoa to re-generate this file: https://github.com/lukeautry/tsoa
-    "Result_DecryptedProviderKey-Array.string_": {
-        "dataType": "refAlias",
-        "type": {"dataType":"union","subSchemas":[{"ref":"ResultSuccess_DecryptedProviderKey-Array_"},{"ref":"ResultError_string_"}],"validators":{}},
-    },
-    // WARNING: This file was auto-generated with tsoa. Please do not modify it. Re-run tsoa to re-generate this file: https://github.com/lukeautry/tsoa
-    "ResultSuccess_DecryptedProviderKey_": {
-        "dataType": "refObject",
-        "properties": {
-            "data": {"ref":"DecryptedProviderKey","required":true},
-            "error": {"dataType":"enum","enums":[null],"required":true},
-        },
-        "additionalProperties": false,
-    },
-    // WARNING: This file was auto-generated with tsoa. Please do not modify it. Re-run tsoa to re-generate this file: https://github.com/lukeautry/tsoa
-<<<<<<< HEAD
-    "Result_DecryptedProviderKey.string_": {
-        "dataType": "refAlias",
-        "type": {"dataType":"union","subSchemas":[{"ref":"ResultSuccess_DecryptedProviderKey_"},{"ref":"ResultError_string_"}],"validators":{}},
-=======
-    "OTELTrace": {
-        "dataType": "refAlias",
-        "type": {"dataType":"nestedObjectLiteral","nestedProperties":{"resourceSpans":{"dataType":"array","array":{"dataType":"nestedObjectLiteral","nestedProperties":{"scopeSpans":{"dataType":"array","array":{"dataType":"nestedObjectLiteral","nestedProperties":{"spans":{"dataType":"array","array":{"dataType":"nestedObjectLiteral","nestedProperties":{"droppedLinksCount":{"dataType":"double","required":true},"links":{"dataType":"array","array":{"dataType":"any"},"required":true},"status":{"dataType":"nestedObjectLiteral","nestedProperties":{"code":{"dataType":"double","required":true}},"required":true},"droppedEventsCount":{"dataType":"double","required":true},"events":{"dataType":"array","array":{"dataType":"any"},"required":true},"droppedAttributesCount":{"dataType":"double","required":true},"attributes":{"dataType":"array","array":{"dataType":"nestedObjectLiteral","nestedProperties":{"value":{"dataType":"nestedObjectLiteral","nestedProperties":{"intValue":{"dataType":"double"},"stringValue":{"dataType":"string"}},"required":true},"key":{"dataType":"string","required":true}}},"required":true},"endTimeUnixNano":{"dataType":"string","required":true},"startTimeUnixNano":{"dataType":"string","required":true},"kind":{"dataType":"double","required":true},"name":{"dataType":"string","required":true},"spanId":{"dataType":"string","required":true},"traceId":{"dataType":"string","required":true}}},"required":true},"scope":{"dataType":"nestedObjectLiteral","nestedProperties":{"version":{"dataType":"string","required":true},"name":{"dataType":"string","required":true}},"required":true}}},"required":true},"resource":{"dataType":"nestedObjectLiteral","nestedProperties":{"droppedAttributesCount":{"dataType":"double","required":true},"attributes":{"dataType":"array","array":{"dataType":"nestedObjectLiteral","nestedProperties":{"value":{"dataType":"nestedObjectLiteral","nestedProperties":{"arrayValue":{"dataType":"nestedObjectLiteral","nestedProperties":{"values":{"dataType":"array","array":{"dataType":"nestedObjectLiteral","nestedProperties":{"stringValue":{"dataType":"string","required":true}}},"required":true}}},"intValue":{"dataType":"double"},"stringValue":{"dataType":"string"}},"required":true},"key":{"dataType":"string","required":true}}},"required":true}},"required":true}}},"required":true}},"validators":{}},
->>>>>>> f72ae33e
-    },
-    // WARNING: This file was auto-generated with tsoa. Please do not modify it. Re-run tsoa to re-generate this file: https://github.com/lukeautry/tsoa
-    "PromptsResult": {
-        "dataType": "refObject",
-        "properties": {
-            "id": {"dataType":"string","required":true},
-            "user_defined_id": {"dataType":"string","required":true},
-            "description": {"dataType":"string","required":true},
-            "pretty_name": {"dataType":"string","required":true},
-            "created_at": {"dataType":"string","required":true},
-            "major_version": {"dataType":"double","required":true},
-            "metadata": {"ref":"Record_string.any_"},
-        },
-        "additionalProperties": false,
-    },
-    // WARNING: This file was auto-generated with tsoa. Please do not modify it. Re-run tsoa to re-generate this file: https://github.com/lukeautry/tsoa
-    "ResultSuccess_PromptsResult-Array_": {
-        "dataType": "refObject",
-        "properties": {
-            "data": {"dataType":"array","array":{"dataType":"refObject","ref":"PromptsResult"},"required":true},
-            "error": {"dataType":"enum","enums":[null],"required":true},
-        },
-        "additionalProperties": false,
-    },
-    // WARNING: This file was auto-generated with tsoa. Please do not modify it. Re-run tsoa to re-generate this file: https://github.com/lukeautry/tsoa
-    "Result_PromptsResult-Array.string_": {
-        "dataType": "refAlias",
-        "type": {"dataType":"union","subSchemas":[{"ref":"ResultSuccess_PromptsResult-Array_"},{"ref":"ResultError_string_"}],"validators":{}},
-    },
-    // WARNING: This file was auto-generated with tsoa. Please do not modify it. Re-run tsoa to re-generate this file: https://github.com/lukeautry/tsoa
-    "Partial_PromptToOperators_": {
-        "dataType": "refAlias",
-        "type": {"dataType":"nestedObjectLiteral","nestedProperties":{"id":{"ref":"Partial_TextOperators_"},"user_defined_id":{"ref":"Partial_TextOperators_"}},"validators":{}},
-    },
-    // WARNING: This file was auto-generated with tsoa. Please do not modify it. Re-run tsoa to re-generate this file: https://github.com/lukeautry/tsoa
-    "Pick_FilterLeaf.prompt_v2_": {
-        "dataType": "refAlias",
-        "type": {"dataType":"nestedObjectLiteral","nestedProperties":{"prompt_v2":{"ref":"Partial_PromptToOperators_"}},"validators":{}},
-    },
-    // WARNING: This file was auto-generated with tsoa. Please do not modify it. Re-run tsoa to re-generate this file: https://github.com/lukeautry/tsoa
-    "FilterLeafSubset_prompt_v2_": {
-        "dataType": "refAlias",
-        "type": {"ref":"Pick_FilterLeaf.prompt_v2_","validators":{}},
-    },
-    // WARNING: This file was auto-generated with tsoa. Please do not modify it. Re-run tsoa to re-generate this file: https://github.com/lukeautry/tsoa
-    "PromptsFilterNode": {
-        "dataType": "refAlias",
-        "type": {"dataType":"union","subSchemas":[{"ref":"FilterLeafSubset_prompt_v2_"},{"ref":"PromptsFilterBranch"},{"dataType":"enum","enums":["all"]}],"validators":{}},
-    },
-    // WARNING: This file was auto-generated with tsoa. Please do not modify it. Re-run tsoa to re-generate this file: https://github.com/lukeautry/tsoa
-    "PromptsFilterBranch": {
-        "dataType": "refAlias",
-        "type": {"dataType":"nestedObjectLiteral","nestedProperties":{"right":{"ref":"PromptsFilterNode","required":true},"operator":{"dataType":"union","subSchemas":[{"dataType":"enum","enums":["or"]},{"dataType":"enum","enums":["and"]}],"required":true},"left":{"ref":"PromptsFilterNode","required":true}},"validators":{}},
-    },
-    // WARNING: This file was auto-generated with tsoa. Please do not modify it. Re-run tsoa to re-generate this file: https://github.com/lukeautry/tsoa
-    "PromptsQueryParams": {
-        "dataType": "refObject",
-        "properties": {
-            "filter": {"ref":"PromptsFilterNode","required":true},
-        },
-        "additionalProperties": false,
-    },
-    // WARNING: This file was auto-generated with tsoa. Please do not modify it. Re-run tsoa to re-generate this file: https://github.com/lukeautry/tsoa
-    "PromptResult": {
-        "dataType": "refObject",
-        "properties": {
-            "id": {"dataType":"string","required":true},
-            "user_defined_id": {"dataType":"string","required":true},
-            "description": {"dataType":"string","required":true},
-            "pretty_name": {"dataType":"string","required":true},
-            "major_version": {"dataType":"double","required":true},
-            "latest_version_id": {"dataType":"string","required":true},
-            "latest_model_used": {"dataType":"string","required":true},
-            "created_at": {"dataType":"string","required":true},
-            "last_used": {"dataType":"string","required":true},
-            "versions": {"dataType":"array","array":{"dataType":"string"},"required":true},
-            "metadata": {"ref":"Record_string.any_"},
-        },
-        "additionalProperties": false,
-    },
-    // WARNING: This file was auto-generated with tsoa. Please do not modify it. Re-run tsoa to re-generate this file: https://github.com/lukeautry/tsoa
-    "ResultSuccess_PromptResult_": {
-        "dataType": "refObject",
-        "properties": {
-            "data": {"ref":"PromptResult","required":true},
-            "error": {"dataType":"enum","enums":[null],"required":true},
-        },
-        "additionalProperties": false,
-    },
-    // WARNING: This file was auto-generated with tsoa. Please do not modify it. Re-run tsoa to re-generate this file: https://github.com/lukeautry/tsoa
-    "Result_PromptResult.string_": {
-        "dataType": "refAlias",
-        "type": {"dataType":"union","subSchemas":[{"ref":"ResultSuccess_PromptResult_"},{"ref":"ResultError_string_"}],"validators":{}},
-    },
-    // WARNING: This file was auto-generated with tsoa. Please do not modify it. Re-run tsoa to re-generate this file: https://github.com/lukeautry/tsoa
-    "PromptQueryParams": {
-        "dataType": "refObject",
-        "properties": {
-            "timeFilter": {"dataType":"nestedObjectLiteral","nestedProperties":{"end":{"dataType":"string","required":true},"start":{"dataType":"string","required":true}},"required":true},
-        },
-        "additionalProperties": false,
-    },
-    // WARNING: This file was auto-generated with tsoa. Please do not modify it. Re-run tsoa to re-generate this file: https://github.com/lukeautry/tsoa
-    "CreatePromptResponse": {
-        "dataType": "refObject",
-        "properties": {
-            "id": {"dataType":"string","required":true},
-            "prompt_version_id": {"dataType":"string","required":true},
-        },
-        "additionalProperties": false,
-    },
-    // WARNING: This file was auto-generated with tsoa. Please do not modify it. Re-run tsoa to re-generate this file: https://github.com/lukeautry/tsoa
-    "ResultSuccess_CreatePromptResponse_": {
-        "dataType": "refObject",
-        "properties": {
-            "data": {"ref":"CreatePromptResponse","required":true},
-            "error": {"dataType":"enum","enums":[null],"required":true},
-        },
-        "additionalProperties": false,
-    },
-    // WARNING: This file was auto-generated with tsoa. Please do not modify it. Re-run tsoa to re-generate this file: https://github.com/lukeautry/tsoa
-    "Result_CreatePromptResponse.string_": {
-        "dataType": "refAlias",
-        "type": {"dataType":"union","subSchemas":[{"ref":"ResultSuccess_CreatePromptResponse_"},{"ref":"ResultError_string_"}],"validators":{}},
-    },
-    // WARNING: This file was auto-generated with tsoa. Please do not modify it. Re-run tsoa to re-generate this file: https://github.com/lukeautry/tsoa
-    "PromptVersionResult": {
-        "dataType": "refObject",
-        "properties": {
-            "id": {"dataType":"string","required":true},
-            "minor_version": {"dataType":"double","required":true},
-            "major_version": {"dataType":"double","required":true},
-            "prompt_v2": {"dataType":"string","required":true},
-            "model": {"dataType":"string","required":true},
-            "helicone_template": {"dataType":"string","required":true},
-            "created_at": {"dataType":"string","required":true},
-            "metadata": {"ref":"Record_string.any_","required":true},
-        },
-        "additionalProperties": false,
-    },
-    // WARNING: This file was auto-generated with tsoa. Please do not modify it. Re-run tsoa to re-generate this file: https://github.com/lukeautry/tsoa
-    "ResultSuccess_PromptVersionResult_": {
-        "dataType": "refObject",
-        "properties": {
-            "data": {"ref":"PromptVersionResult","required":true},
-            "error": {"dataType":"enum","enums":[null],"required":true},
-        },
-        "additionalProperties": false,
-    },
-    // WARNING: This file was auto-generated with tsoa. Please do not modify it. Re-run tsoa to re-generate this file: https://github.com/lukeautry/tsoa
-    "Result_PromptVersionResult.string_": {
-        "dataType": "refAlias",
-        "type": {"dataType":"union","subSchemas":[{"ref":"ResultSuccess_PromptVersionResult_"},{"ref":"ResultError_string_"}],"validators":{}},
-    },
-    // WARNING: This file was auto-generated with tsoa. Please do not modify it. Re-run tsoa to re-generate this file: https://github.com/lukeautry/tsoa
-    "PromptCreateSubversionParams": {
-        "dataType": "refObject",
-        "properties": {
-            "newHeliconeTemplate": {"dataType":"any","required":true},
-            "isMajorVersion": {"dataType":"boolean"},
-            "metadata": {"ref":"Record_string.any_"},
-        },
-        "additionalProperties": false,
-    },
-    // WARNING: This file was auto-generated with tsoa. Please do not modify it. Re-run tsoa to re-generate this file: https://github.com/lukeautry/tsoa
-    "Record_string.string_": {
-        "dataType": "refAlias",
-        "type": {"dataType":"nestedObjectLiteral","nestedProperties":{},"additionalProperties":{"dataType":"string"},"validators":{}},
-    },
-    // WARNING: This file was auto-generated with tsoa. Please do not modify it. Re-run tsoa to re-generate this file: https://github.com/lukeautry/tsoa
-    "PromptInputRecord": {
-        "dataType": "refObject",
-        "properties": {
-            "id": {"dataType":"string","required":true},
-            "inputs": {"ref":"Record_string.string_","required":true},
-            "dataset_row_id": {"dataType":"string"},
-            "source_request": {"dataType":"string","required":true},
-            "prompt_version": {"dataType":"string","required":true},
-            "created_at": {"dataType":"string","required":true},
-            "response_body": {"dataType":"string"},
-            "request_body": {"dataType":"string"},
-            "auto_prompt_inputs": {"dataType":"array","array":{"dataType":"any"},"required":true},
-        },
-        "additionalProperties": false,
-    },
-    // WARNING: This file was auto-generated with tsoa. Please do not modify it. Re-run tsoa to re-generate this file: https://github.com/lukeautry/tsoa
-    "ResultSuccess_PromptInputRecord-Array_": {
-        "dataType": "refObject",
-        "properties": {
-            "data": {"dataType":"array","array":{"dataType":"refObject","ref":"PromptInputRecord"},"required":true},
-            "error": {"dataType":"enum","enums":[null],"required":true},
-        },
-        "additionalProperties": false,
-    },
-    // WARNING: This file was auto-generated with tsoa. Please do not modify it. Re-run tsoa to re-generate this file: https://github.com/lukeautry/tsoa
-    "Result_PromptInputRecord-Array.string_": {
-        "dataType": "refAlias",
-        "type": {"dataType":"union","subSchemas":[{"ref":"ResultSuccess_PromptInputRecord-Array_"},{"ref":"ResultError_string_"}],"validators":{}},
-    },
-    // WARNING: This file was auto-generated with tsoa. Please do not modify it. Re-run tsoa to re-generate this file: https://github.com/lukeautry/tsoa
-    "ResultSuccess__id-string--created_at-string--num_hypotheses-number--dataset-string--meta-Record_string.any__-Array_": {
-        "dataType": "refObject",
-        "properties": {
-            "data": {"dataType":"array","array":{"dataType":"nestedObjectLiteral","nestedProperties":{"meta":{"ref":"Record_string.any_","required":true},"dataset":{"dataType":"string","required":true},"num_hypotheses":{"dataType":"double","required":true},"created_at":{"dataType":"string","required":true},"id":{"dataType":"string","required":true}}},"required":true},
-            "error": {"dataType":"enum","enums":[null],"required":true},
-        },
-        "additionalProperties": false,
-    },
-    // WARNING: This file was auto-generated with tsoa. Please do not modify it. Re-run tsoa to re-generate this file: https://github.com/lukeautry/tsoa
-    "Result__id-string--created_at-string--num_hypotheses-number--dataset-string--meta-Record_string.any__-Array.string_": {
-        "dataType": "refAlias",
-        "type": {"dataType":"union","subSchemas":[{"ref":"ResultSuccess__id-string--created_at-string--num_hypotheses-number--dataset-string--meta-Record_string.any__-Array_"},{"ref":"ResultError_string_"}],"validators":{}},
-    },
-    // WARNING: This file was auto-generated with tsoa. Please do not modify it. Re-run tsoa to re-generate this file: https://github.com/lukeautry/tsoa
-    "ResultSuccess_PromptVersionResult-Array_": {
-        "dataType": "refObject",
-        "properties": {
-            "data": {"dataType":"array","array":{"dataType":"refObject","ref":"PromptVersionResult"},"required":true},
-            "error": {"dataType":"enum","enums":[null],"required":true},
-        },
-        "additionalProperties": false,
-    },
-    // WARNING: This file was auto-generated with tsoa. Please do not modify it. Re-run tsoa to re-generate this file: https://github.com/lukeautry/tsoa
-    "Result_PromptVersionResult-Array.string_": {
-        "dataType": "refAlias",
-        "type": {"dataType":"union","subSchemas":[{"ref":"ResultSuccess_PromptVersionResult-Array_"},{"ref":"ResultError_string_"}],"validators":{}},
-    },
-    // WARNING: This file was auto-generated with tsoa. Please do not modify it. Re-run tsoa to re-generate this file: https://github.com/lukeautry/tsoa
-    "Partial_PromptVersionsToOperators_": {
-        "dataType": "refAlias",
-        "type": {"dataType":"nestedObjectLiteral","nestedProperties":{"minor_version":{"ref":"Partial_NumberOperators_"},"major_version":{"ref":"Partial_NumberOperators_"},"id":{"ref":"Partial_TextOperators_"},"prompt_v2":{"ref":"Partial_TextOperators_"}},"validators":{}},
-    },
-    // WARNING: This file was auto-generated with tsoa. Please do not modify it. Re-run tsoa to re-generate this file: https://github.com/lukeautry/tsoa
-    "Pick_FilterLeaf.prompts_versions_": {
-        "dataType": "refAlias",
-        "type": {"dataType":"nestedObjectLiteral","nestedProperties":{"prompts_versions":{"ref":"Partial_PromptVersionsToOperators_"}},"validators":{}},
-    },
-    // WARNING: This file was auto-generated with tsoa. Please do not modify it. Re-run tsoa to re-generate this file: https://github.com/lukeautry/tsoa
-    "FilterLeafSubset_prompts_versions_": {
-        "dataType": "refAlias",
-        "type": {"ref":"Pick_FilterLeaf.prompts_versions_","validators":{}},
-    },
-    // WARNING: This file was auto-generated with tsoa. Please do not modify it. Re-run tsoa to re-generate this file: https://github.com/lukeautry/tsoa
-    "PromptVersionsFilterNode": {
-        "dataType": "refAlias",
-        "type": {"dataType":"union","subSchemas":[{"ref":"FilterLeafSubset_prompts_versions_"},{"ref":"PromptVersionsFilterBranch"},{"dataType":"enum","enums":["all"]}],"validators":{}},
-    },
-    // WARNING: This file was auto-generated with tsoa. Please do not modify it. Re-run tsoa to re-generate this file: https://github.com/lukeautry/tsoa
-    "PromptVersionsFilterBranch": {
-        "dataType": "refAlias",
-        "type": {"dataType":"nestedObjectLiteral","nestedProperties":{"right":{"ref":"PromptVersionsFilterNode","required":true},"operator":{"dataType":"union","subSchemas":[{"dataType":"enum","enums":["or"]},{"dataType":"enum","enums":["and"]}],"required":true},"left":{"ref":"PromptVersionsFilterNode","required":true}},"validators":{}},
-    },
-    // WARNING: This file was auto-generated with tsoa. Please do not modify it. Re-run tsoa to re-generate this file: https://github.com/lukeautry/tsoa
-    "PromptVersionsQueryParams": {
-        "dataType": "refObject",
-        "properties": {
-            "filter": {"ref":"PromptVersionsFilterNode"},
-            "includeExperimentVersions": {"dataType":"boolean"},
-        },
-        "additionalProperties": false,
-    },
-    // WARNING: This file was auto-generated with tsoa. Please do not modify it. Re-run tsoa to re-generate this file: https://github.com/lukeautry/tsoa
-    "PromptVersionResultCompiled": {
-        "dataType": "refObject",
-        "properties": {
-            "id": {"dataType":"string","required":true},
-            "minor_version": {"dataType":"double","required":true},
-            "major_version": {"dataType":"double","required":true},
-            "prompt_v2": {"dataType":"string","required":true},
-            "model": {"dataType":"string","required":true},
-            "prompt_compiled": {"dataType":"any","required":true},
-        },
-        "additionalProperties": false,
-    },
-    // WARNING: This file was auto-generated with tsoa. Please do not modify it. Re-run tsoa to re-generate this file: https://github.com/lukeautry/tsoa
-    "ResultSuccess_PromptVersionResultCompiled_": {
-        "dataType": "refObject",
-        "properties": {
-            "data": {"ref":"PromptVersionResultCompiled","required":true},
-            "error": {"dataType":"enum","enums":[null],"required":true},
-        },
-        "additionalProperties": false,
-    },
-    // WARNING: This file was auto-generated with tsoa. Please do not modify it. Re-run tsoa to re-generate this file: https://github.com/lukeautry/tsoa
-    "Result_PromptVersionResultCompiled.string_": {
-        "dataType": "refAlias",
-        "type": {"dataType":"union","subSchemas":[{"ref":"ResultSuccess_PromptVersionResultCompiled_"},{"ref":"ResultError_string_"}],"validators":{}},
-    },
-    // WARNING: This file was auto-generated with tsoa. Please do not modify it. Re-run tsoa to re-generate this file: https://github.com/lukeautry/tsoa
-    "PromptVersiosQueryParamsCompiled": {
-        "dataType": "refObject",
-        "properties": {
-            "filter": {"ref":"PromptVersionsFilterNode"},
-            "includeExperimentVersions": {"dataType":"boolean"},
-            "inputs": {"ref":"Record_string.string_","required":true},
-        },
-        "additionalProperties": false,
-    },
-    // WARNING: This file was auto-generated with tsoa. Please do not modify it. Re-run tsoa to re-generate this file: https://github.com/lukeautry/tsoa
-    "PromptVersionResultFilled": {
-        "dataType": "refObject",
-        "properties": {
-            "id": {"dataType":"string","required":true},
-            "minor_version": {"dataType":"double","required":true},
-            "major_version": {"dataType":"double","required":true},
-            "prompt_v2": {"dataType":"string","required":true},
-            "model": {"dataType":"string","required":true},
-            "filled_helicone_template": {"dataType":"any","required":true},
-        },
-        "additionalProperties": false,
-    },
-    // WARNING: This file was auto-generated with tsoa. Please do not modify it. Re-run tsoa to re-generate this file: https://github.com/lukeautry/tsoa
-    "ResultSuccess_PromptVersionResultFilled_": {
-        "dataType": "refObject",
-        "properties": {
-            "data": {"ref":"PromptVersionResultFilled","required":true},
-            "error": {"dataType":"enum","enums":[null],"required":true},
-        },
-        "additionalProperties": false,
-    },
-    // WARNING: This file was auto-generated with tsoa. Please do not modify it. Re-run tsoa to re-generate this file: https://github.com/lukeautry/tsoa
-    "Result_PromptVersionResultFilled.string_": {
-        "dataType": "refAlias",
-        "type": {"dataType":"union","subSchemas":[{"ref":"ResultSuccess_PromptVersionResultFilled_"},{"ref":"ResultError_string_"}],"validators":{}},
-    },
-    // WARNING: This file was auto-generated with tsoa. Please do not modify it. Re-run tsoa to re-generate this file: https://github.com/lukeautry/tsoa
-    "ResultSuccess__organization_id-string--name-string--flags-string-Array_-Array_": {
-        "dataType": "refObject",
-        "properties": {
-            "data": {"dataType":"array","array":{"dataType":"nestedObjectLiteral","nestedProperties":{"flags":{"dataType":"array","array":{"dataType":"string"},"required":true},"name":{"dataType":"string","required":true},"organization_id":{"dataType":"string","required":true}}},"required":true},
-            "error": {"dataType":"enum","enums":[null],"required":true},
-        },
-        "additionalProperties": false,
-    },
-    // WARNING: This file was auto-generated with tsoa. Please do not modify it. Re-run tsoa to re-generate this file: https://github.com/lukeautry/tsoa
-    "Result__organization_id-string--name-string--flags-string-Array_-Array.string_": {
-        "dataType": "refAlias",
-        "type": {"dataType":"union","subSchemas":[{"ref":"ResultSuccess__organization_id-string--name-string--flags-string-Array_-Array_"},{"ref":"ResultError_string_"}],"validators":{}},
-    },
-    // WARNING: This file was auto-generated with tsoa. Please do not modify it. Re-run tsoa to re-generate this file: https://github.com/lukeautry/tsoa
-    "KafkaSettings": {
-        "dataType": "refObject",
-        "properties": {
-            "miniBatchSize": {"dataType":"double","required":true},
-        },
-        "additionalProperties": false,
-    },
-    // WARNING: This file was auto-generated with tsoa. Please do not modify it. Re-run tsoa to re-generate this file: https://github.com/lukeautry/tsoa
-    "AzureExperiment": {
-        "dataType": "refObject",
-        "properties": {
-            "azureBaseUri": {"dataType":"string","required":true},
-            "azureApiVersion": {"dataType":"string","required":true},
-            "azureDeploymentName": {"dataType":"string","required":true},
-            "azureApiKey": {"dataType":"string","required":true},
-        },
-        "additionalProperties": false,
-    },
-    // WARNING: This file was auto-generated with tsoa. Please do not modify it. Re-run tsoa to re-generate this file: https://github.com/lukeautry/tsoa
-    "Setting": {
-        "dataType": "refAlias",
-        "type": {"dataType":"union","subSchemas":[{"ref":"KafkaSettings"},{"ref":"AzureExperiment"}],"validators":{}},
-    },
-    // WARNING: This file was auto-generated with tsoa. Please do not modify it. Re-run tsoa to re-generate this file: https://github.com/lukeautry/tsoa
-    "SettingName": {
-        "dataType": "refAlias",
-        "type": {"dataType":"enum","enums":["kafka:dlq","kafka:log","kafka:dlq:eu","kafka:log:eu","kafka:orgs-to-dlq","azure:experiment"],"validators":{}},
-    },
-    // WARNING: This file was auto-generated with tsoa. Please do not modify it. Re-run tsoa to re-generate this file: https://github.com/lukeautry/tsoa
-    "url.URL": {
-        "dataType": "refAlias",
-        "type": {"dataType":"string","validators":{}},
-    },
-    // WARNING: This file was auto-generated with tsoa. Please do not modify it. Re-run tsoa to re-generate this file: https://github.com/lukeautry/tsoa
-    "HeliconeMeta": {
-        "dataType": "refAlias",
-        "type": {"dataType":"nestedObjectLiteral","nestedProperties":{"lytixHost":{"dataType":"string"},"lytixKey":{"dataType":"string"},"posthogHost":{"dataType":"string"},"posthogApiKey":{"dataType":"string"},"webhookEnabled":{"dataType":"boolean","required":true},"omitResponseLog":{"dataType":"boolean","required":true},"omitRequestLog":{"dataType":"boolean","required":true},"modelOverride":{"dataType":"string"}},"validators":{}},
-    },
-    // WARNING: This file was auto-generated with tsoa. Please do not modify it. Re-run tsoa to re-generate this file: https://github.com/lukeautry/tsoa
-    "ProviderName": {
-        "dataType": "refAlias",
-        "type": {"dataType":"union","subSchemas":[{"dataType":"enum","enums":["OPENAI"]},{"dataType":"enum","enums":["ANTHROPIC"]},{"dataType":"enum","enums":["AZURE"]},{"dataType":"enum","enums":["LOCAL"]},{"dataType":"enum","enums":["HELICONE"]},{"dataType":"enum","enums":["AMDBARTEK"]},{"dataType":"enum","enums":["ANYSCALE"]},{"dataType":"enum","enums":["CLOUDFLARE"]},{"dataType":"enum","enums":["2YFV"]},{"dataType":"enum","enums":["TOGETHER"]},{"dataType":"enum","enums":["LEMONFOX"]},{"dataType":"enum","enums":["FIREWORKS"]},{"dataType":"enum","enums":["PERPLEXITY"]},{"dataType":"enum","enums":["GOOGLE"]},{"dataType":"enum","enums":["OPENROUTER"]},{"dataType":"enum","enums":["WISDOMINANUTSHELL"]},{"dataType":"enum","enums":["GROQ"]},{"dataType":"enum","enums":["COHERE"]},{"dataType":"enum","enums":["MISTRAL"]},{"dataType":"enum","enums":["DEEPINFRA"]},{"dataType":"enum","enums":["QSTASH"]},{"dataType":"enum","enums":["FIRECRAWL"]}],"validators":{}},
-    },
-    // WARNING: This file was auto-generated with tsoa. Please do not modify it. Re-run tsoa to re-generate this file: https://github.com/lukeautry/tsoa
-    "Provider": {
-        "dataType": "refAlias",
-        "type": {"dataType":"union","subSchemas":[{"ref":"ProviderName"},{"dataType":"enum","enums":["CUSTOM"]},{"dataType":"string"}],"validators":{}},
-    },
-    // WARNING: This file was auto-generated with tsoa. Please do not modify it. Re-run tsoa to re-generate this file: https://github.com/lukeautry/tsoa
-    "TemplateWithInputs": {
-        "dataType": "refObject",
-        "properties": {
-            "template": {"dataType":"object","required":true},
-            "inputs": {"dataType":"nestedObjectLiteral","nestedProperties":{},"additionalProperties":{"dataType":"string"},"required":true},
-            "autoInputs": {"dataType":"array","array":{"dataType":"any"},"required":true},
-        },
-        "additionalProperties": false,
-    },
-    // WARNING: This file was auto-generated with tsoa. Please do not modify it. Re-run tsoa to re-generate this file: https://github.com/lukeautry/tsoa
-    "Log": {
-        "dataType": "refAlias",
-        "type": {"dataType":"nestedObjectLiteral","nestedProperties":{"response":{"dataType":"nestedObjectLiteral","nestedProperties":{"delayMs":{"dataType":"double","required":true},"responseCreatedAt":{"dataType":"datetime","required":true},"timeToFirstToken":{"dataType":"double"},"bodySize":{"dataType":"double","required":true},"status":{"dataType":"double","required":true},"id":{"dataType":"string","required":true}},"required":true},"request":{"dataType":"nestedObjectLiteral","nestedProperties":{"heliconeTemplate":{"ref":"TemplateWithInputs"},"isStream":{"dataType":"boolean","required":true},"requestCreatedAt":{"dataType":"datetime","required":true},"countryCode":{"dataType":"string"},"threat":{"dataType":"boolean"},"path":{"dataType":"string","required":true},"bodySize":{"dataType":"double","required":true},"provider":{"ref":"Provider","required":true},"targetUrl":{"dataType":"string","required":true},"heliconeProxyKeyId":{"dataType":"string"},"heliconeApiKeyId":{"dataType":"double"},"properties":{"ref":"Record_string.string_","required":true},"promptVersion":{"dataType":"string"},"promptId":{"dataType":"string"},"userId":{"dataType":"string","required":true},"id":{"dataType":"string","required":true}},"required":true}},"validators":{}},
-    },
-    // WARNING: This file was auto-generated with tsoa. Please do not modify it. Re-run tsoa to re-generate this file: https://github.com/lukeautry/tsoa
-    "Message": {
-        "dataType": "refAlias",
-        "type": {"dataType":"nestedObjectLiteral","nestedProperties":{"log":{"ref":"Log","required":true},"heliconeMeta":{"ref":"HeliconeMeta","required":true},"authorization":{"dataType":"string","required":true}},"validators":{}},
-    },
-    // WARNING: This file was auto-generated with tsoa. Please do not modify it. Re-run tsoa to re-generate this file: https://github.com/lukeautry/tsoa
-    "KeyPermissions": {
-        "dataType": "refAlias",
-        "type": {"dataType":"union","subSchemas":[{"dataType":"enum","enums":["w"]},{"dataType":"enum","enums":["rw"]},{"dataType":"undefined"}],"validators":{}},
-    },
-    // WARNING: This file was auto-generated with tsoa. Please do not modify it. Re-run tsoa to re-generate this file: https://github.com/lukeautry/tsoa
-    "GenerateHashQueryParams": {
-        "dataType": "refObject",
-        "properties": {
-            "apiKey": {"dataType":"string","required":true},
-            "userId": {"dataType":"string","required":true},
-            "keyName": {"dataType":"string","required":true},
-            "permissions": {"ref":"KeyPermissions","required":true},
-        },
-        "additionalProperties": false,
-    },
-    // WARNING: This file was auto-generated with tsoa. Please do not modify it. Re-run tsoa to re-generate this file: https://github.com/lukeautry/tsoa
-    "FineTuneResult": {
-        "dataType": "refAlias",
-        "type": {"dataType":"union","subSchemas":[{"dataType":"nestedObjectLiteral","nestedProperties":{"error":{"dataType":"string","required":true}}},{"dataType":"nestedObjectLiteral","nestedProperties":{"data":{"dataType":"nestedObjectLiteral","nestedProperties":{"url":{"dataType":"string","required":true},"fineTuneJob":{"dataType":"string","required":true}},"required":true},"success":{"dataType":"boolean","required":true}}}],"validators":{}},
-    },
-    // WARNING: This file was auto-generated with tsoa. Please do not modify it. Re-run tsoa to re-generate this file: https://github.com/lukeautry/tsoa
-    "FineTuneBodyParams": {
-        "dataType": "refObject",
-        "properties": {
-            "providerKeyId": {"dataType":"string","required":true},
-        },
-        "additionalProperties": false,
-    },
-    // WARNING: This file was auto-generated with tsoa. Please do not modify it. Re-run tsoa to re-generate this file: https://github.com/lukeautry/tsoa
-    "FineTuneBody": {
-        "dataType": "refObject",
-        "properties": {
-            "providerKeyId": {"dataType":"string","required":true},
-        },
-        "additionalProperties": false,
-    },
-    // WARNING: This file was auto-generated with tsoa. Please do not modify it. Re-run tsoa to re-generate this file: https://github.com/lukeautry/tsoa
-    "ChatCompletionTokenLogprob.TopLogprob": {
-        "dataType": "refObject",
-        "properties": {
-            "token": {"dataType":"string","required":true},
-            "bytes": {"dataType":"union","subSchemas":[{"dataType":"array","array":{"dataType":"double"}},{"dataType":"enum","enums":[null]}],"required":true},
-            "logprob": {"dataType":"double","required":true},
-        },
-        "additionalProperties": false,
-    },
-    // WARNING: This file was auto-generated with tsoa. Please do not modify it. Re-run tsoa to re-generate this file: https://github.com/lukeautry/tsoa
-    "ChatCompletionTokenLogprob": {
-        "dataType": "refObject",
-        "properties": {
-            "token": {"dataType":"string","required":true},
-            "bytes": {"dataType":"union","subSchemas":[{"dataType":"array","array":{"dataType":"double"}},{"dataType":"enum","enums":[null]}],"required":true},
-            "logprob": {"dataType":"double","required":true},
-            "top_logprobs": {"dataType":"array","array":{"dataType":"refObject","ref":"ChatCompletionTokenLogprob.TopLogprob"},"required":true},
-        },
-        "additionalProperties": false,
-    },
-    // WARNING: This file was auto-generated with tsoa. Please do not modify it. Re-run tsoa to re-generate this file: https://github.com/lukeautry/tsoa
-    "ChatCompletion.Choice.Logprobs": {
-        "dataType": "refObject",
-        "properties": {
-            "content": {"dataType":"union","subSchemas":[{"dataType":"array","array":{"dataType":"refObject","ref":"ChatCompletionTokenLogprob"}},{"dataType":"enum","enums":[null]}],"required":true},
-        },
-        "additionalProperties": false,
-    },
-    // WARNING: This file was auto-generated with tsoa. Please do not modify it. Re-run tsoa to re-generate this file: https://github.com/lukeautry/tsoa
-    "ChatCompletionMessage.FunctionCall": {
-        "dataType": "refObject",
-        "properties": {
-            "arguments": {"dataType":"string","required":true},
-            "name": {"dataType":"string","required":true},
-        },
-        "additionalProperties": false,
-    },
-    // WARNING: This file was auto-generated with tsoa. Please do not modify it. Re-run tsoa to re-generate this file: https://github.com/lukeautry/tsoa
-    "ChatCompletionMessageToolCall.Function": {
-        "dataType": "refObject",
-        "properties": {
-            "arguments": {"dataType":"string","required":true},
-            "name": {"dataType":"string","required":true},
-        },
-        "additionalProperties": false,
-    },
-    // WARNING: This file was auto-generated with tsoa. Please do not modify it. Re-run tsoa to re-generate this file: https://github.com/lukeautry/tsoa
-    "ChatCompletionMessageToolCall": {
-        "dataType": "refObject",
-        "properties": {
-            "id": {"dataType":"string","required":true},
-            "function": {"ref":"ChatCompletionMessageToolCall.Function","required":true},
-            "type": {"dataType":"enum","enums":["function"],"required":true},
-        },
-        "additionalProperties": false,
-    },
-    // WARNING: This file was auto-generated with tsoa. Please do not modify it. Re-run tsoa to re-generate this file: https://github.com/lukeautry/tsoa
-    "ChatCompletionMessage": {
-        "dataType": "refObject",
-        "properties": {
-            "content": {"dataType":"union","subSchemas":[{"dataType":"string"},{"dataType":"enum","enums":[null]}],"required":true},
-            "role": {"dataType":"enum","enums":["assistant"],"required":true},
-            "function_call": {"ref":"ChatCompletionMessage.FunctionCall"},
-            "tool_calls": {"dataType":"array","array":{"dataType":"refObject","ref":"ChatCompletionMessageToolCall"}},
-        },
-        "additionalProperties": false,
-    },
-    // WARNING: This file was auto-generated with tsoa. Please do not modify it. Re-run tsoa to re-generate this file: https://github.com/lukeautry/tsoa
-    "ChatCompletion.Choice": {
-        "dataType": "refObject",
-        "properties": {
-            "finish_reason": {"dataType":"union","subSchemas":[{"dataType":"enum","enums":["stop"]},{"dataType":"enum","enums":["length"]},{"dataType":"enum","enums":["tool_calls"]},{"dataType":"enum","enums":["content_filter"]},{"dataType":"enum","enums":["function_call"]}],"required":true},
-            "index": {"dataType":"double","required":true},
-            "logprobs": {"dataType":"union","subSchemas":[{"ref":"ChatCompletion.Choice.Logprobs"},{"dataType":"enum","enums":[null]}],"required":true},
-            "message": {"ref":"ChatCompletionMessage","required":true},
-        },
-        "additionalProperties": false,
-    },
-    // WARNING: This file was auto-generated with tsoa. Please do not modify it. Re-run tsoa to re-generate this file: https://github.com/lukeautry/tsoa
-    "CompletionUsage": {
-        "dataType": "refObject",
-        "properties": {
-            "completion_tokens": {"dataType":"double","required":true},
-            "prompt_tokens": {"dataType":"double","required":true},
-            "total_tokens": {"dataType":"double","required":true},
-        },
-        "additionalProperties": false,
-    },
-    // WARNING: This file was auto-generated with tsoa. Please do not modify it. Re-run tsoa to re-generate this file: https://github.com/lukeautry/tsoa
-    "ChatCompletion": {
-        "dataType": "refObject",
-        "properties": {
-            "id": {"dataType":"string","required":true},
-            "choices": {"dataType":"array","array":{"dataType":"refObject","ref":"ChatCompletion.Choice"},"required":true},
-            "created": {"dataType":"double","required":true},
-            "model": {"dataType":"string","required":true},
-            "object": {"dataType":"enum","enums":["chat.completion"],"required":true},
-            "service_tier": {"dataType":"union","subSchemas":[{"dataType":"enum","enums":["scale"]},{"dataType":"enum","enums":["default"]},{"dataType":"enum","enums":[null]}]},
-            "system_fingerprint": {"dataType":"string"},
-            "usage": {"ref":"CompletionUsage"},
-        },
-        "additionalProperties": false,
-    },
-    // WARNING: This file was auto-generated with tsoa. Please do not modify it. Re-run tsoa to re-generate this file: https://github.com/lukeautry/tsoa
-    "ResultSuccess_ChatCompletion_": {
-        "dataType": "refObject",
-        "properties": {
-            "data": {"ref":"ChatCompletion","required":true},
-            "error": {"dataType":"enum","enums":[null],"required":true},
-        },
-        "additionalProperties": false,
-    },
-    // WARNING: This file was auto-generated with tsoa. Please do not modify it. Re-run tsoa to re-generate this file: https://github.com/lukeautry/tsoa
-    "Result_ChatCompletion.string_": {
-        "dataType": "refAlias",
-        "type": {"dataType":"union","subSchemas":[{"ref":"ResultSuccess_ChatCompletion_"},{"ref":"ResultError_string_"}],"validators":{}},
-    },
-    // WARNING: This file was auto-generated with tsoa. Please do not modify it. Re-run tsoa to re-generate this file: https://github.com/lukeautry/tsoa
-    "ChatCompletionSystemMessageParam": {
-        "dataType": "refObject",
-        "properties": {
-            "content": {"dataType":"string","required":true},
-            "role": {"dataType":"enum","enums":["system"],"required":true},
-            "name": {"dataType":"string"},
-        },
-        "additionalProperties": false,
-    },
-    // WARNING: This file was auto-generated with tsoa. Please do not modify it. Re-run tsoa to re-generate this file: https://github.com/lukeautry/tsoa
-    "ChatCompletionContentPartText": {
-        "dataType": "refObject",
-        "properties": {
-            "text": {"dataType":"string","required":true},
-            "type": {"dataType":"enum","enums":["text"],"required":true},
-        },
-        "additionalProperties": false,
-    },
-    // WARNING: This file was auto-generated with tsoa. Please do not modify it. Re-run tsoa to re-generate this file: https://github.com/lukeautry/tsoa
-    "ChatCompletionContentPartImage.ImageURL": {
-        "dataType": "refObject",
-        "properties": {
-            "url": {"dataType":"string","required":true},
-            "detail": {"dataType":"union","subSchemas":[{"dataType":"enum","enums":["auto"]},{"dataType":"enum","enums":["low"]},{"dataType":"enum","enums":["high"]}]},
-        },
-        "additionalProperties": false,
-    },
-    // WARNING: This file was auto-generated with tsoa. Please do not modify it. Re-run tsoa to re-generate this file: https://github.com/lukeautry/tsoa
-    "ChatCompletionContentPartImage": {
-        "dataType": "refObject",
-        "properties": {
-            "image_url": {"ref":"ChatCompletionContentPartImage.ImageURL","required":true},
-            "type": {"dataType":"enum","enums":["image_url"],"required":true},
-        },
-        "additionalProperties": false,
-    },
-    // WARNING: This file was auto-generated with tsoa. Please do not modify it. Re-run tsoa to re-generate this file: https://github.com/lukeautry/tsoa
-    "ChatCompletionContentPart": {
-        "dataType": "refAlias",
-        "type": {"dataType":"union","subSchemas":[{"ref":"ChatCompletionContentPartText"},{"ref":"ChatCompletionContentPartImage"}],"validators":{}},
-    },
-    // WARNING: This file was auto-generated with tsoa. Please do not modify it. Re-run tsoa to re-generate this file: https://github.com/lukeautry/tsoa
-    "ChatCompletionUserMessageParam": {
-        "dataType": "refObject",
-        "properties": {
-            "content": {"dataType":"union","subSchemas":[{"dataType":"string"},{"dataType":"array","array":{"dataType":"refAlias","ref":"ChatCompletionContentPart"}}],"required":true},
-            "role": {"dataType":"enum","enums":["user"],"required":true},
-            "name": {"dataType":"string"},
-        },
-        "additionalProperties": false,
-    },
-    // WARNING: This file was auto-generated with tsoa. Please do not modify it. Re-run tsoa to re-generate this file: https://github.com/lukeautry/tsoa
-    "ChatCompletionAssistantMessageParam.FunctionCall": {
-        "dataType": "refObject",
-        "properties": {
-            "arguments": {"dataType":"string","required":true},
-            "name": {"dataType":"string","required":true},
-        },
-        "additionalProperties": false,
-    },
-    // WARNING: This file was auto-generated with tsoa. Please do not modify it. Re-run tsoa to re-generate this file: https://github.com/lukeautry/tsoa
-    "ChatCompletionAssistantMessageParam": {
-        "dataType": "refObject",
-        "properties": {
-            "role": {"dataType":"enum","enums":["assistant"],"required":true},
-            "content": {"dataType":"union","subSchemas":[{"dataType":"string"},{"dataType":"enum","enums":[null]}]},
-            "function_call": {"dataType":"union","subSchemas":[{"ref":"ChatCompletionAssistantMessageParam.FunctionCall"},{"dataType":"enum","enums":[null]}]},
-            "name": {"dataType":"string"},
-            "tool_calls": {"dataType":"array","array":{"dataType":"refObject","ref":"ChatCompletionMessageToolCall"}},
-        },
-        "additionalProperties": false,
-    },
-    // WARNING: This file was auto-generated with tsoa. Please do not modify it. Re-run tsoa to re-generate this file: https://github.com/lukeautry/tsoa
-    "ChatCompletionToolMessageParam": {
-        "dataType": "refObject",
-        "properties": {
-            "content": {"dataType":"string","required":true},
-            "role": {"dataType":"enum","enums":["tool"],"required":true},
-            "tool_call_id": {"dataType":"string","required":true},
-        },
-        "additionalProperties": false,
-    },
-    // WARNING: This file was auto-generated with tsoa. Please do not modify it. Re-run tsoa to re-generate this file: https://github.com/lukeautry/tsoa
-    "ChatCompletionFunctionMessageParam": {
-        "dataType": "refObject",
-        "properties": {
-            "content": {"dataType":"union","subSchemas":[{"dataType":"string"},{"dataType":"enum","enums":[null]}],"required":true},
-            "name": {"dataType":"string","required":true},
-            "role": {"dataType":"enum","enums":["function"],"required":true},
-        },
-        "additionalProperties": false,
-    },
-    // WARNING: This file was auto-generated with tsoa. Please do not modify it. Re-run tsoa to re-generate this file: https://github.com/lukeautry/tsoa
-    "ChatCompletionMessageParam": {
-        "dataType": "refAlias",
-        "type": {"dataType":"union","subSchemas":[{"ref":"ChatCompletionSystemMessageParam"},{"ref":"ChatCompletionUserMessageParam"},{"ref":"ChatCompletionAssistantMessageParam"},{"ref":"ChatCompletionToolMessageParam"},{"ref":"ChatCompletionFunctionMessageParam"}],"validators":{}},
-    },
-    // WARNING: This file was auto-generated with tsoa. Please do not modify it. Re-run tsoa to re-generate this file: https://github.com/lukeautry/tsoa
-    "Record_string.unknown_": {
-        "dataType": "refAlias",
-        "type": {"dataType":"nestedObjectLiteral","nestedProperties":{},"additionalProperties":{"dataType":"any"},"validators":{}},
-    },
-    // WARNING: This file was auto-generated with tsoa. Please do not modify it. Re-run tsoa to re-generate this file: https://github.com/lukeautry/tsoa
-    "FunctionParameters": {
-        "dataType": "refAlias",
-        "type": {"ref":"Record_string.unknown_","validators":{}},
-    },
-    // WARNING: This file was auto-generated with tsoa. Please do not modify it. Re-run tsoa to re-generate this file: https://github.com/lukeautry/tsoa
-    "FunctionDefinition": {
-        "dataType": "refObject",
-        "properties": {
-            "name": {"dataType":"string","required":true},
-            "description": {"dataType":"string"},
-            "parameters": {"ref":"FunctionParameters"},
-        },
-        "additionalProperties": false,
-    },
-    // WARNING: This file was auto-generated with tsoa. Please do not modify it. Re-run tsoa to re-generate this file: https://github.com/lukeautry/tsoa
-    "ChatCompletionTool": {
-        "dataType": "refObject",
-        "properties": {
-            "function": {"ref":"FunctionDefinition","required":true},
-            "type": {"dataType":"enum","enums":["function"],"required":true},
-        },
-        "additionalProperties": false,
-    },
-    // WARNING: This file was auto-generated with tsoa. Please do not modify it. Re-run tsoa to re-generate this file: https://github.com/lukeautry/tsoa
-    "ChatCompletionNamedToolChoice.Function": {
-        "dataType": "refObject",
-        "properties": {
-            "name": {"dataType":"string","required":true},
-        },
-        "additionalProperties": false,
-    },
-    // WARNING: This file was auto-generated with tsoa. Please do not modify it. Re-run tsoa to re-generate this file: https://github.com/lukeautry/tsoa
-    "ChatCompletionNamedToolChoice": {
-        "dataType": "refObject",
-        "properties": {
-            "function": {"ref":"ChatCompletionNamedToolChoice.Function","required":true},
-            "type": {"dataType":"enum","enums":["function"],"required":true},
-        },
-        "additionalProperties": false,
-    },
-    // WARNING: This file was auto-generated with tsoa. Please do not modify it. Re-run tsoa to re-generate this file: https://github.com/lukeautry/tsoa
-    "ChatCompletionToolChoiceOption": {
-        "dataType": "refAlias",
-        "type": {"dataType":"union","subSchemas":[{"dataType":"enum","enums":["none"]},{"dataType":"enum","enums":["auto"]},{"dataType":"enum","enums":["required"]},{"ref":"ChatCompletionNamedToolChoice"}],"validators":{}},
-    },
-    // WARNING: This file was auto-generated with tsoa. Please do not modify it. Re-run tsoa to re-generate this file: https://github.com/lukeautry/tsoa
-    "AlertResponse": {
-        "dataType": "refObject",
-        "properties": {
-            "alerts": {"dataType":"array","array":{"dataType":"nestedObjectLiteral","nestedProperties":{"updated_at":{"dataType":"union","subSchemas":[{"dataType":"string"},{"dataType":"enum","enums":[null]}],"required":true},"time_window":{"dataType":"double","required":true},"time_block_duration":{"dataType":"double","required":true},"threshold":{"dataType":"double","required":true},"status":{"dataType":"string","required":true},"soft_delete":{"dataType":"boolean","required":true},"slack_channels":{"dataType":"array","array":{"dataType":"string"},"required":true},"org_id":{"dataType":"string","required":true},"name":{"dataType":"string","required":true},"minimum_request_count":{"dataType":"union","subSchemas":[{"dataType":"double"},{"dataType":"enum","enums":[null]}],"required":true},"metric":{"dataType":"string","required":true},"id":{"dataType":"string","required":true},"emails":{"dataType":"array","array":{"dataType":"string"},"required":true},"created_at":{"dataType":"union","subSchemas":[{"dataType":"string"},{"dataType":"enum","enums":[null]}],"required":true}}},"required":true},
-            "history": {"dataType":"array","array":{"dataType":"nestedObjectLiteral","nestedProperties":{"updated_at":{"dataType":"union","subSchemas":[{"dataType":"string"},{"dataType":"enum","enums":[null]}],"required":true},"triggered_value":{"dataType":"string","required":true},"status":{"dataType":"string","required":true},"soft_delete":{"dataType":"boolean","required":true},"org_id":{"dataType":"string","required":true},"id":{"dataType":"string","required":true},"created_at":{"dataType":"union","subSchemas":[{"dataType":"string"},{"dataType":"enum","enums":[null]}],"required":true},"alert_start_time":{"dataType":"string","required":true},"alert_name":{"dataType":"string","required":true},"alert_metric":{"dataType":"string","required":true},"alert_id":{"dataType":"string","required":true},"alert_end_time":{"dataType":"union","subSchemas":[{"dataType":"string"},{"dataType":"enum","enums":[null]}],"required":true}}},"required":true},
-        },
-        "additionalProperties": false,
-    },
-    // WARNING: This file was auto-generated with tsoa. Please do not modify it. Re-run tsoa to re-generate this file: https://github.com/lukeautry/tsoa
-    "ResultSuccess_AlertResponse_": {
-        "dataType": "refObject",
-        "properties": {
-            "data": {"ref":"AlertResponse","required":true},
-            "error": {"dataType":"enum","enums":[null],"required":true},
-        },
-        "additionalProperties": false,
-    },
-    // WARNING: This file was auto-generated with tsoa. Please do not modify it. Re-run tsoa to re-generate this file: https://github.com/lukeautry/tsoa
-    "Result_AlertResponse.string_": {
-        "dataType": "refAlias",
-        "type": {"dataType":"union","subSchemas":[{"ref":"ResultSuccess_AlertResponse_"},{"ref":"ResultError_string_"}],"validators":{}},
-    },
-    // WARNING: This file was auto-generated with tsoa. Please do not modify it. Re-run tsoa to re-generate this file: https://github.com/lukeautry/tsoa
-    "ResultSuccess_string_": {
-        "dataType": "refObject",
-        "properties": {
-            "data": {"dataType":"string","required":true},
-            "error": {"dataType":"enum","enums":[null],"required":true},
-        },
-        "additionalProperties": false,
-    },
-    // WARNING: This file was auto-generated with tsoa. Please do not modify it. Re-run tsoa to re-generate this file: https://github.com/lukeautry/tsoa
-    "Result_string.string_": {
-        "dataType": "refAlias",
-        "type": {"dataType":"union","subSchemas":[{"ref":"ResultSuccess_string_"},{"ref":"ResultError_string_"}],"validators":{}},
-    },
-    // WARNING: This file was auto-generated with tsoa. Please do not modify it. Re-run tsoa to re-generate this file: https://github.com/lukeautry/tsoa
-    "AlertRequest": {
-        "dataType": "refObject",
-        "properties": {
-            "name": {"dataType":"string","required":true},
-            "metric": {"dataType":"string","required":true},
-            "threshold": {"dataType":"double","required":true},
-            "time_window": {"dataType":"string","required":true},
-            "emails": {"dataType":"array","array":{"dataType":"string"},"required":true},
-            "slack_channels": {"dataType":"array","array":{"dataType":"string"},"required":true},
-            "minimum_request_count": {"dataType":"union","subSchemas":[{"dataType":"double"},{"dataType":"undefined"}],"required":true},
-        },
-        "additionalProperties": false,
-    },
-    // WARNING: This file was auto-generated with tsoa. Please do not modify it. Re-run tsoa to re-generate this file: https://github.com/lukeautry/tsoa
-    "OTELTrace": {
-        "dataType": "refAlias",
-        "type": {"dataType":"nestedObjectLiteral","nestedProperties":{"resourceSpans":{"dataType":"array","array":{"dataType":"nestedObjectLiteral","nestedProperties":{"scopeSpans":{"dataType":"array","array":{"dataType":"nestedObjectLiteral","nestedProperties":{"spans":{"dataType":"array","array":{"dataType":"nestedObjectLiteral","nestedProperties":{"droppedLinksCount":{"dataType":"double","required":true},"links":{"dataType":"array","array":{"dataType":"any"},"required":true},"status":{"dataType":"nestedObjectLiteral","nestedProperties":{"code":{"dataType":"double","required":true}},"required":true},"droppedEventsCount":{"dataType":"double","required":true},"events":{"dataType":"array","array":{"dataType":"any"},"required":true},"droppedAttributesCount":{"dataType":"double","required":true},"attributes":{"dataType":"array","array":{"dataType":"nestedObjectLiteral","nestedProperties":{"value":{"dataType":"nestedObjectLiteral","nestedProperties":{"intValue":{"dataType":"double"},"stringValue":{"dataType":"string"}},"required":true},"key":{"dataType":"string","required":true}}},"required":true},"endTimeUnixNano":{"dataType":"string","required":true},"startTimeUnixNano":{"dataType":"string","required":true},"kind":{"dataType":"double","required":true},"name":{"dataType":"string","required":true},"spanId":{"dataType":"string","required":true},"traceId":{"dataType":"string","required":true}}},"required":true},"scope":{"dataType":"nestedObjectLiteral","nestedProperties":{"version":{"dataType":"string","required":true},"name":{"dataType":"string","required":true}},"required":true}}},"required":true},"resource":{"dataType":"nestedObjectLiteral","nestedProperties":{"droppedAttributesCount":{"dataType":"double","required":true},"attributes":{"dataType":"array","array":{"dataType":"nestedObjectLiteral","nestedProperties":{"value":{"dataType":"nestedObjectLiteral","nestedProperties":{"arrayValue":{"dataType":"nestedObjectLiteral","nestedProperties":{"values":{"dataType":"array","array":{"dataType":"nestedObjectLiteral","nestedProperties":{"stringValue":{"dataType":"string","required":true}}},"required":true}}},"intValue":{"dataType":"double"},"stringValue":{"dataType":"string"}},"required":true},"key":{"dataType":"string","required":true}}},"required":true}},"required":true}}},"required":true}},"validators":{}},
-    },
-    // WARNING: This file was auto-generated with tsoa. Please do not modify it. Re-run tsoa to re-generate this file: https://github.com/lukeautry/tsoa
-    "Property": {
-        "dataType": "refObject",
-        "properties": {
-            "property": {"dataType":"string","required":true},
-        },
-        "additionalProperties": false,
-    },
-    // WARNING: This file was auto-generated with tsoa. Please do not modify it. Re-run tsoa to re-generate this file: https://github.com/lukeautry/tsoa
-    "ResultSuccess_Property-Array_": {
-        "dataType": "refObject",
-        "properties": {
-            "data": {"dataType":"array","array":{"dataType":"refObject","ref":"Property"},"required":true},
-            "error": {"dataType":"enum","enums":[null],"required":true},
-        },
-        "additionalProperties": false,
-    },
-    // WARNING: This file was auto-generated with tsoa. Please do not modify it. Re-run tsoa to re-generate this file: https://github.com/lukeautry/tsoa
-    "Result_Property-Array.string_": {
-        "dataType": "refAlias",
-        "type": {"dataType":"union","subSchemas":[{"ref":"ResultSuccess_Property-Array_"},{"ref":"ResultError_string_"}],"validators":{}},
-    },
-    // WARNING: This file was auto-generated with tsoa. Please do not modify it. Re-run tsoa to re-generate this file: https://github.com/lukeautry/tsoa
-    "Json": {
-        "dataType": "refAlias",
-        "type": {"dataType":"union","subSchemas":[{"dataType":"string"},{"dataType":"double"},{"dataType":"boolean"},{"dataType":"enum","enums":[null]},{"dataType":"nestedObjectLiteral","nestedProperties":{},"additionalProperties":{"dataType":"union","subSchemas":[{"ref":"Json"},{"dataType":"undefined"}]}},{"dataType":"array","array":{"dataType":"refAlias","ref":"Json"}}],"validators":{}},
-    },
-    // WARNING: This file was auto-generated with tsoa. Please do not modify it. Re-run tsoa to re-generate this file: https://github.com/lukeautry/tsoa
-    "IntegrationCreateParams": {
-        "dataType": "refObject",
-        "properties": {
-            "integration_name": {"dataType":"string","required":true},
-            "settings": {"ref":"Json"},
-            "active": {"dataType":"boolean"},
-        },
-        "additionalProperties": false,
-    },
-    // WARNING: This file was auto-generated with tsoa. Please do not modify it. Re-run tsoa to re-generate this file: https://github.com/lukeautry/tsoa
-    "Integration": {
-        "dataType": "refObject",
-        "properties": {
-            "integration_name": {"dataType":"string"},
-            "settings": {"ref":"Json"},
-            "active": {"dataType":"boolean"},
-            "id": {"dataType":"string","required":true},
-        },
-        "additionalProperties": false,
-    },
-    // WARNING: This file was auto-generated with tsoa. Please do not modify it. Re-run tsoa to re-generate this file: https://github.com/lukeautry/tsoa
-    "ResultSuccess_Array_Integration__": {
-        "dataType": "refObject",
-        "properties": {
-            "data": {"dataType":"array","array":{"dataType":"refObject","ref":"Integration"},"required":true},
-            "error": {"dataType":"enum","enums":[null],"required":true},
-        },
-        "additionalProperties": false,
-    },
-    // WARNING: This file was auto-generated with tsoa. Please do not modify it. Re-run tsoa to re-generate this file: https://github.com/lukeautry/tsoa
-    "Result_Array_Integration_.string_": {
-        "dataType": "refAlias",
-        "type": {"dataType":"union","subSchemas":[{"ref":"ResultSuccess_Array_Integration__"},{"ref":"ResultError_string_"}],"validators":{}},
-    },
-    // WARNING: This file was auto-generated with tsoa. Please do not modify it. Re-run tsoa to re-generate this file: https://github.com/lukeautry/tsoa
-    "IntegrationUpdateParams": {
-        "dataType": "refObject",
-        "properties": {
-            "integration_name": {"dataType":"string"},
-            "settings": {"ref":"Json"},
-            "active": {"dataType":"boolean"},
-        },
-        "additionalProperties": false,
-    },
-    // WARNING: This file was auto-generated with tsoa. Please do not modify it. Re-run tsoa to re-generate this file: https://github.com/lukeautry/tsoa
-    "ResultSuccess_Integration_": {
-        "dataType": "refObject",
-        "properties": {
-            "data": {"ref":"Integration","required":true},
-            "error": {"dataType":"enum","enums":[null],"required":true},
-        },
-        "additionalProperties": false,
-    },
-    // WARNING: This file was auto-generated with tsoa. Please do not modify it. Re-run tsoa to re-generate this file: https://github.com/lukeautry/tsoa
-    "Result_Integration.string_": {
-        "dataType": "refAlias",
-        "type": {"dataType":"union","subSchemas":[{"ref":"ResultSuccess_Integration_"},{"ref":"ResultError_string_"}],"validators":{}},
-    },
-    // WARNING: This file was auto-generated with tsoa. Please do not modify it. Re-run tsoa to re-generate this file: https://github.com/lukeautry/tsoa
-    "ResultSuccess_Array__id-string--name-string___": {
-        "dataType": "refObject",
-        "properties": {
-            "data": {"dataType":"array","array":{"dataType":"nestedObjectLiteral","nestedProperties":{"name":{"dataType":"string","required":true},"id":{"dataType":"string","required":true}}},"required":true},
-            "error": {"dataType":"enum","enums":[null],"required":true},
-        },
-        "additionalProperties": false,
-    },
-    // WARNING: This file was auto-generated with tsoa. Please do not modify it. Re-run tsoa to re-generate this file: https://github.com/lukeautry/tsoa
-    "Result_Array__id-string--name-string__.string_": {
-        "dataType": "refAlias",
-        "type": {"dataType":"union","subSchemas":[{"ref":"ResultSuccess_Array__id-string--name-string___"},{"ref":"ResultError_string_"}],"validators":{}},
-    },
-    // WARNING: This file was auto-generated with tsoa. Please do not modify it. Re-run tsoa to re-generate this file: https://github.com/lukeautry/tsoa
-    "ResultSuccess__datasetId-string__": {
-        "dataType": "refObject",
-        "properties": {
-            "data": {"dataType":"nestedObjectLiteral","nestedProperties":{"datasetId":{"dataType":"string","required":true}},"required":true},
-            "error": {"dataType":"enum","enums":[null],"required":true},
-        },
-        "additionalProperties": false,
-    },
-    // WARNING: This file was auto-generated with tsoa. Please do not modify it. Re-run tsoa to re-generate this file: https://github.com/lukeautry/tsoa
-    "Result__datasetId-string_.string_": {
-        "dataType": "refAlias",
-        "type": {"dataType":"union","subSchemas":[{"ref":"ResultSuccess__datasetId-string__"},{"ref":"ResultError_string_"}],"validators":{}},
-    },
-    // WARNING: This file was auto-generated with tsoa. Please do not modify it. Re-run tsoa to re-generate this file: https://github.com/lukeautry/tsoa
-    "DatasetMetadata": {
-        "dataType": "refObject",
-        "properties": {
-            "promptVersionId": {"dataType":"string"},
-            "inputRecordsIds": {"dataType":"array","array":{"dataType":"string"}},
-        },
-        "additionalProperties": false,
-    },
-    // WARNING: This file was auto-generated with tsoa. Please do not modify it. Re-run tsoa to re-generate this file: https://github.com/lukeautry/tsoa
-    "NewDatasetParams": {
-        "dataType": "refObject",
-        "properties": {
-            "datasetName": {"dataType":"string","required":true},
-            "requestIds": {"dataType":"array","array":{"dataType":"string"},"required":true},
-            "datasetType": {"dataType":"union","subSchemas":[{"dataType":"enum","enums":["experiment"]},{"dataType":"enum","enums":["helicone"]}],"required":true},
-            "meta": {"ref":"DatasetMetadata"},
-        },
-        "additionalProperties": false,
-    },
-    // WARNING: This file was auto-generated with tsoa. Please do not modify it. Re-run tsoa to re-generate this file: https://github.com/lukeautry/tsoa
-    "Partial_TimestampOperators_": {
-        "dataType": "refAlias",
-        "type": {"dataType":"nestedObjectLiteral","nestedProperties":{"gte":{"dataType":"string"},"lte":{"dataType":"string"},"lt":{"dataType":"string"},"gt":{"dataType":"string"}},"validators":{}},
-    },
-    // WARNING: This file was auto-generated with tsoa. Please do not modify it. Re-run tsoa to re-generate this file: https://github.com/lukeautry/tsoa
-    "Partial_RequestTableToOperators_": {
-        "dataType": "refAlias",
-        "type": {"dataType":"nestedObjectLiteral","nestedProperties":{"prompt":{"ref":"Partial_TextOperators_"},"created_at":{"ref":"Partial_TimestampOperators_"},"user_id":{"ref":"Partial_TextOperators_"},"auth_hash":{"ref":"Partial_TextOperators_"},"org_id":{"ref":"Partial_TextOperators_"},"id":{"ref":"Partial_TextOperators_"},"node_id":{"ref":"Partial_TextOperators_"},"model":{"ref":"Partial_TextOperators_"},"modelOverride":{"ref":"Partial_TextOperators_"},"path":{"ref":"Partial_TextOperators_"},"prompt_id":{"ref":"Partial_TextOperators_"}},"validators":{}},
-    },
-    // WARNING: This file was auto-generated with tsoa. Please do not modify it. Re-run tsoa to re-generate this file: https://github.com/lukeautry/tsoa
-    "Pick_FilterLeaf.request-or-prompts_versions_": {
-        "dataType": "refAlias",
-        "type": {"dataType":"nestedObjectLiteral","nestedProperties":{"request":{"ref":"Partial_RequestTableToOperators_"},"prompts_versions":{"ref":"Partial_PromptVersionsToOperators_"}},"validators":{}},
-    },
-    // WARNING: This file was auto-generated with tsoa. Please do not modify it. Re-run tsoa to re-generate this file: https://github.com/lukeautry/tsoa
-    "FilterLeafSubset_request-or-prompts_versions_": {
-        "dataType": "refAlias",
-        "type": {"ref":"Pick_FilterLeaf.request-or-prompts_versions_","validators":{}},
-    },
-    // WARNING: This file was auto-generated with tsoa. Please do not modify it. Re-run tsoa to re-generate this file: https://github.com/lukeautry/tsoa
-    "DatasetFilterNode": {
-        "dataType": "refAlias",
-        "type": {"dataType":"union","subSchemas":[{"ref":"FilterLeafSubset_request-or-prompts_versions_"},{"ref":"DatasetFilterBranch"},{"dataType":"enum","enums":["all"]}],"validators":{}},
-    },
-    // WARNING: This file was auto-generated with tsoa. Please do not modify it. Re-run tsoa to re-generate this file: https://github.com/lukeautry/tsoa
-    "DatasetFilterBranch": {
-        "dataType": "refAlias",
-        "type": {"dataType":"nestedObjectLiteral","nestedProperties":{"right":{"ref":"DatasetFilterNode","required":true},"operator":{"dataType":"union","subSchemas":[{"dataType":"enum","enums":["or"]},{"dataType":"enum","enums":["and"]}],"required":true},"left":{"ref":"DatasetFilterNode","required":true}},"validators":{}},
-    },
-    // WARNING: This file was auto-generated with tsoa. Please do not modify it. Re-run tsoa to re-generate this file: https://github.com/lukeautry/tsoa
-    "RandomDatasetParams": {
-        "dataType": "refObject",
-        "properties": {
-            "datasetName": {"dataType":"string","required":true},
-            "filter": {"ref":"DatasetFilterNode","required":true},
-            "offset": {"dataType":"double"},
-            "limit": {"dataType":"double"},
-        },
-        "additionalProperties": false,
-    },
-    // WARNING: This file was auto-generated with tsoa. Please do not modify it. Re-run tsoa to re-generate this file: https://github.com/lukeautry/tsoa
-    "DatasetResult": {
-        "dataType": "refObject",
-        "properties": {
-            "id": {"dataType":"string","required":true},
-            "name": {"dataType":"string","required":true},
-            "created_at": {"dataType":"string","required":true},
-            "meta": {"ref":"DatasetMetadata"},
-        },
-        "additionalProperties": false,
-    },
-    // WARNING: This file was auto-generated with tsoa. Please do not modify it. Re-run tsoa to re-generate this file: https://github.com/lukeautry/tsoa
-    "ResultSuccess_DatasetResult-Array_": {
-        "dataType": "refObject",
-        "properties": {
-            "data": {"dataType":"array","array":{"dataType":"refObject","ref":"DatasetResult"},"required":true},
-            "error": {"dataType":"enum","enums":[null],"required":true},
-        },
-        "additionalProperties": false,
-    },
-    // WARNING: This file was auto-generated with tsoa. Please do not modify it. Re-run tsoa to re-generate this file: https://github.com/lukeautry/tsoa
-    "Result_DatasetResult-Array.string_": {
-        "dataType": "refAlias",
-        "type": {"dataType":"union","subSchemas":[{"ref":"ResultSuccess_DatasetResult-Array_"},{"ref":"ResultError_string_"}],"validators":{}},
-    },
-    // WARNING: This file was auto-generated with tsoa. Please do not modify it. Re-run tsoa to re-generate this file: https://github.com/lukeautry/tsoa
-    "ResultSuccess___-Array_": {
-        "dataType": "refObject",
-        "properties": {
-            "data": {"dataType":"array","array":{"dataType":"nestedObjectLiteral","nestedProperties":{}},"required":true},
-            "error": {"dataType":"enum","enums":[null],"required":true},
-        },
-        "additionalProperties": false,
-    },
-    // WARNING: This file was auto-generated with tsoa. Please do not modify it. Re-run tsoa to re-generate this file: https://github.com/lukeautry/tsoa
-    "Result___-Array.string_": {
-        "dataType": "refAlias",
-        "type": {"dataType":"union","subSchemas":[{"ref":"ResultSuccess___-Array_"},{"ref":"ResultError_string_"}],"validators":{}},
-    },
-    // WARNING: This file was auto-generated with tsoa. Please do not modify it. Re-run tsoa to re-generate this file: https://github.com/lukeautry/tsoa
-    "HeliconeDatasetMetadata": {
-        "dataType": "refObject",
-        "properties": {
-            "promptVersionId": {"dataType":"string"},
-            "inputRecordsIds": {"dataType":"array","array":{"dataType":"string"}},
-        },
-        "additionalProperties": false,
-    },
-    // WARNING: This file was auto-generated with tsoa. Please do not modify it. Re-run tsoa to re-generate this file: https://github.com/lukeautry/tsoa
-    "NewHeliconeDatasetParams": {
-        "dataType": "refObject",
-        "properties": {
-            "datasetName": {"dataType":"string","required":true},
-            "requestIds": {"dataType":"array","array":{"dataType":"string"},"required":true},
-            "meta": {"ref":"HeliconeDatasetMetadata"},
-        },
-        "additionalProperties": false,
-    },
-    // WARNING: This file was auto-generated with tsoa. Please do not modify it. Re-run tsoa to re-generate this file: https://github.com/lukeautry/tsoa
-    "MutateParams": {
-        "dataType": "refObject",
-        "properties": {
-            "addRequests": {"dataType":"array","array":{"dataType":"string"},"required":true},
-            "removeRequests": {"dataType":"array","array":{"dataType":"string"},"required":true},
-        },
-        "additionalProperties": false,
-    },
-    // WARNING: This file was auto-generated with tsoa. Please do not modify it. Re-run tsoa to re-generate this file: https://github.com/lukeautry/tsoa
-    "HeliconeDatasetRow": {
-        "dataType": "refObject",
-        "properties": {
-            "id": {"dataType":"string","required":true},
-            "origin_request_id": {"dataType":"string","required":true},
-            "dataset_id": {"dataType":"string","required":true},
-            "created_at": {"dataType":"string","required":true},
-            "signed_url": {"ref":"Result_string.string_","required":true},
-        },
-        "additionalProperties": false,
-    },
-    // WARNING: This file was auto-generated with tsoa. Please do not modify it. Re-run tsoa to re-generate this file: https://github.com/lukeautry/tsoa
-    "ResultSuccess_HeliconeDatasetRow-Array_": {
-        "dataType": "refObject",
-        "properties": {
-            "data": {"dataType":"array","array":{"dataType":"refObject","ref":"HeliconeDatasetRow"},"required":true},
-            "error": {"dataType":"enum","enums":[null],"required":true},
-        },
-        "additionalProperties": false,
-    },
-    // WARNING: This file was auto-generated with tsoa. Please do not modify it. Re-run tsoa to re-generate this file: https://github.com/lukeautry/tsoa
-    "Result_HeliconeDatasetRow-Array.string_": {
-        "dataType": "refAlias",
-        "type": {"dataType":"union","subSchemas":[{"ref":"ResultSuccess_HeliconeDatasetRow-Array_"},{"ref":"ResultError_string_"}],"validators":{}},
-    },
-    // WARNING: This file was auto-generated with tsoa. Please do not modify it. Re-run tsoa to re-generate this file: https://github.com/lukeautry/tsoa
-    "ResultSuccess_number_": {
-        "dataType": "refObject",
-        "properties": {
-            "data": {"dataType":"double","required":true},
-            "error": {"dataType":"enum","enums":[null],"required":true},
-        },
-        "additionalProperties": false,
-    },
-    // WARNING: This file was auto-generated with tsoa. Please do not modify it. Re-run tsoa to re-generate this file: https://github.com/lukeautry/tsoa
-    "Result_number.string_": {
-        "dataType": "refAlias",
-        "type": {"dataType":"union","subSchemas":[{"ref":"ResultSuccess_number_"},{"ref":"ResultError_string_"}],"validators":{}},
-    },
-    // WARNING: This file was auto-generated with tsoa. Please do not modify it. Re-run tsoa to re-generate this file: https://github.com/lukeautry/tsoa
-    "HeliconeDataset": {
-        "dataType": "refObject",
-        "properties": {
-            "created_at": {"dataType":"union","subSchemas":[{"dataType":"string"},{"dataType":"enum","enums":[null]}],"required":true},
-            "dataset_type": {"dataType":"string","required":true},
-            "id": {"dataType":"string","required":true},
-            "meta": {"dataType":"union","subSchemas":[{"ref":"Json"},{"dataType":"enum","enums":[null]}],"required":true},
-            "name": {"dataType":"union","subSchemas":[{"dataType":"string"},{"dataType":"enum","enums":[null]}],"required":true},
-            "organization": {"dataType":"string","required":true},
-            "requests_count": {"dataType":"double","required":true},
-        },
-        "additionalProperties": false,
-    },
-    // WARNING: This file was auto-generated with tsoa. Please do not modify it. Re-run tsoa to re-generate this file: https://github.com/lukeautry/tsoa
-    "ResultSuccess_HeliconeDataset-Array_": {
-        "dataType": "refObject",
-        "properties": {
-            "data": {"dataType":"array","array":{"dataType":"refObject","ref":"HeliconeDataset"},"required":true},
-            "error": {"dataType":"enum","enums":[null],"required":true},
-        },
-        "additionalProperties": false,
-    },
-    // WARNING: This file was auto-generated with tsoa. Please do not modify it. Re-run tsoa to re-generate this file: https://github.com/lukeautry/tsoa
-    "Result_HeliconeDataset-Array.string_": {
-        "dataType": "refAlias",
-        "type": {"dataType":"union","subSchemas":[{"ref":"ResultSuccess_HeliconeDataset-Array_"},{"ref":"ResultError_string_"}],"validators":{}},
-    },
-    // WARNING: This file was auto-generated with tsoa. Please do not modify it. Re-run tsoa to re-generate this file: https://github.com/lukeautry/tsoa
-    "ResultSuccess_any_": {
-        "dataType": "refObject",
-        "properties": {
-            "data": {"dataType":"any","required":true},
-            "error": {"dataType":"enum","enums":[null],"required":true},
-        },
-        "additionalProperties": false,
-    },
-    // WARNING: This file was auto-generated with tsoa. Please do not modify it. Re-run tsoa to re-generate this file: https://github.com/lukeautry/tsoa
-    "EvaluatorResult": {
-        "dataType": "refObject",
-        "properties": {
-            "id": {"dataType":"string","required":true},
-            "created_at": {"dataType":"string","required":true},
-            "scoring_type": {"dataType":"string","required":true},
-            "llm_template": {"dataType":"any","required":true},
-            "organization_id": {"dataType":"string","required":true},
-            "updated_at": {"dataType":"string","required":true},
-            "name": {"dataType":"string","required":true},
-        },
-        "additionalProperties": false,
-    },
-    // WARNING: This file was auto-generated with tsoa. Please do not modify it. Re-run tsoa to re-generate this file: https://github.com/lukeautry/tsoa
-    "ResultSuccess_EvaluatorResult_": {
-        "dataType": "refObject",
-        "properties": {
-            "data": {"ref":"EvaluatorResult","required":true},
-            "error": {"dataType":"enum","enums":[null],"required":true},
-        },
-        "additionalProperties": false,
-    },
-    // WARNING: This file was auto-generated with tsoa. Please do not modify it. Re-run tsoa to re-generate this file: https://github.com/lukeautry/tsoa
-    "Result_EvaluatorResult.string_": {
-        "dataType": "refAlias",
-        "type": {"dataType":"union","subSchemas":[{"ref":"ResultSuccess_EvaluatorResult_"},{"ref":"ResultError_string_"}],"validators":{}},
-    },
-    // WARNING: This file was auto-generated with tsoa. Please do not modify it. Re-run tsoa to re-generate this file: https://github.com/lukeautry/tsoa
-    "CreateEvaluatorParams": {
-        "dataType": "refObject",
-        "properties": {
-            "scoring_type": {"dataType":"string","required":true},
-            "llm_template": {"dataType":"any","required":true},
-            "name": {"dataType":"string","required":true},
-        },
-        "additionalProperties": false,
-    },
-    // WARNING: This file was auto-generated with tsoa. Please do not modify it. Re-run tsoa to re-generate this file: https://github.com/lukeautry/tsoa
-    "ResultSuccess_EvaluatorResult-Array_": {
-        "dataType": "refObject",
-        "properties": {
-            "data": {"dataType":"array","array":{"dataType":"refObject","ref":"EvaluatorResult"},"required":true},
-            "error": {"dataType":"enum","enums":[null],"required":true},
-        },
-        "additionalProperties": false,
-    },
-    // WARNING: This file was auto-generated with tsoa. Please do not modify it. Re-run tsoa to re-generate this file: https://github.com/lukeautry/tsoa
-    "Result_EvaluatorResult-Array.string_": {
-        "dataType": "refAlias",
-        "type": {"dataType":"union","subSchemas":[{"ref":"ResultSuccess_EvaluatorResult-Array_"},{"ref":"ResultError_string_"}],"validators":{}},
-    },
-    // WARNING: This file was auto-generated with tsoa. Please do not modify it. Re-run tsoa to re-generate this file: https://github.com/lukeautry/tsoa
-    "UpdateEvaluatorParams": {
-        "dataType": "refObject",
-        "properties": {
-            "scoring_type": {"dataType":"string"},
-            "llm_template": {"dataType":"any"},
-        },
-        "additionalProperties": false,
-    },
-    // WARNING: This file was auto-generated with tsoa. Please do not modify it. Re-run tsoa to re-generate this file: https://github.com/lukeautry/tsoa
-    "ResultSuccess__experiment_id-string--experiment_created_at-string_-Array_": {
-        "dataType": "refObject",
-        "properties": {
-            "data": {"dataType":"array","array":{"dataType":"nestedObjectLiteral","nestedProperties":{"experiment_created_at":{"dataType":"string","required":true},"experiment_id":{"dataType":"string","required":true}}},"required":true},
-            "error": {"dataType":"enum","enums":[null],"required":true},
-        },
-        "additionalProperties": false,
-    },
-    // WARNING: This file was auto-generated with tsoa. Please do not modify it. Re-run tsoa to re-generate this file: https://github.com/lukeautry/tsoa
-    "Result__experiment_id-string--experiment_created_at-string_-Array.string_": {
-        "dataType": "refAlias",
-        "type": {"dataType":"union","subSchemas":[{"ref":"ResultSuccess__experiment_id-string--experiment_created_at-string_-Array_"},{"ref":"ResultError_string_"}],"validators":{}},
-    },
-    // WARNING: This file was auto-generated with tsoa. Please do not modify it. Re-run tsoa to re-generate this file: https://github.com/lukeautry/tsoa
-    "ResultSuccess__experimentId-string__": {
-        "dataType": "refObject",
-        "properties": {
-            "data": {"dataType":"nestedObjectLiteral","nestedProperties":{"experimentId":{"dataType":"string","required":true}},"required":true},
-            "error": {"dataType":"enum","enums":[null],"required":true},
-        },
-        "additionalProperties": false,
-    },
-    // WARNING: This file was auto-generated with tsoa. Please do not modify it. Re-run tsoa to re-generate this file: https://github.com/lukeautry/tsoa
-    "Result__experimentId-string_.string_": {
-        "dataType": "refAlias",
-        "type": {"dataType":"union","subSchemas":[{"ref":"ResultSuccess__experimentId-string__"},{"ref":"ResultError_string_"}],"validators":{}},
-    },
-    // WARNING: This file was auto-generated with tsoa. Please do not modify it. Re-run tsoa to re-generate this file: https://github.com/lukeautry/tsoa
-    "PostgrestError": {
-        "dataType": "refAlias",
-        "type": {"dataType":"nestedObjectLiteral","nestedProperties":{"code":{"dataType":"string","required":true},"hint":{"dataType":"string","required":true},"details":{"dataType":"string","required":true},"message":{"dataType":"string","required":true}},"validators":{}},
-    },
-    // WARNING: This file was auto-generated with tsoa. Please do not modify it. Re-run tsoa to re-generate this file: https://github.com/lukeautry/tsoa
-    "ResultError_PostgrestError_": {
-        "dataType": "refObject",
-        "properties": {
-            "data": {"dataType":"enum","enums":[null],"required":true},
-            "error": {"ref":"PostgrestError","required":true},
-        },
-        "additionalProperties": false,
-    },
-    // WARNING: This file was auto-generated with tsoa. Please do not modify it. Re-run tsoa to re-generate this file: https://github.com/lukeautry/tsoa
-    "NewExperimentParams": {
-        "dataType": "refObject",
-        "properties": {
-            "datasetId": {"dataType":"string","required":true},
-            "promptVersion": {"dataType":"string","required":true},
-            "model": {"dataType":"string","required":true},
-            "providerKeyId": {"dataType":"string","required":true},
-            "meta": {"dataType":"any"},
-        },
-        "additionalProperties": false,
-    },
-    // WARNING: This file was auto-generated with tsoa. Please do not modify it. Re-run tsoa to re-generate this file: https://github.com/lukeautry/tsoa
-    "ResultSuccess__hypothesisId-string__": {
-        "dataType": "refObject",
-        "properties": {
-            "data": {"dataType":"nestedObjectLiteral","nestedProperties":{"hypothesisId":{"dataType":"string","required":true}},"required":true},
-            "error": {"dataType":"enum","enums":[null],"required":true},
-        },
-        "additionalProperties": false,
-    },
-    // WARNING: This file was auto-generated with tsoa. Please do not modify it. Re-run tsoa to re-generate this file: https://github.com/lukeautry/tsoa
-    "Result__hypothesisId-string_.string_": {
-        "dataType": "refAlias",
-        "type": {"dataType":"union","subSchemas":[{"ref":"ResultSuccess__hypothesisId-string__"},{"ref":"ResultError_string_"}],"validators":{}},
-    },
-    // WARNING: This file was auto-generated with tsoa. Please do not modify it. Re-run tsoa to re-generate this file: https://github.com/lukeautry/tsoa
-    "ResponseObj": {
-        "dataType": "refObject",
-        "properties": {
-            "body": {"dataType":"any","required":true},
-            "createdAt": {"dataType":"string","required":true},
-            "completionTokens": {"dataType":"double","required":true},
-            "promptTokens": {"dataType":"double","required":true},
-            "delayMs": {"dataType":"double","required":true},
-            "model": {"dataType":"string","required":true},
-        },
-        "additionalProperties": false,
-    },
-    // WARNING: This file was auto-generated with tsoa. Please do not modify it. Re-run tsoa to re-generate this file: https://github.com/lukeautry/tsoa
-    "RequestObj": {
-        "dataType": "refObject",
-        "properties": {
-            "id": {"dataType":"string","required":true},
-            "provider": {"dataType":"string","required":true},
-        },
-        "additionalProperties": false,
-    },
-    // WARNING: This file was auto-generated with tsoa. Please do not modify it. Re-run tsoa to re-generate this file: https://github.com/lukeautry/tsoa
-    "Score": {
-        "dataType": "refObject",
-        "properties": {
-            "valueType": {"dataType":"string","required":true},
-            "value": {"dataType":"union","subSchemas":[{"dataType":"double"},{"dataType":"datetime"},{"dataType":"string"}],"required":true},
-        },
-        "additionalProperties": false,
-    },
-    // WARNING: This file was auto-generated with tsoa. Please do not modify it. Re-run tsoa to re-generate this file: https://github.com/lukeautry/tsoa
-    "Record_string.Score_": {
-        "dataType": "refAlias",
-        "type": {"dataType":"nestedObjectLiteral","nestedProperties":{},"additionalProperties":{"ref":"Score"},"validators":{}},
-    },
-    // WARNING: This file was auto-generated with tsoa. Please do not modify it. Re-run tsoa to re-generate this file: https://github.com/lukeautry/tsoa
-    "ExperimentDatasetRow": {
-        "dataType": "refObject",
-        "properties": {
-            "rowId": {"dataType":"string","required":true},
-            "inputRecord": {"dataType":"nestedObjectLiteral","nestedProperties":{"request":{"ref":"RequestObj","required":true},"response":{"ref":"ResponseObj","required":true},"autoInputs":{"dataType":"array","array":{"dataType":"refAlias","ref":"Record_string.string_"},"required":true},"inputs":{"ref":"Record_string.string_","required":true},"requestPath":{"dataType":"string","required":true},"requestId":{"dataType":"string","required":true},"id":{"dataType":"string","required":true}},"required":true},
-            "scores": {"ref":"Record_string.Score_","required":true},
-        },
-        "additionalProperties": false,
-    },
-    // WARNING: This file was auto-generated with tsoa. Please do not modify it. Re-run tsoa to re-generate this file: https://github.com/lukeautry/tsoa
-    "ExperimentScores": {
-        "dataType": "refObject",
-        "properties": {
-            "dataset": {"dataType":"nestedObjectLiteral","nestedProperties":{"scores":{"ref":"Record_string.Score_","required":true}},"required":true},
-            "hypothesis": {"dataType":"nestedObjectLiteral","nestedProperties":{"scores":{"ref":"Record_string.Score_","required":true}},"required":true},
-        },
-        "additionalProperties": false,
-    },
-    // WARNING: This file was auto-generated with tsoa. Please do not modify it. Re-run tsoa to re-generate this file: https://github.com/lukeautry/tsoa
-    "Experiment": {
-        "dataType": "refObject",
-        "properties": {
-            "id": {"dataType":"string","required":true},
-            "organization": {"dataType":"string","required":true},
-            "dataset": {"dataType":"nestedObjectLiteral","nestedProperties":{"rows":{"dataType":"array","array":{"dataType":"refObject","ref":"ExperimentDatasetRow"},"required":true},"name":{"dataType":"string","required":true},"id":{"dataType":"string","required":true}},"required":true},
-            "meta": {"dataType":"any","required":true},
-            "createdAt": {"dataType":"string","required":true},
-            "hypotheses": {"dataType":"array","array":{"dataType":"nestedObjectLiteral","nestedProperties":{"runs":{"dataType":"array","array":{"dataType":"nestedObjectLiteral","nestedProperties":{"request":{"ref":"RequestObj"},"scores":{"ref":"Record_string.Score_","required":true},"response":{"ref":"ResponseObj"},"resultRequestId":{"dataType":"string","required":true},"datasetRowId":{"dataType":"string","required":true}}},"required":true},"providerKey":{"dataType":"string","required":true},"createdAt":{"dataType":"string","required":true},"status":{"dataType":"string","required":true},"model":{"dataType":"string","required":true},"parentPromptVersion":{"dataType":"nestedObjectLiteral","nestedProperties":{"template":{"dataType":"any","required":true}}},"promptVersion":{"dataType":"nestedObjectLiteral","nestedProperties":{"template":{"dataType":"any","required":true}}},"promptVersionId":{"dataType":"string","required":true},"id":{"dataType":"string","required":true}}},"required":true},
-            "scores": {"dataType":"union","subSchemas":[{"ref":"ExperimentScores"},{"dataType":"enum","enums":[null]}],"required":true},
-        },
-        "additionalProperties": false,
-    },
-    // WARNING: This file was auto-generated with tsoa. Please do not modify it. Re-run tsoa to re-generate this file: https://github.com/lukeautry/tsoa
-    "ResultSuccess_Experiment-Array_": {
-        "dataType": "refObject",
-        "properties": {
-            "data": {"dataType":"array","array":{"dataType":"refObject","ref":"Experiment"},"required":true},
-            "error": {"dataType":"enum","enums":[null],"required":true},
-        },
-        "additionalProperties": false,
-    },
-    // WARNING: This file was auto-generated with tsoa. Please do not modify it. Re-run tsoa to re-generate this file: https://github.com/lukeautry/tsoa
-    "Result_Experiment-Array.string_": {
-        "dataType": "refAlias",
-        "type": {"dataType":"union","subSchemas":[{"ref":"ResultSuccess_Experiment-Array_"},{"ref":"ResultError_string_"}],"validators":{}},
-    },
-    // WARNING: This file was auto-generated with tsoa. Please do not modify it. Re-run tsoa to re-generate this file: https://github.com/lukeautry/tsoa
-<<<<<<< HEAD
-    "Partial_ExperimentToOperators_": {
-        "dataType": "refAlias",
-        "type": {"dataType":"nestedObjectLiteral","nestedProperties":{"id":{"ref":"Partial_TextOperators_"},"prompt_v2":{"ref":"Partial_TextOperators_"}},"validators":{}},
-    },
-    // WARNING: This file was auto-generated with tsoa. Please do not modify it. Re-run tsoa to re-generate this file: https://github.com/lukeautry/tsoa
-    "Pick_FilterLeaf.experiment_": {
-        "dataType": "refAlias",
-        "type": {"dataType":"nestedObjectLiteral","nestedProperties":{"experiment":{"ref":"Partial_ExperimentToOperators_"}},"validators":{}},
-    },
-    // WARNING: This file was auto-generated with tsoa. Please do not modify it. Re-run tsoa to re-generate this file: https://github.com/lukeautry/tsoa
-    "FilterLeafSubset_experiment_": {
-        "dataType": "refAlias",
-        "type": {"ref":"Pick_FilterLeaf.experiment_","validators":{}},
-    },
-    // WARNING: This file was auto-generated with tsoa. Please do not modify it. Re-run tsoa to re-generate this file: https://github.com/lukeautry/tsoa
-    "ExperimentFilterNode": {
-        "dataType": "refAlias",
-        "type": {"dataType":"union","subSchemas":[{"ref":"FilterLeafSubset_experiment_"},{"ref":"ExperimentFilterBranch"},{"dataType":"enum","enums":["all"]}],"validators":{}},
-    },
-    // WARNING: This file was auto-generated with tsoa. Please do not modify it. Re-run tsoa to re-generate this file: https://github.com/lukeautry/tsoa
-    "ExperimentFilterBranch": {
-        "dataType": "refAlias",
-        "type": {"dataType":"nestedObjectLiteral","nestedProperties":{"right":{"ref":"ExperimentFilterNode","required":true},"operator":{"dataType":"union","subSchemas":[{"dataType":"enum","enums":["or"]},{"dataType":"enum","enums":["and"]}],"required":true},"left":{"ref":"ExperimentFilterNode","required":true}},"validators":{}},
-    },
-    // WARNING: This file was auto-generated with tsoa. Please do not modify it. Re-run tsoa to re-generate this file: https://github.com/lukeautry/tsoa
-    "IncludeExperimentKeys": {
-        "dataType": "refObject",
-        "properties": {
-            "inputs": {"dataType":"enum","enums":[true]},
-            "promptVersion": {"dataType":"enum","enums":[true]},
-            "responseBodies": {"dataType":"enum","enums":[true]},
-            "score": {"dataType":"enum","enums":[true]},
-=======
-    "ResultSuccess_any_": {
-        "dataType": "refObject",
-        "properties": {
-            "data": {"dataType":"any","required":true},
-            "error": {"dataType":"enum","enums":[null],"required":true},
->>>>>>> f72ae33e
-        },
-        "additionalProperties": false,
-    },
-    // WARNING: This file was auto-generated with tsoa. Please do not modify it. Re-run tsoa to re-generate this file: https://github.com/lukeautry/tsoa
-<<<<<<< HEAD
-    "ExperimentRun": {
-        "dataType": "refObject",
-        "properties": {
-=======
-    "EvaluatorResult": {
-        "dataType": "refObject",
-        "properties": {
-            "id": {"dataType":"string","required":true},
-            "created_at": {"dataType":"string","required":true},
-            "scoring_type": {"dataType":"string","required":true},
-            "llm_template": {"dataType":"any","required":true},
-            "organization_id": {"dataType":"string","required":true},
-            "updated_at": {"dataType":"string","required":true},
-            "name": {"dataType":"string","required":true},
-        },
-        "additionalProperties": false,
-    },
-    // WARNING: This file was auto-generated with tsoa. Please do not modify it. Re-run tsoa to re-generate this file: https://github.com/lukeautry/tsoa
-    "ResultSuccess_EvaluatorResult_": {
-        "dataType": "refObject",
-        "properties": {
-            "data": {"ref":"EvaluatorResult","required":true},
-            "error": {"dataType":"enum","enums":[null],"required":true},
-        },
-        "additionalProperties": false,
-    },
-    // WARNING: This file was auto-generated with tsoa. Please do not modify it. Re-run tsoa to re-generate this file: https://github.com/lukeautry/tsoa
-    "Result_EvaluatorResult.string_": {
-        "dataType": "refAlias",
-        "type": {"dataType":"union","subSchemas":[{"ref":"ResultSuccess_EvaluatorResult_"},{"ref":"ResultError_string_"}],"validators":{}},
-    },
-    // WARNING: This file was auto-generated with tsoa. Please do not modify it. Re-run tsoa to re-generate this file: https://github.com/lukeautry/tsoa
-    "CreateEvaluatorParams": {
-        "dataType": "refObject",
-        "properties": {
-            "scoring_type": {"dataType":"string","required":true},
-            "llm_template": {"dataType":"any","required":true},
-            "name": {"dataType":"string","required":true},
-        },
-        "additionalProperties": false,
-    },
-    // WARNING: This file was auto-generated with tsoa. Please do not modify it. Re-run tsoa to re-generate this file: https://github.com/lukeautry/tsoa
-    "ResultSuccess_EvaluatorResult-Array_": {
-        "dataType": "refObject",
-        "properties": {
-            "data": {"dataType":"array","array":{"dataType":"refObject","ref":"EvaluatorResult"},"required":true},
-            "error": {"dataType":"enum","enums":[null],"required":true},
-        },
-        "additionalProperties": false,
-    },
-    // WARNING: This file was auto-generated with tsoa. Please do not modify it. Re-run tsoa to re-generate this file: https://github.com/lukeautry/tsoa
-    "Result_EvaluatorResult-Array.string_": {
-        "dataType": "refAlias",
-        "type": {"dataType":"union","subSchemas":[{"ref":"ResultSuccess_EvaluatorResult-Array_"},{"ref":"ResultError_string_"}],"validators":{}},
-    },
-    // WARNING: This file was auto-generated with tsoa. Please do not modify it. Re-run tsoa to re-generate this file: https://github.com/lukeautry/tsoa
-    "UpdateEvaluatorParams": {
-        "dataType": "refObject",
-        "properties": {
-            "scoring_type": {"dataType":"string"},
-            "llm_template": {"dataType":"any"},
-        },
-        "additionalProperties": false,
-    },
-    // WARNING: This file was auto-generated with tsoa. Please do not modify it. Re-run tsoa to re-generate this file: https://github.com/lukeautry/tsoa
-    "ResultSuccess__experiment_id-string--experiment_created_at-string_-Array_": {
-        "dataType": "refObject",
-        "properties": {
-            "data": {"dataType":"array","array":{"dataType":"nestedObjectLiteral","nestedProperties":{"experiment_created_at":{"dataType":"string","required":true},"experiment_id":{"dataType":"string","required":true}}},"required":true},
-            "error": {"dataType":"enum","enums":[null],"required":true},
->>>>>>> f72ae33e
-        },
-        "additionalProperties": false,
-    },
-    // WARNING: This file was auto-generated with tsoa. Please do not modify it. Re-run tsoa to re-generate this file: https://github.com/lukeautry/tsoa
-<<<<<<< HEAD
-    "ResultSuccess_ExperimentRun_": {
-=======
-    "Result__experiment_id-string--experiment_created_at-string_-Array.string_": {
-        "dataType": "refAlias",
-        "type": {"dataType":"union","subSchemas":[{"ref":"ResultSuccess__experiment_id-string--experiment_created_at-string_-Array_"},{"ref":"ResultError_string_"}],"validators":{}},
-    },
-    // WARNING: This file was auto-generated with tsoa. Please do not modify it. Re-run tsoa to re-generate this file: https://github.com/lukeautry/tsoa
-    "ResultSuccess__experimentId-string__": {
->>>>>>> f72ae33e
-        "dataType": "refObject",
-        "properties": {
-            "data": {"ref":"ExperimentRun","required":true},
-            "error": {"dataType":"enum","enums":[null],"required":true},
-        },
-        "additionalProperties": false,
-    },
-    // WARNING: This file was auto-generated with tsoa. Please do not modify it. Re-run tsoa to re-generate this file: https://github.com/lukeautry/tsoa
-    "Result_ExperimentRun.string_": {
-        "dataType": "refAlias",
-        "type": {"dataType":"union","subSchemas":[{"ref":"ResultSuccess_ExperimentRun_"},{"ref":"ResultError_string_"}],"validators":{}},
-    },
-    // WARNING: This file was auto-generated with tsoa. Please do not modify it. Re-run tsoa to re-generate this file: https://github.com/lukeautry/tsoa
-    "TotalValuesForAllOfTime": {
-        "dataType": "refAlias",
-        "type": {"dataType":"nestedObjectLiteral","nestedProperties":{"total_cost":{"dataType":"double","required":true},"total_tokens":{"dataType":"double","required":true},"total_requests":{"dataType":"double","required":true}},"validators":{}},
-    },
-    // WARNING: This file was auto-generated with tsoa. Please do not modify it. Re-run tsoa to re-generate this file: https://github.com/lukeautry/tsoa
-    "ResultSuccess_TotalValuesForAllOfTime_": {
-        "dataType": "refObject",
-        "properties": {
-            "data": {"ref":"TotalValuesForAllOfTime","required":true},
-            "error": {"dataType":"enum","enums":[null],"required":true},
-        },
-        "additionalProperties": false,
-    },
-    // WARNING: This file was auto-generated with tsoa. Please do not modify it. Re-run tsoa to re-generate this file: https://github.com/lukeautry/tsoa
-    "Result_TotalValuesForAllOfTime.string_": {
-        "dataType": "refAlias",
-        "type": {"dataType":"union","subSchemas":[{"ref":"ResultSuccess_TotalValuesForAllOfTime_"},{"ref":"ResultError_string_"}],"validators":{}},
-    },
-    // WARNING: This file was auto-generated with tsoa. Please do not modify it. Re-run tsoa to re-generate this file: https://github.com/lukeautry/tsoa
-    "ModelUsageOverTime": {
-        "dataType": "refAlias",
-        "type": {"dataType":"nestedObjectLiteral","nestedProperties":{"tokens":{"dataType":"double","required":true},"date":{"dataType":"string","required":true},"model":{"dataType":"string","required":true}},"validators":{}},
-    },
-    // WARNING: This file was auto-generated with tsoa. Please do not modify it. Re-run tsoa to re-generate this file: https://github.com/lukeautry/tsoa
-    "ResultSuccess_ModelUsageOverTime-Array_": {
-        "dataType": "refObject",
-        "properties": {
-            "data": {"dataType":"array","array":{"dataType":"refAlias","ref":"ModelUsageOverTime"},"required":true},
-            "error": {"dataType":"enum","enums":[null],"required":true},
-        },
-        "additionalProperties": false,
-    },
-    // WARNING: This file was auto-generated with tsoa. Please do not modify it. Re-run tsoa to re-generate this file: https://github.com/lukeautry/tsoa
-    "Result_ModelUsageOverTime-Array.string_": {
-        "dataType": "refAlias",
-        "type": {"dataType":"union","subSchemas":[{"ref":"ResultSuccess_ModelUsageOverTime-Array_"},{"ref":"ResultError_string_"}],"validators":{}},
-    },
-    // WARNING: This file was auto-generated with tsoa. Please do not modify it. Re-run tsoa to re-generate this file: https://github.com/lukeautry/tsoa
-<<<<<<< HEAD
-    "ProviderUsageOverTime": {
-        "dataType": "refAlias",
-        "type": {"dataType":"nestedObjectLiteral","nestedProperties":{"tokens":{"dataType":"double","required":true},"date":{"dataType":"string","required":true},"provider":{"dataType":"string","required":true}},"validators":{}},
-    },
-    // WARNING: This file was auto-generated with tsoa. Please do not modify it. Re-run tsoa to re-generate this file: https://github.com/lukeautry/tsoa
-    "ResultSuccess_ProviderUsageOverTime-Array_": {
-        "dataType": "refObject",
-        "properties": {
-            "data": {"dataType":"array","array":{"dataType":"refAlias","ref":"ProviderUsageOverTime"},"required":true},
-            "error": {"dataType":"enum","enums":[null],"required":true},
-        },
-        "additionalProperties": false,
-    },
-    // WARNING: This file was auto-generated with tsoa. Please do not modify it. Re-run tsoa to re-generate this file: https://github.com/lukeautry/tsoa
-    "Result_ProviderUsageOverTime-Array.string_": {
-        "dataType": "refAlias",
-        "type": {"dataType":"union","subSchemas":[{"ref":"ResultSuccess_ProviderUsageOverTime-Array_"},{"ref":"ResultError_string_"}],"validators":{}},
-    },
-    // WARNING: This file was auto-generated with tsoa. Please do not modify it. Re-run tsoa to re-generate this file: https://github.com/lukeautry/tsoa
-    "TimeSpan": {
-        "dataType": "refAlias",
-        "type": {"dataType":"union","subSchemas":[{"dataType":"enum","enums":["7d"]},{"dataType":"enum","enums":["1m"]},{"dataType":"enum","enums":["3m"]}],"validators":{}},
-    },
-    // WARNING: This file was auto-generated with tsoa. Please do not modify it. Re-run tsoa to re-generate this file: https://github.com/lukeautry/tsoa
-    "ModelName": {
-        "dataType": "refAlias",
-        "type": {"dataType":"union","subSchemas":[{"dataType":"enum","enums":["gpt-3.5"]},{"dataType":"enum","enums":["gpt-4o"]},{"dataType":"enum","enums":["gpt-4o-mini"]},{"dataType":"enum","enums":["gpt-4"]},{"dataType":"enum","enums":["gpt-4-turbo"]},{"dataType":"enum","enums":["claude-3-opus"]},{"dataType":"enum","enums":["claude-3-sonnet"]},{"dataType":"enum","enums":["claude-3-haiku"]},{"dataType":"enum","enums":["claude-2"]},{"dataType":"enum","enums":["open-mixtral"]},{"dataType":"enum","enums":["Llama"]},{"dataType":"enum","enums":["dall-e"]},{"dataType":"enum","enums":["text-moderation"]},{"dataType":"enum","enums":["text-embedding"]},{"dataType":"enum","enums":["anthropic/claude-3.5-sonnet"]}],"validators":{}},
-    },
-    // WARNING: This file was auto-generated with tsoa. Please do not modify it. Re-run tsoa to re-generate this file: https://github.com/lukeautry/tsoa
-    "OpenStatsProviderName": {
-        "dataType": "refAlias",
-        "type": {"dataType":"union","subSchemas":[{"dataType":"enum","enums":["OPENAI"]},{"dataType":"enum","enums":["ANTHROPIC"]},{"dataType":"enum","enums":["OPENROUTER"]},{"dataType":"enum","enums":["MISTRAL"]},{"dataType":"enum","enums":["META"]}],"validators":{}},
-    },
-    // WARNING: This file was auto-generated with tsoa. Please do not modify it. Re-run tsoa to re-generate this file: https://github.com/lukeautry/tsoa
-    "DataIsBeautifulRequestBody": {
-        "dataType": "refAlias",
-        "type": {"dataType":"nestedObjectLiteral","nestedProperties":{"provider":{"ref":"OpenStatsProviderName"},"models":{"dataType":"array","array":{"dataType":"refAlias","ref":"ModelName"}},"timespan":{"ref":"TimeSpan","required":true}},"validators":{}},
-    },
-    // WARNING: This file was auto-generated with tsoa. Please do not modify it. Re-run tsoa to re-generate this file: https://github.com/lukeautry/tsoa
-    "TTFTvsPromptLength": {
-        "dataType": "refAlias",
-        "type": {"dataType":"nestedObjectLiteral","nestedProperties":{"prompt_length":{"dataType":"double","required":true},"ttft_normalized_p75":{"dataType":"double","required":true},"ttft_normalized_p99":{"dataType":"double","required":true},"ttft_normalized":{"dataType":"double","required":true},"ttft_p75":{"dataType":"double","required":true},"ttft_p99":{"dataType":"double","required":true},"ttft":{"dataType":"double","required":true}},"validators":{}},
-    },
-    // WARNING: This file was auto-generated with tsoa. Please do not modify it. Re-run tsoa to re-generate this file: https://github.com/lukeautry/tsoa
-    "ResultSuccess_TTFTvsPromptLength-Array_": {
-        "dataType": "refObject",
-        "properties": {
-            "data": {"dataType":"array","array":{"dataType":"refAlias","ref":"TTFTvsPromptLength"},"required":true},
-            "error": {"dataType":"enum","enums":[null],"required":true},
-        },
-        "additionalProperties": false,
-    },
-    // WARNING: This file was auto-generated with tsoa. Please do not modify it. Re-run tsoa to re-generate this file: https://github.com/lukeautry/tsoa
-    "Result_TTFTvsPromptLength-Array.string_": {
-        "dataType": "refAlias",
-        "type": {"dataType":"union","subSchemas":[{"ref":"ResultSuccess_TTFTvsPromptLength-Array_"},{"ref":"ResultError_string_"}],"validators":{}},
-    },
-    // WARNING: This file was auto-generated with tsoa. Please do not modify it. Re-run tsoa to re-generate this file: https://github.com/lukeautry/tsoa
-    "ModelBreakdown": {
-        "dataType": "refAlias",
-        "type": {"dataType":"nestedObjectLiteral","nestedProperties":{"percent":{"dataType":"double","required":true},"matched_model":{"dataType":"string","required":true}},"validators":{}},
-    },
-    // WARNING: This file was auto-generated with tsoa. Please do not modify it. Re-run tsoa to re-generate this file: https://github.com/lukeautry/tsoa
-    "ResultSuccess_ModelBreakdown-Array_": {
-=======
-    "ResponseObj": {
->>>>>>> f72ae33e
-        "dataType": "refObject",
-        "properties": {
-            "data": {"dataType":"array","array":{"dataType":"refAlias","ref":"ModelBreakdown"},"required":true},
-            "error": {"dataType":"enum","enums":[null],"required":true},
-        },
-        "additionalProperties": false,
-    },
-    // WARNING: This file was auto-generated with tsoa. Please do not modify it. Re-run tsoa to re-generate this file: https://github.com/lukeautry/tsoa
-    "Result_ModelBreakdown-Array.string_": {
-        "dataType": "refAlias",
-        "type": {"dataType":"union","subSchemas":[{"ref":"ResultSuccess_ModelBreakdown-Array_"},{"ref":"ResultError_string_"}],"validators":{}},
-    },
-    // WARNING: This file was auto-generated with tsoa. Please do not modify it. Re-run tsoa to re-generate this file: https://github.com/lukeautry/tsoa
-    "ModelCost": {
-        "dataType": "refAlias",
-        "type": {"dataType":"nestedObjectLiteral","nestedProperties":{"percent":{"dataType":"double","required":true},"matched_model":{"dataType":"string","required":true}},"validators":{}},
-    },
-    // WARNING: This file was auto-generated with tsoa. Please do not modify it. Re-run tsoa to re-generate this file: https://github.com/lukeautry/tsoa
-    "ResultSuccess_ModelCost-Array_": {
-        "dataType": "refObject",
-        "properties": {
-            "data": {"dataType":"array","array":{"dataType":"refAlias","ref":"ModelCost"},"required":true},
-            "error": {"dataType":"enum","enums":[null],"required":true},
-        },
-        "additionalProperties": false,
-    },
-    // WARNING: This file was auto-generated with tsoa. Please do not modify it. Re-run tsoa to re-generate this file: https://github.com/lukeautry/tsoa
-    "Result_ModelCost-Array.string_": {
-        "dataType": "refAlias",
-        "type": {"dataType":"union","subSchemas":[{"ref":"ResultSuccess_ModelCost-Array_"},{"ref":"ResultError_string_"}],"validators":{}},
-    },
-    // WARNING: This file was auto-generated with tsoa. Please do not modify it. Re-run tsoa to re-generate this file: https://github.com/lukeautry/tsoa
-    "ProviderBreakdown": {
-        "dataType": "refAlias",
-        "type": {"dataType":"nestedObjectLiteral","nestedProperties":{"percent":{"dataType":"double","required":true},"provider":{"dataType":"string","required":true}},"validators":{}},
-    },
-    // WARNING: This file was auto-generated with tsoa. Please do not modify it. Re-run tsoa to re-generate this file: https://github.com/lukeautry/tsoa
-    "ResultSuccess_ProviderBreakdown-Array_": {
-        "dataType": "refObject",
-        "properties": {
-            "data": {"dataType":"array","array":{"dataType":"refAlias","ref":"ProviderBreakdown"},"required":true},
-            "error": {"dataType":"enum","enums":[null],"required":true},
-        },
-        "additionalProperties": false,
-    },
-    // WARNING: This file was auto-generated with tsoa. Please do not modify it. Re-run tsoa to re-generate this file: https://github.com/lukeautry/tsoa
-    "Result_ProviderBreakdown-Array.string_": {
-        "dataType": "refAlias",
-        "type": {"dataType":"union","subSchemas":[{"ref":"ResultSuccess_ProviderBreakdown-Array_"},{"ref":"ResultError_string_"}],"validators":{}},
-    },
-    // WARNING: This file was auto-generated with tsoa. Please do not modify it. Re-run tsoa to re-generate this file: https://github.com/lukeautry/tsoa
-    "ModelBreakdownOverTime": {
-        "dataType": "refAlias",
-        "type": {"dataType":"intersection","subSchemas":[{"dataType":"nestedObjectLiteral","nestedProperties":{"date":{"dataType":"string","required":true}}},{"ref":"ModelBreakdown"}],"validators":{}},
-    },
-    // WARNING: This file was auto-generated with tsoa. Please do not modify it. Re-run tsoa to re-generate this file: https://github.com/lukeautry/tsoa
-    "ResultSuccess_ModelBreakdownOverTime-Array_": {
-        "dataType": "refObject",
-        "properties": {
-            "data": {"dataType":"array","array":{"dataType":"refAlias","ref":"ModelBreakdownOverTime"},"required":true},
-            "error": {"dataType":"enum","enums":[null],"required":true},
-        },
-        "additionalProperties": false,
-    },
-    // WARNING: This file was auto-generated with tsoa. Please do not modify it. Re-run tsoa to re-generate this file: https://github.com/lukeautry/tsoa
-    "Result_ModelBreakdownOverTime-Array.string_": {
-        "dataType": "refAlias",
-        "type": {"dataType":"union","subSchemas":[{"ref":"ResultSuccess_ModelBreakdownOverTime-Array_"},{"ref":"ResultError_string_"}],"validators":{}},
-    },
-    // WARNING: This file was auto-generated with tsoa. Please do not modify it. Re-run tsoa to re-generate this file: https://github.com/lukeautry/tsoa
-    "CustomerUsage": {
-        "dataType": "refObject",
-        "properties": {
-            "id": {"dataType":"string","required":true},
-            "name": {"dataType":"string","required":true},
-            "cost": {"dataType":"double","required":true},
-            "count": {"dataType":"double","required":true},
-            "prompt_tokens": {"dataType":"double","required":true},
-            "completion_tokens": {"dataType":"double","required":true},
-        },
-        "additionalProperties": false,
-    },
-    // WARNING: This file was auto-generated with tsoa. Please do not modify it. Re-run tsoa to re-generate this file: https://github.com/lukeautry/tsoa
-    "Customer": {
-        "dataType": "refObject",
-        "properties": {
-            "id": {"dataType":"string","required":true},
-            "name": {"dataType":"string","required":true},
-        },
-        "additionalProperties": false,
-    },
-    // WARNING: This file was auto-generated with tsoa. Please do not modify it. Re-run tsoa to re-generate this file: https://github.com/lukeautry/tsoa
-    "UpgradeToProRequest": {
-        "dataType": "refObject",
-        "properties": {
-            "addons": {"dataType":"nestedObjectLiteral","nestedProperties":{"prompts":{"dataType":"boolean"},"alerts":{"dataType":"boolean"}}},
-        },
-        "additionalProperties": false,
-    },
-    // WARNING: This file was auto-generated with tsoa. Please do not modify it. Re-run tsoa to re-generate this file: https://github.com/lukeautry/tsoa
-    "NewOrganizationParams": {
-        "dataType": "refAlias",
-        "type": {"dataType":"nestedObjectLiteral","nestedProperties":{"tier":{"dataType":"union","subSchemas":[{"dataType":"string"},{"dataType":"enum","enums":[null]}]},"subscription_status":{"dataType":"union","subSchemas":[{"dataType":"string"},{"dataType":"enum","enums":[null]}]},"stripe_subscription_item_id":{"dataType":"union","subSchemas":[{"dataType":"string"},{"dataType":"enum","enums":[null]}]},"stripe_subscription_id":{"dataType":"union","subSchemas":[{"dataType":"string"},{"dataType":"enum","enums":[null]}]},"stripe_metadata":{"ref":"Json"},"stripe_customer_id":{"dataType":"union","subSchemas":[{"dataType":"string"},{"dataType":"enum","enums":[null]}]},"soft_delete":{"dataType":"boolean"},"size":{"dataType":"union","subSchemas":[{"dataType":"string"},{"dataType":"enum","enums":[null]}]},"reseller_id":{"dataType":"union","subSchemas":[{"dataType":"string"},{"dataType":"enum","enums":[null]}]},"request_limit":{"dataType":"union","subSchemas":[{"dataType":"double"},{"dataType":"enum","enums":[null]}]},"referral":{"dataType":"union","subSchemas":[{"dataType":"string"},{"dataType":"enum","enums":[null]}]},"percent_to_log":{"dataType":"union","subSchemas":[{"dataType":"double"},{"dataType":"enum","enums":[null]}]},"owner":{"dataType":"string","required":true},"organization_type":{"dataType":"string"},"org_provider_key":{"dataType":"union","subSchemas":[{"dataType":"string"},{"dataType":"enum","enums":[null]}]},"name":{"dataType":"string","required":true},"logo_path":{"dataType":"union","subSchemas":[{"dataType":"string"},{"dataType":"enum","enums":[null]}]},"limits":{"dataType":"union","subSchemas":[{"ref":"Json"},{"dataType":"enum","enums":[null]}]},"is_personal":{"dataType":"boolean"},"id":{"dataType":"string"},"icon":{"dataType":"string"},"has_onboarded":{"dataType":"boolean"},"domain":{"dataType":"union","subSchemas":[{"dataType":"string"},{"dataType":"enum","enums":[null]}]},"created_at":{"dataType":"union","subSchemas":[{"dataType":"string"},{"dataType":"enum","enums":[null]}]},"color":{"dataType":"string"}},"validators":{}},
-    },
-    // WARNING: This file was auto-generated with tsoa. Please do not modify it. Re-run tsoa to re-generate this file: https://github.com/lukeautry/tsoa
-    "Pick_NewOrganizationParams.name-or-color-or-icon-or-org_provider_key-or-limits-or-reseller_id-or-organization_type_": {
-        "dataType": "refAlias",
-        "type": {"dataType":"nestedObjectLiteral","nestedProperties":{"name":{"dataType":"string","required":true},"color":{"dataType":"string"},"icon":{"dataType":"string"},"limits":{"ref":"Json"},"org_provider_key":{"dataType":"string"},"organization_type":{"dataType":"string"},"reseller_id":{"dataType":"string"}},"validators":{}},
-    },
-    // WARNING: This file was auto-generated with tsoa. Please do not modify it. Re-run tsoa to re-generate this file: https://github.com/lukeautry/tsoa
-    "UpdateOrganizationParams": {
-        "dataType": "refAlias",
-        "type": {"dataType":"intersection","subSchemas":[{"ref":"Pick_NewOrganizationParams.name-or-color-or-icon-or-org_provider_key-or-limits-or-reseller_id-or-organization_type_"},{"dataType":"nestedObjectLiteral","nestedProperties":{"variant":{"dataType":"string"}}}],"validators":{}},
-    },
-    // WARNING: This file was auto-generated with tsoa. Please do not modify it. Re-run tsoa to re-generate this file: https://github.com/lukeautry/tsoa
-    "UIFilterRowTree": {
-        "dataType": "refAlias",
-        "type": {"dataType":"union","subSchemas":[{"ref":"UIFilterRowNode"},{"ref":"FilterRow"}],"validators":{}},
-    },
-    // WARNING: This file was auto-generated with tsoa. Please do not modify it. Re-run tsoa to re-generate this file: https://github.com/lukeautry/tsoa
-    "UIFilterRowNode": {
-        "dataType": "refObject",
-        "properties": {
-            "operator": {"dataType":"union","subSchemas":[{"dataType":"enum","enums":["and"]},{"dataType":"enum","enums":["or"]}],"required":true},
-            "rows": {"dataType":"array","array":{"dataType":"refAlias","ref":"UIFilterRowTree"},"required":true},
-        },
-        "additionalProperties": false,
-    },
-    // WARNING: This file was auto-generated with tsoa. Please do not modify it. Re-run tsoa to re-generate this file: https://github.com/lukeautry/tsoa
-    "FilterRow": {
-        "dataType": "refAlias",
-        "type": {"dataType":"nestedObjectLiteral","nestedProperties":{"value":{"dataType":"string","required":true},"operatorIdx":{"dataType":"double","required":true},"filterMapIdx":{"dataType":"double","required":true}},"validators":{}},
-    },
-    // WARNING: This file was auto-generated with tsoa. Please do not modify it. Re-run tsoa to re-generate this file: https://github.com/lukeautry/tsoa
-    "OrganizationFilter": {
-        "dataType": "refAlias",
-        "type": {"dataType":"nestedObjectLiteral","nestedProperties":{"softDelete":{"dataType":"boolean","required":true},"createdAt":{"dataType":"string"},"filter":{"dataType":"array","array":{"dataType":"refAlias","ref":"UIFilterRowTree"},"required":true},"name":{"dataType":"string","required":true},"id":{"dataType":"string","required":true}},"validators":{}},
-    },
-    // WARNING: This file was auto-generated with tsoa. Please do not modify it. Re-run tsoa to re-generate this file: https://github.com/lukeautry/tsoa
-    "OrganizationLayout": {
-        "dataType": "refAlias",
-        "type": {"dataType":"nestedObjectLiteral","nestedProperties":{"filters":{"dataType":"array","array":{"dataType":"refAlias","ref":"OrganizationFilter"},"required":true},"type":{"dataType":"string","required":true},"organization_id":{"dataType":"string","required":true},"id":{"dataType":"string","required":true}},"validators":{}},
-    },
-    // WARNING: This file was auto-generated with tsoa. Please do not modify it. Re-run tsoa to re-generate this file: https://github.com/lukeautry/tsoa
-<<<<<<< HEAD
-    "ResultSuccess_OrganizationLayout_": {
-        "dataType": "refObject",
-        "properties": {
-            "data": {"ref":"OrganizationLayout","required":true},
-            "error": {"dataType":"enum","enums":[null],"required":true},
-        },
-        "additionalProperties": false,
-    },
-    // WARNING: This file was auto-generated with tsoa. Please do not modify it. Re-run tsoa to re-generate this file: https://github.com/lukeautry/tsoa
-    "Result_OrganizationLayout.string_": {
-        "dataType": "refAlias",
-        "type": {"dataType":"union","subSchemas":[{"ref":"ResultSuccess_OrganizationLayout_"},{"ref":"ResultError_string_"}],"validators":{}},
-    },
-    // WARNING: This file was auto-generated with tsoa. Please do not modify it. Re-run tsoa to re-generate this file: https://github.com/lukeautry/tsoa
-    "OrganizationMember": {
-        "dataType": "refAlias",
-        "type": {"dataType":"nestedObjectLiteral","nestedProperties":{"org_role":{"dataType":"string","required":true},"member":{"dataType":"string","required":true},"email":{"dataType":"string","required":true}},"validators":{}},
-    },
-    // WARNING: This file was auto-generated with tsoa. Please do not modify it. Re-run tsoa to re-generate this file: https://github.com/lukeautry/tsoa
-    "ResultSuccess_OrganizationMember-Array_": {
-        "dataType": "refObject",
-        "properties": {
-            "data": {"dataType":"array","array":{"dataType":"refAlias","ref":"OrganizationMember"},"required":true},
-            "error": {"dataType":"enum","enums":[null],"required":true},
-        },
-        "additionalProperties": false,
-    },
-    // WARNING: This file was auto-generated with tsoa. Please do not modify it. Re-run tsoa to re-generate this file: https://github.com/lukeautry/tsoa
-    "Result_OrganizationMember-Array.string_": {
-        "dataType": "refAlias",
-        "type": {"dataType":"union","subSchemas":[{"ref":"ResultSuccess_OrganizationMember-Array_"},{"ref":"ResultError_string_"}],"validators":{}},
-    },
-    // WARNING: This file was auto-generated with tsoa. Please do not modify it. Re-run tsoa to re-generate this file: https://github.com/lukeautry/tsoa
-    "OrganizationOwner": {
-        "dataType": "refAlias",
-        "type": {"dataType":"nestedObjectLiteral","nestedProperties":{"tier":{"dataType":"string","required":true},"email":{"dataType":"string","required":true}},"validators":{}},
-    },
-    // WARNING: This file was auto-generated with tsoa. Please do not modify it. Re-run tsoa to re-generate this file: https://github.com/lukeautry/tsoa
-    "ResultSuccess_OrganizationOwner-Array_": {
-        "dataType": "refObject",
-        "properties": {
-            "data": {"dataType":"array","array":{"dataType":"refAlias","ref":"OrganizationOwner"},"required":true},
-            "error": {"dataType":"enum","enums":[null],"required":true},
-        },
-        "additionalProperties": false,
-    },
-    // WARNING: This file was auto-generated with tsoa. Please do not modify it. Re-run tsoa to re-generate this file: https://github.com/lukeautry/tsoa
-    "Result_OrganizationOwner-Array.string_": {
-        "dataType": "refAlias",
-        "type": {"dataType":"union","subSchemas":[{"ref":"ResultSuccess_OrganizationOwner-Array_"},{"ref":"ResultError_string_"}],"validators":{}},
-    },
-    // WARNING: This file was auto-generated with tsoa. Please do not modify it. Re-run tsoa to re-generate this file: https://github.com/lukeautry/tsoa
-    "ResultSuccess__score_key-string--score_sum-number--created_at_trunc-string_-Array_": {
-        "dataType": "refObject",
-        "properties": {
-            "data": {"dataType":"array","array":{"dataType":"nestedObjectLiteral","nestedProperties":{"created_at_trunc":{"dataType":"string","required":true},"score_sum":{"dataType":"double","required":true},"score_key":{"dataType":"string","required":true}}},"required":true},
-            "error": {"dataType":"enum","enums":[null],"required":true},
-        },
-        "additionalProperties": false,
-    },
-    // WARNING: This file was auto-generated with tsoa. Please do not modify it. Re-run tsoa to re-generate this file: https://github.com/lukeautry/tsoa
-    "Result__score_key-string--score_sum-number--created_at_trunc-string_-Array.string_": {
-        "dataType": "refAlias",
-        "type": {"dataType":"union","subSchemas":[{"ref":"ResultSuccess__score_key-string--score_sum-number--created_at_trunc-string_-Array_"},{"ref":"ResultError_string_"}],"validators":{}},
-    },
-    // WARNING: This file was auto-generated with tsoa. Please do not modify it. Re-run tsoa to re-generate this file: https://github.com/lukeautry/tsoa
-    "RequestClickhouseFilterNode": {
-        "dataType": "refAlias",
-        "type": {"dataType":"union","subSchemas":[{"ref":"FilterLeafSubset_request_response_rmt_"},{"ref":"RequestClickhouseFilterBranch"},{"dataType":"enum","enums":["all"]}],"validators":{}},
-    },
-    // WARNING: This file was auto-generated with tsoa. Please do not modify it. Re-run tsoa to re-generate this file: https://github.com/lukeautry/tsoa
-    "RequestClickhouseFilterBranch": {
-        "dataType": "refAlias",
-        "type": {"dataType":"nestedObjectLiteral","nestedProperties":{"right":{"ref":"RequestClickhouseFilterNode","required":true},"operator":{"dataType":"union","subSchemas":[{"dataType":"enum","enums":["or"]},{"dataType":"enum","enums":["and"]}],"required":true},"left":{"ref":"RequestClickhouseFilterNode","required":true}},"validators":{}},
-    },
-    // WARNING: This file was auto-generated with tsoa. Please do not modify it. Re-run tsoa to re-generate this file: https://github.com/lukeautry/tsoa
-    "TimeIncrement": {
-        "dataType": "refAlias",
-        "type": {"dataType":"union","subSchemas":[{"dataType":"enum","enums":["min"]},{"dataType":"enum","enums":["hour"]},{"dataType":"enum","enums":["day"]},{"dataType":"enum","enums":["week"]},{"dataType":"enum","enums":["month"]},{"dataType":"enum","enums":["year"]}],"validators":{}},
-    },
-    // WARNING: This file was auto-generated with tsoa. Please do not modify it. Re-run tsoa to re-generate this file: https://github.com/lukeautry/tsoa
-    "DataOverTimeRequest": {
-        "dataType": "refObject",
-        "properties": {
-            "timeFilter": {"dataType":"nestedObjectLiteral","nestedProperties":{"end":{"dataType":"string","required":true},"start":{"dataType":"string","required":true}},"required":true},
-            "userFilter": {"ref":"RequestClickhouseFilterNode","required":true},
-            "dbIncrement": {"ref":"TimeIncrement","required":true},
-            "timeZoneDifference": {"dataType":"double","required":true},
-        },
-        "additionalProperties": false,
-    },
-    // WARNING: This file was auto-generated with tsoa. Please do not modify it. Re-run tsoa to re-generate this file: https://github.com/lukeautry/tsoa
-    "LlmType": {
-        "dataType": "refAlias",
-        "type": {"dataType":"union","subSchemas":[{"dataType":"enum","enums":["chat"]},{"dataType":"enum","enums":["completion"]}],"validators":{}},
-    },
-    // WARNING: This file was auto-generated with tsoa. Please do not modify it. Re-run tsoa to re-generate this file: https://github.com/lukeautry/tsoa
-    "FunctionCall": {
-        "dataType": "refObject",
-        "properties": {
-            "name": {"dataType":"string"},
-            "arguments": {"dataType":"object"},
-        },
-        "additionalProperties": false,
-    },
-    // WARNING: This file was auto-generated with tsoa. Please do not modify it. Re-run tsoa to re-generate this file: https://github.com/lukeautry/tsoa
-    "ChatMessage": {
-        "dataType": "refObject",
-        "properties": {
-            "role": {"dataType":"string"},
-            "content": {"dataType":"string"},
-            "function_call": {"ref":"FunctionCall"},
-        },
-        "additionalProperties": false,
-    },
-    // WARNING: This file was auto-generated with tsoa. Please do not modify it. Re-run tsoa to re-generate this file: https://github.com/lukeautry/tsoa
-    "Request": {
-        "dataType": "refObject",
-        "properties": {
-            "llm_type": {"ref":"LlmType"},
-            "model": {"dataType":"string"},
-            "provider": {"dataType":"string"},
-            "prompt": {"dataType":"union","subSchemas":[{"dataType":"string"},{"dataType":"enum","enums":[null]}]},
-            "max_tokens": {"dataType":"union","subSchemas":[{"dataType":"double"},{"dataType":"enum","enums":[null]}]},
-            "temperature": {"dataType":"union","subSchemas":[{"dataType":"double"},{"dataType":"enum","enums":[null]}]},
-            "top_p": {"dataType":"union","subSchemas":[{"dataType":"double"},{"dataType":"enum","enums":[null]}]},
-            "n": {"dataType":"union","subSchemas":[{"dataType":"double"},{"dataType":"enum","enums":[null]}]},
-            "stream": {"dataType":"union","subSchemas":[{"dataType":"boolean"},{"dataType":"enum","enums":[null]}]},
-            "stop": {"dataType":"union","subSchemas":[{"dataType":"string"},{"dataType":"enum","enums":[null]}]},
-            "presence_penalty": {"dataType":"union","subSchemas":[{"dataType":"double"},{"dataType":"enum","enums":[null]}]},
-            "frequency_penalty": {"dataType":"union","subSchemas":[{"dataType":"double"},{"dataType":"enum","enums":[null]}]},
-            "logprobs": {"dataType":"union","subSchemas":[{"dataType":"double"},{"dataType":"enum","enums":[null]}]},
-            "best_of": {"dataType":"union","subSchemas":[{"dataType":"double"},{"dataType":"enum","enums":[null]}]},
-            "logit_bias": {"dataType":"union","subSchemas":[{"dataType":"object"},{"dataType":"enum","enums":[null]}]},
-            "user": {"dataType":"union","subSchemas":[{"dataType":"string"},{"dataType":"enum","enums":[null]}]},
-            "messages": {"dataType":"union","subSchemas":[{"dataType":"array","array":{"dataType":"refObject","ref":"ChatMessage"}},{"dataType":"enum","enums":[null]}]},
-            "tooLarge": {"dataType":"boolean"},
-            "heliconeMessage": {"dataType":"string"},
-        },
-        "additionalProperties": false,
-    },
-    // WARNING: This file was auto-generated with tsoa. Please do not modify it. Re-run tsoa to re-generate this file: https://github.com/lukeautry/tsoa
-    "Record_number.string_": {
-        "dataType": "refAlias",
-        "type": {"dataType":"nestedObjectLiteral","nestedProperties":{},"additionalProperties":{"dataType":"string"},"validators":{}},
-    },
-    // WARNING: This file was auto-generated with tsoa. Please do not modify it. Re-run tsoa to re-generate this file: https://github.com/lukeautry/tsoa
-    "ErrorInfo": {
-        "dataType": "refObject",
-        "properties": {
-            "code": {"dataType":"union","subSchemas":[{"dataType":"string"},{"dataType":"enum","enums":[null]}]},
-            "message": {"dataType":"union","subSchemas":[{"dataType":"string"},{"dataType":"enum","enums":[null]}]},
-        },
-        "additionalProperties": false,
-    },
-    // WARNING: This file was auto-generated with tsoa. Please do not modify it. Re-run tsoa to re-generate this file: https://github.com/lukeautry/tsoa
-    "Response": {
-        "dataType": "refObject",
-        "properties": {
-            "completions": {"dataType":"union","subSchemas":[{"ref":"Record_number.string_"},{"dataType":"enum","enums":[null]}]},
-            "message": {"dataType":"union","subSchemas":[{"ref":"ChatMessage"},{"dataType":"enum","enums":[null]}]},
-            "error": {"dataType":"union","subSchemas":[{"ref":"ErrorInfo"},{"dataType":"enum","enums":[null]}]},
-            "model": {"dataType":"union","subSchemas":[{"dataType":"string"},{"dataType":"enum","enums":[null]}]},
-            "tooLarge": {"dataType":"boolean"},
-            "heliconeMessage": {"dataType":"string"},
-        },
-        "additionalProperties": false,
-    },
-    // WARNING: This file was auto-generated with tsoa. Please do not modify it. Re-run tsoa to re-generate this file: https://github.com/lukeautry/tsoa
-    "LlmSchema": {
-        "dataType": "refObject",
-        "properties": {
-            "request": {"ref":"Request","required":true},
-            "response": {"dataType":"union","subSchemas":[{"ref":"Response"},{"dataType":"enum","enums":[null]}]},
-        },
-        "additionalProperties": false,
-    },
-    // WARNING: This file was auto-generated with tsoa. Please do not modify it. Re-run tsoa to re-generate this file: https://github.com/lukeautry/tsoa
-    "Record_string.number_": {
-=======
-    "TotalValuesForAllOfTime": {
->>>>>>> f72ae33e
-        "dataType": "refAlias",
-        "type": {"dataType":"nestedObjectLiteral","nestedProperties":{},"additionalProperties":{"dataType":"double"},"validators":{}},
-    },
-    // WARNING: This file was auto-generated with tsoa. Please do not modify it. Re-run tsoa to re-generate this file: https://github.com/lukeautry/tsoa
-    "HeliconeRequest": {
-        "dataType": "refObject",
-        "properties": {
-            "response_id": {"dataType":"union","subSchemas":[{"dataType":"string"},{"dataType":"enum","enums":[null]}],"required":true},
-            "response_created_at": {"dataType":"union","subSchemas":[{"dataType":"string"},{"dataType":"enum","enums":[null]}],"required":true},
-            "response_body": {"dataType":"any"},
-            "response_status": {"dataType":"double","required":true},
-            "response_model": {"dataType":"union","subSchemas":[{"dataType":"string"},{"dataType":"enum","enums":[null]}],"required":true},
-            "request_id": {"dataType":"string","required":true},
-            "request_created_at": {"dataType":"string","required":true},
-            "request_body": {"dataType":"any","required":true},
-            "request_path": {"dataType":"string","required":true},
-            "request_user_id": {"dataType":"union","subSchemas":[{"dataType":"string"},{"dataType":"enum","enums":[null]}],"required":true},
-            "request_properties": {"dataType":"union","subSchemas":[{"ref":"Record_string.string_"},{"dataType":"enum","enums":[null]}],"required":true},
-            "request_model": {"dataType":"union","subSchemas":[{"dataType":"string"},{"dataType":"enum","enums":[null]}],"required":true},
-            "model_override": {"dataType":"union","subSchemas":[{"dataType":"string"},{"dataType":"enum","enums":[null]}],"required":true},
-            "helicone_user": {"dataType":"union","subSchemas":[{"dataType":"string"},{"dataType":"enum","enums":[null]}],"required":true},
-            "provider": {"ref":"Provider","required":true},
-            "delay_ms": {"dataType":"union","subSchemas":[{"dataType":"double"},{"dataType":"enum","enums":[null]}],"required":true},
-            "time_to_first_token": {"dataType":"union","subSchemas":[{"dataType":"double"},{"dataType":"enum","enums":[null]}],"required":true},
-            "total_tokens": {"dataType":"union","subSchemas":[{"dataType":"double"},{"dataType":"enum","enums":[null]}],"required":true},
-            "prompt_tokens": {"dataType":"union","subSchemas":[{"dataType":"double"},{"dataType":"enum","enums":[null]}],"required":true},
-            "completion_tokens": {"dataType":"union","subSchemas":[{"dataType":"double"},{"dataType":"enum","enums":[null]}],"required":true},
-            "prompt_id": {"dataType":"union","subSchemas":[{"dataType":"string"},{"dataType":"enum","enums":[null]}],"required":true},
-            "feedback_created_at": {"dataType":"union","subSchemas":[{"dataType":"string"},{"dataType":"enum","enums":[null]}]},
-            "feedback_id": {"dataType":"union","subSchemas":[{"dataType":"string"},{"dataType":"enum","enums":[null]}]},
-            "feedback_rating": {"dataType":"union","subSchemas":[{"dataType":"boolean"},{"dataType":"enum","enums":[null]}]},
-            "signed_body_url": {"dataType":"union","subSchemas":[{"dataType":"string"},{"dataType":"enum","enums":[null]}]},
-            "llmSchema": {"dataType":"union","subSchemas":[{"ref":"LlmSchema"},{"dataType":"enum","enums":[null]}],"required":true},
-            "country_code": {"dataType":"union","subSchemas":[{"dataType":"string"},{"dataType":"enum","enums":[null]}],"required":true},
-            "asset_ids": {"dataType":"union","subSchemas":[{"dataType":"array","array":{"dataType":"string"}},{"dataType":"enum","enums":[null]}],"required":true},
-            "asset_urls": {"dataType":"union","subSchemas":[{"ref":"Record_string.string_"},{"dataType":"enum","enums":[null]}],"required":true},
-            "scores": {"dataType":"union","subSchemas":[{"ref":"Record_string.number_"},{"dataType":"enum","enums":[null]}],"required":true},
-            "costUSD": {"dataType":"union","subSchemas":[{"dataType":"double"},{"dataType":"enum","enums":[null]}]},
-            "properties": {"ref":"Record_string.string_","required":true},
-            "assets": {"dataType":"array","array":{"dataType":"string"},"required":true},
-            "target_url": {"dataType":"string","required":true},
-        },
-        "additionalProperties": false,
-    },
-    // WARNING: This file was auto-generated with tsoa. Please do not modify it. Re-run tsoa to re-generate this file: https://github.com/lukeautry/tsoa
-    "ResultSuccess_HeliconeRequest-Array_": {
-        "dataType": "refObject",
-        "properties": {
-            "data": {"dataType":"array","array":{"dataType":"refObject","ref":"HeliconeRequest"},"required":true},
-            "error": {"dataType":"enum","enums":[null],"required":true},
-        },
-        "additionalProperties": false,
-    },
-    // WARNING: This file was auto-generated with tsoa. Please do not modify it. Re-run tsoa to re-generate this file: https://github.com/lukeautry/tsoa
-    "Result_HeliconeRequest-Array.string_": {
-        "dataType": "refAlias",
-        "type": {"dataType":"union","subSchemas":[{"ref":"ResultSuccess_HeliconeRequest-Array_"},{"ref":"ResultError_string_"}],"validators":{}},
-    },
-    // WARNING: This file was auto-generated with tsoa. Please do not modify it. Re-run tsoa to re-generate this file: https://github.com/lukeautry/tsoa
-    "Partial_ResponseTableToOperators_": {
-        "dataType": "refAlias",
-        "type": {"dataType":"nestedObjectLiteral","nestedProperties":{"body_tokens":{"ref":"Partial_NumberOperators_"},"body_model":{"ref":"Partial_TextOperators_"},"body_completion":{"ref":"Partial_TextOperators_"},"status":{"ref":"Partial_NumberOperators_"},"model":{"ref":"Partial_TextOperators_"}},"validators":{}},
-    },
-    // WARNING: This file was auto-generated with tsoa. Please do not modify it. Re-run tsoa to re-generate this file: https://github.com/lukeautry/tsoa
-    "Partial_FeedbackTableToOperators_": {
-        "dataType": "refAlias",
-        "type": {"dataType":"nestedObjectLiteral","nestedProperties":{"id":{"ref":"Partial_NumberOperators_"},"created_at":{"ref":"Partial_TimestampOperators_"},"rating":{"ref":"Partial_BooleanOperators_"},"response_id":{"ref":"Partial_TextOperators_"}},"validators":{}},
-    },
-    // WARNING: This file was auto-generated with tsoa. Please do not modify it. Re-run tsoa to re-generate this file: https://github.com/lukeautry/tsoa
-    "Partial_RequestResponseSearchToOperators_": {
-        "dataType": "refAlias",
-        "type": {"dataType":"nestedObjectLiteral","nestedProperties":{"request_body_vector":{"ref":"Partial_VectorOperators_"},"response_body_vector":{"ref":"Partial_VectorOperators_"}},"validators":{}},
-    },
-    // WARNING: This file was auto-generated with tsoa. Please do not modify it. Re-run tsoa to re-generate this file: https://github.com/lukeautry/tsoa
-    "Partial_SessionsRequestResponseRMTToOperators_": {
-        "dataType": "refAlias",
-        "type": {"dataType":"nestedObjectLiteral","nestedProperties":{"total_cost":{"ref":"Partial_NumberOperators_"},"total_tokens":{"ref":"Partial_NumberOperators_"}},"validators":{}},
-    },
-    // WARNING: This file was auto-generated with tsoa. Please do not modify it. Re-run tsoa to re-generate this file: https://github.com/lukeautry/tsoa
-    "Partial_CacheHitsTableToOperators_": {
-        "dataType": "refAlias",
-        "type": {"dataType":"nestedObjectLiteral","nestedProperties":{"organization_id":{"ref":"Partial_TextOperators_"},"request_id":{"ref":"Partial_TextOperators_"},"latency":{"ref":"Partial_NumberOperators_"},"completion_tokens":{"ref":"Partial_NumberOperators_"},"prompt_tokens":{"ref":"Partial_NumberOperators_"},"created_at":{"ref":"Partial_TimestampOperatorsTyped_"}},"validators":{}},
-    },
-    // WARNING: This file was auto-generated with tsoa. Please do not modify it. Re-run tsoa to re-generate this file: https://github.com/lukeautry/tsoa
-    "Pick_FilterLeaf.feedback-or-request-or-response-or-properties-or-values-or-request_response_search-or-cache_hits-or-request_response_rmt-or-sessions_request_response_rmt_": {
-        "dataType": "refAlias",
-        "type": {"dataType":"nestedObjectLiteral","nestedProperties":{"request_response_rmt":{"ref":"Partial_RequestResponseRMTToOperators_"},"response":{"ref":"Partial_ResponseTableToOperators_"},"request":{"ref":"Partial_RequestTableToOperators_"},"feedback":{"ref":"Partial_FeedbackTableToOperators_"},"request_response_search":{"ref":"Partial_RequestResponseSearchToOperators_"},"sessions_request_response_rmt":{"ref":"Partial_SessionsRequestResponseRMTToOperators_"},"cache_hits":{"ref":"Partial_CacheHitsTableToOperators_"},"properties":{"dataType":"nestedObjectLiteral","nestedProperties":{},"additionalProperties":{"ref":"Partial_TextOperators_"}},"values":{"dataType":"nestedObjectLiteral","nestedProperties":{},"additionalProperties":{"ref":"Partial_TextOperators_"}}},"validators":{}},
-    },
-    // WARNING: This file was auto-generated with tsoa. Please do not modify it. Re-run tsoa to re-generate this file: https://github.com/lukeautry/tsoa
-    "FilterLeafSubset_feedback-or-request-or-response-or-properties-or-values-or-request_response_search-or-cache_hits-or-request_response_rmt-or-sessions_request_response_rmt_": {
-        "dataType": "refAlias",
-        "type": {"ref":"Pick_FilterLeaf.feedback-or-request-or-response-or-properties-or-values-or-request_response_search-or-cache_hits-or-request_response_rmt-or-sessions_request_response_rmt_","validators":{}},
-    },
-    // WARNING: This file was auto-generated with tsoa. Please do not modify it. Re-run tsoa to re-generate this file: https://github.com/lukeautry/tsoa
-    "RequestFilterNode": {
-        "dataType": "refAlias",
-        "type": {"dataType":"union","subSchemas":[{"ref":"FilterLeafSubset_feedback-or-request-or-response-or-properties-or-values-or-request_response_search-or-cache_hits-or-request_response_rmt-or-sessions_request_response_rmt_"},{"ref":"RequestFilterBranch"},{"dataType":"enum","enums":["all"]}],"validators":{}},
-    },
-    // WARNING: This file was auto-generated with tsoa. Please do not modify it. Re-run tsoa to re-generate this file: https://github.com/lukeautry/tsoa
-    "RequestFilterBranch": {
-        "dataType": "refAlias",
-        "type": {"dataType":"nestedObjectLiteral","nestedProperties":{"right":{"ref":"RequestFilterNode","required":true},"operator":{"dataType":"union","subSchemas":[{"dataType":"enum","enums":["or"]},{"dataType":"enum","enums":["and"]}],"required":true},"left":{"ref":"RequestFilterNode","required":true}},"validators":{}},
-    },
-    // WARNING: This file was auto-generated with tsoa. Please do not modify it. Re-run tsoa to re-generate this file: https://github.com/lukeautry/tsoa
-    "SortDirection": {
-        "dataType": "refAlias",
-        "type": {"dataType":"union","subSchemas":[{"dataType":"enum","enums":["asc"]},{"dataType":"enum","enums":["desc"]}],"validators":{}},
-    },
-    // WARNING: This file was auto-generated with tsoa. Please do not modify it. Re-run tsoa to re-generate this file: https://github.com/lukeautry/tsoa
-    "SortLeafRequest": {
-        "dataType": "refObject",
-        "properties": {
-            "random": {"dataType":"enum","enums":[true]},
-            "created_at": {"ref":"SortDirection"},
-            "cache_created_at": {"ref":"SortDirection"},
-            "latency": {"ref":"SortDirection"},
-            "last_active": {"ref":"SortDirection"},
-            "total_tokens": {"ref":"SortDirection"},
-            "completion_tokens": {"ref":"SortDirection"},
-            "prompt_tokens": {"ref":"SortDirection"},
-            "user_id": {"ref":"SortDirection"},
-            "body_model": {"ref":"SortDirection"},
-            "is_cached": {"ref":"SortDirection"},
-            "request_prompt": {"ref":"SortDirection"},
-            "response_text": {"ref":"SortDirection"},
-            "properties": {"dataType":"nestedObjectLiteral","nestedProperties":{},"additionalProperties":{"ref":"SortDirection"}},
-            "values": {"dataType":"nestedObjectLiteral","nestedProperties":{},"additionalProperties":{"ref":"SortDirection"}},
-        },
-        "additionalProperties": false,
-    },
-    // WARNING: This file was auto-generated with tsoa. Please do not modify it. Re-run tsoa to re-generate this file: https://github.com/lukeautry/tsoa
-    "RequestQueryParams": {
-        "dataType": "refObject",
-        "properties": {
-            "filter": {"ref":"RequestFilterNode","required":true},
-            "offset": {"dataType":"double"},
-            "limit": {"dataType":"double"},
-            "sort": {"ref":"SortLeafRequest"},
-            "isCached": {"dataType":"boolean"},
-            "includeInputs": {"dataType":"boolean"},
-            "isPartOfExperiment": {"dataType":"boolean"},
-            "isScored": {"dataType":"boolean"},
-        },
-        "additionalProperties": false,
-    },
-    // WARNING: This file was auto-generated with tsoa. Please do not modify it. Re-run tsoa to re-generate this file: https://github.com/lukeautry/tsoa
-    "HeliconeRequestAsset": {
-        "dataType": "refObject",
-        "properties": {
-            "assetUrl": {"dataType":"string","required":true},
-        },
-        "additionalProperties": false,
-    },
-    // WARNING: This file was auto-generated with tsoa. Please do not modify it. Re-run tsoa to re-generate this file: https://github.com/lukeautry/tsoa
-    "ResultSuccess_HeliconeRequestAsset_": {
-        "dataType": "refObject",
-        "properties": {
-            "data": {"ref":"HeliconeRequestAsset","required":true},
-            "error": {"dataType":"enum","enums":[null],"required":true},
-        },
-        "additionalProperties": false,
-    },
-    // WARNING: This file was auto-generated with tsoa. Please do not modify it. Re-run tsoa to re-generate this file: https://github.com/lukeautry/tsoa
-    "Result_HeliconeRequestAsset.string_": {
-        "dataType": "refAlias",
-        "type": {"dataType":"union","subSchemas":[{"ref":"ResultSuccess_HeliconeRequestAsset_"},{"ref":"ResultError_string_"}],"validators":{}},
-    },
-    // WARNING: This file was auto-generated with tsoa. Please do not modify it. Re-run tsoa to re-generate this file: https://github.com/lukeautry/tsoa
-    "Record_string.number-or-boolean_": {
-        "dataType": "refAlias",
-        "type": {"dataType":"nestedObjectLiteral","nestedProperties":{},"additionalProperties":{"dataType":"union","subSchemas":[{"dataType":"double"},{"dataType":"boolean"}]},"validators":{}},
-    },
-    // WARNING: This file was auto-generated with tsoa. Please do not modify it. Re-run tsoa to re-generate this file: https://github.com/lukeautry/tsoa
-    "Scores": {
-        "dataType": "refAlias",
-        "type": {"ref":"Record_string.number-or-boolean_","validators":{}},
-    },
-    // WARNING: This file was auto-generated with tsoa. Please do not modify it. Re-run tsoa to re-generate this file: https://github.com/lukeautry/tsoa
-    "ScoreRequest": {
-        "dataType": "refObject",
-        "properties": {
-            "scores": {"ref":"Scores","required":true},
-        },
-        "additionalProperties": false,
-    },
-    // WARNING: This file was auto-generated with tsoa. Please do not modify it. Re-run tsoa to re-generate this file: https://github.com/lukeautry/tsoa
-    "SessionResult": {
-        "dataType": "refObject",
-        "properties": {
-            "created_at": {"dataType":"string","required":true},
-            "latest_request_created_at": {"dataType":"string","required":true},
-            "session": {"dataType":"string","required":true},
-            "total_cost": {"dataType":"double","required":true},
-            "total_requests": {"dataType":"double","required":true},
-            "prompt_tokens": {"dataType":"double","required":true},
-            "completion_tokens": {"dataType":"double","required":true},
-            "total_tokens": {"dataType":"double","required":true},
-        },
-        "additionalProperties": false,
-    },
-    // WARNING: This file was auto-generated with tsoa. Please do not modify it. Re-run tsoa to re-generate this file: https://github.com/lukeautry/tsoa
-    "ResultSuccess_SessionResult-Array_": {
-        "dataType": "refObject",
-        "properties": {
-            "data": {"dataType":"array","array":{"dataType":"refObject","ref":"SessionResult"},"required":true},
-            "error": {"dataType":"enum","enums":[null],"required":true},
-        },
-        "additionalProperties": false,
-    },
-    // WARNING: This file was auto-generated with tsoa. Please do not modify it. Re-run tsoa to re-generate this file: https://github.com/lukeautry/tsoa
-    "Result_SessionResult-Array.string_": {
-        "dataType": "refAlias",
-        "type": {"dataType":"union","subSchemas":[{"ref":"ResultSuccess_SessionResult-Array_"},{"ref":"ResultError_string_"}],"validators":{}},
-    },
-    // WARNING: This file was auto-generated with tsoa. Please do not modify it. Re-run tsoa to re-generate this file: https://github.com/lukeautry/tsoa
-    "SessionQueryParams": {
-        "dataType": "refObject",
-        "properties": {
-            "sessionIdContains": {"dataType":"string","required":true},
-            "timeFilter": {"dataType":"nestedObjectLiteral","nestedProperties":{"endTimeUnixMs":{"dataType":"double","required":true},"startTimeUnixMs":{"dataType":"double","required":true}},"required":true},
-            "sessionName": {"dataType":"string","required":true},
-            "timezoneDifference": {"dataType":"double","required":true},
-            "filter": {"ref":"RequestFilterNode","required":true},
-        },
-        "additionalProperties": false,
-    },
-    // WARNING: This file was auto-generated with tsoa. Please do not modify it. Re-run tsoa to re-generate this file: https://github.com/lukeautry/tsoa
-    "SessionNameResult": {
-        "dataType": "refObject",
-        "properties": {
-            "name": {"dataType":"string","required":true},
-            "created_at": {"dataType":"string","required":true},
-            "total_cost": {"dataType":"double","required":true},
-            "last_used": {"dataType":"string","required":true},
-            "first_used": {"dataType":"string","required":true},
-            "session_count": {"dataType":"double","required":true},
-        },
-        "additionalProperties": false,
-    },
-    // WARNING: This file was auto-generated with tsoa. Please do not modify it. Re-run tsoa to re-generate this file: https://github.com/lukeautry/tsoa
-    "ResultSuccess_SessionNameResult-Array_": {
-        "dataType": "refObject",
-        "properties": {
-            "data": {"dataType":"array","array":{"dataType":"refObject","ref":"SessionNameResult"},"required":true},
-            "error": {"dataType":"enum","enums":[null],"required":true},
-        },
-        "additionalProperties": false,
-    },
-    // WARNING: This file was auto-generated with tsoa. Please do not modify it. Re-run tsoa to re-generate this file: https://github.com/lukeautry/tsoa
-    "Result_SessionNameResult-Array.string_": {
-        "dataType": "refAlias",
-        "type": {"dataType":"union","subSchemas":[{"ref":"ResultSuccess_SessionNameResult-Array_"},{"ref":"ResultError_string_"}],"validators":{}},
-    },
-    // WARNING: This file was auto-generated with tsoa. Please do not modify it. Re-run tsoa to re-generate this file: https://github.com/lukeautry/tsoa
-    "SessionNameQueryParams": {
-        "dataType": "refObject",
-        "properties": {
-            "nameContains": {"dataType":"string","required":true},
-            "timezoneDifference": {"dataType":"double","required":true},
-            "pSize": {"dataType":"union","subSchemas":[{"dataType":"enum","enums":["p50"]},{"dataType":"enum","enums":["p75"]},{"dataType":"enum","enums":["p95"]},{"dataType":"enum","enums":["p99"]},{"dataType":"enum","enums":["p99.9"]}]},
-            "useInterquartile": {"dataType":"boolean"},
-        },
-        "additionalProperties": false,
-    },
-    // WARNING: This file was auto-generated with tsoa. Please do not modify it. Re-run tsoa to re-generate this file: https://github.com/lukeautry/tsoa
-    "HistogramRow": {
-        "dataType": "refObject",
-        "properties": {
-            "range_start": {"dataType":"string","required":true},
-            "range_end": {"dataType":"string","required":true},
-            "value": {"dataType":"double","required":true},
-        },
-        "additionalProperties": false,
-    },
-    // WARNING: This file was auto-generated with tsoa. Please do not modify it. Re-run tsoa to re-generate this file: https://github.com/lukeautry/tsoa
-    "SessionMetrics": {
-        "dataType": "refObject",
-        "properties": {
-            "session_count": {"dataType":"array","array":{"dataType":"refObject","ref":"HistogramRow"},"required":true},
-            "session_duration": {"dataType":"array","array":{"dataType":"refObject","ref":"HistogramRow"},"required":true},
-            "session_cost": {"dataType":"array","array":{"dataType":"refObject","ref":"HistogramRow"},"required":true},
-        },
-        "additionalProperties": false,
-    },
-    // WARNING: This file was auto-generated with tsoa. Please do not modify it. Re-run tsoa to re-generate this file: https://github.com/lukeautry/tsoa
-    "ResultSuccess_SessionMetrics_": {
-        "dataType": "refObject",
-        "properties": {
-            "data": {"ref":"SessionMetrics","required":true},
-            "error": {"dataType":"enum","enums":[null],"required":true},
-        },
-        "additionalProperties": false,
-    },
-    // WARNING: This file was auto-generated with tsoa. Please do not modify it. Re-run tsoa to re-generate this file: https://github.com/lukeautry/tsoa
-    "Result_SessionMetrics.string_": {
-        "dataType": "refAlias",
-        "type": {"dataType":"union","subSchemas":[{"ref":"ResultSuccess_SessionMetrics_"},{"ref":"ResultError_string_"}],"validators":{}},
-    },
-    // WARNING: This file was auto-generated with tsoa. Please do not modify it. Re-run tsoa to re-generate this file: https://github.com/lukeautry/tsoa
-    "UserMetricsResult": {
-        "dataType": "refObject",
-        "properties": {
-            "user_id": {"dataType":"string","required":true},
-            "active_for": {"dataType":"double","required":true},
-            "first_active": {"dataType":"string","required":true},
-            "last_active": {"dataType":"string","required":true},
-            "total_requests": {"dataType":"double","required":true},
-            "average_requests_per_day_active": {"dataType":"double","required":true},
-            "average_tokens_per_request": {"dataType":"double","required":true},
-            "total_completion_tokens": {"dataType":"double","required":true},
-            "total_prompt_tokens": {"dataType":"double","required":true},
-            "cost": {"dataType":"double","required":true},
-        },
-        "additionalProperties": false,
-    },
-    // WARNING: This file was auto-generated with tsoa. Please do not modify it. Re-run tsoa to re-generate this file: https://github.com/lukeautry/tsoa
-    "ResultSuccess_UserMetricsResult-Array_": {
-        "dataType": "refObject",
-        "properties": {
-            "data": {"dataType":"array","array":{"dataType":"refObject","ref":"UserMetricsResult"},"required":true},
-            "error": {"dataType":"enum","enums":[null],"required":true},
-        },
-        "additionalProperties": false,
-    },
-    // WARNING: This file was auto-generated with tsoa. Please do not modify it. Re-run tsoa to re-generate this file: https://github.com/lukeautry/tsoa
-    "Result_UserMetricsResult-Array.string_": {
-        "dataType": "refAlias",
-        "type": {"dataType":"union","subSchemas":[{"ref":"ResultSuccess_UserMetricsResult-Array_"},{"ref":"ResultError_string_"}],"validators":{}},
-    },
-    // WARNING: This file was auto-generated with tsoa. Please do not modify it. Re-run tsoa to re-generate this file: https://github.com/lukeautry/tsoa
-    "Partial_UserMetricsToOperators_": {
-        "dataType": "refAlias",
-        "type": {"dataType":"nestedObjectLiteral","nestedProperties":{"user_id":{"ref":"Partial_TextOperators_"},"last_active":{"ref":"Partial_TimestampOperators_"},"total_requests":{"ref":"Partial_NumberOperators_"},"active_for":{"ref":"Partial_NumberOperators_"},"average_requests_per_day_active":{"ref":"Partial_NumberOperators_"},"average_tokens_per_request":{"ref":"Partial_NumberOperators_"},"total_completion_tokens":{"ref":"Partial_NumberOperators_"},"total_prompt_tokens":{"ref":"Partial_NumberOperators_"},"cost":{"ref":"Partial_NumberOperators_"}},"validators":{}},
-    },
-    // WARNING: This file was auto-generated with tsoa. Please do not modify it. Re-run tsoa to re-generate this file: https://github.com/lukeautry/tsoa
-    "Pick_FilterLeaf.user_metrics-or-request_response_rmt_": {
-        "dataType": "refAlias",
-        "type": {"dataType":"nestedObjectLiteral","nestedProperties":{"request_response_rmt":{"ref":"Partial_RequestResponseRMTToOperators_"},"user_metrics":{"ref":"Partial_UserMetricsToOperators_"}},"validators":{}},
-    },
-    // WARNING: This file was auto-generated with tsoa. Please do not modify it. Re-run tsoa to re-generate this file: https://github.com/lukeautry/tsoa
-    "FilterLeafSubset_user_metrics-or-request_response_rmt_": {
-        "dataType": "refAlias",
-        "type": {"ref":"Pick_FilterLeaf.user_metrics-or-request_response_rmt_","validators":{}},
-    },
-    // WARNING: This file was auto-generated with tsoa. Please do not modify it. Re-run tsoa to re-generate this file: https://github.com/lukeautry/tsoa
-    "UserFilterNode": {
-        "dataType": "refAlias",
-        "type": {"dataType":"union","subSchemas":[{"ref":"FilterLeafSubset_user_metrics-or-request_response_rmt_"},{"ref":"UserFilterBranch"},{"dataType":"enum","enums":["all"]}],"validators":{}},
-    },
-    // WARNING: This file was auto-generated with tsoa. Please do not modify it. Re-run tsoa to re-generate this file: https://github.com/lukeautry/tsoa
-    "UserFilterBranch": {
-        "dataType": "refAlias",
-        "type": {"dataType":"nestedObjectLiteral","nestedProperties":{"right":{"ref":"UserFilterNode","required":true},"operator":{"dataType":"union","subSchemas":[{"dataType":"enum","enums":["or"]},{"dataType":"enum","enums":["and"]}],"required":true},"left":{"ref":"UserFilterNode","required":true}},"validators":{}},
-    },
-    // WARNING: This file was auto-generated with tsoa. Please do not modify it. Re-run tsoa to re-generate this file: https://github.com/lukeautry/tsoa
-    "UserMetricsQueryParams": {
-        "dataType": "refObject",
-        "properties": {
-            "filter": {"ref":"UserFilterNode","required":true},
-            "offset": {"dataType":"double","required":true},
-            "limit": {"dataType":"double","required":true},
-            "timeFilter": {"dataType":"nestedObjectLiteral","nestedProperties":{"endTimeUnixSeconds":{"dataType":"double","required":true},"startTimeUnixSeconds":{"dataType":"double","required":true}}},
-            "timeZoneDifferenceMinutes": {"dataType":"double"},
-        },
-        "additionalProperties": false,
-    },
-    // WARNING: This file was auto-generated with tsoa. Please do not modify it. Re-run tsoa to re-generate this file: https://github.com/lukeautry/tsoa
-    "ResultSuccess__count-number--prompt_tokens-number--completion_tokens-number--user_id-string--cost_usd-number_-Array_": {
-        "dataType": "refObject",
-        "properties": {
-            "data": {"dataType":"array","array":{"dataType":"nestedObjectLiteral","nestedProperties":{"cost_usd":{"dataType":"double","required":true},"user_id":{"dataType":"string","required":true},"completion_tokens":{"dataType":"double","required":true},"prompt_tokens":{"dataType":"double","required":true},"count":{"dataType":"double","required":true}}},"required":true},
             "error": {"dataType":"enum","enums":[null],"required":true},
         },
         "additionalProperties": false,
@@ -3207,8 +2521,6 @@
             };
 
             // WARNING: This file was auto-generated with tsoa. Please do not modify it. Re-run tsoa to re-generate this file: https://github.com/lukeautry/tsoa
-<<<<<<< HEAD
-=======
 
             let validatedArgs: any[] = [];
             try {
@@ -3423,221 +2735,6 @@
         app.post('/v1/public/waitlist/experiments',
             ...(fetchMiddlewares<RequestHandler>(WaitlistController)),
             ...(fetchMiddlewares<RequestHandler>(WaitlistController.prototype.addToWaitlist)),
->>>>>>> f72ae33e
-
-            let validatedArgs: any[] = [];
-            try {
-                validatedArgs = templateService.getValidatedArgs({ args, request, response });
-
-                const controller = new EvalController();
-
-              await templateService.apiHandler({
-                methodName: 'queryEvals',
-                controller,
-                response,
-                next,
-                validatedArgs,
-                successStatus: undefined,
-              });
-            } catch (err) {
-                return next(err);
-            }
-        });
-        // WARNING: This file was auto-generated with tsoa. Please do not modify it. Re-run tsoa to re-generate this file: https://github.com/lukeautry/tsoa
-        app.get('/v1/evals/scores',
-            authenticateMiddleware([{"api_key":[]}]),
-            ...(fetchMiddlewares<RequestHandler>(EvalController)),
-            ...(fetchMiddlewares<RequestHandler>(EvalController.prototype.getEvalScores)),
-
-            async function EvalController_getEvalScores(request: ExRequest, response: ExResponse, next: any) {
-            const args: Record<string, TsoaRoute.ParameterSchema> = {
-                    request: {"in":"request","name":"request","required":true,"dataType":"object"},
-            };
-
-            // WARNING: This file was auto-generated with tsoa. Please do not modify it. Re-run tsoa to re-generate this file: https://github.com/lukeautry/tsoa
-
-            let validatedArgs: any[] = [];
-            try {
-                validatedArgs = templateService.getValidatedArgs({ args, request, response });
-
-                const controller = new EvalController();
-
-              await templateService.apiHandler({
-                methodName: 'getEvalScores',
-                controller,
-                response,
-                next,
-                validatedArgs,
-                successStatus: undefined,
-              });
-            } catch (err) {
-                return next(err);
-            }
-        });
-        // WARNING: This file was auto-generated with tsoa. Please do not modify it. Re-run tsoa to re-generate this file: https://github.com/lukeautry/tsoa
-        app.post('/v1/evals/:requestId',
-            authenticateMiddleware([{"api_key":[]}]),
-            ...(fetchMiddlewares<RequestHandler>(EvalController)),
-            ...(fetchMiddlewares<RequestHandler>(EvalController.prototype.addEval)),
-
-            async function EvalController_addEval(request: ExRequest, response: ExResponse, next: any) {
-            const args: Record<string, TsoaRoute.ParameterSchema> = {
-                    requestId: {"in":"path","name":"requestId","required":true,"dataType":"string"},
-                    evalData: {"in":"body","name":"evalData","required":true,"dataType":"nestedObjectLiteral","nestedProperties":{"score":{"dataType":"double","required":true},"name":{"dataType":"string","required":true}}},
-                    request: {"in":"request","name":"request","required":true,"dataType":"object"},
-            };
-
-            // WARNING: This file was auto-generated with tsoa. Please do not modify it. Re-run tsoa to re-generate this file: https://github.com/lukeautry/tsoa
-
-            let validatedArgs: any[] = [];
-            try {
-                validatedArgs = templateService.getValidatedArgs({ args, request, response });
-
-                const controller = new EvalController();
-
-              await templateService.apiHandler({
-                methodName: 'addEval',
-                controller,
-                response,
-                next,
-                validatedArgs,
-                successStatus: undefined,
-              });
-            } catch (err) {
-                return next(err);
-            }
-        });
-        // WARNING: This file was auto-generated with tsoa. Please do not modify it. Re-run tsoa to re-generate this file: https://github.com/lukeautry/tsoa
-        app.post('/v1/evals/score-distributions/query',
-            authenticateMiddleware([{"api_key":[]}]),
-            ...(fetchMiddlewares<RequestHandler>(EvalController)),
-            ...(fetchMiddlewares<RequestHandler>(EvalController.prototype.queryScoreDistributions)),
-
-            async function EvalController_queryScoreDistributions(request: ExRequest, response: ExResponse, next: any) {
-            const args: Record<string, TsoaRoute.ParameterSchema> = {
-                    evalQueryParams: {"in":"body","name":"evalQueryParams","required":true,"ref":"EvalQueryParams"},
-                    request: {"in":"request","name":"request","required":true,"dataType":"object"},
-            };
-
-            // WARNING: This file was auto-generated with tsoa. Please do not modify it. Re-run tsoa to re-generate this file: https://github.com/lukeautry/tsoa
-
-            let validatedArgs: any[] = [];
-            try {
-                validatedArgs = templateService.getValidatedArgs({ args, request, response });
-
-                const controller = new EvalController();
-
-              await templateService.apiHandler({
-                methodName: 'queryScoreDistributions',
-                controller,
-                response,
-                next,
-                validatedArgs,
-                successStatus: undefined,
-              });
-            } catch (err) {
-                return next(err);
-            }
-        });
-        // WARNING: This file was auto-generated with tsoa. Please do not modify it. Re-run tsoa to re-generate this file: https://github.com/lukeautry/tsoa
-        app.post('/v1/webhooks',
-            authenticateMiddleware([{"api_key":[]}]),
-            ...(fetchMiddlewares<RequestHandler>(WebhookController)),
-            ...(fetchMiddlewares<RequestHandler>(WebhookController.prototype.newWebhook)),
-
-            async function WebhookController_newWebhook(request: ExRequest, response: ExResponse, next: any) {
-            const args: Record<string, TsoaRoute.ParameterSchema> = {
-                    webhookData: {"in":"body","name":"webhookData","required":true,"ref":"WebhookData"},
-                    request: {"in":"request","name":"request","required":true,"dataType":"object"},
-            };
-
-            // WARNING: This file was auto-generated with tsoa. Please do not modify it. Re-run tsoa to re-generate this file: https://github.com/lukeautry/tsoa
-
-            let validatedArgs: any[] = [];
-            try {
-                validatedArgs = templateService.getValidatedArgs({ args, request, response });
-
-                const controller = new WebhookController();
-
-              await templateService.apiHandler({
-                methodName: 'newWebhook',
-                controller,
-                response,
-                next,
-                validatedArgs,
-                successStatus: undefined,
-              });
-            } catch (err) {
-                return next(err);
-            }
-        });
-        // WARNING: This file was auto-generated with tsoa. Please do not modify it. Re-run tsoa to re-generate this file: https://github.com/lukeautry/tsoa
-        app.get('/v1/webhooks',
-            authenticateMiddleware([{"api_key":[]}]),
-            ...(fetchMiddlewares<RequestHandler>(WebhookController)),
-            ...(fetchMiddlewares<RequestHandler>(WebhookController.prototype.getWebhooks)),
-
-            async function WebhookController_getWebhooks(request: ExRequest, response: ExResponse, next: any) {
-            const args: Record<string, TsoaRoute.ParameterSchema> = {
-                    request: {"in":"request","name":"request","required":true,"dataType":"object"},
-            };
-
-            // WARNING: This file was auto-generated with tsoa. Please do not modify it. Re-run tsoa to re-generate this file: https://github.com/lukeautry/tsoa
-
-            let validatedArgs: any[] = [];
-            try {
-                validatedArgs = templateService.getValidatedArgs({ args, request, response });
-
-                const controller = new WebhookController();
-
-              await templateService.apiHandler({
-                methodName: 'getWebhooks',
-                controller,
-                response,
-                next,
-                validatedArgs,
-                successStatus: undefined,
-              });
-            } catch (err) {
-                return next(err);
-            }
-        });
-        // WARNING: This file was auto-generated with tsoa. Please do not modify it. Re-run tsoa to re-generate this file: https://github.com/lukeautry/tsoa
-        app.delete('/v1/webhooks/:webhookId',
-            authenticateMiddleware([{"api_key":[]}]),
-            ...(fetchMiddlewares<RequestHandler>(WebhookController)),
-            ...(fetchMiddlewares<RequestHandler>(WebhookController.prototype.deleteWebhook)),
-
-            async function WebhookController_deleteWebhook(request: ExRequest, response: ExResponse, next: any) {
-            const args: Record<string, TsoaRoute.ParameterSchema> = {
-                    webhookId: {"in":"path","name":"webhookId","required":true,"dataType":"string"},
-                    request: {"in":"request","name":"request","required":true,"dataType":"object"},
-            };
-
-            // WARNING: This file was auto-generated with tsoa. Please do not modify it. Re-run tsoa to re-generate this file: https://github.com/lukeautry/tsoa
-
-            let validatedArgs: any[] = [];
-            try {
-                validatedArgs = templateService.getValidatedArgs({ args, request, response });
-
-                const controller = new WebhookController();
-
-              await templateService.apiHandler({
-                methodName: 'deleteWebhook',
-                controller,
-                response,
-                next,
-                validatedArgs,
-                successStatus: undefined,
-              });
-            } catch (err) {
-                return next(err);
-            }
-        });
-        // WARNING: This file was auto-generated with tsoa. Please do not modify it. Re-run tsoa to re-generate this file: https://github.com/lukeautry/tsoa
-        app.post('/v1/public/waitlist/experiments',
-            ...(fetchMiddlewares<RequestHandler>(WaitlistController)),
-            ...(fetchMiddlewares<RequestHandler>(WaitlistController.prototype.addToWaitlist)),
 
             async function WaitlistController_addToWaitlist(request: ExRequest, response: ExResponse, next: any) {
             const args: Record<string, TsoaRoute.ParameterSchema> = {
@@ -5724,6 +4821,328 @@
             }
         });
         // WARNING: This file was auto-generated with tsoa. Please do not modify it. Re-run tsoa to re-generate this file: https://github.com/lukeautry/tsoa
+        app.post('/v1/experiment/new-empty',
+            authenticateMiddleware([{"api_key":[]}]),
+            ...(fetchMiddlewares<RequestHandler>(ExperimentController)),
+            ...(fetchMiddlewares<RequestHandler>(ExperimentController.prototype.createNewEmptyExperiment)),
+
+            async function ExperimentController_createNewEmptyExperiment(request: ExRequest, response: ExResponse, next: any) {
+            const args: Record<string, TsoaRoute.ParameterSchema> = {
+                    requestBody: {"in":"body","name":"requestBody","required":true,"dataType":"nestedObjectLiteral","nestedProperties":{"datasetId":{"dataType":"string","required":true},"metadata":{"ref":"Record_string.string_","required":true}}},
+                    request: {"in":"request","name":"request","required":true,"dataType":"object"},
+            };
+
+            // WARNING: This file was auto-generated with tsoa. Please do not modify it. Re-run tsoa to re-generate this file: https://github.com/lukeautry/tsoa
+
+            let validatedArgs: any[] = [];
+            try {
+                validatedArgs = templateService.getValidatedArgs({ args, request, response });
+
+                const controller = new ExperimentController();
+
+              await templateService.apiHandler({
+                methodName: 'createNewEmptyExperiment',
+                controller,
+                response,
+                next,
+                validatedArgs,
+                successStatus: undefined,
+              });
+            } catch (err) {
+                return next(err);
+            }
+        });
+        // WARNING: This file was auto-generated with tsoa. Please do not modify it. Re-run tsoa to re-generate this file: https://github.com/lukeautry/tsoa
+        app.post('/v1/experiment/update-meta',
+            authenticateMiddleware([{"api_key":[]}]),
+            ...(fetchMiddlewares<RequestHandler>(ExperimentController)),
+            ...(fetchMiddlewares<RequestHandler>(ExperimentController.prototype.updateExperimentMeta)),
+
+            async function ExperimentController_updateExperimentMeta(request: ExRequest, response: ExResponse, next: any) {
+            const args: Record<string, TsoaRoute.ParameterSchema> = {
+                    requestBody: {"in":"body","name":"requestBody","required":true,"dataType":"nestedObjectLiteral","nestedProperties":{"meta":{"ref":"Record_string.string_","required":true},"experimentId":{"dataType":"string","required":true}}},
+                    request: {"in":"request","name":"request","required":true,"dataType":"object"},
+            };
+
+            // WARNING: This file was auto-generated with tsoa. Please do not modify it. Re-run tsoa to re-generate this file: https://github.com/lukeautry/tsoa
+
+            let validatedArgs: any[] = [];
+            try {
+                validatedArgs = templateService.getValidatedArgs({ args, request, response });
+
+                const controller = new ExperimentController();
+
+              await templateService.apiHandler({
+                methodName: 'updateExperimentMeta',
+                controller,
+                response,
+                next,
+                validatedArgs,
+                successStatus: undefined,
+              });
+            } catch (err) {
+                return next(err);
+            }
+        });
+        // WARNING: This file was auto-generated with tsoa. Please do not modify it. Re-run tsoa to re-generate this file: https://github.com/lukeautry/tsoa
+        app.post('/v1/experiment',
+            authenticateMiddleware([{"api_key":[]}]),
+            ...(fetchMiddlewares<RequestHandler>(ExperimentController)),
+            ...(fetchMiddlewares<RequestHandler>(ExperimentController.prototype.createNewExperiment)),
+
+            async function ExperimentController_createNewExperiment(request: ExRequest, response: ExResponse, next: any) {
+            const args: Record<string, TsoaRoute.ParameterSchema> = {
+                    requestBody: {"in":"body","name":"requestBody","required":true,"ref":"NewExperimentParams"},
+                    request: {"in":"request","name":"request","required":true,"dataType":"object"},
+            };
+
+            // WARNING: This file was auto-generated with tsoa. Please do not modify it. Re-run tsoa to re-generate this file: https://github.com/lukeautry/tsoa
+
+            let validatedArgs: any[] = [];
+            try {
+                validatedArgs = templateService.getValidatedArgs({ args, request, response });
+
+                const controller = new ExperimentController();
+
+              await templateService.apiHandler({
+                methodName: 'createNewExperiment',
+                controller,
+                response,
+                next,
+                validatedArgs,
+                successStatus: undefined,
+              });
+            } catch (err) {
+                return next(err);
+            }
+        });
+        // WARNING: This file was auto-generated with tsoa. Please do not modify it. Re-run tsoa to re-generate this file: https://github.com/lukeautry/tsoa
+        app.post('/v1/experiment/hypothesis',
+            authenticateMiddleware([{"api_key":[]}]),
+            ...(fetchMiddlewares<RequestHandler>(ExperimentController)),
+            ...(fetchMiddlewares<RequestHandler>(ExperimentController.prototype.createNewExperimentHypothesis)),
+
+            async function ExperimentController_createNewExperimentHypothesis(request: ExRequest, response: ExResponse, next: any) {
+            const args: Record<string, TsoaRoute.ParameterSchema> = {
+                    requestBody: {"in":"body","name":"requestBody","required":true,"dataType":"nestedObjectLiteral","nestedProperties":{"status":{"dataType":"union","subSchemas":[{"dataType":"enum","enums":["PENDING"]},{"dataType":"enum","enums":["RUNNING"]},{"dataType":"enum","enums":["COMPLETED"]},{"dataType":"enum","enums":["FAILED"]}],"required":true},"providerKeyId":{"dataType":"string","required":true},"promptVersion":{"dataType":"string","required":true},"model":{"dataType":"string","required":true},"experimentId":{"dataType":"string","required":true}}},
+                    request: {"in":"request","name":"request","required":true,"dataType":"object"},
+            };
+
+            // WARNING: This file was auto-generated with tsoa. Please do not modify it. Re-run tsoa to re-generate this file: https://github.com/lukeautry/tsoa
+
+            let validatedArgs: any[] = [];
+            try {
+                validatedArgs = templateService.getValidatedArgs({ args, request, response });
+
+                const controller = new ExperimentController();
+
+              await templateService.apiHandler({
+                methodName: 'createNewExperimentHypothesis',
+                controller,
+                response,
+                next,
+                validatedArgs,
+                successStatus: undefined,
+              });
+            } catch (err) {
+                return next(err);
+            }
+        });
+        // WARNING: This file was auto-generated with tsoa. Please do not modify it. Re-run tsoa to re-generate this file: https://github.com/lukeautry/tsoa
+        app.get('/v1/experiment/:experimentId/evaluators',
+            authenticateMiddleware([{"api_key":[]}]),
+            ...(fetchMiddlewares<RequestHandler>(ExperimentController)),
+            ...(fetchMiddlewares<RequestHandler>(ExperimentController.prototype.getExperimentEvaluators)),
+
+            async function ExperimentController_getExperimentEvaluators(request: ExRequest, response: ExResponse, next: any) {
+            const args: Record<string, TsoaRoute.ParameterSchema> = {
+                    experimentId: {"in":"path","name":"experimentId","required":true,"dataType":"string"},
+                    request: {"in":"request","name":"request","required":true,"dataType":"object"},
+            };
+
+            // WARNING: This file was auto-generated with tsoa. Please do not modify it. Re-run tsoa to re-generate this file: https://github.com/lukeautry/tsoa
+
+            let validatedArgs: any[] = [];
+            try {
+                validatedArgs = templateService.getValidatedArgs({ args, request, response });
+
+                const controller = new ExperimentController();
+
+              await templateService.apiHandler({
+                methodName: 'getExperimentEvaluators',
+                controller,
+                response,
+                next,
+                validatedArgs,
+                successStatus: undefined,
+              });
+            } catch (err) {
+                return next(err);
+            }
+        });
+        // WARNING: This file was auto-generated with tsoa. Please do not modify it. Re-run tsoa to re-generate this file: https://github.com/lukeautry/tsoa
+        app.post('/v1/experiment/:experimentId/evaluators/run',
+            authenticateMiddleware([{"api_key":[]}]),
+            ...(fetchMiddlewares<RequestHandler>(ExperimentController)),
+            ...(fetchMiddlewares<RequestHandler>(ExperimentController.prototype.runExperimentEvaluators)),
+
+            async function ExperimentController_runExperimentEvaluators(request: ExRequest, response: ExResponse, next: any) {
+            const args: Record<string, TsoaRoute.ParameterSchema> = {
+                    experimentId: {"in":"path","name":"experimentId","required":true,"dataType":"string"},
+                    request: {"in":"request","name":"request","required":true,"dataType":"object"},
+            };
+
+            // WARNING: This file was auto-generated with tsoa. Please do not modify it. Re-run tsoa to re-generate this file: https://github.com/lukeautry/tsoa
+
+            let validatedArgs: any[] = [];
+            try {
+                validatedArgs = templateService.getValidatedArgs({ args, request, response });
+
+                const controller = new ExperimentController();
+
+              await templateService.apiHandler({
+                methodName: 'runExperimentEvaluators',
+                controller,
+                response,
+                next,
+                validatedArgs,
+                successStatus: undefined,
+              });
+            } catch (err) {
+                return next(err);
+            }
+        });
+        // WARNING: This file was auto-generated with tsoa. Please do not modify it. Re-run tsoa to re-generate this file: https://github.com/lukeautry/tsoa
+        app.post('/v1/experiment/:experimentId/evaluators',
+            authenticateMiddleware([{"api_key":[]}]),
+            ...(fetchMiddlewares<RequestHandler>(ExperimentController)),
+            ...(fetchMiddlewares<RequestHandler>(ExperimentController.prototype.createExperimentEvaluator)),
+
+            async function ExperimentController_createExperimentEvaluator(request: ExRequest, response: ExResponse, next: any) {
+            const args: Record<string, TsoaRoute.ParameterSchema> = {
+                    experimentId: {"in":"path","name":"experimentId","required":true,"dataType":"string"},
+                    requestBody: {"in":"body","name":"requestBody","required":true,"dataType":"nestedObjectLiteral","nestedProperties":{"evaluatorId":{"dataType":"string","required":true}}},
+                    request: {"in":"request","name":"request","required":true,"dataType":"object"},
+            };
+
+            // WARNING: This file was auto-generated with tsoa. Please do not modify it. Re-run tsoa to re-generate this file: https://github.com/lukeautry/tsoa
+
+            let validatedArgs: any[] = [];
+            try {
+                validatedArgs = templateService.getValidatedArgs({ args, request, response });
+
+                const controller = new ExperimentController();
+
+              await templateService.apiHandler({
+                methodName: 'createExperimentEvaluator',
+                controller,
+                response,
+                next,
+                validatedArgs,
+                successStatus: undefined,
+              });
+            } catch (err) {
+                return next(err);
+            }
+        });
+        // WARNING: This file was auto-generated with tsoa. Please do not modify it. Re-run tsoa to re-generate this file: https://github.com/lukeautry/tsoa
+        app.delete('/v1/experiment/:experimentId/evaluators/:evaluatorId',
+            authenticateMiddleware([{"api_key":[]}]),
+            ...(fetchMiddlewares<RequestHandler>(ExperimentController)),
+            ...(fetchMiddlewares<RequestHandler>(ExperimentController.prototype.deleteExperimentEvaluator)),
+
+            async function ExperimentController_deleteExperimentEvaluator(request: ExRequest, response: ExResponse, next: any) {
+            const args: Record<string, TsoaRoute.ParameterSchema> = {
+                    experimentId: {"in":"path","name":"experimentId","required":true,"dataType":"string"},
+                    evaluatorId: {"in":"path","name":"evaluatorId","required":true,"dataType":"string"},
+                    request: {"in":"request","name":"request","required":true,"dataType":"object"},
+            };
+
+            // WARNING: This file was auto-generated with tsoa. Please do not modify it. Re-run tsoa to re-generate this file: https://github.com/lukeautry/tsoa
+
+            let validatedArgs: any[] = [];
+            try {
+                validatedArgs = templateService.getValidatedArgs({ args, request, response });
+
+                const controller = new ExperimentController();
+
+              await templateService.apiHandler({
+                methodName: 'deleteExperimentEvaluator',
+                controller,
+                response,
+                next,
+                validatedArgs,
+                successStatus: undefined,
+              });
+            } catch (err) {
+                return next(err);
+            }
+        });
+        // WARNING: This file was auto-generated with tsoa. Please do not modify it. Re-run tsoa to re-generate this file: https://github.com/lukeautry/tsoa
+        app.post('/v1/experiment/query',
+            authenticateMiddleware([{"api_key":[]}]),
+            ...(fetchMiddlewares<RequestHandler>(ExperimentController)),
+            ...(fetchMiddlewares<RequestHandler>(ExperimentController.prototype.getExperiments)),
+
+            async function ExperimentController_getExperiments(request: ExRequest, response: ExResponse, next: any) {
+            const args: Record<string, TsoaRoute.ParameterSchema> = {
+                    requestBody: {"in":"body","name":"requestBody","required":true,"dataType":"nestedObjectLiteral","nestedProperties":{"include":{"ref":"IncludeExperimentKeys"},"filter":{"ref":"ExperimentFilterNode","required":true}}},
+                    request: {"in":"request","name":"request","required":true,"dataType":"object"},
+            };
+
+            // WARNING: This file was auto-generated with tsoa. Please do not modify it. Re-run tsoa to re-generate this file: https://github.com/lukeautry/tsoa
+
+            let validatedArgs: any[] = [];
+            try {
+                validatedArgs = templateService.getValidatedArgs({ args, request, response });
+
+                const controller = new ExperimentController();
+
+              await templateService.apiHandler({
+                methodName: 'getExperiments',
+                controller,
+                response,
+                next,
+                validatedArgs,
+                successStatus: undefined,
+              });
+            } catch (err) {
+                return next(err);
+            }
+        });
+        // WARNING: This file was auto-generated with tsoa. Please do not modify it. Re-run tsoa to re-generate this file: https://github.com/lukeautry/tsoa
+        app.post('/v1/experiment/run',
+            authenticateMiddleware([{"api_key":[]}]),
+            ...(fetchMiddlewares<RequestHandler>(ExperimentController)),
+            ...(fetchMiddlewares<RequestHandler>(ExperimentController.prototype.runExperiment)),
+
+            async function ExperimentController_runExperiment(request: ExRequest, response: ExResponse, next: any) {
+            const args: Record<string, TsoaRoute.ParameterSchema> = {
+                    requestBody: {"in":"body","name":"requestBody","required":true,"dataType":"nestedObjectLiteral","nestedProperties":{"datasetRowIds":{"dataType":"array","array":{"dataType":"string"},"required":true},"hypothesisId":{"dataType":"string","required":true},"experimentId":{"dataType":"string","required":true}}},
+                    request: {"in":"request","name":"request","required":true,"dataType":"object"},
+            };
+
+            // WARNING: This file was auto-generated with tsoa. Please do not modify it. Re-run tsoa to re-generate this file: https://github.com/lukeautry/tsoa
+
+            let validatedArgs: any[] = [];
+            try {
+                validatedArgs = templateService.getValidatedArgs({ args, request, response });
+
+                const controller = new ExperimentController();
+
+              await templateService.apiHandler({
+                methodName: 'runExperiment',
+                controller,
+                response,
+                next,
+                validatedArgs,
+                successStatus: undefined,
+              });
+            } catch (err) {
+                return next(err);
+            }
+        });
+        // WARNING: This file was auto-generated with tsoa. Please do not modify it. Re-run tsoa to re-generate this file: https://github.com/lukeautry/tsoa
         app.post('/v1/evaluator',
             authenticateMiddleware([{"api_key":[]}]),
             ...(fetchMiddlewares<RequestHandler>(EvaluatorController)),
@@ -5917,379 +5336,6 @@
             }
         });
         // WARNING: This file was auto-generated with tsoa. Please do not modify it. Re-run tsoa to re-generate this file: https://github.com/lukeautry/tsoa
-        app.post('/v1/evaluator',
-            authenticateMiddleware([{"api_key":[]}]),
-            ...(fetchMiddlewares<RequestHandler>(EvaluatorController)),
-            ...(fetchMiddlewares<RequestHandler>(EvaluatorController.prototype.createEvaluator)),
-
-            async function EvaluatorController_createEvaluator(request: ExRequest, response: ExResponse, next: any) {
-            const args: Record<string, TsoaRoute.ParameterSchema> = {
-                    requestBody: {"in":"body","name":"requestBody","required":true,"ref":"CreateEvaluatorParams"},
-                    request: {"in":"request","name":"request","required":true,"dataType":"object"},
-            };
-
-            // WARNING: This file was auto-generated with tsoa. Please do not modify it. Re-run tsoa to re-generate this file: https://github.com/lukeautry/tsoa
-
-            let validatedArgs: any[] = [];
-            try {
-                validatedArgs = templateService.getValidatedArgs({ args, request, response });
-
-                const controller = new EvaluatorController();
-
-              await templateService.apiHandler({
-                methodName: 'createEvaluator',
-                controller,
-                response,
-                next,
-                validatedArgs,
-                successStatus: undefined,
-              });
-            } catch (err) {
-                return next(err);
-            }
-        });
-        // WARNING: This file was auto-generated with tsoa. Please do not modify it. Re-run tsoa to re-generate this file: https://github.com/lukeautry/tsoa
-        app.get('/v1/evaluator/:evaluatorId',
-            authenticateMiddleware([{"api_key":[]}]),
-            ...(fetchMiddlewares<RequestHandler>(EvaluatorController)),
-            ...(fetchMiddlewares<RequestHandler>(EvaluatorController.prototype.getEvaluator)),
-
-            async function EvaluatorController_getEvaluator(request: ExRequest, response: ExResponse, next: any) {
-            const args: Record<string, TsoaRoute.ParameterSchema> = {
-                    request: {"in":"request","name":"request","required":true,"dataType":"object"},
-                    evaluatorId: {"in":"path","name":"evaluatorId","required":true,"dataType":"string"},
-            };
-
-            // WARNING: This file was auto-generated with tsoa. Please do not modify it. Re-run tsoa to re-generate this file: https://github.com/lukeautry/tsoa
-
-            let validatedArgs: any[] = [];
-            try {
-                validatedArgs = templateService.getValidatedArgs({ args, request, response });
-
-                const controller = new EvaluatorController();
-
-              await templateService.apiHandler({
-                methodName: 'getEvaluator',
-                controller,
-                response,
-                next,
-                validatedArgs,
-                successStatus: undefined,
-              });
-            } catch (err) {
-                return next(err);
-            }
-        });
-        // WARNING: This file was auto-generated with tsoa. Please do not modify it. Re-run tsoa to re-generate this file: https://github.com/lukeautry/tsoa
-        app.post('/v1/evaluator/query',
-            authenticateMiddleware([{"api_key":[]}]),
-            ...(fetchMiddlewares<RequestHandler>(EvaluatorController)),
-            ...(fetchMiddlewares<RequestHandler>(EvaluatorController.prototype.queryEvaluators)),
-
-            async function EvaluatorController_queryEvaluators(request: ExRequest, response: ExResponse, next: any) {
-            const args: Record<string, TsoaRoute.ParameterSchema> = {
-                    requestBody: {"in":"body","name":"requestBody","required":true,"dataType":"nestedObjectLiteral","nestedProperties":{}},
-                    request: {"in":"request","name":"request","required":true,"dataType":"object"},
-            };
-
-            // WARNING: This file was auto-generated with tsoa. Please do not modify it. Re-run tsoa to re-generate this file: https://github.com/lukeautry/tsoa
-
-            let validatedArgs: any[] = [];
-            try {
-                validatedArgs = templateService.getValidatedArgs({ args, request, response });
-
-                const controller = new EvaluatorController();
-
-              await templateService.apiHandler({
-                methodName: 'queryEvaluators',
-                controller,
-                response,
-                next,
-                validatedArgs,
-                successStatus: undefined,
-              });
-            } catch (err) {
-                return next(err);
-            }
-        });
-        // WARNING: This file was auto-generated with tsoa. Please do not modify it. Re-run tsoa to re-generate this file: https://github.com/lukeautry/tsoa
-        app.put('/v1/evaluator/:evaluatorId',
-            authenticateMiddleware([{"api_key":[]}]),
-            ...(fetchMiddlewares<RequestHandler>(EvaluatorController)),
-            ...(fetchMiddlewares<RequestHandler>(EvaluatorController.prototype.updateEvaluator)),
-
-            async function EvaluatorController_updateEvaluator(request: ExRequest, response: ExResponse, next: any) {
-            const args: Record<string, TsoaRoute.ParameterSchema> = {
-                    evaluatorId: {"in":"path","name":"evaluatorId","required":true,"dataType":"string"},
-                    requestBody: {"in":"body","name":"requestBody","required":true,"ref":"UpdateEvaluatorParams"},
-                    request: {"in":"request","name":"request","required":true,"dataType":"object"},
-            };
-
-            // WARNING: This file was auto-generated with tsoa. Please do not modify it. Re-run tsoa to re-generate this file: https://github.com/lukeautry/tsoa
-
-            let validatedArgs: any[] = [];
-            try {
-                validatedArgs = templateService.getValidatedArgs({ args, request, response });
-
-                const controller = new EvaluatorController();
-
-              await templateService.apiHandler({
-                methodName: 'updateEvaluator',
-                controller,
-                response,
-                next,
-                validatedArgs,
-                successStatus: undefined,
-              });
-            } catch (err) {
-                return next(err);
-            }
-        });
-        // WARNING: This file was auto-generated with tsoa. Please do not modify it. Re-run tsoa to re-generate this file: https://github.com/lukeautry/tsoa
-        app.delete('/v1/evaluator/:evaluatorId',
-            authenticateMiddleware([{"api_key":[]}]),
-            ...(fetchMiddlewares<RequestHandler>(EvaluatorController)),
-            ...(fetchMiddlewares<RequestHandler>(EvaluatorController.prototype.deleteEvaluator)),
-
-            async function EvaluatorController_deleteEvaluator(request: ExRequest, response: ExResponse, next: any) {
-            const args: Record<string, TsoaRoute.ParameterSchema> = {
-                    request: {"in":"request","name":"request","required":true,"dataType":"object"},
-                    evaluatorId: {"in":"path","name":"evaluatorId","required":true,"dataType":"string"},
-            };
-
-            // WARNING: This file was auto-generated with tsoa. Please do not modify it. Re-run tsoa to re-generate this file: https://github.com/lukeautry/tsoa
-
-            let validatedArgs: any[] = [];
-            try {
-                validatedArgs = templateService.getValidatedArgs({ args, request, response });
-
-                const controller = new EvaluatorController();
-
-              await templateService.apiHandler({
-<<<<<<< HEAD
-                methodName: 'getExperimentEvaluators',
-                controller,
-                response,
-                next,
-                validatedArgs,
-                successStatus: undefined,
-              });
-            } catch (err) {
-                return next(err);
-            }
-        });
-        // WARNING: This file was auto-generated with tsoa. Please do not modify it. Re-run tsoa to re-generate this file: https://github.com/lukeautry/tsoa
-        app.post('/v1/experiment/:experimentId/evaluators/run',
-            authenticateMiddleware([{"api_key":[]}]),
-            ...(fetchMiddlewares<RequestHandler>(ExperimentController)),
-            ...(fetchMiddlewares<RequestHandler>(ExperimentController.prototype.runExperimentEvaluators)),
-
-            async function ExperimentController_runExperimentEvaluators(request: ExRequest, response: ExResponse, next: any) {
-            const args: Record<string, TsoaRoute.ParameterSchema> = {
-                    experimentId: {"in":"path","name":"experimentId","required":true,"dataType":"string"},
-                    request: {"in":"request","name":"request","required":true,"dataType":"object"},
-            };
-
-            // WARNING: This file was auto-generated with tsoa. Please do not modify it. Re-run tsoa to re-generate this file: https://github.com/lukeautry/tsoa
-
-            let validatedArgs: any[] = [];
-            try {
-                validatedArgs = templateService.getValidatedArgs({ args, request, response });
-
-                const controller = new ExperimentController();
-
-              await templateService.apiHandler({
-                methodName: 'runExperimentEvaluators',
-                controller,
-                response,
-                next,
-                validatedArgs,
-                successStatus: undefined,
-              });
-            } catch (err) {
-                return next(err);
-            }
-        });
-        // WARNING: This file was auto-generated with tsoa. Please do not modify it. Re-run tsoa to re-generate this file: https://github.com/lukeautry/tsoa
-        app.post('/v1/experiment/:experimentId/evaluators',
-            authenticateMiddleware([{"api_key":[]}]),
-            ...(fetchMiddlewares<RequestHandler>(ExperimentController)),
-            ...(fetchMiddlewares<RequestHandler>(ExperimentController.prototype.createExperimentEvaluator)),
-
-            async function ExperimentController_createExperimentEvaluator(request: ExRequest, response: ExResponse, next: any) {
-            const args: Record<string, TsoaRoute.ParameterSchema> = {
-                    experimentId: {"in":"path","name":"experimentId","required":true,"dataType":"string"},
-                    requestBody: {"in":"body","name":"requestBody","required":true,"dataType":"nestedObjectLiteral","nestedProperties":{"evaluatorId":{"dataType":"string","required":true}}},
-                    request: {"in":"request","name":"request","required":true,"dataType":"object"},
-            };
-
-            // WARNING: This file was auto-generated with tsoa. Please do not modify it. Re-run tsoa to re-generate this file: https://github.com/lukeautry/tsoa
-
-            let validatedArgs: any[] = [];
-            try {
-                validatedArgs = templateService.getValidatedArgs({ args, request, response });
-
-                const controller = new ExperimentController();
-
-              await templateService.apiHandler({
-                methodName: 'createExperimentEvaluator',
-=======
-                methodName: 'deleteEvaluator',
->>>>>>> f72ae33e
-                controller,
-                response,
-                next,
-                validatedArgs,
-                successStatus: undefined,
-              });
-            } catch (err) {
-                return next(err);
-            }
-        });
-        // WARNING: This file was auto-generated with tsoa. Please do not modify it. Re-run tsoa to re-generate this file: https://github.com/lukeautry/tsoa
-<<<<<<< HEAD
-        app.delete('/v1/experiment/:experimentId/evaluators/:evaluatorId',
-            authenticateMiddleware([{"api_key":[]}]),
-            ...(fetchMiddlewares<RequestHandler>(ExperimentController)),
-            ...(fetchMiddlewares<RequestHandler>(ExperimentController.prototype.deleteExperimentEvaluator)),
-
-            async function ExperimentController_deleteExperimentEvaluator(request: ExRequest, response: ExResponse, next: any) {
-            const args: Record<string, TsoaRoute.ParameterSchema> = {
-                    experimentId: {"in":"path","name":"experimentId","required":true,"dataType":"string"},
-                    evaluatorId: {"in":"path","name":"evaluatorId","required":true,"dataType":"string"},
-=======
-        app.get('/v1/evaluator/:evaluatorId/experiments',
-            authenticateMiddleware([{"api_key":[]}]),
-            ...(fetchMiddlewares<RequestHandler>(EvaluatorController)),
-            ...(fetchMiddlewares<RequestHandler>(EvaluatorController.prototype.getExperimentsForEvaluator)),
-
-            async function EvaluatorController_getExperimentsForEvaluator(request: ExRequest, response: ExResponse, next: any) {
-            const args: Record<string, TsoaRoute.ParameterSchema> = {
->>>>>>> f72ae33e
-                    request: {"in":"request","name":"request","required":true,"dataType":"object"},
-                    evaluatorId: {"in":"path","name":"evaluatorId","required":true,"dataType":"string"},
-            };
-
-            // WARNING: This file was auto-generated with tsoa. Please do not modify it. Re-run tsoa to re-generate this file: https://github.com/lukeautry/tsoa
-
-            let validatedArgs: any[] = [];
-            try {
-                validatedArgs = templateService.getValidatedArgs({ args, request, response });
-
-                const controller = new EvaluatorController();
-
-              await templateService.apiHandler({
-<<<<<<< HEAD
-                methodName: 'deleteExperimentEvaluator',
-=======
-                methodName: 'getExperimentsForEvaluator',
->>>>>>> f72ae33e
-                controller,
-                response,
-                next,
-                validatedArgs,
-                successStatus: undefined,
-              });
-            } catch (err) {
-                return next(err);
-            }
-        });
-        // WARNING: This file was auto-generated with tsoa. Please do not modify it. Re-run tsoa to re-generate this file: https://github.com/lukeautry/tsoa
-<<<<<<< HEAD
-        app.post('/v1/experiment/query',
-            authenticateMiddleware([{"api_key":[]}]),
-            ...(fetchMiddlewares<RequestHandler>(ExperimentController)),
-            ...(fetchMiddlewares<RequestHandler>(ExperimentController.prototype.getExperiments)),
-
-            async function ExperimentController_getExperiments(request: ExRequest, response: ExResponse, next: any) {
-            const args: Record<string, TsoaRoute.ParameterSchema> = {
-                    requestBody: {"in":"body","name":"requestBody","required":true,"dataType":"nestedObjectLiteral","nestedProperties":{"include":{"ref":"IncludeExperimentKeys"},"filter":{"ref":"ExperimentFilterNode","required":true}}},
-=======
-        app.post('/v1/experiment/new-empty',
-            authenticateMiddleware([{"api_key":[]}]),
-            ...(fetchMiddlewares<RequestHandler>(ExperimentController)),
-            ...(fetchMiddlewares<RequestHandler>(ExperimentController.prototype.createNewEmptyExperiment)),
-
-            async function ExperimentController_createNewEmptyExperiment(request: ExRequest, response: ExResponse, next: any) {
-            const args: Record<string, TsoaRoute.ParameterSchema> = {
-                    requestBody: {"in":"body","name":"requestBody","required":true,"dataType":"nestedObjectLiteral","nestedProperties":{"datasetId":{"dataType":"string","required":true},"metadata":{"ref":"Record_string.string_","required":true}}},
->>>>>>> f72ae33e
-                    request: {"in":"request","name":"request","required":true,"dataType":"object"},
-            };
-
-            // WARNING: This file was auto-generated with tsoa. Please do not modify it. Re-run tsoa to re-generate this file: https://github.com/lukeautry/tsoa
-
-            let validatedArgs: any[] = [];
-            try {
-                validatedArgs = templateService.getValidatedArgs({ args, request, response });
-
-                const controller = new ExperimentController();
-
-              await templateService.apiHandler({
-<<<<<<< HEAD
-                methodName: 'getExperiments',
-=======
-                methodName: 'createNewEmptyExperiment',
->>>>>>> f72ae33e
-                controller,
-                response,
-                next,
-                validatedArgs,
-                successStatus: undefined,
-              });
-            } catch (err) {
-                return next(err);
-            }
-        });
-        // WARNING: This file was auto-generated with tsoa. Please do not modify it. Re-run tsoa to re-generate this file: https://github.com/lukeautry/tsoa
-<<<<<<< HEAD
-        app.post('/v1/experiment/run',
-            authenticateMiddleware([{"api_key":[]}]),
-            ...(fetchMiddlewares<RequestHandler>(ExperimentController)),
-            ...(fetchMiddlewares<RequestHandler>(ExperimentController.prototype.runExperiment)),
-
-            async function ExperimentController_runExperiment(request: ExRequest, response: ExResponse, next: any) {
-            const args: Record<string, TsoaRoute.ParameterSchema> = {
-                    requestBody: {"in":"body","name":"requestBody","required":true,"dataType":"nestedObjectLiteral","nestedProperties":{"datasetRowIds":{"dataType":"array","array":{"dataType":"string"},"required":true},"hypothesisId":{"dataType":"string","required":true},"experimentId":{"dataType":"string","required":true}}},
-=======
-        app.post('/v1/experiment/update-meta',
-            authenticateMiddleware([{"api_key":[]}]),
-            ...(fetchMiddlewares<RequestHandler>(ExperimentController)),
-            ...(fetchMiddlewares<RequestHandler>(ExperimentController.prototype.updateExperimentMeta)),
-
-            async function ExperimentController_updateExperimentMeta(request: ExRequest, response: ExResponse, next: any) {
-            const args: Record<string, TsoaRoute.ParameterSchema> = {
-                    requestBody: {"in":"body","name":"requestBody","required":true,"dataType":"nestedObjectLiteral","nestedProperties":{"meta":{"ref":"Record_string.string_","required":true},"experimentId":{"dataType":"string","required":true}}},
->>>>>>> f72ae33e
-                    request: {"in":"request","name":"request","required":true,"dataType":"object"},
-            };
-
-            // WARNING: This file was auto-generated with tsoa. Please do not modify it. Re-run tsoa to re-generate this file: https://github.com/lukeautry/tsoa
-
-            let validatedArgs: any[] = [];
-            try {
-                validatedArgs = templateService.getValidatedArgs({ args, request, response });
-
-                const controller = new ExperimentController();
-
-              await templateService.apiHandler({
-<<<<<<< HEAD
-                methodName: 'runExperiment',
-=======
-                methodName: 'updateExperimentMeta',
->>>>>>> f72ae33e
-                controller,
-                response,
-                next,
-                validatedArgs,
-                successStatus: undefined,
-              });
-            } catch (err) {
-                return next(err);
-            }
-        });
-        // WARNING: This file was auto-generated with tsoa. Please do not modify it. Re-run tsoa to re-generate this file: https://github.com/lukeautry/tsoa
-<<<<<<< HEAD
         app.post('/v1/public/dataisbeautiful/total-values',
             authenticateMiddleware([{"api_key":[]}]),
             ...(fetchMiddlewares<RequestHandler>(DataIsBeautifulRouter)),
@@ -6297,16 +5343,6 @@
 
             async function DataIsBeautifulRouter_getTotalValues(request: ExRequest, response: ExResponse, next: any) {
             const args: Record<string, TsoaRoute.ParameterSchema> = {
-=======
-        app.post('/v1/experiment',
-            authenticateMiddleware([{"api_key":[]}]),
-            ...(fetchMiddlewares<RequestHandler>(ExperimentController)),
-            ...(fetchMiddlewares<RequestHandler>(ExperimentController.prototype.createNewExperiment)),
-
-            async function ExperimentController_createNewExperiment(request: ExRequest, response: ExResponse, next: any) {
-            const args: Record<string, TsoaRoute.ParameterSchema> = {
-                    requestBody: {"in":"body","name":"requestBody","required":true,"ref":"NewExperimentParams"},
->>>>>>> f72ae33e
                     request: {"in":"request","name":"request","required":true,"dataType":"object"},
             };
 
@@ -6319,23 +5355,18 @@
                 const controller = new DataIsBeautifulRouter();
 
               await templateService.apiHandler({
-<<<<<<< HEAD
                 methodName: 'getTotalValues',
-=======
-                methodName: 'createNewExperiment',
->>>>>>> f72ae33e
-                controller,
-                response,
-                next,
-                validatedArgs,
-                successStatus: undefined,
-              });
-            } catch (err) {
-                return next(err);
-            }
-        });
-        // WARNING: This file was auto-generated with tsoa. Please do not modify it. Re-run tsoa to re-generate this file: https://github.com/lukeautry/tsoa
-<<<<<<< HEAD
+                controller,
+                response,
+                next,
+                validatedArgs,
+                successStatus: undefined,
+              });
+            } catch (err) {
+                return next(err);
+            }
+        });
+        // WARNING: This file was auto-generated with tsoa. Please do not modify it. Re-run tsoa to re-generate this file: https://github.com/lukeautry/tsoa
         app.post('/v1/public/dataisbeautiful/model/usage/overtime',
             authenticateMiddleware([{"api_key":[]}]),
             ...(fetchMiddlewares<RequestHandler>(DataIsBeautifulRouter)),
@@ -6343,16 +5374,6 @@
 
             async function DataIsBeautifulRouter_getModelUsageOverTime(request: ExRequest, response: ExResponse, next: any) {
             const args: Record<string, TsoaRoute.ParameterSchema> = {
-=======
-        app.post('/v1/experiment/hypothesis',
-            authenticateMiddleware([{"api_key":[]}]),
-            ...(fetchMiddlewares<RequestHandler>(ExperimentController)),
-            ...(fetchMiddlewares<RequestHandler>(ExperimentController.prototype.createNewExperimentHypothesis)),
-
-            async function ExperimentController_createNewExperimentHypothesis(request: ExRequest, response: ExResponse, next: any) {
-            const args: Record<string, TsoaRoute.ParameterSchema> = {
-                    requestBody: {"in":"body","name":"requestBody","required":true,"dataType":"nestedObjectLiteral","nestedProperties":{"status":{"dataType":"union","subSchemas":[{"dataType":"enum","enums":["PENDING"]},{"dataType":"enum","enums":["RUNNING"]},{"dataType":"enum","enums":["COMPLETED"]},{"dataType":"enum","enums":["FAILED"]}],"required":true},"providerKeyId":{"dataType":"string","required":true},"promptVersion":{"dataType":"string","required":true},"model":{"dataType":"string","required":true},"experimentId":{"dataType":"string","required":true}}},
->>>>>>> f72ae33e
                     request: {"in":"request","name":"request","required":true,"dataType":"object"},
             };
 
@@ -6365,7 +5386,6 @@
                 const controller = new DataIsBeautifulRouter();
 
               await templateService.apiHandler({
-<<<<<<< HEAD
                 methodName: 'getModelUsageOverTime',
                 controller,
                 response,
@@ -6430,21 +5450,17 @@
 
               await templateService.apiHandler({
                 methodName: 'getTotalRequests',
-=======
-                methodName: 'createNewExperimentHypothesis',
->>>>>>> f72ae33e
-                controller,
-                response,
-                next,
-                validatedArgs,
-                successStatus: undefined,
-              });
-            } catch (err) {
-                return next(err);
-            }
-        });
-        // WARNING: This file was auto-generated with tsoa. Please do not modify it. Re-run tsoa to re-generate this file: https://github.com/lukeautry/tsoa
-<<<<<<< HEAD
+                controller,
+                response,
+                next,
+                validatedArgs,
+                successStatus: undefined,
+              });
+            } catch (err) {
+                return next(err);
+            }
+        });
+        // WARNING: This file was auto-generated with tsoa. Please do not modify it. Re-run tsoa to re-generate this file: https://github.com/lukeautry/tsoa
         app.post('/v1/public/dataisbeautiful/ttft-vs-prompt-length',
             authenticateMiddleware([{"api_key":[]}]),
             ...(fetchMiddlewares<RequestHandler>(DataIsBeautifulRouter)),
@@ -6453,48 +5469,30 @@
             async function DataIsBeautifulRouter_getTTFTvsPromptInputLength(request: ExRequest, response: ExResponse, next: any) {
             const args: Record<string, TsoaRoute.ParameterSchema> = {
                     requestBody: {"in":"body","name":"requestBody","required":true,"ref":"DataIsBeautifulRequestBody"},
-=======
-        app.get('/v1/experiment/:experimentId/evaluators',
-            authenticateMiddleware([{"api_key":[]}]),
-            ...(fetchMiddlewares<RequestHandler>(ExperimentController)),
-            ...(fetchMiddlewares<RequestHandler>(ExperimentController.prototype.getExperimentEvaluators)),
-
-            async function ExperimentController_getExperimentEvaluators(request: ExRequest, response: ExResponse, next: any) {
-            const args: Record<string, TsoaRoute.ParameterSchema> = {
-                    experimentId: {"in":"path","name":"experimentId","required":true,"dataType":"string"},
->>>>>>> f72ae33e
-                    request: {"in":"request","name":"request","required":true,"dataType":"object"},
-            };
-
-            // WARNING: This file was auto-generated with tsoa. Please do not modify it. Re-run tsoa to re-generate this file: https://github.com/lukeautry/tsoa
-
-            let validatedArgs: any[] = [];
-            try {
-                validatedArgs = templateService.getValidatedArgs({ args, request, response });
-
-<<<<<<< HEAD
+                    request: {"in":"request","name":"request","required":true,"dataType":"object"},
+            };
+
+            // WARNING: This file was auto-generated with tsoa. Please do not modify it. Re-run tsoa to re-generate this file: https://github.com/lukeautry/tsoa
+
+            let validatedArgs: any[] = [];
+            try {
+                validatedArgs = templateService.getValidatedArgs({ args, request, response });
+
                 const controller = new DataIsBeautifulRouter();
 
               await templateService.apiHandler({
                 methodName: 'getTTFTvsPromptInputLength',
-=======
-                const controller = new ExperimentController();
-
-              await templateService.apiHandler({
-                methodName: 'getExperimentEvaluators',
->>>>>>> f72ae33e
-                controller,
-                response,
-                next,
-                validatedArgs,
-                successStatus: undefined,
-              });
-            } catch (err) {
-                return next(err);
-            }
-        });
-        // WARNING: This file was auto-generated with tsoa. Please do not modify it. Re-run tsoa to re-generate this file: https://github.com/lukeautry/tsoa
-<<<<<<< HEAD
+                controller,
+                response,
+                next,
+                validatedArgs,
+                successStatus: undefined,
+              });
+            } catch (err) {
+                return next(err);
+            }
+        });
+        // WARNING: This file was auto-generated with tsoa. Please do not modify it. Re-run tsoa to re-generate this file: https://github.com/lukeautry/tsoa
         app.post('/v1/public/dataisbeautiful/model/percentage',
             authenticateMiddleware([{"api_key":[]}]),
             ...(fetchMiddlewares<RequestHandler>(DataIsBeautifulRouter)),
@@ -6503,48 +5501,30 @@
             async function DataIsBeautifulRouter_getModelPercentage(request: ExRequest, response: ExResponse, next: any) {
             const args: Record<string, TsoaRoute.ParameterSchema> = {
                     requestBody: {"in":"body","name":"requestBody","required":true,"ref":"DataIsBeautifulRequestBody"},
-=======
-        app.post('/v1/experiment/:experimentId/evaluators/run',
-            authenticateMiddleware([{"api_key":[]}]),
-            ...(fetchMiddlewares<RequestHandler>(ExperimentController)),
-            ...(fetchMiddlewares<RequestHandler>(ExperimentController.prototype.runExperimentEvaluators)),
-
-            async function ExperimentController_runExperimentEvaluators(request: ExRequest, response: ExResponse, next: any) {
-            const args: Record<string, TsoaRoute.ParameterSchema> = {
-                    experimentId: {"in":"path","name":"experimentId","required":true,"dataType":"string"},
->>>>>>> f72ae33e
-                    request: {"in":"request","name":"request","required":true,"dataType":"object"},
-            };
-
-            // WARNING: This file was auto-generated with tsoa. Please do not modify it. Re-run tsoa to re-generate this file: https://github.com/lukeautry/tsoa
-
-            let validatedArgs: any[] = [];
-            try {
-                validatedArgs = templateService.getValidatedArgs({ args, request, response });
-
-<<<<<<< HEAD
+                    request: {"in":"request","name":"request","required":true,"dataType":"object"},
+            };
+
+            // WARNING: This file was auto-generated with tsoa. Please do not modify it. Re-run tsoa to re-generate this file: https://github.com/lukeautry/tsoa
+
+            let validatedArgs: any[] = [];
+            try {
+                validatedArgs = templateService.getValidatedArgs({ args, request, response });
+
                 const controller = new DataIsBeautifulRouter();
 
               await templateService.apiHandler({
                 methodName: 'getModelPercentage',
-=======
-                const controller = new ExperimentController();
-
-              await templateService.apiHandler({
-                methodName: 'runExperimentEvaluators',
->>>>>>> f72ae33e
-                controller,
-                response,
-                next,
-                validatedArgs,
-                successStatus: undefined,
-              });
-            } catch (err) {
-                return next(err);
-            }
-        });
-        // WARNING: This file was auto-generated with tsoa. Please do not modify it. Re-run tsoa to re-generate this file: https://github.com/lukeautry/tsoa
-<<<<<<< HEAD
+                controller,
+                response,
+                next,
+                validatedArgs,
+                successStatus: undefined,
+              });
+            } catch (err) {
+                return next(err);
+            }
+        });
+        // WARNING: This file was auto-generated with tsoa. Please do not modify it. Re-run tsoa to re-generate this file: https://github.com/lukeautry/tsoa
         app.post('/v1/public/dataisbeautiful/model/cost',
             authenticateMiddleware([{"api_key":[]}]),
             ...(fetchMiddlewares<RequestHandler>(DataIsBeautifulRouter)),
@@ -6553,49 +5533,30 @@
             async function DataIsBeautifulRouter_getModelCost(request: ExRequest, response: ExResponse, next: any) {
             const args: Record<string, TsoaRoute.ParameterSchema> = {
                     requestBody: {"in":"body","name":"requestBody","required":true,"ref":"DataIsBeautifulRequestBody"},
-=======
-        app.post('/v1/experiment/:experimentId/evaluators',
-            authenticateMiddleware([{"api_key":[]}]),
-            ...(fetchMiddlewares<RequestHandler>(ExperimentController)),
-            ...(fetchMiddlewares<RequestHandler>(ExperimentController.prototype.createExperimentEvaluator)),
-
-            async function ExperimentController_createExperimentEvaluator(request: ExRequest, response: ExResponse, next: any) {
-            const args: Record<string, TsoaRoute.ParameterSchema> = {
-                    experimentId: {"in":"path","name":"experimentId","required":true,"dataType":"string"},
-                    requestBody: {"in":"body","name":"requestBody","required":true,"dataType":"nestedObjectLiteral","nestedProperties":{"evaluatorId":{"dataType":"string","required":true}}},
->>>>>>> f72ae33e
-                    request: {"in":"request","name":"request","required":true,"dataType":"object"},
-            };
-
-            // WARNING: This file was auto-generated with tsoa. Please do not modify it. Re-run tsoa to re-generate this file: https://github.com/lukeautry/tsoa
-
-            let validatedArgs: any[] = [];
-            try {
-                validatedArgs = templateService.getValidatedArgs({ args, request, response });
-
-<<<<<<< HEAD
+                    request: {"in":"request","name":"request","required":true,"dataType":"object"},
+            };
+
+            // WARNING: This file was auto-generated with tsoa. Please do not modify it. Re-run tsoa to re-generate this file: https://github.com/lukeautry/tsoa
+
+            let validatedArgs: any[] = [];
+            try {
+                validatedArgs = templateService.getValidatedArgs({ args, request, response });
+
                 const controller = new DataIsBeautifulRouter();
 
               await templateService.apiHandler({
                 methodName: 'getModelCost',
-=======
-                const controller = new ExperimentController();
-
-              await templateService.apiHandler({
-                methodName: 'createExperimentEvaluator',
->>>>>>> f72ae33e
-                controller,
-                response,
-                next,
-                validatedArgs,
-                successStatus: undefined,
-              });
-            } catch (err) {
-                return next(err);
-            }
-        });
-        // WARNING: This file was auto-generated with tsoa. Please do not modify it. Re-run tsoa to re-generate this file: https://github.com/lukeautry/tsoa
-<<<<<<< HEAD
+                controller,
+                response,
+                next,
+                validatedArgs,
+                successStatus: undefined,
+              });
+            } catch (err) {
+                return next(err);
+            }
+        });
+        // WARNING: This file was auto-generated with tsoa. Please do not modify it. Re-run tsoa to re-generate this file: https://github.com/lukeautry/tsoa
         app.post('/v1/public/dataisbeautiful/provider/percentage',
             authenticateMiddleware([{"api_key":[]}]),
             ...(fetchMiddlewares<RequestHandler>(DataIsBeautifulRouter)),
@@ -6636,27 +5597,15 @@
             async function DataIsBeautifulRouter_getModelPercentageOverTime(request: ExRequest, response: ExResponse, next: any) {
             const args: Record<string, TsoaRoute.ParameterSchema> = {
                     requestBody: {"in":"body","name":"requestBody","required":true,"ref":"DataIsBeautifulRequestBody"},
-=======
-        app.delete('/v1/experiment/:experimentId/evaluators/:evaluatorId',
-            authenticateMiddleware([{"api_key":[]}]),
-            ...(fetchMiddlewares<RequestHandler>(ExperimentController)),
-            ...(fetchMiddlewares<RequestHandler>(ExperimentController.prototype.deleteExperimentEvaluator)),
-
-            async function ExperimentController_deleteExperimentEvaluator(request: ExRequest, response: ExResponse, next: any) {
-            const args: Record<string, TsoaRoute.ParameterSchema> = {
-                    experimentId: {"in":"path","name":"experimentId","required":true,"dataType":"string"},
-                    evaluatorId: {"in":"path","name":"evaluatorId","required":true,"dataType":"string"},
->>>>>>> f72ae33e
-                    request: {"in":"request","name":"request","required":true,"dataType":"object"},
-            };
-
-            // WARNING: This file was auto-generated with tsoa. Please do not modify it. Re-run tsoa to re-generate this file: https://github.com/lukeautry/tsoa
-
-            let validatedArgs: any[] = [];
-            try {
-                validatedArgs = templateService.getValidatedArgs({ args, request, response });
-
-<<<<<<< HEAD
+                    request: {"in":"request","name":"request","required":true,"dataType":"object"},
+            };
+
+            // WARNING: This file was auto-generated with tsoa. Please do not modify it. Re-run tsoa to re-generate this file: https://github.com/lukeautry/tsoa
+
+            let validatedArgs: any[] = [];
+            try {
+                validatedArgs = templateService.getValidatedArgs({ args, request, response });
+
                 const controller = new DataIsBeautifulRouter();
 
               await templateService.apiHandler({
@@ -6694,24 +5643,17 @@
 
               await templateService.apiHandler({
                 methodName: 'getCustomerUsage',
-=======
-                const controller = new ExperimentController();
-
-              await templateService.apiHandler({
-                methodName: 'deleteExperimentEvaluator',
->>>>>>> f72ae33e
-                controller,
-                response,
-                next,
-                validatedArgs,
-                successStatus: undefined,
-              });
-            } catch (err) {
-                return next(err);
-            }
-        });
-        // WARNING: This file was auto-generated with tsoa. Please do not modify it. Re-run tsoa to re-generate this file: https://github.com/lukeautry/tsoa
-<<<<<<< HEAD
+                controller,
+                response,
+                next,
+                validatedArgs,
+                successStatus: undefined,
+              });
+            } catch (err) {
+                return next(err);
+            }
+        });
+        // WARNING: This file was auto-generated with tsoa. Please do not modify it. Re-run tsoa to re-generate this file: https://github.com/lukeautry/tsoa
         app.post('/v1/customer/query',
             authenticateMiddleware([{"api_key":[]}]),
             ...(fetchMiddlewares<RequestHandler>(CustomerController)),
@@ -6720,48 +5662,30 @@
             async function CustomerController_getCustomers(request: ExRequest, response: ExResponse, next: any) {
             const args: Record<string, TsoaRoute.ParameterSchema> = {
                     requestBody: {"in":"body","name":"requestBody","required":true,"dataType":"nestedObjectLiteral","nestedProperties":{}},
-=======
-        app.post('/v1/experiment/query',
-            authenticateMiddleware([{"api_key":[]}]),
-            ...(fetchMiddlewares<RequestHandler>(ExperimentController)),
-            ...(fetchMiddlewares<RequestHandler>(ExperimentController.prototype.getExperiments)),
-
-            async function ExperimentController_getExperiments(request: ExRequest, response: ExResponse, next: any) {
-            const args: Record<string, TsoaRoute.ParameterSchema> = {
-                    requestBody: {"in":"body","name":"requestBody","required":true,"dataType":"nestedObjectLiteral","nestedProperties":{"include":{"ref":"IncludeExperimentKeys"},"filter":{"ref":"ExperimentFilterNode","required":true}}},
->>>>>>> f72ae33e
-                    request: {"in":"request","name":"request","required":true,"dataType":"object"},
-            };
-
-            // WARNING: This file was auto-generated with tsoa. Please do not modify it. Re-run tsoa to re-generate this file: https://github.com/lukeautry/tsoa
-
-            let validatedArgs: any[] = [];
-            try {
-                validatedArgs = templateService.getValidatedArgs({ args, request, response });
-
-<<<<<<< HEAD
+                    request: {"in":"request","name":"request","required":true,"dataType":"object"},
+            };
+
+            // WARNING: This file was auto-generated with tsoa. Please do not modify it. Re-run tsoa to re-generate this file: https://github.com/lukeautry/tsoa
+
+            let validatedArgs: any[] = [];
+            try {
+                validatedArgs = templateService.getValidatedArgs({ args, request, response });
+
                 const controller = new CustomerController();
 
               await templateService.apiHandler({
                 methodName: 'getCustomers',
-=======
-                const controller = new ExperimentController();
-
-              await templateService.apiHandler({
-                methodName: 'getExperiments',
->>>>>>> f72ae33e
-                controller,
-                response,
-                next,
-                validatedArgs,
-                successStatus: undefined,
-              });
-            } catch (err) {
-                return next(err);
-            }
-        });
-        // WARNING: This file was auto-generated with tsoa. Please do not modify it. Re-run tsoa to re-generate this file: https://github.com/lukeautry/tsoa
-<<<<<<< HEAD
+                controller,
+                response,
+                next,
+                validatedArgs,
+                successStatus: undefined,
+              });
+            } catch (err) {
+                return next(err);
+            }
+        });
+        // WARNING: This file was auto-generated with tsoa. Please do not modify it. Re-run tsoa to re-generate this file: https://github.com/lukeautry/tsoa
         app.get('/v1/stripe/subscription/free/usage',
             authenticateMiddleware([{"api_key":[]}]),
             ...(fetchMiddlewares<RequestHandler>(StripeController)),
@@ -6769,36 +5693,19 @@
 
             async function StripeController_getFreeUsage(request: ExRequest, response: ExResponse, next: any) {
             const args: Record<string, TsoaRoute.ParameterSchema> = {
-=======
-        app.post('/v1/experiment/run',
-            authenticateMiddleware([{"api_key":[]}]),
-            ...(fetchMiddlewares<RequestHandler>(ExperimentController)),
-            ...(fetchMiddlewares<RequestHandler>(ExperimentController.prototype.runExperiment)),
-
-            async function ExperimentController_runExperiment(request: ExRequest, response: ExResponse, next: any) {
-            const args: Record<string, TsoaRoute.ParameterSchema> = {
-                    requestBody: {"in":"body","name":"requestBody","required":true,"dataType":"nestedObjectLiteral","nestedProperties":{"datasetRowIds":{"dataType":"array","array":{"dataType":"string"},"required":true},"hypothesisId":{"dataType":"string","required":true},"experimentId":{"dataType":"string","required":true}}},
->>>>>>> f72ae33e
-                    request: {"in":"request","name":"request","required":true,"dataType":"object"},
-            };
-
-            // WARNING: This file was auto-generated with tsoa. Please do not modify it. Re-run tsoa to re-generate this file: https://github.com/lukeautry/tsoa
-
-            let validatedArgs: any[] = [];
-            try {
-                validatedArgs = templateService.getValidatedArgs({ args, request, response });
-
-<<<<<<< HEAD
+                    request: {"in":"request","name":"request","required":true,"dataType":"object"},
+            };
+
+            // WARNING: This file was auto-generated with tsoa. Please do not modify it. Re-run tsoa to re-generate this file: https://github.com/lukeautry/tsoa
+
+            let validatedArgs: any[] = [];
+            try {
+                validatedArgs = templateService.getValidatedArgs({ args, request, response });
+
                 const controller = new StripeController();
 
               await templateService.apiHandler({
                 methodName: 'getFreeUsage',
-=======
-                const controller = new ExperimentController();
-
-              await templateService.apiHandler({
-                methodName: 'runExperiment',
->>>>>>> f72ae33e
                 controller,
                 response,
                 next,
