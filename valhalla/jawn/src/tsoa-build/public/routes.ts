--- conflicted
+++ resolved
@@ -534,17 +534,12 @@
     "SessionNameResult": {
         "dataType": "refObject",
         "properties": {
-<<<<<<< HEAD
-            "id": {"dataType":"string","required":true},
-            "prompt_version_id": {"dataType":"string","required":true},
-=======
             "name": {"dataType":"string","required":true},
             "created_at": {"dataType":"string","required":true},
             "total_cost": {"dataType":"double","required":true},
             "last_used": {"dataType":"string","required":true},
             "first_used": {"dataType":"string","required":true},
             "session_count": {"dataType":"double","required":true},
->>>>>>> 7e6ab6cb
         },
         "additionalProperties": false,
     },
@@ -814,6 +809,7 @@
         "dataType": "refObject",
         "properties": {
             "id": {"dataType":"string","required":true},
+            "prompt_version_id": {"dataType":"string","required":true},
         },
         "additionalProperties": false,
     },
