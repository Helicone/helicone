<<<<<<< HEAD
=======
import { getEnv } from "../../toImplement/helpers/getEnv";
>>>>>>> 77a038d3
import { BetterAuthWrapper } from "../../toImplement/server/BetterAuthWrapper";
import { SupabaseAuthWrapper } from "../../toImplement/server/SupabaseAuthWrapper";
import { HeliconeAuthClient } from "./HeliconeAuthClient";

export function getHeliconeAuthClient(): HeliconeAuthClient {
<<<<<<< HEAD
  if (process.env.BETTER_AUTH === "true") {
=======
  if (getEnv("NEXT_PUBLIC_BETTER_AUTH") === "true") {
>>>>>>> 77a038d3
    return new BetterAuthWrapper();
  }
  return new SupabaseAuthWrapper();
}<|MERGE_RESOLUTION|>--- conflicted
+++ resolved
@@ -1,17 +1,10 @@
-<<<<<<< HEAD
-=======
 import { getEnv } from "../../toImplement/helpers/getEnv";
->>>>>>> 77a038d3
 import { BetterAuthWrapper } from "../../toImplement/server/BetterAuthWrapper";
 import { SupabaseAuthWrapper } from "../../toImplement/server/SupabaseAuthWrapper";
 import { HeliconeAuthClient } from "./HeliconeAuthClient";
 
 export function getHeliconeAuthClient(): HeliconeAuthClient {
-<<<<<<< HEAD
-  if (process.env.BETTER_AUTH === "true") {
-=======
   if (getEnv("NEXT_PUBLIC_BETTER_AUTH") === "true") {
->>>>>>> 77a038d3
     return new BetterAuthWrapper();
   }
   return new SupabaseAuthWrapper();
