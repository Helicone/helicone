import {
  Body,
  Controller,
  Delete,
  Get,
  Path,
  Post,
  Request,
  Route,
  Security,
  Tags,
} from "tsoa";
import { Result, err, ok } from "../../packages/common/result";
import { type JawnAuthenticatedRequest } from "../../types/request";
import { type OpenAIChatRequest } from "@helicone-package/llm-mapper/mappers/openai/chat-v2";
import OpenAI from "openai";
import { getHeliconeDefaultTempKey } from "../../lib/experiment/tempKeys/tempAPIKey";
import { ENVIRONMENT, GET_KEY } from "../../lib/clients/constant";
import { HeliconeChatCreateParams, HeliconeChatCreateParamsStreaming } from "@helicone-package/prompts/types";
import {
  InAppThreadsManager,
  InAppThread,
  ThreadSummary,
} from "../../managers/InAppThreadsManager";

@Route("v1/agent")
@Tags("Agent")
@Security("api_key")
export class AgentController extends Controller {
  @Post("/generate")
  public async generate(
    @Body()
    bodyParams: OpenAIChatRequest & {
      useAIGateway?: boolean; // ignored
      logRequest?: boolean; // ignored
      prompt_id?: string;
      environment?: string;
      inputs?: any;
    },
    @Request() request: JawnAuthenticatedRequest
  ): Promise<
    Result<
      | OpenAI.Chat.Completions.ChatCompletion
      | { content: string; reasoning: string; calls: any },
      string
    >
  > {
    try {
      // Extract and ignore useAIGateway and logRequest for agent endpoint
      // Done so its the exact interface as v1/playground/generate
      const { useAIGateway, logRequest, ...params } = bodyParams;

      const tempKey = await getHeliconeDefaultTempKey(
        request.authParams.organizationId
      );

      if (tempKey.error || !tempKey.data) {
        throw new Error(
          tempKey.error || "Failed to generate temporary API key"
        );
      }

      const PROMPT_ID = await GET_KEY("key:helix_prompt_id");

      return tempKey.data.with<
        Result<
          | OpenAI.Chat.Completions.ChatCompletion
          | { content: string; reasoning: string; calls: any },
          string
        >
      >(async (secretKey) => {
        const openai = new OpenAI({
          // baseURL: `http://localhost:8793/v1/`,
          baseURL: `https://ai-gateway.helicone.ai/v1/`,
          apiKey: secretKey,
          defaultHeaders: {
            "Helicone-Property-Environment": ENVIRONMENT,
            "Helicone-Property-OrganizationId":
              request.authParams.organizationId,
            "Helicone-User-Id": request.authParams.userId,
            "Helicone-Property-Is-Agent": "true",
            "Helicone-RateLimit-Policy": "100;w=86400;s=user"
          },
        });
        const abortController = new AbortController();

        try {
          const body = {
            model: params.model as string,
            messages: params.messages as any, // TODO: type the params better
            temperature: params.temperature,
            max_tokens: params.max_tokens,
            top_p: params.top_p,
            frequency_penalty: params.frequency_penalty,
            presence_penalty: params.presence_penalty,
            stop: params.stop,
            stream: params.stream !== undefined,
            response_format: params.response_format as any,
            tools: params.tools,
            reasoning_effort: params.reasoning_effort,
            verbosity: params.verbosity,
            stream_options: { include_usage: true },

            // Helicone Prompt Params
            prompt_id: bodyParams.prompt_id ?? PROMPT_ID,
            environment: bodyParams.environment,
            inputs: bodyParams.inputs,
          } satisfies HeliconeChatCreateParams | HeliconeChatCreateParamsStreaming;
          const response = await openai.chat.completions.create(
<<<<<<< HEAD
            {
              model: params.model,
              messages: params.messages!,
              temperature: params.temperature,
              max_tokens: params.max_tokens,
              top_p: params.top_p,
              frequency_penalty: params.frequency_penalty,
              presence_penalty: params.presence_penalty,
              stop: params.stop,
              stream: Boolean(params.stream),
              response_format: params.response_format,
              tools: params.tools,
              reasoning_effort: params.reasoning_effort,
              verbosity: params.verbosity,
              stream_options: { include_usage: true },

              // Helicone Prompt Params
              prompt_id: bodyParams.prompt_id ?? PROMPT_ID,
              environment: bodyParams.environment,
              inputs: bodyParams.inputs,
            } as any,
=======
            body,
>>>>>>> 2a42256d
            {
              signal: abortController.signal,
            }
          );

          if (params.stream) {
            // Set up streaming response
            (<any>request.res).setHeader("Content-Type", "text/event-stream");
            (<any>request.res).setHeader("Cache-Control", "no-cache");
            (<any>request.res).setHeader("Connection", "keep-alive");

            const stream =
              response as unknown as AsyncIterable<OpenAI.Chat.Completions.ChatCompletionChunk>;
            try {
              for await (const chunk of stream) {
                // Check if request was cancelled
                if (request.headers["x-cancel"] === "1") {
                  abortController.abort();
                  return ok({ content: "", reasoning: "", calls: "" }); // Exit the loop and function
                }

                // Skip [DONE] message and only send actual chunks
                if (typeof chunk === "string" && chunk === "[DONE]") {
                  continue;
                }

                // Format as Server-Sent Event (SSE)
                const chunkString = JSON.stringify(chunk);
                const sseFormattedChunk = `data: ${chunkString}\n\n`;
                (<any>request.res).write(sseFormattedChunk);

                // @ts-ignore - flush exists on NodeJS.ServerResponse
                request.res.flush?.(); // Ensure chunk is sent immediately
              }
            } catch (error) {
              // Handle stream interruption gracefully
              console.error("[Agent API Stream] Stream error:", error); // Log the error
              if (
                error instanceof Error &&
                (error.name === "ResponseAborted" ||
                  error.name === "AbortError")
              ) {
                // Client likely disconnected or aborted, no need to throw further
              } else {
                // Rethrow other errors to be caught by the outer try-catch
                (<any>request.res).end();
                throw error;
              }
            } finally {
              // Ensure the response is always ended when the stream finishes or aborts/errors
              if (!(<any>request.res).writableEnded) {
                (<any>request.res).end();
              }
            }
            return ok({ content: "", reasoning: "", calls: "" });
          }

          const resp = response as any;
          const content = resp.choices?.[0]?.message?.content || "";
          const reasoning = resp.choices?.[0]?.message?.reasoning || "";
          const calls = resp.choices?.[0]?.message?.tool_calls || "";

          if (!content && !calls) {
            console.warn(
              "[Agent API] LLM call resulted in empty content and no tool calls."
            );
          }

          return ok({ content, reasoning, calls });
        } catch (error) {
          console.error("[Agent API] Inner try-catch error:", error);
          this.setStatus(500);
          if (error instanceof Error) {
            if (
              error.name === "ResponseAborted" ||
              error.name === "AbortError"
            ) {
              this.setStatus(400);
              return err("Request cancelled");
            }

            if (error instanceof OpenAI.APIError) {
              this.setStatus(400);
              return err(error.message);
            }
            this.setStatus(500);
            return err(error.message);
          }

          this.setStatus(500);
          return err("Failed to generate response");
        }
      });
    } catch (error) {
      this.setStatus(500);
      return err("Failed to generate response");
    }
  }

  @Post("/thread/{sessionId}/message")
  public async upsertThreadMessage(
    @Path() sessionId: string,
    @Body()
    bodyParams: {
      messages: any[];
      metadata: {
        posthogSession?: string;
        [key: string]: any;
      };
    },
    @Request() request: JawnAuthenticatedRequest
  ): Promise<Result<InAppThread, string>> {
    const threadsManager = new InAppThreadsManager(request.authParams);

    const result = await threadsManager.upsertThreadMessage({
      sessionId,
      messages: bodyParams.messages,
      metadata: bodyParams.metadata,
    });

    if (result.error) {
      this.setStatus(400);
      return err(result.error);
    }

    return ok(result.data!);
  }

  @Delete("/thread/{sessionId}")
  public async deleteThread(
    @Path() sessionId: string,
    @Request() request: JawnAuthenticatedRequest
  ): Promise<Result<{ success: boolean }, string>> {
    const threadsManager = new InAppThreadsManager(request.authParams);

    const result = await threadsManager.deleteThread(sessionId);

    if (result.error) {
      this.setStatus(400);
      return err(result.error);
    }

    return ok({ success: result.data! });
  }

  @Post("/thread/{sessionId}/escalate")
  public async escalateThread(
    @Path() sessionId: string,
    @Request() request: JawnAuthenticatedRequest
  ): Promise<Result<InAppThread, string>> {
    const threadsManager = new InAppThreadsManager(request.authParams);

    const result = await threadsManager.escalateThread(sessionId);

    if (result.error) {
      this.setStatus(400);
      return err(result.error);
    }

    return ok(result.data!);
  }

  @Post("/thread/create-and-escalate")
  public async createAndEscalateThread(
    @Request() request: JawnAuthenticatedRequest
  ): Promise<Result<InAppThread, string>> {
    const threadsManager = new InAppThreadsManager(request.authParams);

    const result = await threadsManager.createAndEscalateThread();

    if (result.error) {
      this.setStatus(400);
      return err(result.error);
    }

    return ok(result.data!);
  }

  @Get("/threads")
  public async getAllThreads(
    @Request() request: JawnAuthenticatedRequest
  ): Promise<Result<ThreadSummary[], string>> {
    const threadsManager = new InAppThreadsManager(request.authParams);

    const result = await threadsManager.getAllThreads();

    if (result.error) {
      this.setStatus(400);
      return err(result.error);
    }

    return ok(result.data!);
  }

  @Get("/thread/{sessionId}")
  public async getThread(
    @Path() sessionId: string,
    @Request() request: JawnAuthenticatedRequest
  ): Promise<Result<InAppThread, string>> {
    const threadsManager = new InAppThreadsManager(request.authParams);

    const result = await threadsManager.getThread(sessionId);

    if (result.error) {
      this.setStatus(404);
      return err(result.error);
    }

    return ok(result.data!);
  }

  @Post("/mcp/search")
  public async searchDocs(
    @Body() bodyParams: { query: string },
    @Request() request: JawnAuthenticatedRequest
  ): Promise<Result<string, string>> {
    const { query } = bodyParams;
    const mcpTool =
      (await GET_KEY("key:mintlify_mcp_tool")) ||
      "SearchHeliconeOssLlmObservability";

    try {
      const response = await fetch(`https://docs.helicone.ai/mcp`, {
        method: "POST",
        headers: {
          "Content-Type": "application/json",
          Accept: "application/json, text/event-stream",
          "Access-Control-Allow-Origin": "*",
        },
        body: JSON.stringify({
          jsonrpc: "2.0",
          id: 1,
          method: "tools/call",
          params: {
            name: mcpTool,
            arguments: {
              query,
            },
          },
        }),
      });

      // Handle SSE response format
      const responseText = await response.text();

      let finalResponse = "";

      // Parse SSE data
      const lines = responseText.trim().split("\n");
      for (const line of lines) {
        if (line.startsWith("data: ")) {
          try {
            const data = JSON.parse(line.substring(6)); // Remove 'data: ' prefix
            if (data.result) {
              finalResponse += JSON.stringify(data.result.content, null, 2);
            }

            if (data.error) {
              return err(data.error.message);
            }
          } catch (error) {
            console.error("Error parsing JSON:", error);
          }
        }
      }

      return ok(finalResponse);
    } catch (error) {
      return err("Failed to connect to documentation search service");
    }
  }
}<|MERGE_RESOLUTION|>--- conflicted
+++ resolved
@@ -107,31 +107,7 @@
             inputs: bodyParams.inputs,
           } satisfies HeliconeChatCreateParams | HeliconeChatCreateParamsStreaming;
           const response = await openai.chat.completions.create(
-<<<<<<< HEAD
-            {
-              model: params.model,
-              messages: params.messages!,
-              temperature: params.temperature,
-              max_tokens: params.max_tokens,
-              top_p: params.top_p,
-              frequency_penalty: params.frequency_penalty,
-              presence_penalty: params.presence_penalty,
-              stop: params.stop,
-              stream: Boolean(params.stream),
-              response_format: params.response_format,
-              tools: params.tools,
-              reasoning_effort: params.reasoning_effort,
-              verbosity: params.verbosity,
-              stream_options: { include_usage: true },
-
-              // Helicone Prompt Params
-              prompt_id: bodyParams.prompt_id ?? PROMPT_ID,
-              environment: bodyParams.environment,
-              inputs: bodyParams.inputs,
-            } as any,
-=======
             body,
->>>>>>> 2a42256d
             {
               signal: abortController.signal,
             }
