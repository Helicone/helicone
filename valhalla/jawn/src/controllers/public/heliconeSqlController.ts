--- conflicted
+++ resolved
@@ -310,10 +310,6 @@
     return ok(result.data);
   }
 
-<<<<<<< HEAD
-  @Put("saved-query")
-  @Trace("hql.controller.updateSavedQuery")
-=======
   /**
    * Update an existing saved query
    * @summary Update saved query
@@ -323,7 +319,7 @@
    */
   @Security("api_key")
   @Put("saved-query/{queryId}")
->>>>>>> ad56701b
+  @Trace("hql.controller.updateSavedQuery")
   public async updateSavedQuery(
     @Path() queryId: string,
     @Body() requestBody: CreateSavedQueryRequest,
