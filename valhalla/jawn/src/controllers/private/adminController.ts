// src/users/usersController.ts
import {
  Body,
  Controller,
  Delete,
  Get,
  Patch,
  Path,
  Post,
  Request,
  Route,
  Security,
  Tags,
  Query,
} from "tsoa";
import { clickhouseDb } from "../../lib/db/ClickhouseWrapper";
import { prepareRequestAzure } from "../../lib/experiment/requestPrep/azure";
import { dbExecute } from "../../lib/shared/db/dbExecute";
import type { JawnAuthenticatedRequest } from "../../types/request";
import { Setting, SettingsManager } from "../../utils/settings";
import type { SettingName } from "../../utils/settings";
import Stripe from "stripe";
import { AdminManager } from "../../managers/admin/AdminManager";
import {
  ModelWithProvider,
  clickhouseModelFilter,
  clickhousePriceCalcNonAggregated,
} from "@helicone-package/cost";

import { err, ok, Result } from "../../packages/common/result";
import { COST_PRECISION_MULTIPLIER } from "@helicone-package/cost/costCalc";
import { ENVIRONMENT } from "../../lib/clients/constant";
import { InAppThread } from "../../managers/InAppThreadsManager";

export const authCheckThrow = async (userId: string | undefined) => {
  if (!userId) {
    throw new Error("Unauthorized");
  }

  const result = await dbExecute<{ user_id: string }>(
    "SELECT user_id FROM admins WHERE user_id = $1",
    [userId]
  );

  if (result.error) {
    throw new Error(result.error || "Error checking authorization");
  }

  const hasAdmin = result.data
    ?.map((admin) => admin.user_id)
    .includes(userId as string);

  if (!hasAdmin) {
    throw new Error("Unauthorized");
  }
};

@Route("v1/admin")
@Tags("Admin")
@Security("api_key")
export class AdminController extends Controller {
  @Post("/gateway/dashboard_data")
  public async getGatewayDashboardData(
    @Request() request: JawnAuthenticatedRequest
  ) {
    await authCheckThrow(request.authParams.userId);
    const settingsManager = new SettingsManager();
    const stripeProductSettings =
      await settingsManager.getSetting("stripe:products");
    if (
      !stripeProductSettings ||
      !stripeProductSettings.cloudGatewayTokenUsageProduct
    ) {
      return err("stripe:products setting is not configured");
    }
    const tokenUsageProductId =
      stripeProductSettings.cloudGatewayTokenUsageProduct;

    // Get organizations with payments
    const paymentsResult = await dbExecute<{
      org_id: string;
      org_name: string;
      stripe_customer_id: string;
      tier: string;
      total_amount_received: number;
      last_payment_date: string;
      owner_email: string;
    }>(
      `
      SELECT 
        organization.id as org_id,
        organization.name as org_name,
        organization.stripe_customer_id,
        organization.tier,
        SUM(stripe.payment_intents.amount_received) as total_amount_received,
        MAX(stripe.payment_intents.created) as last_payment_date,
        auth.users.email as owner_email
      FROM stripe.payment_intents 
      LEFT JOIN organization ON organization.stripe_customer_id = stripe.payment_intents.customer
      LEFT JOIN auth.users ON organization.owner = auth.users.id
      WHERE stripe.payment_intents.metadata->>'productId' = $1
        AND stripe.payment_intents.status = 'succeeded'
        AND organization.id IS NOT NULL
      GROUP BY organization.id, organization.name, organization.stripe_customer_id, organization.tier, auth.users.email
      ORDER BY total_amount_received DESC
      LIMIT 1000
      `,
      [tokenUsageProductId]
    );

    if (paymentsResult.error) {
      return err(paymentsResult.error);
    }

    if (!paymentsResult.data || paymentsResult.data.length === 0) {
      return ok({
        organizations: [],
        summary: {
          totalOrgsWithCredits: 0,
          totalCreditsIssued: 0,
          totalCreditsSpent: 0,
        },
      });
    }

    // Get ClickHouse spending for these organizations
    const orgIds = paymentsResult.data.map((org) => org.org_id);

    const clickhouseSpendResult = await clickhouseDb.dbQuery<{
      organization_id: string;
      total_cost: number;
    }>(
      `
      SELECT
        organization_id,
        SUM(cost) as total_cost
      FROM request_response_rmt
      WHERE organization_id IN (${orgIds.map(() => "?").join(",")})
      GROUP BY organization_id
      `,
      orgIds
    );

    const clickhouseSpendMap = new Map<string, number>();
    if (!clickhouseSpendResult.error && clickhouseSpendResult.data) {
      clickhouseSpendResult.data.forEach((row) => {
        // Divide by precision multiplier to get dollars
        clickhouseSpendMap.set(
          row.organization_id,
          Number(row.total_cost) / COST_PRECISION_MULTIPLIER
        );
      });
    }

    // Combine the data
    const organizations = paymentsResult.data.map((org) => ({
      orgId: org.org_id,
      orgName: org.org_name || "Unknown",
      stripeCustomerId: org.stripe_customer_id,
      totalPayments: org.total_amount_received / 100, // Convert cents to dollars
      clickhouseTotalSpend: clickhouseSpendMap.get(org.org_id) || 0,
      lastPaymentDate: org.last_payment_date
        ? Number(org.last_payment_date) * 1000
        : null, // Convert seconds to milliseconds
      tier: org.tier || "free",
      ownerEmail: org.owner_email || "Unknown",
    }));

    // Calculate summary
    const totalCreditsIssued = organizations.reduce(
      (sum, org) => sum + org.totalPayments,
      0
    );
    const totalCreditsSpent = organizations.reduce(
      (sum, org) => sum + org.clickhouseTotalSpend,
      0
    );

    return ok({
      organizations,
      summary: {
        totalOrgsWithCredits: organizations.length,
        totalCreditsIssued,
        totalCreditsSpent,
      },
      isProduction: ENVIRONMENT === "production",
    });
  }

  @Post("/has-feature-flag")
  public async hasFeatureFlag(
    @Request() request: JawnAuthenticatedRequest,
    @Body() body: { feature: string; orgId: string }
  ): Promise<Result<boolean, string>> {
    try {
      const { data } = await dbExecute<{
        id: string;
      }>(`SELECT id FROM feature_flags WHERE org_id = $1 AND feature = $2`, [
        body.orgId,
        body.feature,
      ]);

      return ok(!!(data && data.length > 0));
    } catch (e) {
      console.error("Error checking feature flag:", e);
      return err("Error checking feature flag");
    }
  }

  @Post("/feature-flags")
  public async updateFeatureFlags(
    @Request() request: JawnAuthenticatedRequest,
    @Body() body: { flag: string; orgId: string }
  ) {
    await authCheckThrow(request.authParams.userId);

    const { flag, orgId } = body;

    await dbExecute(
      `INSERT INTO feature_flags (org_id, feature) VALUES ($1, $2)`,
      [orgId, flag]
    );
  }

  @Delete("/feature-flags")
  public async deleteFeatureFlag(
    @Request() request: JawnAuthenticatedRequest,
    @Body() body: { flag: string; orgId: string }
  ) {
    await authCheckThrow(request.authParams.userId);

    await dbExecute(
      `DELETE FROM feature_flags WHERE org_id = $1 AND feature = $2`,
      [body.orgId, body.flag]
    );
  }

  @Post("/feature-flags/query")
  public async getFeatureFlags(@Request() request: JawnAuthenticatedRequest) {
    await authCheckThrow(request.authParams.userId);

    return await dbExecute<{
      organization_id: string;
      name: string;
      flags: string[];
    }>(
      `
      SELECT 
        organization.id AS organization_id,
        organization.name AS name,
        array_agg(feature) as flags
      FROM feature_flags 
        LEFT JOIN organization ON feature_flags.org_id = organization.id
      GROUP BY organization.id, organization.name
      `,
      []
    );
  }

  @Post("/orgs/top-usage")
  public async getTopOrgsByUsage(
    @Request() request: JawnAuthenticatedRequest,
    @Body()
    body: {
      limit: number;
      minRequests: number;
    }
  ): Promise<{
    organizations: Array<{
      organization: {
        id: string;
        name: string;
        created_at: string;
        owner: string;
        tier: string;
        stripe_customer_id: string | null;
        stripe_subscription_id: string | null;
        subscription_status: string | null;
        members: {
          id: string;
          email: string;
          name: string;
          role: string;
          last_sign_in_at: string | null;
        }[];
      };
      usage: {
        total_requests: number;
        requests_last_30_days: number;
        monthly_usage: {
          month: string;
          requestCount: number;
        }[];
        all_time_count: number;
      };
    }>;
  }> {
    await authCheckThrow(request.authParams.userId);

    const limit = body.limit ?? 10;
    const minRequests = body.minRequests ?? 1_000_000;

    // Fetch top organizations by usage in the past month
    const topOrgsQuery = `
      SELECT
        organization_id,
        COUNT(*) as request_count
      FROM request_response_rmt
      WHERE request_created_at >= now() - INTERVAL 30 DAY
      GROUP BY organization_id
      HAVING request_count >= ${minRequests}
      ORDER BY request_count DESC
      LIMIT ${limit}
    `;

    const topOrgsResult = await clickhouseDb.dbQuery<{
      organization_id: string;
      request_count: string;
    }>(topOrgsQuery, []);

    if (!topOrgsResult.data || topOrgsResult.data.length === 0) {
      return { organizations: [] };
    }

    const orgIds = topOrgsResult.data.map((org) => org.organization_id);

    // Fetch organization details
    const orgQuery = `
      SELECT
        o.id, o.name, o.created_at, o.owner, o.tier,
        o.stripe_customer_id, o.stripe_subscription_id, o.subscription_status,
        json_agg(
          json_build_object(
            'id', om.member,
            'email', u.email,
            'name', u.raw_user_meta_data->>'name',
            'role', om.org_role,
            'last_sign_in_at', u.last_sign_in_at
          )
        ) AS members
      FROM organization o
      LEFT JOIN organization_member om ON o.id = om.organization
      LEFT JOIN auth.users u ON om.member = u.id
      WHERE o.id = ANY($1::uuid[])
      GROUP BY o.id
    `;

    const orgResult = await dbExecute<{
      id: string;
      name: string;
      created_at: string;
      owner: string;
      tier: string;
      stripe_customer_id: string | null;
      stripe_subscription_id: string | null;
      subscription_status: string | null;
      members: {
        id: string;
        email: string;
        name: string;
        role: string;
        last_sign_in_at: string | null;
      }[];
    }>(orgQuery, [orgIds]);

    // Fetch usage data for each organization
    const usagePromises = orgIds.map(async (orgId) => {
      const usageQuery = `
        SELECT
          count(*) as total_requests,
          countIf(request_created_at >= now() - INTERVAL 30 DAY) as requests_last_30_days
        FROM request_response_rmt
        WHERE organization_id = '${orgId}'
      `;

      const monthlyUsageQuery = `
        SELECT
          toStartOfMonth(request_created_at) AS month,
          COUNT(*) AS requestCount
        FROM
          request_response_rmt
        WHERE
          request_created_at > now() - INTERVAL 3 MONTH
          AND organization_id = '${orgId}'
        GROUP BY
          toStartOfMonth(request_created_at)
        ORDER BY
          month DESC
      `;

      const allTimeCountQuery = `
        SELECT count(*) as all_time_count
        FROM request_response_rmt
        WHERE organization_id = '${orgId}'
      `;

      const [usageResult, monthlyUsageResult, allTimeCountResult] =
        await Promise.all([
          clickhouseDb.dbQuery<{
            total_requests: string;
            requests_last_30_days: string;
          }>(usageQuery, []),
          clickhouseDb.dbQuery<{
            month: string;
            requestCount: string;
          }>(monthlyUsageQuery, []),
          clickhouseDb.dbQuery<{
            all_time_count: string;
          }>(allTimeCountQuery, []),
        ]);

      const usage = usageResult.data?.[0] ?? {
        total_requests: 0,
        requests_last_30_days: 0,
      };

      const monthlyUsage = monthlyUsageResult.data ?? [];
      const allTimeCount = allTimeCountResult.data?.[0]?.all_time_count ?? "0";

      return {
        orgId,
        usage: {
          total_requests: Number(usage.total_requests),
          requests_last_30_days: Number(usage.requests_last_30_days),
          monthly_usage: monthlyUsage.map((item) => ({
            month: item.month,
            requestCount: Number(item.requestCount),
          })),
          all_time_count: Number(allTimeCount),
        },
      };
    });

    const usageResults = await Promise.all(usagePromises);

    // Combine organization details with usage data and sort
    const organizations = orgResult.data
      ?.map((org) => {
        const usage = usageResults.find((u) => u.orgId === org.id)?.usage;
        return {
          organization: {
            id: org.id,
            name: org.name,
            created_at: org.created_at,
            owner: org.owner,
            tier: org.tier,
            stripe_customer_id: org.stripe_customer_id,
            stripe_subscription_id: org.stripe_subscription_id,
            subscription_status: org.subscription_status,
            members: org.members,
          },
          usage: usage!,
        };
      })
      .sort(
        (a, b) => b.usage.requests_last_30_days - a.usage.requests_last_30_days
      );

    return { organizations: organizations ?? [] };
  }

  @Post("/orgs/top")
  public async getTopOrgs(
    @Request() request: JawnAuthenticatedRequest,
    @Body()
    body: {
      startDate: string;
      endDate: string;
      tier: "all" | "pro" | "free" | "growth" | "enterprise";
      orgsId?: string[];
      orgsNameContains?: string[];
      emailContains?: string[];
    }
  ) {
    console.log("getTopOrgs");
    await authCheckThrow(request.authParams.userId);
    const orgData = await dbExecute<{
      id: string;
      tier: string;
      owner_email: string;
      owner_last_login: string;
      name: string;
      members: {
        id: string;
        email: string;
        role: string;
        last_active: string;
      }[];
    }>(
      `
    SELECT
      organization.name AS name,
      organization.id AS id,
      organization.tier AS tier,
      users_view.email AS owner_email,
      users_view.last_sign_in_at AS owner_last_login,
      json_agg(
          json_build_object(
              'id', organization_member.member,
              'email', member_user.email,
              'role', organization_member.org_role,
              'last_active', member_user.last_sign_in_at
          )
      ) AS members
    FROM organization
    LEFT JOIN users_view ON organization.owner = users_view.id
    LEFT JOIN organization_member ON organization.id = organization_member.organization
    LEFT JOIN users_view AS member_user ON organization_member.member = member_user.id
    WHERE (
      true
      ${body.tier !== "all" ? `AND organization.tier = '${body.tier}'` : ""}
    )
    GROUP BY
      organization.id,
      organization.tier,
      users_view.email,
      users_view.last_sign_in_at;
    `,
      []
    );

    if (!orgData.data) {
      return [];
    }

    // Step 1: Fetch top organizations
    const orgs = await clickhouseDb.dbQuery<{
      organization_id: string;
      ct: number;
    }>(
      `
    SELECT
      organization_id,
      count(*) as ct
    FROM request_response_rmt
    WHERE
      request_response_rmt.request_created_at > toDateTime('${body.startDate}')
      and request_response_rmt.request_created_at < toDateTime('${
        body.endDate
      }')
    AND organization_id in (
      ${orgData.data
        ?.map((org) => `'${org.id}'`)
        .slice(0, 30)
        .join(",")}
    )
    GROUP BY organization_id
    ORDER BY ct DESC
    `,
      []
    );

    if (!orgs.data) {
      return [];
    }

    if (body.orgsId) {
      orgs.data = orgs.data.filter((org) =>
        body.orgsId?.includes(org.organization_id)
      );
    }
    if (!orgs.data) {
      return [];
    }
    // Step 2: Fetch organization details including members

    orgs.data = orgs.data?.filter((org) =>
      orgData.data?.find((od) => od.id === org.organization_id)
    );

    if (body.orgsNameContains) {
      orgs.data = orgs.data?.filter((org) =>
        body.orgsNameContains?.some((name) =>
          orgData.data
            ?.find((od) => od.id === org.organization_id)
            ?.name.toLowerCase()
            .includes(name.toLowerCase())
        )
      );
    }

    if (body.emailContains) {
      orgs.data = orgs.data?.filter((org) =>
        body.emailContains?.some((email) =>
          orgData.data
            ?.find((od) => od.id === org.organization_id)
            ?.owner_email.toLowerCase()
            .includes(email.toLowerCase())
        )
      );
    }

    let timeGrain = "minute";
    if (
      new Date(body.endDate).getTime() - new Date(body.startDate).getTime() >
      12 * 60 * 60 * 1000
    ) {
      timeGrain = "hour";
    }
    if (
      new Date(body.endDate).getTime() - new Date(body.startDate).getTime() >
      30 * 24 * 60 * 60 * 1000
    ) {
      timeGrain = "day";
    }

    if (!orgs.data || orgs.data.length === 0) {
      return [];
    }
    // Step 3: Fetch organization data over time
    const orgsOverTime = await clickhouseDb.dbQuery<{
      count: number;
      dt: string;
      organization_id: string;
    }>(
      `
      select
        count(*) as count,
        date_trunc('${timeGrain}', request_created_at) AS dt,
        request_response_rmt.organization_id as organization_id
      from request_response_rmt
      where request_response_rmt.organization_id in (
        ${orgs.data
          ?.map((org) => `'${org.organization_id}'`)
          .slice(0, 30)
          .join(",")}
      )
      and request_response_rmt.request_created_at > toDateTime('${
        body.startDate
      }')
      and request_response_rmt.request_created_at < toDateTime('${
        body.endDate
      }')
      group by dt, organization_id
      order by organization_id, dt ASC
      WITH FILL FROM toDateTime64('${body.startDate}') TO toDateTime64('${
        body.endDate
      }') STEP INTERVAL 1 ${timeGrain}
    `,
      []
    );

    // Step 4: Merge all data into one massive object
    const mergedData = orgs.data!.map((org) => {
      const orgDetail = orgData.data!.find(
        (od) => od?.id! === org.organization_id
      );
      const orgOverTime = orgsOverTime.data!.filter(
        (ot) => ot!.organization_id! === org.organization_id
      );

      return {
        ...org,
        ...orgDetail,
        overTime: orgOverTime,
      };
    });

    return mergedData;
  }

  @Get("/admins/query")
  public async getAdmins(@Request() request: JawnAuthenticatedRequest): Promise<
    {
      created_at: string;
      id: number;
      user_email: string | null;
      user_id: string | null;
    }[]
  > {
    await authCheckThrow(request.authParams.userId);

    const { data } = await dbExecute<{
      user_email: string | null;
      id: number;
      created_at: string;
      user_id: string | null;
    }>(
      `
      SELECT user_email, id, created_at, user_id FROM
      admins
      `,
      []
    );

    return data ?? [];
  }

  @Post("/whodis")
  public async whodis(
    @Request() request: JawnAuthenticatedRequest,
    @Body()
    body: {
      organizationId?: string;
      userId?: string;
      email?: string;
    }
  ): Promise<{
    organizations: Array<{
      organization: {
        id: string;
        name: string;
        created_at: string;
        owner: string;
        tier: string;
        stripe_customer_id: string | null;
        stripe_subscription_id: string | null;
        subscription_status: string | null;
        members: {
          id: string;
          email: string;
          name: string;
          role: string;
          last_sign_in_at: string | null;
        }[];
      };
      usage: {
        total_requests: number;
        requests_last_30_days: number;
        monthly_usage: {
          month: string;
          requestCount: number;
        }[];
        all_time_count: number;
      };
    }>;
  }> {
    await authCheckThrow(request.authParams.userId);

    const { organizationId, userId, email } = body;

    if (!organizationId && !userId && !email) {
      throw new Error(
        "At least one of organizationId, userId, or email must be provided"
      );
    }

    let orgQuery = `
      WITH matching_orgs AS (
        SELECT DISTINCT o.id
        FROM organization o
        LEFT JOIN organization_member om ON o.id = om.organization
        LEFT JOIN auth.users u ON om.member = u.id OR o.owner = u.id
        WHERE ${
          organizationId
            ? "o.id = $1"
            : userId
              ? "om.member = $1"
              : "u.email = $1"
        }
      )
      SELECT
        o.id, o.name, o.created_at, o.owner, o.tier,
        o.stripe_customer_id, o.stripe_subscription_id, o.subscription_status,
        json_agg(
          json_build_object(
            'id', om.member,
            'email', u.email,
            'name', u.raw_user_meta_data->>'name',
            'role', om.org_role,
            'last_sign_in_at', u.last_sign_in_at
          )
        ) AS members
      FROM organization o
      LEFT JOIN organization_member om ON o.id = om.organization
      LEFT JOIN auth.users u ON om.member = u.id
      WHERE o.id IN (SELECT id FROM matching_orgs)
      GROUP BY o.id
    `;

    const queryParams: any[] = [];

    if (organizationId) {
      queryParams.push(organizationId);
    } else if (userId) {
      queryParams.push(userId);
    } else if (email) {
      queryParams.push(email);
    }

    const orgResult = await dbExecute<{
      id: string;
      name: string;
      created_at: string;
      owner: string;
      tier: string;
      stripe_customer_id: string | null;
      stripe_subscription_id: string | null;
      subscription_status: string | null;
      members: {
        id: string;
        email: string;
        name: string;
        role: string;
        last_sign_in_at: string | null;
      }[];
    }>(orgQuery, queryParams);

    if (!orgResult.data || orgResult.data.length === 0) {
      return { organizations: [] };
    }

    const organizations = await Promise.all(
      orgResult.data.map(async (org) => {
        // Fetch usage data from ClickHouse
        const usageQuery = `
        SELECT
          count(*) as total_requests,
          countIf(request_created_at >= now() - INTERVAL 30 DAY) as requests_last_30_days
        FROM request_response_rmt
        WHERE organization_id = '${org.id}'
      `;

        const monthlyUsageQuery = `
        SELECT
          toStartOfMonth(request_created_at) AS month,
          COUNT(*) AS requestCount
        FROM
          request_response_rmt
        WHERE
          request_created_at > now() - INTERVAL 12 MONTH
          AND organization_id = '${org.id}'
        GROUP BY
          toStartOfMonth(request_created_at)
        ORDER BY
          month DESC
      `;

        const allTimeCountQuery = `
        SELECT count(*) as all_time_count
        FROM request_response_rmt
        WHERE organization_id = '${org.id}'
      `;

        const [usageResult, monthlyUsageResult, allTimeCountResult] =
          await Promise.all([
            clickhouseDb.dbQuery<{
              total_requests: string;
              requests_last_30_days: string;
            }>(usageQuery, []),
            clickhouseDb.dbQuery<{
              month: string;
              requestCount: string;
            }>(monthlyUsageQuery, []),
            clickhouseDb.dbQuery<{
              all_time_count: string;
            }>(allTimeCountQuery, []),
          ]);

        const usage = usageResult.data?.[0] ?? {
          total_requests: 0,
          requests_last_30_days: 0,
        };

        const monthlyUsage = monthlyUsageResult.data ?? [];
        const allTimeCount =
          allTimeCountResult.data?.[0]?.all_time_count ?? "0";

        return {
          organization: {
            id: org.id,
            name: org.name,
            created_at: org.created_at,
            owner: org.owner,
            tier: org.tier,
            stripe_customer_id: org.stripe_customer_id,
            stripe_subscription_id: org.stripe_subscription_id,
            subscription_status: org.subscription_status,
            members: org.members,
          },
          usage: {
            total_requests: Number(usage.total_requests),
            requests_last_30_days: Number(usage.requests_last_30_days),
            monthly_usage: monthlyUsage.map((item) => ({
              month: item.month,
              requestCount: Number(item.requestCount),
            })),
            all_time_count: Number(allTimeCount),
          },
        };
      })
    );

    return { organizations };
  }

  @Get("/settings/{name}")
  public async getSetting(
    @Path() name: SettingName,
    @Request() request: JawnAuthenticatedRequest
  ): Promise<Setting> {
    await authCheckThrow(request.authParams.userId);

    const { data, error } = await dbExecute<{
      settings: Setting;
    }>(
      `
      SELECT settings FROM helicone_settings WHERE name = $1
      `,
      [name]
    );

    if (error || !data) {
      throw new Error(error ?? "No settings found");
    }
    const settings = data?.[0]?.settings;

    return JSON.parse(JSON.stringify(settings)) as Setting;
  }

  @Get("/settings")
  public async getSettings(
    @Request() request: JawnAuthenticatedRequest
  ): Promise<
    {
      name: string;
      settings: any;
    }[]
  > {
    await authCheckThrow(request.authParams.userId);

    const settings = await dbExecute<{
      name: string;
      settings: Setting;
    }>(
      `
      SELECT name, settings FROM helicone_settings
      `,
      []
    );

    return (
      settings.data?.map((setting) => ({
        name: setting.name,
        settings: JSON.parse(JSON.stringify(setting.settings)) as Setting,
      })) ?? []
    );
  }

  @Post("/settings")
  public async upsertSetting(
    @Request() request: JawnAuthenticatedRequest,
    @Body()
    body: {
      name: string;
      settings: any;
    }
  ): Promise<void> {
    await authCheckThrow(request.authParams.userId);

    const { error } = await dbExecute(
      `
      INSERT INTO helicone_settings (name, settings) VALUES ($1, $2)
      ON CONFLICT (name) DO UPDATE SET settings = $2
      `,
      [body.name, JSON.stringify(body.settings)]
    );

    if (error) {
      throw new Error(error);
    }
  }

  @Post("/azure/run-test")
  public async azureTest(
    @Request() request: JawnAuthenticatedRequest,
    @Body()
    body: {
      requestBody: any;
    }
  ) {
    await authCheckThrow(request.authParams.userId);

    const azureFetch = await prepareRequestAzure();

    const azureResult = await fetch(azureFetch.url, {
      method: "POST",
      headers: azureFetch.headers,
      body: JSON.stringify(body.requestBody),
    });
    const resultText = await azureResult.text();

    return {
      resultText: resultText,
      fetchParams: {
        url: azureFetch.url,
        headers: azureFetch.headers,
        body: JSON.stringify(body.requestBody),
      },
    };
  }

  @Post("/orgs/query")
  public async findAllOrgs(
    @Request() request: JawnAuthenticatedRequest,
    @Body()
    body: {
      orgName: string;
    }
  ): Promise<{
    orgs: {
      name: string;
      id: string;
    }[];
  }> {
    await authCheckThrow(request.authParams.userId);

    const { data } = await dbExecute<{
      name: string;
      id: string;
    }>(
      `
      SELECT name, id FROM organization WHERE name ILIKE $1
      `,
      [body.orgName]
    );
    return {
      orgs:
        data?.map((org) => ({
          name: org.name,
          id: org.id,
        })) ?? [],
    };
  }

  @Post("/orgs/over-time/query")
  public async newOrgsOverTime(
    @Request() request: JawnAuthenticatedRequest,
    @Body()
    body: {
      timeFilter:
        | "1 days"
        | "7 days"
        | "1 month"
        | "3 months"
        | "6 months"
        | "12 months"
        | "24 months";
      groupBy: "hour" | "day" | "week" | "month";
    }
  ): Promise<{
    newOrgsOvertime: {
      count: string;
      day: string;
    }[];
    newUsersOvertime: {
      count: string;
      day: string;
    }[];
    usersOverTime: {
      count: string;
      day: string;
    }[];
  }> {
    await authCheckThrow(request.authParams.userId);

    const orgData = await dbExecute<{
      count: string;
      day: string;
    }>(
      `
      SELECT
        count(*) as count,
        date_trunc('${body.groupBy}', o.created_at) AS day
      FROM organization o
      INNER JOIN auth.users u ON o.owner = u.id
      WHERE
        o.created_at > now() - INTERVAL '${body.timeFilter}'
        AND u.email NOT LIKE '%helicone.ai%'
        AND o.tier != 'demo'
      GROUP BY day
      ORDER BY day ASC

    `,
      []
    );

    const userData = await dbExecute<{
      count: string;
      day: string;
    }>(
      `
      SELECT
        count(*) as count,
        date_trunc('${body.groupBy}', created_at) AS day
      FROM auth.users
      WHERE
        created_at > now() - INTERVAL '${body.timeFilter}'
        AND email NOT LIKE '%helicone.ai%'
      GROUP BY day
      ORDER BY day ASC
    `,
      []
    );

    const countBeforeTimeFilter = await dbExecute<{
      count: string;
    }>(
      `
      SELECT count(*) as count FROM auth.users
      WHERE created_at < now() - INTERVAL '${body.timeFilter}'
      `,
      []
    );

    const userOverTime = await dbExecute<{
      count: string;
      day: string;
    }>(
      `
      WITH user_counts AS (
        SELECT
          date_trunc('${body.groupBy}', created_at) AS day,
          count(*) as new_users
        FROM auth.users
        WHERE created_at > now() - INTERVAL '${body.timeFilter}'
        GROUP BY day
      )
      SELECT
        day,
        sum(new_users) OVER (ORDER BY day) as count
      FROM user_counts
      ORDER BY day ASC
    `,
      []
    );

    return {
      newOrgsOvertime: orgData.data ?? [],
      newUsersOvertime: userData.data ?? [],
      usersOverTime:
        userOverTime.data?.map((data) => ({
          count: (
            +data.count + +countBeforeTimeFilter.data![0].count
          ).toString(),
          day: data.day,
        })) ?? [],
    };
  }

  @Post("/admins/org/query")
  public async addAdminsToOrg(
    @Request() request: JawnAuthenticatedRequest,
    @Body()
    body: {
      orgId: string;
      adminIds: string[];
    }
  ): Promise<void> {
    await authCheckThrow(request.authParams.userId);
    const { orgId, adminIds } = body;

    for (const adminId of adminIds) {
      const { error } = await dbExecute(
        `
      INSERT INTO organization_member (organization, member, org_role) VALUES ($1, $2, $3)
      `,
        [orgId, adminId, "admin"]
      );

      if (error) {
        throw new Error(error);
      }
    }
  }

  @Post("/alert_banners")
  public async createAlertBanner(
    @Request() request: JawnAuthenticatedRequest,
    @Body()
    body: {
      title: string;
      message: string;
    }
  ): Promise<void> {
    await authCheckThrow(request.authParams.userId);

    const { error } = await dbExecute(
      `
      INSERT INTO alert_banners (title, message, active) VALUES ($1, $2, $3)
      `,
      [body.title, body.message, false]
    );

    if (error) {
      throw new Error(error);
    }
  }

  @Patch("/alert_banners")
  public async updateAlertBanner(
    @Request() request: JawnAuthenticatedRequest,
    @Body()
    body: {
      id: number;
      active: boolean;
    }
  ): Promise<void> {
    await authCheckThrow(request.authParams.userId);

    const { data } = await dbExecute<{
      title: string;
      message: string;
      active: boolean;
    }>(
      `
      SELECT * FROM alert_banners ORDER BY created_at DESC
      `,
      []
    );

    if (body.active) {
      const activeBanner = data?.find((banner) => banner.active);
      if (activeBanner) {
        throw new Error(
          "There is already an active banner. Please deactivate it first"
        );
      }
    }

    const { error } = await dbExecute(
      `
      UPDATE alert_banners SET active = $1, updated_at = $2 WHERE id = $3
      `,
      [body.active, new Date().toISOString(), body.id]
    );

    if (error) {
      throw new Error(error);
    }
  }

  @Post("/top-orgs-over-time")
  public async getTopOrgsOverTime(
    @Request() request: JawnAuthenticatedRequest,
    @Body()
    body: {
      timeRange: string;
      limit: number;
      groupBy?: string;
    }
  ): Promise<{
    organizations: Array<{
      organization_id: string;
      organization_name: string;
      data: Array<{
        time: string;
        request_count: number;
      }>;
    }>;
  }> {
    await authCheckThrow(request.authParams.userId);

    // Parse time range from string to interval
    const parseTimeRange = (rangeStr: string): string => {
      // Maps from UI friendly names to ClickHouse interval strings
      switch (rangeStr) {
        case "10 minutes":
          return "10 minute";
        case "30 minutes":
          return "30 minute";
        case "1 hour":
          return "1 hour";
        case "3 hours":
          return "3 hour";
        case "12 hours":
          return "12 hour";
        case "1 day":
          return "1 day";
        case "3 days":
          return "3 day";
        case "7 days":
          return "7 day";
        case "14 days":
          return "14 day";
        case "30 days":
          return "30 day";
        default:
          return "1 day";
      }
    };

    const timeRangeInterval = parseTimeRange(body.timeRange || "1 day");
    const limit = body.limit || 10;
    let groupBy = body.groupBy;

    // Automatically set appropriate groupBy based on timeRange if not provided
    if (!groupBy) {
      if (
        timeRangeInterval === "10 minute" ||
        timeRangeInterval === "30 minute" ||
        timeRangeInterval === "1 hour"
      ) {
        groupBy = "minute";
      } else if (
        timeRangeInterval === "3 hour" ||
        timeRangeInterval === "12 hour" ||
        timeRangeInterval === "1 day"
      ) {
        groupBy = "10 minute";
      } else if (
        timeRangeInterval === "3 day" ||
        timeRangeInterval === "7 day"
      ) {
        groupBy = "hour";
      } else if (timeRangeInterval === "14 day") {
        groupBy = "6 hour";
      } else {
        groupBy = "day";
      }
    }

    // Function to get appropriate ClickHouse time function based on groupBy
    const getClickhouseTimeFunction = (groupBy: string) => {
      switch (groupBy) {
        case "minute":
          return "toStartOfMinute";
        case "10 minute":
          return `toStartOfInterval(request_created_at, INTERVAL 10 minute)`;
        case "hour":
          return "toStartOfHour";
        case "6 hour":
          return `toStartOfInterval(request_created_at, INTERVAL 6 hour)`;
        case "day":
          return "toStartOfDay";
        case "week":
          return "toStartOfWeek";
        default:
          return "toStartOfHour";
      }
    };

    // Get the appropriate time function for the SQL query
    const timeFunction = getClickhouseTimeFunction(groupBy);

    // Step 1: Get the top organizations by total request count
    const topOrgsQuery = `
      SELECT 
          organization_id,
          COUNT(request_id) as request_count
      FROM 
          request_response_rmt
      WHERE
          request_created_at > now() - interval '${timeRangeInterval}'
          AND request_created_at < now()
      GROUP BY 
          organization_id
      ORDER BY 
          request_count DESC
      LIMIT ${limit}
    `;

    const topOrgsResult = await clickhouseDb.dbQuery<{
      organization_id: string;
      request_count: string;
    }>(topOrgsQuery, []);

    if (!topOrgsResult.data || topOrgsResult.data.length === 0) {
      return { organizations: [] };
    }

    const orgIds = topOrgsResult.data.map((org) => org.organization_id);

    // Step 2: Fetch organization names
    const orgNamesQuery = `
      SELECT id, name FROM organization WHERE id IN (${orgIds
        .map((id) => `'${id}'`)
        .join(",")})
    `;

    const orgNamesResult = await dbExecute<{
      id: string;
      name: string;
    }>(orgNamesQuery, []);

    const orgNameMap = new Map<string, string>();
    if (orgNamesResult.data) {
      orgNamesResult.data.forEach((org) => {
        orgNameMap.set(org.id, org.name);
      });
    }

    // Step 3: Get time series data for each organization with the appropriate grouping
    const timeSeriesQuery =
      groupBy === "10 minute" || groupBy === "6 hour"
        ? `
        SELECT 
            organization_id,
            COUNT(request_id) as request_count, 
            toString(${timeFunction}) as time
        FROM 
            request_response_rmt
        WHERE
            request_created_at > now() - interval '${timeRangeInterval}'
            AND organization_id IN (${orgIds.map((id) => `'${id}'`).join(",")})
        GROUP BY 
            organization_id, 
            time
        ORDER BY
            organization_id,
            time
      `
        : `
        SELECT 
            organization_id,
            COUNT(request_id) as request_count, 
            toString(${timeFunction}(request_created_at)) as time
        FROM 
            request_response_rmt
        WHERE
            request_created_at > now() - interval '${timeRangeInterval}'
            AND organization_id IN (${orgIds.map((id) => `'${id}'`).join(",")})
        GROUP BY 
            organization_id, 
            time
        ORDER BY
            organization_id,
            time
      `;

    const timeSeriesResult = await clickhouseDb.dbQuery<{
      organization_id: string;
      request_count: string;
      time: string;
    }>(timeSeriesQuery, []);

    if (!timeSeriesResult.data) {
      return { organizations: [] };
    }

    // Step 4: Combine the data
    const organizations = orgIds.map((orgId) => {
      const orgData = timeSeriesResult
        .data!.filter((point) => point.organization_id === orgId)
        .map((point) => ({
          time: point.time,
          request_count: parseInt(point.request_count, 10),
        }));

      return {
        organization_id: orgId,
        organization_name: orgNameMap.get(orgId) || orgId,
        data: orgData,
      };
    });

    return { organizations };
  }

  /**
   * Get all subscription data, invoices, and discounts for the admin projections page
   * Uses caching to minimize API calls to Stripe
   */
  @Get("/subscription-data")
  public async getSubscriptionData(
    @Request() request: JawnAuthenticatedRequest,
    @Query() forceRefresh?: boolean
  ): Promise<{
    subscriptions: Stripe.Subscription[];
    invoices: Stripe.Invoice[];
    discounts: Record<string, Stripe.Discount>;
    upcomingInvoices: Stripe.UpcomingInvoice[];
  }> {
    await authCheckThrow(request.authParams.userId);

    // Use AdminManager to handle Stripe API calls with rate limiting and caching
    const adminManager = new AdminManager(request.authParams);
    const result = await adminManager.getSubscriptionData(forceRefresh);

    if (result.error || !result.data) {
      throw new Error(result.error || "No subscription data returned");
    }

    // Return the data
    return result.data;
  }

  @Post("/backfill-costs-preview")
  public async backfillCostsPreview(
    @Request() request: JawnAuthenticatedRequest,
    @Body()
    body: {
      models: ModelWithProvider[];
      hasCosts: boolean;
      fromDate?: string;
      toDate?: string;
    }
  ): Promise<{
    query: string;
    results: Array<{
      model: string;
      provider: string;
      count: string;
    }>;
    totalCount: number;
  }> {
    await authCheckThrow(request.authParams.userId);
    const query = `
    SELECT model, provider, count(*) AS count from request_response_rmt
    WHERE (
      response_created_at <= ${body.toDate ? `toDateTime64('${body.toDate}', 3)` : "now()"}
      ${body.fromDate ? `AND response_created_at >= toDateTime64('${body.fromDate}', 3)` : ""}
      AND ${clickhouseModelFilter(body.models)}
      AND ${body.hasCosts ? "cost > 0" : "cost = 0"} AND (prompt_tokens > 0 OR completion_tokens > 0)
    )
    GROUP BY model, provider
    ORDER BY count DESC`;

    const result = await clickhouseDb.dbQuery<{
      model: string;
      provider: string;
      count: string;
    }>(query, []);

    if (result.error) {
      throw new Error(result.error);
    }

    const results = result.data || [];
    const totalCount = results.reduce(
      (sum, row) => sum + parseInt(row.count),
      0
    );

    return {
      query,
      results,
      totalCount,
    };
  }

  @Post("/deduplicate-request-response-rmt")
  public async deduplicateRequestResponseRmt(
    @Request() request: JawnAuthenticatedRequest,
    @Body()
    body: {}
  ): Promise<{
    query: string;
    message: string;
  }> {
    await authCheckThrow(request.authParams.userId);
    const query = `OPTIMIZE TABLE request_response_rmt DEDUPLICATE`;

    const result = await clickhouseDb.dbQuery<{}>(query, []);
    if (result.error) {
      throw new Error(result.error);
    }

    return {
      query,
      message:
        "Deduplication completed successfully. This operation may take some time to fully process.",
    };
  }

  /**
   * Backfill costs in Clickhouse with updated cost package data.
   */
  @Post("/backfill-costs")
  public async backfillCosts(
    @Request() request: JawnAuthenticatedRequest,
    @Body()
    body: {
      models: ModelWithProvider[];
      confirmed: boolean;
      fromDate?: string;
      toDate?: string;
    }
  ): Promise<{
    query: string;
  }> {
    await authCheckThrow(request.authParams.userId);

    const query = `
    INSERT INTO request_response_rmt
    SELECT
      response_id,
      response_created_at,
      latency,
      status,
      completion_tokens,
      completion_audio_tokens,
      cache_reference_id,
      prompt_tokens,
      prompt_cache_write_tokens,
      prompt_cache_read_tokens,
      prompt_audio_tokens,
      model,
      request_id,
      request_created_at,
      user_id,
      organization_id,
      proxy_key_id,
      threat,
      time_to_first_token,
      provider,
      target_url,
      country_code,
      cache_enabled,
      properties,
      scores,
      request_body,
      response_body,
      ${clickhousePriceCalcNonAggregated(body.models)} as cost,
      prompt_id,
      prompt_version,
      assets,
      now() as updated_at
    FROM request_response_rmt
    WHERE (
      response_created_at <= ${body.toDate ? `toDateTime64('${body.toDate}', 3)` : "now()"}
      ${body.fromDate ? `AND response_created_at >= toDateTime64('${body.fromDate}', 3)` : ""}
      AND ${clickhouseModelFilter(body.models)}
    )
    `;

    if (!body.confirmed) {
      return { query };
    }

    const result = await clickhouseDb.dbQuery<{}>(query, []);
    if (result.error) {
      throw new Error(result.error);
    }

    return { query };
  }

<<<<<<< HEAD
=======
  @Post("/gateway/dashboard_data")
  public async getGatewayDashboardData(
    @Request() request: JawnAuthenticatedRequest
  ) {
    await authCheckThrow(request.authParams.userId);
    const settingsManager = new SettingsManager();
    const stripeProductSettings =
      await settingsManager.getSetting("stripe:products");
    if (
      !stripeProductSettings ||
      !stripeProductSettings.cloudGatewayTokenUsageProduct
    ) {
      return err("stripe:products setting is not configured");
    }
    const tokenUsageProductId =
      stripeProductSettings.cloudGatewayTokenUsageProduct;

    // Get organizations with payments
    const paymentsResult = await dbExecute<{
      org_id: string;
      org_name: string;
      stripe_customer_id: string;
      tier: string;
      total_amount_received: number;
      last_payment_date: string;
      owner_email: string;
    }>(
      `
      SELECT
        organization.id as org_id,
        organization.name as org_name,
        organization.stripe_customer_id,
        organization.tier,
        SUM(stripe.payment_intents.amount_received) as total_amount_received,
        MAX(stripe.payment_intents.created) as last_payment_date,
        auth.users.email as owner_email
      FROM stripe.payment_intents
      LEFT JOIN organization ON organization.stripe_customer_id = stripe.payment_intents.customer
      LEFT JOIN auth.users ON organization.owner = auth.users.id
      WHERE stripe.payment_intents.metadata->>'productId' = $1
        AND stripe.payment_intents.status = 'succeeded'
        AND organization.id IS NOT NULL
      GROUP BY organization.id, organization.name, organization.stripe_customer_id, organization.tier, auth.users.email
      ORDER BY total_amount_received DESC
      LIMIT 1000
      `,
      [tokenUsageProductId]
    );

    if (paymentsResult.error) {
      return err(paymentsResult.error);
    }

    if (!paymentsResult.data || paymentsResult.data.length === 0) {
      return ok({
        organizations: [],
        summary: {
          totalOrgsWithCredits: 0,
          totalCreditsIssued: 0,
          totalCreditsSpent: 0,
        },
        isProduction: ENVIRONMENT === "production",
      });
    }

    // Get ClickHouse spending for these organizations
    const orgIds = paymentsResult.data.map((org) => org.org_id);

    const clickhouseSpendResult = await clickhouseDb.dbQuery<{
      organization_id: string;
      total_cost: number;
    }>(
      `
      SELECT
        organization_id,
        SUM(cost) as total_cost
      FROM request_response_rmt
      WHERE organization_id IN (${orgIds.map(() => "?").join(",")})
      GROUP BY organization_id
      `,
      orgIds
    );

    const clickhouseSpendMap = new Map<string, number>();
    if (!clickhouseSpendResult.error && clickhouseSpendResult.data) {
      clickhouseSpendResult.data.forEach((row) => {
        // Divide by precision multiplier to get dollars
        clickhouseSpendMap.set(
          row.organization_id,
          Number(row.total_cost) / COST_PRECISION_MULTIPLIER
        );
      });
    }

    // Combine the data
    const organizations = paymentsResult.data.map((org) => ({
      orgId: org.org_id,
      orgName: org.org_name || "Unknown",
      stripeCustomerId: org.stripe_customer_id,
      totalPayments: org.total_amount_received / 100, // Convert cents to dollars
      clickhouseTotalSpend: clickhouseSpendMap.get(org.org_id) || 0,
      lastPaymentDate: org.last_payment_date
        ? Number(org.last_payment_date) * 1000
        : null, // Convert seconds to milliseconds
      tier: org.tier || "free",
      ownerEmail: org.owner_email || "Unknown",
    }));

    // Calculate summary
    const totalCreditsIssued = organizations.reduce(
      (sum, org) => sum + org.totalPayments,
      0
    );
    const totalCreditsSpent = organizations.reduce(
      (sum, org) => sum + org.clickhouseTotalSpend,
      0
    );

    return ok({
      organizations,
      summary: {
        totalOrgsWithCredits: organizations.length,
        totalCreditsIssued,
        totalCreditsSpent,
      },
      isProduction: ENVIRONMENT === "production",
    });
  }

>>>>>>> 2fe57c46
  @Post("/wallet/{orgId}")
  public async getWalletDetails(
    @Request() request: JawnAuthenticatedRequest,
    @Path() orgId: string
  ) {
    await authCheckThrow(request.authParams.userId);

    // Get the wallet state from the worker API using admin credentials
    const workerApiUrl =
      process.env.HELICONE_WORKER_API ||
      process.env.WORKER_API_URL ||
      "https://api.helicone.ai";
    const adminAccessKey = process.env.HELICONE_MANUAL_ACCESS_KEY;

    if (!adminAccessKey) {
      return err("Admin access key not configured");
    }

    try {
      // Use the admin endpoint that can query any org's wallet
      const response = await fetch(
        `${workerApiUrl}/admin/wallet/${orgId}/state`,
        {
          method: "GET",
          headers: {
            Authorization: `Bearer ${adminAccessKey}`,
          },
        }
      );

      if (!response.ok) {
        const errorText = await response.text();
        return err(`Failed to fetch wallet state: ${errorText}`);
      }

      const walletState = await response.json();
      return ok(walletState);
    } catch (error) {
      console.error("Error fetching wallet state:", error);
      return err(`Error fetching wallet state: ${error}`);
    }
  }

  @Post("/wallet/{orgId}/tables/{tableName}")
  public async getWalletTableData(
    @Request() request: JawnAuthenticatedRequest,
    @Path() orgId: string,
    @Path() tableName: string,
    @Query() page?: number,
    @Query() pageSize?: number
  ) {
<<<<<<< HEAD
    // Validate pagination parameters
    const validatedPage = Math.max(0, page ?? 0);
    const validatedPageSize = Math.min(Math.max(1, pageSize ?? 50), 100);

    const params = new URLSearchParams();
    if (validatedPage > 0) params.set("page", validatedPage.toString());
    params.set("pageSize", validatedPageSize.toString());
    const allowedTables = [
      "transactions",
      "payment_methods",
      "subscriptions",
      "invoices",
=======
    await authCheckThrow(request.authParams.userId);

    // Validate table name to prevent injection
    const allowedTables = [
      "credit_purchases",
      "aggregated_debits",
>>>>>>> 2fe57c46
      "escrows",
      "disallow_list",
      "processed_webhook_events",
    ];

    if (!allowedTables.includes(tableName)) {
      return err(`Invalid table name: ${tableName}`);
    }

    // Get table data from the worker API using admin credentials
    const workerApiUrl =
      process.env.HELICONE_WORKER_API ||
      process.env.WORKER_API_URL ||
      "https://api.helicone.ai";
    const adminAccessKey = process.env.HELICONE_MANUAL_ACCESS_KEY;

    if (!adminAccessKey) {
      return err("Admin access key not configured");
    }

    try {
      // Build query params for pagination
      const params = new URLSearchParams();
      if (page !== undefined) params.set("page", page.toString());
      if (pageSize !== undefined) params.set("pageSize", pageSize.toString());

      // Use the admin endpoint that can query any org's table data
      const response = await fetch(
        `${workerApiUrl}/admin/wallet/${orgId}/tables/${tableName}?${params.toString()}`,
        {
          method: "GET",
          headers: {
            Authorization: `Bearer ${adminAccessKey}`,
          },
        }
      );

      if (!response.ok) {
        const errorText = await response.text();
        return err(`Failed to fetch table data: ${errorText}`);
      }

      const tableData = await response.json();
      return ok(tableData);
    } catch (error) {
      console.error("Error fetching table data:", error);
      return err(`Error fetching table data: ${error}`);
    }
  }

  @Get("/helix-thread/{sessionId}")
  public async getHelixThread(
    @Request() request: JawnAuthenticatedRequest,
    @Path() sessionId: string
  ): Promise<Result<InAppThread, string>> {
    await authCheckThrow(request.authParams.userId);
    const thread = await dbExecute<InAppThread>(
      `SELECT * FROM in_app_threads WHERE id = $1`,
      [sessionId]
    );
    if (thread.error) {
      return err(thread.error);
    }
    if (!thread.data?.[0]) {
      return err("Thread not found");
    }
    return ok(thread.data?.[0]);
  }
}<|MERGE_RESOLUTION|>--- conflicted
+++ resolved
@@ -1626,138 +1626,6 @@
     return { query };
   }
 
-<<<<<<< HEAD
-=======
-  @Post("/gateway/dashboard_data")
-  public async getGatewayDashboardData(
-    @Request() request: JawnAuthenticatedRequest
-  ) {
-    await authCheckThrow(request.authParams.userId);
-    const settingsManager = new SettingsManager();
-    const stripeProductSettings =
-      await settingsManager.getSetting("stripe:products");
-    if (
-      !stripeProductSettings ||
-      !stripeProductSettings.cloudGatewayTokenUsageProduct
-    ) {
-      return err("stripe:products setting is not configured");
-    }
-    const tokenUsageProductId =
-      stripeProductSettings.cloudGatewayTokenUsageProduct;
-
-    // Get organizations with payments
-    const paymentsResult = await dbExecute<{
-      org_id: string;
-      org_name: string;
-      stripe_customer_id: string;
-      tier: string;
-      total_amount_received: number;
-      last_payment_date: string;
-      owner_email: string;
-    }>(
-      `
-      SELECT
-        organization.id as org_id,
-        organization.name as org_name,
-        organization.stripe_customer_id,
-        organization.tier,
-        SUM(stripe.payment_intents.amount_received) as total_amount_received,
-        MAX(stripe.payment_intents.created) as last_payment_date,
-        auth.users.email as owner_email
-      FROM stripe.payment_intents
-      LEFT JOIN organization ON organization.stripe_customer_id = stripe.payment_intents.customer
-      LEFT JOIN auth.users ON organization.owner = auth.users.id
-      WHERE stripe.payment_intents.metadata->>'productId' = $1
-        AND stripe.payment_intents.status = 'succeeded'
-        AND organization.id IS NOT NULL
-      GROUP BY organization.id, organization.name, organization.stripe_customer_id, organization.tier, auth.users.email
-      ORDER BY total_amount_received DESC
-      LIMIT 1000
-      `,
-      [tokenUsageProductId]
-    );
-
-    if (paymentsResult.error) {
-      return err(paymentsResult.error);
-    }
-
-    if (!paymentsResult.data || paymentsResult.data.length === 0) {
-      return ok({
-        organizations: [],
-        summary: {
-          totalOrgsWithCredits: 0,
-          totalCreditsIssued: 0,
-          totalCreditsSpent: 0,
-        },
-        isProduction: ENVIRONMENT === "production",
-      });
-    }
-
-    // Get ClickHouse spending for these organizations
-    const orgIds = paymentsResult.data.map((org) => org.org_id);
-
-    const clickhouseSpendResult = await clickhouseDb.dbQuery<{
-      organization_id: string;
-      total_cost: number;
-    }>(
-      `
-      SELECT
-        organization_id,
-        SUM(cost) as total_cost
-      FROM request_response_rmt
-      WHERE organization_id IN (${orgIds.map(() => "?").join(",")})
-      GROUP BY organization_id
-      `,
-      orgIds
-    );
-
-    const clickhouseSpendMap = new Map<string, number>();
-    if (!clickhouseSpendResult.error && clickhouseSpendResult.data) {
-      clickhouseSpendResult.data.forEach((row) => {
-        // Divide by precision multiplier to get dollars
-        clickhouseSpendMap.set(
-          row.organization_id,
-          Number(row.total_cost) / COST_PRECISION_MULTIPLIER
-        );
-      });
-    }
-
-    // Combine the data
-    const organizations = paymentsResult.data.map((org) => ({
-      orgId: org.org_id,
-      orgName: org.org_name || "Unknown",
-      stripeCustomerId: org.stripe_customer_id,
-      totalPayments: org.total_amount_received / 100, // Convert cents to dollars
-      clickhouseTotalSpend: clickhouseSpendMap.get(org.org_id) || 0,
-      lastPaymentDate: org.last_payment_date
-        ? Number(org.last_payment_date) * 1000
-        : null, // Convert seconds to milliseconds
-      tier: org.tier || "free",
-      ownerEmail: org.owner_email || "Unknown",
-    }));
-
-    // Calculate summary
-    const totalCreditsIssued = organizations.reduce(
-      (sum, org) => sum + org.totalPayments,
-      0
-    );
-    const totalCreditsSpent = organizations.reduce(
-      (sum, org) => sum + org.clickhouseTotalSpend,
-      0
-    );
-
-    return ok({
-      organizations,
-      summary: {
-        totalOrgsWithCredits: organizations.length,
-        totalCreditsIssued,
-        totalCreditsSpent,
-      },
-      isProduction: ENVIRONMENT === "production",
-    });
-  }
-
->>>>>>> 2fe57c46
   @Post("/wallet/{orgId}")
   public async getWalletDetails(
     @Request() request: JawnAuthenticatedRequest,
@@ -1809,7 +1677,6 @@
     @Query() page?: number,
     @Query() pageSize?: number
   ) {
-<<<<<<< HEAD
     // Validate pagination parameters
     const validatedPage = Math.max(0, page ?? 0);
     const validatedPageSize = Math.min(Math.max(1, pageSize ?? 50), 100);
@@ -1817,19 +1684,13 @@
     const params = new URLSearchParams();
     if (validatedPage > 0) params.set("page", validatedPage.toString());
     params.set("pageSize", validatedPageSize.toString());
-    const allowedTables = [
-      "transactions",
-      "payment_methods",
-      "subscriptions",
-      "invoices",
-=======
+
     await authCheckThrow(request.authParams.userId);
 
     // Validate table name to prevent injection
     const allowedTables = [
       "credit_purchases",
       "aggregated_debits",
->>>>>>> 2fe57c46
       "escrows",
       "disallow_list",
       "processed_webhook_events",
