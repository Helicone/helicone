--- conflicted
+++ resolved
@@ -28,12 +28,9 @@
 } from "@helicone-package/cost";
 
 import { err, ok, Result } from "../../packages/common/result";
-<<<<<<< HEAD
 import { COST_PRECISION_MULTIPLIER } from "@helicone-package/cost/costCalc";
 import { ENVIRONMENT } from "../../lib/clients/constant";
-=======
 import { InAppThread } from "../../managers/InAppThreadsManager";
->>>>>>> 7056e972
 
 export const authCheckThrow = async (userId: string | undefined) => {
   if (!userId) {
@@ -63,7 +60,9 @@
 @Security("api_key")
 export class AdminController extends Controller {
   @Post("/gateway/dashboard_data")
-  public async getGatewayDashboardData(@Request() request: JawnAuthenticatedRequest) {
+  public async getGatewayDashboardData(
+    @Request() request: JawnAuthenticatedRequest
+  ) {
     await authCheckThrow(request.authParams.userId);
     const settingsManager = new SettingsManager();
     const stripeProductSettings =
@@ -136,7 +135,7 @@
         organization_id,
         SUM(cost) as total_cost
       FROM request_response_rmt
-      WHERE organization_id IN (${orgIds.map(() => '?').join(',')})
+      WHERE organization_id IN (${orgIds.map(() => "?").join(",")})
       GROUP BY organization_id
       `,
       orgIds
@@ -1627,7 +1626,6 @@
     return { query };
   }
 
-<<<<<<< HEAD
   @Post("/wallet/{orgId}")
   public async getWalletDetails(
     @Request() request: JawnAuthenticatedRequest,
@@ -1733,7 +1731,8 @@
       console.error("Error fetching table data:", error);
       return err(`Error fetching table data: ${error}`);
     }
-=======
+  }
+
   @Get("/helix-thread/{sessionId}")
   public async getHelixThread(
     @Request() request: JawnAuthenticatedRequest,
@@ -1751,6 +1750,5 @@
       return err("Thread not found");
     }
     return ok(thread.data?.[0]);
->>>>>>> 7056e972
   }
 }