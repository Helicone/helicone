// src/users/usersController.ts
import {
  Controller,
  Path,
  Post,
  Query,
  Request,
  Route,
  Security,
  Tags,
} from "tsoa";
import type { JawnAuthenticatedRequest } from "../../types/request";

import { err, ok, Result } from "../../packages/common/result";
import { authCheckThrow } from "./adminController";
import { COST_PRECISION_MULTIPLIER } from "@helicone-package/cost/costCalc";
import { ENVIRONMENT } from "../../lib/clients/constant";
import { SettingsManager } from "../../utils/settings";
import { dbExecute } from "../../lib/shared/db/dbExecute";
import { clickhouseDb } from "../../lib/db/ClickhouseWrapper";

// Wallet API response interfaces
interface WalletState {
  balance: number;
  effectiveBalance: number;
  totalCredits: number;
  totalDebits: number;
  totalEscrow: number;
  disallowList: Array<{
    helicone_request_id: string;
    provider: string;
    model: string;
  }>;
}

interface TableDataResponse {
  pageSize: number;
  data: {
    data: any[];
    total: number;
    page: number;
    message?: string;
  };
}

interface CreditLineInfo {
  allowNegativeBalance: boolean;
  creditLineLimitCents: number | null;
}

@Route("v1/admin/wallet")
@Tags("Admin Wallet")
@Security("api_key")
export class AdminWalletController extends Controller {
  @Post("/gateway/dashboard_data")
  public async getGatewayDashboardData(
    @Request() request: JawnAuthenticatedRequest
  ): Promise<
    Result<
      {
        organizations: Array<{
          orgId: string;
          orgName: string;
          stripeCustomerId: string;
          totalPayments: number;
          paymentsCount: number;
          clickhouseTotalSpend: number;
          lastPaymentDate: number | null;
          tier: string;
          ownerEmail: string;
        }>;
        summary: {
          totalOrgsWithCredits: number;
          totalCreditsIssued: number;
          totalCreditsSpent: number;
        };
        isProduction: boolean;
      },
      string
    >
  > {
    await authCheckThrow(request.authParams.userId);

    // Get ALL organizations (not just those with Stripe payments)
    // This allows admins to manage wallets even without Stripe integration
    const orgsResult = await dbExecute<{
      org_id: string;
      org_name: string;
      stripe_customer_id: string;
      tier: string;
      owner_email: string;
    }>(
      `
        SELECT
          organization.id as org_id,
          organization.name as org_name,
          organization.stripe_customer_id,
          organization.tier,
          auth.users.email as owner_email
        FROM organization
        LEFT JOIN auth.users ON organization.owner = auth.users.id
        WHERE organization.soft_delete = false
        ORDER BY organization.created_at DESC
        LIMIT 1000
        `,
      []
    );

    if (orgsResult.error) {
      return err(orgsResult.error);
    }

    if (!orgsResult.data || orgsResult.data.length === 0) {
      return ok({
        organizations: [],
        isProduction: ENVIRONMENT === "production",
        summary: {
          totalOrgsWithCredits: 0,
          totalCreditsIssued: 0,
          totalCreditsSpent: 0,
        },
      });
    }

    // Get payment data for organizations that have Stripe payments (optional)
    const settingsManager = new SettingsManager();
    const stripeProductSettings =
      await settingsManager.getSetting("stripe:products");
    let paymentsMap = new Map<string, { total: number; count: number; lastDate: string }>();

    if (stripeProductSettings && stripeProductSettings.cloudGatewayTokenUsageProduct) {
      const tokenUsageProductId = stripeProductSettings.cloudGatewayTokenUsageProduct;
      const paymentsResult = await dbExecute<{
        org_id: string;
        total_amount_received: number;
        payments_count: number;
        last_payment_date: string;
      }>(
        `
          SELECT
            organization.id as org_id,
            SUM(stripe.payment_intents.amount_received) as total_amount_received,
            COUNT(stripe.payment_intents.id) as payments_count,
            MAX(stripe.payment_intents.created) as last_payment_date
          FROM stripe.payment_intents
          LEFT JOIN organization ON organization.stripe_customer_id = stripe.payment_intents.customer
          WHERE stripe.payment_intents.metadata->>'productId' = $1
            AND stripe.payment_intents.status = 'succeeded'
            AND organization.id IS NOT NULL
          GROUP BY organization.id
          `,
        [tokenUsageProductId]
      );

      if (!paymentsResult.error && paymentsResult.data) {
        paymentsResult.data.forEach((row) => {
          paymentsMap.set(row.org_id, {
            total: row.total_amount_received,
            count: Number(row.payments_count),
            lastDate: row.last_payment_date,
          });
        });
      }
    }

    // Get ClickHouse spending for these organizations
    const orgIds = orgsResult.data.map((org) => org.org_id);

    const clickhouseSpendResult = await clickhouseDb.dbQuery<{
      organization_id: string;
      total_cost: number;
    }>(
      `
        SELECT
          organization_id,
          SUM(cost) as total_cost
        FROM request_response_rmt
        WHERE organization_id IN (${orgIds.map((orgId) => `'${orgId}'`).join(",")})
        GROUP BY organization_id
        `,
      orgIds
    );

    const clickhouseSpendMap = new Map<string, number>();
    if (!clickhouseSpendResult.error && clickhouseSpendResult.data) {
      clickhouseSpendResult.data.forEach((row) => {
        // Divide by precision multiplier to get dollars
        clickhouseSpendMap.set(
          row.organization_id,
          Number(row.total_cost) / COST_PRECISION_MULTIPLIER
        );
      });
    }

    // Combine the data
    const organizations = orgsResult.data.map((org) => {
      const payments = paymentsMap.get(org.org_id);
      return {
        orgId: org.org_id,
        orgName: org.org_name || "Unknown",
        stripeCustomerId: org.stripe_customer_id || "",
        totalPayments: payments ? payments.total / 100 : 0, // Convert cents to dollars
        paymentsCount: payments ? payments.count : 0,
        clickhouseTotalSpend: clickhouseSpendMap.get(org.org_id) || 0,
        lastPaymentDate: payments?.lastDate
          ? Number(payments.lastDate) * 1000
          : null, // Convert seconds to milliseconds
        tier: org.tier || "free",
        ownerEmail: org.owner_email || "Unknown",
      };
    });

    // Calculate summary
    const totalCreditsIssued = organizations.reduce(
      (sum, org) => sum + org.totalPayments,
      0
    );
    const totalCreditsSpent = organizations.reduce(
      (sum, org) => sum + org.clickhouseTotalSpend,
      0
    );

    return ok({
      organizations,
      summary: {
        totalOrgsWithCredits: organizations.length,
        totalCreditsIssued,
        totalCreditsSpent,
      },
      isProduction: ENVIRONMENT === "production",
    });
  }

  @Post("/{orgId}")
  public async getWalletDetails(
    @Request() request: JawnAuthenticatedRequest,
    @Path() orgId: string
  ): Promise<Result<WalletState, string>> {
    await authCheckThrow(request.authParams.userId);

    // Get the wallet state from the worker API using admin credentials
    const workerApiUrl =
      process.env.HELICONE_WORKER_API ||
      process.env.WORKER_API_URL ||
      "https://api.helicone.ai";
    const adminAccessKey = process.env.HELICONE_MANUAL_ACCESS_KEY;

    if (!adminAccessKey) {
      return err("Admin access key not configured");
    }

    try {
      // Use the admin endpoint that can query any org's wallet
      const controller = new AbortController();
      const timeoutId = setTimeout(() => controller.abort(), 5000); // 5 second timeout

      const response = await fetch(
        `${workerApiUrl}/admin/wallet/${orgId}/state`,
        {
          method: "GET",
          headers: {
            Authorization: `Bearer ${adminAccessKey}`,
          },
          signal: controller.signal,
        }
      );

      clearTimeout(timeoutId);

      if (!response.ok) {
        const errorText = await response.text();
        return err(`Failed to fetch wallet state: ${errorText}`);
      }

      const walletState = await response.json();

      // Convert values from cents to dollars
      const convertedWalletState: WalletState = {
        balance: (walletState.balance || 0) / 100,
        effectiveBalance: (walletState.effectiveBalance || 0) / 100,
        totalCredits: (walletState.totalCredits || 0) / 100,
        totalDebits: (walletState.totalDebits || 0) / 100,
        totalEscrow: (walletState.totalEscrow || 0) / 100,
        disallowList: walletState.disallowList || [],
      };

      return ok(convertedWalletState);
    } catch (error) {
      console.error("Error fetching wallet state:", error);

      // Fallback for local development when Durable Objects don't work
      if (ENVIRONMENT !== "production") {
        console.warn("Using fallback wallet state for local development");
        const fallbackState: WalletState = {
          balance: 0,
          effectiveBalance: 0,
          totalCredits: 0,
          totalDebits: 0,
          totalEscrow: 0,
          disallowList: [],
        };
        return ok(fallbackState);
      }

      return err(`Error fetching wallet state: ${error}`);
    }
  }

  @Post("/{orgId}/tables/{tableName}")
  public async getWalletTableData(
    @Request() request: JawnAuthenticatedRequest,
    @Path() orgId: string,
    @Path() tableName: string,
    @Query() page?: number,
    @Query() pageSize?: number
  ): Promise<Result<TableDataResponse, string>> {
    // Validate pagination parameters
    const validatedPage = Math.max(0, page ?? 0);
    const validatedPageSize = Math.min(Math.max(1, pageSize ?? 50), 100);

    await authCheckThrow(request.authParams.userId);

    // Validate table name to prevent injection
    const allowedTables = [
      "credit_purchases",
      "aggregated_debits",
      "escrows",
      "disallow_list",
      "processed_webhook_events",
    ];

    if (!allowedTables.includes(tableName)) {
      return err(`Invalid table name: ${tableName}`);
    }

    // Get table data from the worker API using admin credentials
    const workerApiUrl =
      process.env.HELICONE_WORKER_API ||
      process.env.WORKER_API_URL ||
      "https://api.helicone.ai";
    const adminAccessKey = process.env.HELICONE_MANUAL_ACCESS_KEY;

    if (!adminAccessKey) {
      return err("Admin access key not configured");
    }

    try {
      // Build query params for pagination
      const params = new URLSearchParams();
      if (page !== undefined) params.set("page", page.toString());
      if (pageSize !== undefined) params.set("pageSize", pageSize.toString());

      const controller = new AbortController();
      const timeoutId = setTimeout(() => controller.abort(), 5000); // 5 second timeout

      // Use the admin endpoint that can query any org's table data
      const response = await fetch(
        `${workerApiUrl}/admin/wallet/${orgId}/tables/${tableName}?${params.toString()}`,
        {
          method: "GET",
          headers: {
            Authorization: `Bearer ${adminAccessKey}`,
          },
          signal: controller.signal,
        }
      );

      clearTimeout(timeoutId);

      if (!response.ok) {
        const errorText = await response.text();
        return err(`Failed to fetch table data: ${errorText}`);
      }

      const rawTableData = await response.json();

      // Transform the response to match the expected frontend structure
      const transformedResponse: TableDataResponse = {
        pageSize: validatedPageSize,
        data: {
          data: rawTableData.data || [],
          total: rawTableData.total || 0,
          page: rawTableData.page || 0,
          message: rawTableData.message
        }
      };

      return ok(transformedResponse);
    } catch (error) {
      console.error("Error fetching table data:", error);

      // Fallback for local development when Durable Objects don't work
      if (ENVIRONMENT !== "production") {
        console.warn("Using fallback table data for local development");
        const fallbackResponse: TableDataResponse = {
          pageSize: validatedPageSize,
          data: {
            data: [],
            total: 0,
            page: validatedPage,
            message: "No data available (local development mode)"
          }
        };
        return ok(fallbackResponse);
      }

      return err(`Error fetching table data: ${error}`);
    }
  }

  @Post("/{orgId}/modify-balance")
  public async modifyWalletBalance(
    @Request() request: JawnAuthenticatedRequest,
    @Path() orgId: string,
    @Query() amount: number,
    @Query() type: "credit" | "debit",
    @Query() reason: string
  ): Promise<Result<WalletState, string>> {
    await authCheckThrow(request.authParams.userId);

    // Validate inputs
    if (!amount || amount <= 0) {
      return err("Amount must be a positive number");
    }

    if (!type || (type !== "credit" && type !== "debit")) {
      return err("Type must be 'credit' or 'debit'");
    }

    if (!reason || reason.trim().length === 0) {
      return err("Reason is required for audit trail");
    }

    // Get the wallet API URL and admin access key
    const workerApiUrl =
      process.env.HELICONE_WORKER_API ||
      process.env.WORKER_API_URL ||
      "https://api.helicone.ai";
    const adminAccessKey = process.env.HELICONE_MANUAL_ACCESS_KEY;

    if (!adminAccessKey) {
      return err("Admin access key not configured");
    }

    try {
      // Create a unique reference ID for this manual modification
      const referenceId = `admin-manual-${Date.now()}-${request.authParams.userId}`;

      // Convert amount to cents for the API
      const amountInCents = Math.round(amount * 100);

      const controller = new AbortController();
      const timeoutId = setTimeout(() => controller.abort(), 5000); // 5 second timeout

      // Call the worker API to modify the wallet balance
      const response = await fetch(
        `${workerApiUrl}/admin/wallet/${orgId}/modify-balance`,
        {
          method: "POST",
          headers: {
            Authorization: `Bearer ${adminAccessKey}`,
            "Content-Type": "application/json",
          },
          body: JSON.stringify({
            amount: amountInCents,
            type,
            reason,
            referenceId,
            adminUserId: request.authParams.userId,
          }),
          signal: controller.signal,
        }
      );

      clearTimeout(timeoutId);

      if (!response.ok) {
        const errorText = await response.text();
        return err(`Failed to modify wallet balance: ${errorText}`);
      }

      const walletState = await response.json();

      // Convert values from cents to dollars
      const convertedWalletState: WalletState = {
        balance: (walletState.balance || 0) / 100,
        effectiveBalance: (walletState.effectiveBalance || 0) / 100,
        totalCredits: (walletState.totalCredits || 0) / 100,
        totalDebits: (walletState.totalDebits || 0) / 100,
        totalEscrow: (walletState.totalEscrow || 0) / 100,
        disallowList: walletState.disallowList || [],
      };

      return ok(convertedWalletState);
    } catch (error) {
      console.error("Error modifying wallet balance:", error);

      // Fallback for local development when Durable Objects don't work
      if (ENVIRONMENT !== "production") {
        console.warn("Wallet modification not available in local development mode");
        return err("Wallet modification is not available in local development mode. This feature requires production Durable Objects.");
      }

      return err(`Error modifying wallet balance: ${error}`);
    }
  }
<<<<<<< HEAD

  @Post("/{orgId}/credit-line-info")
  public async getCreditLineInfo(
    @Request() request: JawnAuthenticatedRequest,
    @Path() orgId: string
  ): Promise<Result<CreditLineInfo, string>> {
    await authCheckThrow(request.authParams.userId);

    try {
      const result = await dbExecute<{
        allow_negative_balance: boolean;
        credit_line_limit_cents: number | null;
      }>(
        `
        SELECT allow_negative_balance, credit_line_limit_cents
        FROM organization
        WHERE id = $1
        `,
        [orgId]
      );

      if (result.error || !result.data || result.data.length === 0) {
        return err("Organization not found");
      }

      const org = result.data[0];
      return ok({
        allowNegativeBalance: org.allow_negative_balance,
        creditLineLimitCents: org.credit_line_limit_cents,
      });
    } catch (error) {
      console.error("Error fetching credit line info:", error);
      return err(`Error fetching credit line info: ${error}`);
    }
  }

  @Post("/{orgId}/enable-negative-balance")
  public async enableNegativeBalance(
    @Request() request: JawnAuthenticatedRequest,
    @Path() orgId: string
  ): Promise<Result<{ success: boolean }, string>> {
    await authCheckThrow(request.authParams.userId);

    try {
      const result = await dbExecute(
        `
        UPDATE organization
        SET allow_negative_balance = true
        WHERE id = $1
        `,
        [orgId]
      );

      if (result.error) {
        return err(result.error);
      }

      return ok({ success: true });
    } catch (error) {
      console.error("Error enabling negative balance:", error);
      return err(`Error enabling negative balance: ${error}`);
    }
  }

  @Post("/{orgId}/disable-negative-balance")
  public async disableNegativeBalance(
    @Request() request: JawnAuthenticatedRequest,
    @Path() orgId: string
  ): Promise<Result<{ success: boolean }, string>> {
    await authCheckThrow(request.authParams.userId);

    try {
      const result = await dbExecute(
        `
        UPDATE organization
        SET allow_negative_balance = false
        WHERE id = $1
        `,
        [orgId]
      );

      if (result.error) {
        return err(result.error);
      }

      return ok({ success: true });
    } catch (error) {
      console.error("Error disabling negative balance:", error);
      return err(`Error disabling negative balance: ${error}`);
    }
  }

  @Post("/{orgId}/set-credit-limit")
  public async setCreditLimit(
    @Request() request: JawnAuthenticatedRequest,
    @Path() orgId: string,
    @Query() limitCents?: number
  ): Promise<Result<{ success: boolean }, string>> {
    await authCheckThrow(request.authParams.userId);

    try {
      const result = await dbExecute(
        `
        UPDATE organization
        SET credit_line_limit_cents = $1
        WHERE id = $2
        `,
        [limitCents ?? null, orgId]
      );

      if (result.error) {
        return err(result.error);
      }

      return ok({ success: true });
    } catch (error) {
      console.error("Error setting credit limit:", error);
      return err(`Error setting credit limit: ${error}`);
    }
  }
=======
>>>>>>> 2e551abd
}<|MERGE_RESOLUTION|>--- conflicted
+++ resolved
@@ -126,10 +126,17 @@
     const settingsManager = new SettingsManager();
     const stripeProductSettings =
       await settingsManager.getSetting("stripe:products");
-    let paymentsMap = new Map<string, { total: number; count: number; lastDate: string }>();
-
-    if (stripeProductSettings && stripeProductSettings.cloudGatewayTokenUsageProduct) {
-      const tokenUsageProductId = stripeProductSettings.cloudGatewayTokenUsageProduct;
+    let paymentsMap = new Map<
+      string,
+      { total: number; count: number; lastDate: string }
+    >();
+
+    if (
+      stripeProductSettings &&
+      stripeProductSettings.cloudGatewayTokenUsageProduct
+    ) {
+      const tokenUsageProductId =
+        stripeProductSettings.cloudGatewayTokenUsageProduct;
       const paymentsResult = await dbExecute<{
         org_id: string;
         total_amount_received: number;
@@ -381,8 +388,8 @@
           data: rawTableData.data || [],
           total: rawTableData.total || 0,
           page: rawTableData.page || 0,
-          message: rawTableData.message
-        }
+          message: rawTableData.message,
+        },
       };
 
       return ok(transformedResponse);
@@ -398,8 +405,8 @@
             data: [],
             total: 0,
             page: validatedPage,
-            message: "No data available (local development mode)"
-          }
+            message: "No data available (local development mode)",
+          },
         };
         return ok(fallbackResponse);
       }
@@ -497,14 +504,17 @@
 
       // Fallback for local development when Durable Objects don't work
       if (ENVIRONMENT !== "production") {
-        console.warn("Wallet modification not available in local development mode");
-        return err("Wallet modification is not available in local development mode. This feature requires production Durable Objects.");
+        console.warn(
+          "Wallet modification not available in local development mode"
+        );
+        return err(
+          "Wallet modification is not available in local development mode. This feature requires production Durable Objects."
+        );
       }
 
       return err(`Error modifying wallet balance: ${error}`);
     }
   }
-<<<<<<< HEAD
 
   @Post("/{orgId}/credit-line-info")
   public async getCreditLineInfo(
@@ -625,6 +635,4 @@
       return err(`Error setting credit limit: ${error}`);
     }
   }
-=======
->>>>>>> 2e551abd
 }