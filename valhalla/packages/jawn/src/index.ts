--- conflicted
+++ resolved
@@ -1,6 +1,3 @@
-<<<<<<< HEAD
-// src/index.ts
-=======
 require("dotenv").config({
   path: "./.env",
 });
@@ -27,17 +24,6 @@
   console.error(`Unhandled error: ${err}, stack: ${err.stack}`);
   res.status(500).send("Something broke!");
 };
->>>>>>> de337f65
-
-const dirname = __dirname;
-
-import express from "express";
-import * as OpenApiValidator from "express-openapi-validator";
-import { withAuth, withDB } from "helicone-shared-ts";
-import morgan from "morgan";
-import { v4 as uuid } from "uuid";
-import { paths } from "./schema/types";
-import { getRequests } from "helicone-shared-ts";
 
 const dirname = __dirname;
 
@@ -89,7 +75,6 @@
       res.status(500).json({
         error: insertRequestResult.error,
         trace: "insertRequestResult.error",
-<<<<<<< HEAD
       });
       return;
     }
@@ -101,27 +86,6 @@
     });
   })
 );
-
-app.post(
-  "/v1/request/query",
-  withAuth<
-    paths["/v1/request/query"]["post"]["requestBody"]["content"]["application/json"]
-  >(async ({ request, res, supabaseClient, db, authParams }) => {
-    const body = await request.getRawBody<any>();
-    console.log("body", body);
-    const { filter, offset, limit, sort, isCached } = body;
-
-    const metrics = await getRequests(
-      authParams.organizationId,
-      filter,
-      offset,
-      limit,
-      sort,
-      supabaseClient.client
-    );
-  })
-);
-
 app.put(
   "/v1/feedback",
   withAuth<
@@ -143,47 +107,11 @@
       });
       return;
     }
-=======
-      });
-      return;
-    }
-
-    res.json({
-      message: "Request received! :)",
-      orgId: supabaseClient.organizationId,
-      requestId: heliconeRequestID,
-    });
-  })
-);
-app.put(
-  "/v1/feedback",
-  withAuth<
-    paths["/v1/feedback"]["put"]["requestBody"]["content"]["application/json"]
-  >(async ({ request, res, supabaseClient, db }) => {
-    // Handle your logic here
-    const heliconeFeedback = await request.getBody();
-
-    const insertFeedbackResult = await db.upsertFeedback({
-      createdAt: new Date(),
-      rating: heliconeFeedback.rating,
-      responseID: heliconeFeedback.response_id,
-    });
-
-    if (insertFeedbackResult.error) {
-      res.status(500).json({
-        error: insertFeedbackResult.error,
-        trace: "insertFeedbackResult.error",
-      });
-      return;
-    }
->>>>>>> de337f65
     res.json({
       message: "Feedback received! :)",
     });
   })
 );
-<<<<<<< HEAD
-=======
 
 app.post("/v1/tokens/anthropic", async (req, res) => {
   const body = req.body;
@@ -199,7 +127,6 @@
   res.json({ tokens });
 });
 
->>>>>>> de337f65
 app.post(
   "/v1/response",
   withAuth<
@@ -263,11 +190,7 @@
     if (insertResponseResult.error) {
       res.status(500).json({
         error: insertResponseResult.error,
-<<<<<<< HEAD
-        trace: "insertResponseResult.error",
-=======
         trace: "patch.insertResponseResult.error",
->>>>>>> de337f65
       });
       return;
     }
@@ -310,15 +233,6 @@
     });
   })
 );
-<<<<<<< HEAD
-
-app.get("/healthcheck", (request, res) => {
-  res.json({
-    status: "healthy :)",
-  });
-});
-=======
->>>>>>> de337f65
 
 const server = app.listen(
   parseInt(process.env.PORT ?? "8585"),
