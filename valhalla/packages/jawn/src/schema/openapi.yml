openapi: 3.0.0
info:
  title: Helicone JAWN Service
  description: API for the Helicone JAWN service, providing functionalities related to requests and responses.
  termsOfService: https://www.helicone.ai/terms
  contact:
    email: engineering@helicone.ai
  license:
    name: Apache 2.0
    url: http://www.apache.org/licenses/LICENSE-2.0.html
  version: 1.0.0
servers:
  - url: http://localhost:8585
    description: Development server
  - url: https://jawn.helicone.ai
    description: Production server

paths:
<<<<<<< HEAD
  /v1/feedback:
    put:
      tags:
        - feedback
      summary: Insert a new feedback
      description: Adds a new entry to the 'feedback' table.
=======
  /v1/tokens/anthropic:
    post:
      tags:
        - tokens
      summary: Get a token for the Anthropic API
      description: Counts the number of tokens used for the given request.
>>>>>>> de337f65
      requestBody:
        required: true
        content:
          application/json:
            schema:
<<<<<<< HEAD
              $ref: "#/components/schemas/FeedbackInsert"
      responses:
        "201":
          description: Successfully inserted the new feedback.
=======
              type: object
              properties:
                content:
                  type: string
      responses:
        "200":
          description: The number of tokens used for the given request.
>>>>>>> de337f65
          content:
            application/json:
              schema:
                type: object
                properties:
<<<<<<< HEAD
                  feedbackId:
                    type: string
                    format: uuid
                    description: The unique ID of the newly inserted feedback.
                  message:
                    type: string
                    example: Feedback successfully inserted.
=======
                  tokens:
                    type: integer
                    format: int64
                    description: The number of tokens used for the given request.
>>>>>>> de337f65
        "400":
          description: Invalid input.
        "500":
          description: Internal server error.
      security:
        - authorization: []
        - helicone-authorization: []
<<<<<<< HEAD
  /v1/request/query:
    post:
      tags:
        - request
      summary: Insert a new request and its response
      description: Adds a new entry to the 'request' and 'response' tables.
=======
  /v1/tokens/gpt3:
    post:
      tags:
        - tokens
      summary: Get a token for the GPT-3 API
      description: Counts the number of tokens used for the given request.
>>>>>>> de337f65
      requestBody:
        required: true
        content:
          application/json:
            schema:
              type: object
<<<<<<< HEAD
              properties: {}
      responses:
        "201":
          description: Successfully inserted the new request and response.
=======
              properties:
                content:
                  type: string
      responses:
        "200":
          description: The number of tokens used for the given request.
          content:
            application/json:
              schema:
                type: object
                properties:
                  tokens:
                    type: integer
                    format: int64
                    description: The number of tokens used for the given request.
        "400":
          description: Invalid input.
        "500":
          description: Internal server error.
      security:
        - authorization: []
        - helicone-authorization: []
  /v1/feedback:
    put:
      tags:
        - feedback
      summary: Insert a new feedback
      description: Adds a new entry to the 'feedback' table.
      requestBody:
        required: true
        content:
          application/json:
            schema:
              $ref: "#/components/schemas/FeedbackInsert"
      responses:
        "201":
          description: Successfully inserted the new feedback.
>>>>>>> de337f65
          content:
            application/json:
              schema:
                type: object
                properties:
<<<<<<< HEAD
                  requestId:
                    type: string
                    format: uuid
                    description: The unique ID of the newly inserted request.
                  responseId:
                    type: string
                    format: uuid
                    description: The unique ID of the associated response.
                  message:
                    type: string
                    example: Request and Response successfully inserted.
=======
                  feedbackId:
                    type: string
                    format: uuid
                    description: The unique ID of the newly inserted feedback.
                  message:
                    type: string
                    example: Feedback successfully inserted.
>>>>>>> de337f65
        "400":
          description: Invalid input.
        "500":
          description: Internal server error.
      security:
        - authorization: []
        - helicone-authorization: []
<<<<<<< HEAD

=======
>>>>>>> de337f65
  /v1/request:
    post:
      tags:
        - request
      summary: Insert a new request and its response
      description: Adds a new entry to the 'request' and 'response' tables.
      requestBody:
        required: true
        content:
          application/json:
            schema:
              $ref: "#/components/schemas/RequestInsert"
<<<<<<< HEAD
      responses:
        "201":
          description: Successfully inserted the new request and response.
          content:
            application/json:
              schema:
                type: object
                properties:
                  requestId:
                    type: string
                    format: uuid
                    description: The unique ID of the newly inserted request.
                  responseId:
                    type: string
                    format: uuid
                    description: The unique ID of the associated response.
                  message:
                    type: string
                    example: Request and Response successfully inserted.
        "400":
          description: Invalid input.
        "500":
          description: Internal server error.
      security:
        - authorization: []
        - helicone-authorization: []

  /v1/response:
    post:
      tags:
        - request
      summary: Insert a new request and its response
      description: Adds a new entry to the 'request' and 'response' tables.
      requestBody:
        required: true
        content:
          application/json:
            schema:
              $ref: "#/components/schemas/ResponseInsert"
=======
>>>>>>> de337f65
      responses:
        "201":
          description: Successfully inserted the new request and response.
          content:
            application/json:
              schema:
                type: object
                properties:
                  requestId:
                    type: string
                    format: uuid
                    description: The unique ID of the newly inserted request.
                  responseId:
                    type: string
                    format: uuid
                    description: The unique ID of the associated response.
                  message:
                    type: string
                    example: Request and Response successfully inserted.
        "400":
          description: Invalid input.
        "500":
          description: Internal server error.
      security:
        - authorization: []
        - helicone-authorization: []
<<<<<<< HEAD
=======

  /v1/response:
    post:
      tags:
        - request
      summary: Insert a new request and its response
      description: Adds a new entry to the 'request' and 'response' tables.
      requestBody:
        required: true
        content:
          application/json:
            schema:
              $ref: "#/components/schemas/ResponseInsert"
      responses:
        "201":
          description: Successfully inserted the new request and response.
          content:
            application/json:
              schema:
                type: object
                properties:
                  requestId:
                    type: string
                    format: uuid
                    description: The unique ID of the newly inserted request.
                  responseId:
                    type: string
                    format: uuid
                    description: The unique ID of the associated response.
                  message:
                    type: string
                    example: Request and Response successfully inserted.
        "400":
          description: Invalid input.
        "500":
          description: Internal server error.
      security:
        - authorization: []
        - helicone-authorization: []
>>>>>>> de337f65
    patch:
      tags:
        - request
      summary: Update a response
      description: Updates the response associated with the given request ID.
      requestBody:
        required: true
        content:
          application/json:
            schema:
              $ref: "#/components/schemas/ResponseInsert"
      responses:
        "200":
          description: Successfully updated the response.
          content:
            application/json:
              schema:
                type: object
                properties:
                  requestId:
                    type: string
                    format: uuid
                    description: The unique ID of the newly inserted request.
                  responseId:
                    type: string
                    format: uuid
                    description: The unique ID of the associated response.
                  message:
                    type: string
                    example: Response successfully updated.
        "400":
          description: Invalid input.
        "500":
          description: Internal server error.
      security:
        - authorization: []
        - helicone-authorization: []

  /healthcheck-db:
    get:
      tags:
        - healthcheck
      summary: Check the status of the database
      description: Checks the status of the database.
      responses:
        "200":
          description: Database is up and running.
          content:
            application/json:
              schema:
                type: object
                properties:
                  message:
                    type: string
                    example: Database is up and running.
        "500":
          description: Internal server error.
  /healthcheck-auth:
    get:
      tags:
        - healthcheck
      summary: Check the status of the database
      description: Checks the status of the database.
      responses:
        "200":
          description: Database is up and running.
          content:
            application/json:
              schema:
                type: object
                properties:
                  message:
                    type: string
                    example: Database is up and running.
        "500":
          description: Internal server error.
  /healthcheck:
    get:
      tags:
        - healthcheck
      summary: Check the status of the service
      description: Checks the status of the service.
      responses:
        "200":
          description: Service is up and running.
          content:
            application/json:
              schema:
                type: object
                properties:
                  message:
                    type: string
                    example: Service is up and running.
        "500":
          description: Internal server error

components:
  schemas:
    FeedbackInsert:
      type: object
      nullable: false
      properties:
        # Feedback fields
        rating:
          type: boolean
          nullable: false
          description: The rating of the response.
        response_id:
          type: string
          format: uuid
          nullable: false
          description: The unique ID of the response.
      required:
        - rating
        - response_id

    RequestInsert:
      type: object
      nullable: false
      properties:
        # Request fields
        requestReceivedAt:
          type: string
          format: date-time
          nullable: false
          description: The date and time when the request was received.
        model:
          type: string
          nullable: true
          description: The model used for generating the response.
        body:
          type: object
          description: JSON object containing the request body.
        request_id:
          type: string
          format: uuid
          nullable: false
          description: The unique ID of the request.
        url_href:
          type: string
          description: The URL associated with the request.
          nullable: false
        provider:
          type: string
          description: The provider associated with the request.
          nullable: false
        user_id:
          type: string
          nullable: true
          description: The user ID associated with the request.
        properties:
          type: object
          nullable: true
          description: JSON object containing additional properties.
        helicone_api_key_id:
          type: integer
          format: int64
          nullable: true
          description: The API key ID for Helicone.
        helicone_org_id:
          type: string
          format: uuid
          nullable: true
          description: The organization ID for Helicone.
        helicone_proxy_key_id:
          type: string
          format: uuid
          nullable: true
          description: The proxy key ID for Helicone.
      required:
        - request_id
        - requestReceivedAt
        - body
        - url_href
        - provider

    ResponseInsert:
      type: object
      properties:
        responseReceivedAt:
          type: string
          format: date-time
          nullable: false
          description: The date and time when the request was received.
        response_id:
          type: string
          format: uuid
          nullable: true
          description: The unique ID of the response.
        delay_ms:
          type: integer
          nullable: true
          description: The delay in milliseconds.
        http_status:
          type: integer
          format: int16
          nullable: true
          description: The status code.
        completion_tokens:
          type: integer
          nullable: true
          description: Number of tokens used for completion.
        model:
          type: string
          nullable: true
          description: The model used for generating the response.
        prompt_tokens:
          type: integer
          nullable: true
          description: Number of tokens used in the prompt.
        body:
          type: object
          nullable: true
          description: JSON object containing the response body.
        heliconeRequestId:
          type: string
          format: uuid
          description: JSON object containing the response body.
      required:
        - responseReceivedAt
        - body
        - http_status
        - heliconeRequestId

  securitySchemes:
    authorization:
      type: apiKey
      name: authorization
      in: header
    helicone-authorization:
      type: apiKey
      name: helicone-authorization
      in: header<|MERGE_RESOLUTION|>--- conflicted
+++ resolved
@@ -16,32 +16,17 @@
     description: Production server
 
 paths:
-<<<<<<< HEAD
-  /v1/feedback:
-    put:
-      tags:
-        - feedback
-      summary: Insert a new feedback
-      description: Adds a new entry to the 'feedback' table.
-=======
   /v1/tokens/anthropic:
     post:
       tags:
         - tokens
       summary: Get a token for the Anthropic API
       description: Counts the number of tokens used for the given request.
->>>>>>> de337f65
-      requestBody:
-        required: true
-        content:
-          application/json:
-            schema:
-<<<<<<< HEAD
-              $ref: "#/components/schemas/FeedbackInsert"
-      responses:
-        "201":
-          description: Successfully inserted the new feedback.
-=======
+      requestBody:
+        required: true
+        content:
+          application/json:
+            schema:
               type: object
               properties:
                 content:
@@ -49,60 +34,34 @@
       responses:
         "200":
           description: The number of tokens used for the given request.
->>>>>>> de337f65
-          content:
-            application/json:
-              schema:
-                type: object
-                properties:
-<<<<<<< HEAD
-                  feedbackId:
-                    type: string
-                    format: uuid
-                    description: The unique ID of the newly inserted feedback.
-                  message:
-                    type: string
-                    example: Feedback successfully inserted.
-=======
+          content:
+            application/json:
+              schema:
+                type: object
+                properties:
                   tokens:
                     type: integer
                     format: int64
                     description: The number of tokens used for the given request.
->>>>>>> de337f65
-        "400":
-          description: Invalid input.
-        "500":
-          description: Internal server error.
-      security:
-        - authorization: []
-        - helicone-authorization: []
-<<<<<<< HEAD
-  /v1/request/query:
-    post:
-      tags:
-        - request
-      summary: Insert a new request and its response
-      description: Adds a new entry to the 'request' and 'response' tables.
-=======
+        "400":
+          description: Invalid input.
+        "500":
+          description: Internal server error.
+      security:
+        - authorization: []
+        - helicone-authorization: []
   /v1/tokens/gpt3:
     post:
       tags:
         - tokens
       summary: Get a token for the GPT-3 API
       description: Counts the number of tokens used for the given request.
->>>>>>> de337f65
       requestBody:
         required: true
         content:
           application/json:
             schema:
               type: object
-<<<<<<< HEAD
-              properties: {}
-      responses:
-        "201":
-          description: Successfully inserted the new request and response.
-=======
               properties:
                 content:
                   type: string
@@ -140,25 +99,11 @@
       responses:
         "201":
           description: Successfully inserted the new feedback.
->>>>>>> de337f65
-          content:
-            application/json:
-              schema:
-                type: object
-                properties:
-<<<<<<< HEAD
-                  requestId:
-                    type: string
-                    format: uuid
-                    description: The unique ID of the newly inserted request.
-                  responseId:
-                    type: string
-                    format: uuid
-                    description: The unique ID of the associated response.
-                  message:
-                    type: string
-                    example: Request and Response successfully inserted.
-=======
+          content:
+            application/json:
+              schema:
+                type: object
+                properties:
                   feedbackId:
                     type: string
                     format: uuid
@@ -166,19 +111,14 @@
                   message:
                     type: string
                     example: Feedback successfully inserted.
->>>>>>> de337f65
-        "400":
-          description: Invalid input.
-        "500":
-          description: Internal server error.
-      security:
-        - authorization: []
-        - helicone-authorization: []
-<<<<<<< HEAD
-
-=======
->>>>>>> de337f65
-  /v1/request:
+        "400":
+          description: Invalid input.
+        "500":
+          description: Internal server error.
+      security:
+        - authorization: []
+        - helicone-authorization: []
+  /v1/request/query:
     post:
       tags:
         - request
@@ -189,8 +129,8 @@
         content:
           application/json:
             schema:
-              $ref: "#/components/schemas/RequestInsert"
-<<<<<<< HEAD
+              type: object
+              properties: {}
       responses:
         "201":
           description: Successfully inserted the new request and response.
@@ -218,7 +158,7 @@
         - authorization: []
         - helicone-authorization: []
 
-  /v1/response:
+  /v1/request:
     post:
       tags:
         - request
@@ -229,9 +169,7 @@
         content:
           application/json:
             schema:
-              $ref: "#/components/schemas/ResponseInsert"
-=======
->>>>>>> de337f65
+              $ref: "#/components/schemas/RequestInsert"
       responses:
         "201":
           description: Successfully inserted the new request and response.
@@ -258,8 +196,6 @@
       security:
         - authorization: []
         - helicone-authorization: []
-<<<<<<< HEAD
-=======
 
   /v1/response:
     post:
@@ -299,7 +235,6 @@
       security:
         - authorization: []
         - helicone-authorization: []
->>>>>>> de337f65
     patch:
       tags:
         - request
