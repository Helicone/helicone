<<<<<<< HEAD


CREATE OR REPLACE TABLE prompt (
    id UUID PRIMARY KEY,
    user_defined_id TEXT NOT NULL,
    "description" TEXT,
    pretty_name TEXT,
    organization UUID NOT NULL,
    CONSTRAINT unique_user_defined_id UNIQUE (user_defined_id, organization),
    CONSTRAINT fk_organization FOREIGN KEY (organization) REFERENCES organization(id),
    CONSTRAINT check_user_defined_id_length CHECK (LENGTH(user_defined_id) <= 32),
    CONSTRAINT check_description_length CHECK (LENGTH(description) <= 512),
    CONSTRAINT check_pretty_name_length CHECK (LENGTH(pretty_name) <= 128)
);


CREATE TABLE prompts_versions (
    id UUID PRIMARY KEY,
    major_version INT NOT NULL,
    minor_version INT NOT NULL,
    soft_delete BOOLEAN DEFAULT FALSE,
    helicone_template JSONB,
    prompt UUID NOT NULL,
    model TEXT,
    organization UUID NOT NULL,
    CONSTRAINT fk_prompt FOREIGN KEY (prompt) REFERENCES prompt(id),
    CONSTRAINT fk_organization FOREIGN KEY (organization) REFERENCES organization(id),
    CONSTRAINT unique_version UNIQUE (organization, prompt, major_version, minor_version),
    CONSTRAINT check_major_version CHECK (major_version >= 0),
    CONSTRAINT check_minor_version CHECK (minor_version >= 0)
);
CREATE INDEX idx_prompts_versions_major ON prompts_versions(organization, major_version DESC);
CREATE INDEX idx_prompts_versions_minor ON prompts_versions(organization, major_version, minor_version DESC);


CREATE TABLE prompt_input_keys (
    id BIGINT PRIMARY KEY,
    key TEXT NOT NULL,
    prompt UUID NOT NULL,
    CONSTRAINT fk_prompt FOREIGN KEY (prompt) REFERENCES prompt(id)
);

CREATE TABLE prompt_input_record (
    id UUID PRIMARY KEY,
    inputs JSONB NOT NULL,
    source_request UUID,
    CONSTRAINT fk_source_request FOREIGN KEY (source_request) REFERENCES request(id)
);

CREATE TABLE experiment_dataset (
    id INT PRIMARY KEY,
    "name" TEXT
);

CREATE TABLE experiment_dataset_row (
    id INT PRIMARY KEY,
    input_record UUID,
    dataset_id INT,
    CONSTRAINT fk_dataset_id FOREIGN KEY (dataset_id) REFERENCES experiment_dataset(id)
);

CREATE TABLE experiment (
    id UUID PRIMARY KEY,
    dataset UUID,
    organization UUID,
    CONSTRAINT fk_dataset FOREIGN KEY (dataset) REFERENCES experiment_dataset(id)
);

CREATE TABLE experiment_hypothesis (
    id UUID PRIMARY KEY,
    prompt_version UUID NOT NULL,
    model TEXT NOT NULL,
    status TEXT NOT NULL CHECK (status IN ('PENDING', 'RUNNING', 'COMPLETED', 'CANCELLED', 'ERROR')),
    experiment UUID,
    CONSTRAINT fk_experiment FOREIGN KEY (experiment) REFERENCES experiment(id),
    CONSTRAINT fk_prompt_version FOREIGN KEY (prompt_version) REFERENCES prompts_versions(id)
);

CREATE TABLE experiment_hypothesis_run (
    id UUID PRIMARY KEY,
    experiment_hypothesis UUID NOT NULL,
    dataset_row UUID NOT NULL,
    CONSTRAINT fk_experiment_hypothesis FOREIGN KEY (experiment_hypothesis) REFERENCES experiment_hypothesis(id),
    CONSTRAINT fk_dataset_row FOREIGN KEY (dataset_row) REFERENCES experiment_dataset_row(id)
);

CREATE TABLE score_attribute (
    id UUID PRIMARY KEY,
    score_key TEXT NOT NULL,
    organization UUID NOT NULL,
    CONSTRAINT unique_score_key UNIQUE (score_key, organization),
    CONSTRAINT fk_organization FOREIGN KEY (organization) REFERENCES organization(id)
);

CREATE TABLE score_value (
    int_value BIGINT,
    score_attribute UUID NOT NULL,
    request_id UUID NOT NULL,
    CONSTRAINT pk_score_value PRIMARY KEY (score_attribute, request_id),
    CONSTRAINT fk_score_attribute FOREIGN KEY (score_attribute) REFERENCES score_attribute(id),
    CONSTRAINT fk_request_id FOREIGN KEY (request_id) REFERENCES request(id)
);

=======
drop materialized view if exists "public"."materialized_response_and_request";

drop view if exists "public"."response_and_request_rbac";

drop view if exists "public"."metrics_rbac";

drop view if exists "public"."model_metrics";

drop view if exists "public"."user_metrics_rbac";

drop view if exists "public"."request_cache_rbac";

drop view if exists "public"."request_rbac";

drop view if exists "public"."response_rbac";
>>>>>>> f9a94891


<|MERGE_RESOLUTION|>--- conflicted
+++ resolved
@@ -1,108 +1,3 @@
-<<<<<<< HEAD
-
-
-CREATE OR REPLACE TABLE prompt (
-    id UUID PRIMARY KEY,
-    user_defined_id TEXT NOT NULL,
-    "description" TEXT,
-    pretty_name TEXT,
-    organization UUID NOT NULL,
-    CONSTRAINT unique_user_defined_id UNIQUE (user_defined_id, organization),
-    CONSTRAINT fk_organization FOREIGN KEY (organization) REFERENCES organization(id),
-    CONSTRAINT check_user_defined_id_length CHECK (LENGTH(user_defined_id) <= 32),
-    CONSTRAINT check_description_length CHECK (LENGTH(description) <= 512),
-    CONSTRAINT check_pretty_name_length CHECK (LENGTH(pretty_name) <= 128)
-);
-
-
-CREATE TABLE prompts_versions (
-    id UUID PRIMARY KEY,
-    major_version INT NOT NULL,
-    minor_version INT NOT NULL,
-    soft_delete BOOLEAN DEFAULT FALSE,
-    helicone_template JSONB,
-    prompt UUID NOT NULL,
-    model TEXT,
-    organization UUID NOT NULL,
-    CONSTRAINT fk_prompt FOREIGN KEY (prompt) REFERENCES prompt(id),
-    CONSTRAINT fk_organization FOREIGN KEY (organization) REFERENCES organization(id),
-    CONSTRAINT unique_version UNIQUE (organization, prompt, major_version, minor_version),
-    CONSTRAINT check_major_version CHECK (major_version >= 0),
-    CONSTRAINT check_minor_version CHECK (minor_version >= 0)
-);
-CREATE INDEX idx_prompts_versions_major ON prompts_versions(organization, major_version DESC);
-CREATE INDEX idx_prompts_versions_minor ON prompts_versions(organization, major_version, minor_version DESC);
-
-
-CREATE TABLE prompt_input_keys (
-    id BIGINT PRIMARY KEY,
-    key TEXT NOT NULL,
-    prompt UUID NOT NULL,
-    CONSTRAINT fk_prompt FOREIGN KEY (prompt) REFERENCES prompt(id)
-);
-
-CREATE TABLE prompt_input_record (
-    id UUID PRIMARY KEY,
-    inputs JSONB NOT NULL,
-    source_request UUID,
-    CONSTRAINT fk_source_request FOREIGN KEY (source_request) REFERENCES request(id)
-);
-
-CREATE TABLE experiment_dataset (
-    id INT PRIMARY KEY,
-    "name" TEXT
-);
-
-CREATE TABLE experiment_dataset_row (
-    id INT PRIMARY KEY,
-    input_record UUID,
-    dataset_id INT,
-    CONSTRAINT fk_dataset_id FOREIGN KEY (dataset_id) REFERENCES experiment_dataset(id)
-);
-
-CREATE TABLE experiment (
-    id UUID PRIMARY KEY,
-    dataset UUID,
-    organization UUID,
-    CONSTRAINT fk_dataset FOREIGN KEY (dataset) REFERENCES experiment_dataset(id)
-);
-
-CREATE TABLE experiment_hypothesis (
-    id UUID PRIMARY KEY,
-    prompt_version UUID NOT NULL,
-    model TEXT NOT NULL,
-    status TEXT NOT NULL CHECK (status IN ('PENDING', 'RUNNING', 'COMPLETED', 'CANCELLED', 'ERROR')),
-    experiment UUID,
-    CONSTRAINT fk_experiment FOREIGN KEY (experiment) REFERENCES experiment(id),
-    CONSTRAINT fk_prompt_version FOREIGN KEY (prompt_version) REFERENCES prompts_versions(id)
-);
-
-CREATE TABLE experiment_hypothesis_run (
-    id UUID PRIMARY KEY,
-    experiment_hypothesis UUID NOT NULL,
-    dataset_row UUID NOT NULL,
-    CONSTRAINT fk_experiment_hypothesis FOREIGN KEY (experiment_hypothesis) REFERENCES experiment_hypothesis(id),
-    CONSTRAINT fk_dataset_row FOREIGN KEY (dataset_row) REFERENCES experiment_dataset_row(id)
-);
-
-CREATE TABLE score_attribute (
-    id UUID PRIMARY KEY,
-    score_key TEXT NOT NULL,
-    organization UUID NOT NULL,
-    CONSTRAINT unique_score_key UNIQUE (score_key, organization),
-    CONSTRAINT fk_organization FOREIGN KEY (organization) REFERENCES organization(id)
-);
-
-CREATE TABLE score_value (
-    int_value BIGINT,
-    score_attribute UUID NOT NULL,
-    request_id UUID NOT NULL,
-    CONSTRAINT pk_score_value PRIMARY KEY (score_attribute, request_id),
-    CONSTRAINT fk_score_attribute FOREIGN KEY (score_attribute) REFERENCES score_attribute(id),
-    CONSTRAINT fk_request_id FOREIGN KEY (request_id) REFERENCES request(id)
-);
-
-=======
 drop materialized view if exists "public"."materialized_response_and_request";
 
 drop view if exists "public"."response_and_request_rbac";
@@ -117,7 +12,4 @@
 
 drop view if exists "public"."request_rbac";
 
-drop view if exists "public"."response_rbac";
->>>>>>> f9a94891
-
-
+drop view if exists "public"."response_rbac";