{
  "name": "heartbeat",
  "version": "0.0.0",
  "devDependencies": {
    "@cloudflare/workers-types": "^4.20230115.0",
    "@types/dateformat": "^5.0.2",
<<<<<<< HEAD
=======
    "@types/jest": "^29.5.12",
>>>>>>> 15737de0
    "@types/pg": "^8.11.4",
    "typescript": "^4.9.5",
    "wrangler": "2.5.0"
  },
  "private": true,
  "scripts": {
    "start": "wrangler dev",
    "deploy": "wrangler publish"
  },
  "dependencies": {
    "@clickhouse/client-web": "^0.3.1",
    "@supabase/supabase-js": "^2.41.1",
    "dateformat": "^5.0.3",
    "pg": "^8.11.5",
    "stripe": "^14.23.0"
  }
}<|MERGE_RESOLUTION|>--- conflicted
+++ resolved
@@ -4,10 +4,7 @@
   "devDependencies": {
     "@cloudflare/workers-types": "^4.20230115.0",
     "@types/dateformat": "^5.0.2",
-<<<<<<< HEAD
-=======
     "@types/jest": "^29.5.12",
->>>>>>> 15737de0
     "@types/pg": "^8.11.4",
     "typescript": "^4.9.5",
     "wrangler": "2.5.0"
