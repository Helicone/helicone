--- conflicted
+++ resolved
@@ -36,8 +36,6 @@
             referencedRelation: "users"
             referencedColumns: ["id"]
           },
-<<<<<<< HEAD
-=======
           {
             foreignKeyName: "admins_user_id_fkey"
             columns: ["user_id"]
@@ -45,7 +43,6 @@
             referencedRelation: "users_view"
             referencedColumns: ["id"]
           },
->>>>>>> c90dac8c
         ]
       }
       alert: {
@@ -890,8 +887,6 @@
             referencedRelation: "users"
             referencedColumns: ["id"]
           },
-<<<<<<< HEAD
-=======
           {
             foreignKeyName: "helicone_api_keys_user_id_fkey"
             columns: ["user_id"]
@@ -899,7 +894,6 @@
             referencedRelation: "users_view"
             referencedColumns: ["id"]
           },
->>>>>>> c90dac8c
         ]
       }
       helicone_proxy_key_limits: {
@@ -1239,8 +1233,6 @@
             referencedRelation: "users"
             referencedColumns: ["id"]
           },
-<<<<<<< HEAD
-=======
           {
             foreignKeyName: "layout_user_id_fkey"
             columns: ["user_id"]
@@ -1248,7 +1240,6 @@
             referencedRelation: "users_view"
             referencedColumns: ["id"]
           },
->>>>>>> c90dac8c
         ]
       }
       org_rate_limit_tracker: {
@@ -1796,8 +1787,6 @@
             referencedRelation: "users"
             referencedColumns: ["id"]
           },
-<<<<<<< HEAD
-=======
           {
             foreignKeyName: "properties_user_id_fkey"
             columns: ["user_id"]
@@ -1805,7 +1794,6 @@
             referencedRelation: "users_view"
             referencedColumns: ["id"]
           },
->>>>>>> c90dac8c
         ]
       }
       provider_keys: {
@@ -1920,8 +1908,6 @@
             referencedRelation: "users"
             referencedColumns: ["id"]
           },
-<<<<<<< HEAD
-=======
           {
             foreignKeyName: "referrals_referrer_user_id_fkey"
             columns: ["referrer_user_id"]
@@ -1929,7 +1915,6 @@
             referencedRelation: "users_view"
             referencedColumns: ["id"]
           },
->>>>>>> c90dac8c
         ]
       }
       request: {
@@ -2041,8 +2026,6 @@
             referencedRelation: "users"
             referencedColumns: ["id"]
           },
-<<<<<<< HEAD
-=======
           {
             foreignKeyName: "request_helicone_user_fkey"
             columns: ["helicone_user"]
@@ -2050,7 +2033,6 @@
             referencedRelation: "users_view"
             referencedColumns: ["id"]
           },
->>>>>>> c90dac8c
         ]
       }
       request_job_task: {
@@ -2302,8 +2284,6 @@
             referencedRelation: "users"
             referencedColumns: ["id"]
           },
-<<<<<<< HEAD
-=======
           {
             foreignKeyName: "user_api_keys_user_id_fkey"
             columns: ["user_id"]
@@ -2311,7 +2291,6 @@
             referencedRelation: "users_view"
             referencedColumns: ["id"]
           },
->>>>>>> c90dac8c
         ]
       }
       user_feedback: {
@@ -2376,8 +2355,6 @@
             referencedRelation: "users"
             referencedColumns: ["id"]
           },
-<<<<<<< HEAD
-=======
           {
             foreignKeyName: "user_settings_user_fkey"
             columns: ["user"]
@@ -2385,7 +2362,6 @@
             referencedRelation: "users_view"
             referencedColumns: ["id"]
           },
->>>>>>> c90dac8c
         ]
       }
       webhook_subscriptions: {
@@ -2742,104 +2718,6 @@
             referencedRelation: "buckets"
             referencedColumns: ["id"]
           },
-<<<<<<< HEAD
-=======
-        ]
-      }
-      s3_multipart_uploads: {
-        Row: {
-          bucket_id: string
-          created_at: string
-          id: string
-          in_progress_size: number
-          key: string
-          owner_id: string | null
-          upload_signature: string
-          version: string
-        }
-        Insert: {
-          bucket_id: string
-          created_at?: string
-          id: string
-          in_progress_size?: number
-          key: string
-          owner_id?: string | null
-          upload_signature: string
-          version: string
-        }
-        Update: {
-          bucket_id?: string
-          created_at?: string
-          id?: string
-          in_progress_size?: number
-          key?: string
-          owner_id?: string | null
-          upload_signature?: string
-          version?: string
-        }
-        Relationships: [
-          {
-            foreignKeyName: "s3_multipart_uploads_bucket_id_fkey"
-            columns: ["bucket_id"]
-            isOneToOne: false
-            referencedRelation: "buckets"
-            referencedColumns: ["id"]
-          },
-        ]
-      }
-      s3_multipart_uploads_parts: {
-        Row: {
-          bucket_id: string
-          created_at: string
-          etag: string
-          id: string
-          key: string
-          owner_id: string | null
-          part_number: number
-          size: number
-          upload_id: string
-          version: string
-        }
-        Insert: {
-          bucket_id: string
-          created_at?: string
-          etag: string
-          id?: string
-          key: string
-          owner_id?: string | null
-          part_number: number
-          size?: number
-          upload_id: string
-          version: string
-        }
-        Update: {
-          bucket_id?: string
-          created_at?: string
-          etag?: string
-          id?: string
-          key?: string
-          owner_id?: string | null
-          part_number?: number
-          size?: number
-          upload_id?: string
-          version?: string
-        }
-        Relationships: [
-          {
-            foreignKeyName: "s3_multipart_uploads_parts_bucket_id_fkey"
-            columns: ["bucket_id"]
-            isOneToOne: false
-            referencedRelation: "buckets"
-            referencedColumns: ["id"]
-          },
-          {
-            foreignKeyName: "s3_multipart_uploads_parts_upload_id_fkey"
-            columns: ["upload_id"]
-            isOneToOne: false
-            referencedRelation: "s3_multipart_uploads"
-            referencedColumns: ["id"]
-          },
->>>>>>> c90dac8c
         ]
       }
     }
@@ -2879,37 +2757,6 @@
         Returns: {
           size: number
           bucket_id: string
-        }[]
-      }
-      list_multipart_uploads_with_delimiter: {
-        Args: {
-          bucket_id: string
-          prefix_param: string
-          delimiter_param: string
-          max_keys?: number
-          next_key_token?: string
-          next_upload_token?: string
-        }
-        Returns: {
-          key: string
-          id: string
-          created_at: string
-        }[]
-      }
-      list_objects_with_delimiter: {
-        Args: {
-          bucket_id: string
-          prefix_param: string
-          delimiter_param: string
-          max_keys?: number
-          start_after?: string
-          next_token?: string
-        }
-        Returns: {
-          name: string
-          id: string
-          metadata: Json
-          updated_at: string
         }[]
       }
       search: {
