export type Json =
  | string
  | number
  | boolean
  | null
  | { [key: string]: Json | undefined }
  | Json[]

export type Database = {
  public: {
    Tables: {
      admins: {
        Row: {
          created_at: string
          id: number
          user_email: string | null
          user_id: string | null
        }
        Insert: {
          created_at?: string
          id?: number
          user_email?: string | null
          user_id?: string | null
        }
        Update: {
          created_at?: string
          id?: number
          user_email?: string | null
          user_id?: string | null
        }
        Relationships: [
          {
            foreignKeyName: "admins_user_id_fkey"
            columns: ["user_id"]
            isOneToOne: false
            referencedRelation: "users"
            referencedColumns: ["id"]
          },
          {
            foreignKeyName: "admins_user_id_fkey"
            columns: ["user_id"]
            isOneToOne: false
            referencedRelation: "users_view"
            referencedColumns: ["id"]
          },
        ]
      }
      alert: {
        Row: {
          created_at: string | null
          emails: string[]
          id: string
          metric: string
          minimum_request_count: number | null
          name: string
          org_id: string
          soft_delete: boolean
          status: string
          threshold: number
          time_block_duration: number
          time_window: number
          updated_at: string | null
        }
        Insert: {
          created_at?: string | null
          emails: string[]
          id?: string
          metric: string
          minimum_request_count?: number | null
          name: string
          org_id: string
          soft_delete?: boolean
          status?: string
          threshold: number
          time_block_duration?: number
          time_window: number
          updated_at?: string | null
        }
        Update: {
          created_at?: string | null
          emails?: string[]
          id?: string
          metric?: string
          minimum_request_count?: number | null
          name?: string
          org_id?: string
          soft_delete?: boolean
          status?: string
          threshold?: number
          time_block_duration?: number
          time_window?: number
          updated_at?: string | null
        }
        Relationships: [
          {
            foreignKeyName: "alert_org_id_fkey"
            columns: ["org_id"]
            isOneToOne: false
            referencedRelation: "organization"
            referencedColumns: ["id"]
          },
        ]
      }
      alert_banners: {
        Row: {
          active: boolean
          created_at: string
          id: number
          message: string | null
          title: string | null
          updated_at: string
        }
        Insert: {
          active?: boolean
          created_at?: string
          id?: number
          message?: string | null
          title?: string | null
          updated_at?: string
        }
        Update: {
          active?: boolean
          created_at?: string
          id?: number
          message?: string | null
          title?: string | null
          updated_at?: string
        }
        Relationships: []
      }
      alert_history: {
        Row: {
          alert_end_time: string | null
          alert_id: string
          alert_metric: string
          alert_name: string
          alert_start_time: string
          created_at: string | null
          id: string
          org_id: string
          soft_delete: boolean
          status: string
          triggered_value: string
          updated_at: string | null
        }
        Insert: {
          alert_end_time?: string | null
          alert_id: string
          alert_metric: string
          alert_name: string
          alert_start_time: string
          created_at?: string | null
          id?: string
          org_id: string
          soft_delete?: boolean
          status: string
          triggered_value: string
          updated_at?: string | null
        }
        Update: {
          alert_end_time?: string | null
          alert_id?: string
          alert_metric?: string
          alert_name?: string
          alert_start_time?: string
          created_at?: string | null
          id?: string
          org_id?: string
          soft_delete?: boolean
          status?: string
          triggered_value?: string
          updated_at?: string | null
        }
        Relationships: [
          {
            foreignKeyName: "alert_history_alert_id_fkey"
            columns: ["alert_id"]
            isOneToOne: false
            referencedRelation: "alert"
            referencedColumns: ["id"]
          },
          {
            foreignKeyName: "alert_history_org_id_fkey"
            columns: ["org_id"]
            isOneToOne: false
            referencedRelation: "organization"
            referencedColumns: ["id"]
          },
        ]
      }
      asset: {
        Row: {
          created_at: string
          id: string
          organization_id: string
          request_id: string
        }
        Insert: {
          created_at?: string
          id?: string
          organization_id: string
          request_id: string
        }
        Update: {
          created_at?: string
          id?: string
          organization_id?: string
          request_id?: string
        }
        Relationships: [
          {
            foreignKeyName: "asset_organization_id_fkey"
            columns: ["organization_id"]
            isOneToOne: false
            referencedRelation: "organization"
            referencedColumns: ["id"]
          },
          {
            foreignKeyName: "asset_request_id_fkey"
            columns: ["request_id"]
            isOneToOne: false
            referencedRelation: "request"
            referencedColumns: ["id"]
          },
        ]
      }
      cache_hits: {
        Row: {
          created_at: string
          organization_id: string | null
          request_id: string
        }
        Insert: {
          created_at?: string
          organization_id?: string | null
          request_id: string
        }
        Update: {
          created_at?: string
          organization_id?: string | null
          request_id?: string
        }
        Relationships: [
          {
            foreignKeyName: "cache_hits_request_id_fkey"
            columns: ["request_id"]
            isOneToOne: false
            referencedRelation: "request"
            referencedColumns: ["id"]
          },
        ]
      }
      contact_submissions: {
        Row: {
          company_description: string | null
          company_name: string | null
          created_at: string | null
          email_address: string | null
          first_name: string | null
          id: number
          last_name: string | null
          tag: string | null
        }
        Insert: {
          company_description?: string | null
          company_name?: string | null
          created_at?: string | null
          email_address?: string | null
          first_name?: string | null
          id?: number
          last_name?: string | null
          tag?: string | null
        }
        Update: {
          company_description?: string | null
          company_name?: string | null
          created_at?: string | null
          email_address?: string | null
          first_name?: string | null
          id?: number
          last_name?: string | null
          tag?: string | null
        }
        Relationships: []
      }
      experiment_dataset: {
        Row: {
          created_at: string
          id: string
          organization_id: string
        }
        Insert: {
          created_at?: string
          id?: string
          organization_id: string
        }
        Update: {
          created_at?: string
          id?: string
          organization_id?: string
        }
        Relationships: [
          {
            foreignKeyName: "experiment_dataset_organization_id_fkey"
            columns: ["organization_id"]
            isOneToOne: false
            referencedRelation: "organization"
            referencedColumns: ["id"]
          },
        ]
      }
      experiment_dataset_v2: {
        Row: {
          created_at: string | null
          id: string
          meta: Json | null
          name: string | null
          organization: string
        }
        Insert: {
          created_at?: string | null
          id?: string
          meta?: Json | null
          name?: string | null
          organization: string
        }
        Update: {
          created_at?: string | null
          id?: string
          meta?: Json | null
          name?: string | null
          organization?: string
        }
        Relationships: [
          {
            foreignKeyName: "fk_organization"
            columns: ["organization"]
            isOneToOne: false
            referencedRelation: "organization"
            referencedColumns: ["id"]
          },
        ]
      }
      experiment_dataset_v2_row: {
        Row: {
          created_at: string
          dataset_id: string
          id: string
          input_record: string
        }
        Insert: {
          created_at?: string
          dataset_id: string
          id?: string
          input_record: string
        }
        Update: {
          created_at?: string
          dataset_id?: string
          id?: string
          input_record?: string
        }
        Relationships: [
          {
            foreignKeyName: "fk_dataset_id"
            columns: ["dataset_id"]
            isOneToOne: false
            referencedRelation: "experiment_dataset_v2"
            referencedColumns: ["id"]
          },
          {
            foreignKeyName: "public_experiment_dataset_v2_row_input_record_fkey"
            columns: ["input_record"]
            isOneToOne: false
            referencedRelation: "prompt_input_record"
            referencedColumns: ["id"]
          },
        ]
      }
      experiment_dataset_values: {
        Row: {
          created_at: string
          dataset_id: string
          id: number
          request_id: string
          result_request_id: string | null
        }
        Insert: {
          created_at?: string
          dataset_id: string
          id?: number
          request_id: string
          result_request_id?: string | null
        }
        Update: {
          created_at?: string
          dataset_id?: string
          id?: number
          request_id?: string
          result_request_id?: string | null
        }
        Relationships: [
          {
            foreignKeyName: "experiment_dataset_values_dataset_id_fkey"
            columns: ["dataset_id"]
            isOneToOne: false
            referencedRelation: "experiment_dataset"
            referencedColumns: ["id"]
          },
          {
            foreignKeyName: "experiment_dataset_values_request_id_fkey"
            columns: ["request_id"]
            isOneToOne: false
            referencedRelation: "request"
            referencedColumns: ["id"]
          },
          {
            foreignKeyName: "experiment_dataset_values_result_request_id_fkey"
            columns: ["result_request_id"]
            isOneToOne: false
            referencedRelation: "request"
            referencedColumns: ["id"]
          },
        ]
      }
      experiment_v2: {
        Row: {
          created_at: string | null
          dataset: string | null
          id: string
          meta: Json | null
          organization: string | null
        }
        Insert: {
          created_at?: string | null
          dataset?: string | null
          id?: string
          meta?: Json | null
          organization?: string | null
        }
        Update: {
          created_at?: string | null
          dataset?: string | null
          id?: string
          meta?: Json | null
          organization?: string | null
        }
        Relationships: [
          {
            foreignKeyName: "fk_dataset"
            columns: ["dataset"]
            isOneToOne: false
            referencedRelation: "experiment_dataset_v2"
            referencedColumns: ["id"]
          },
        ]
      }
      experiment_v2_hypothesis: {
        Row: {
          created_at: string | null
          experiment_v2: string | null
          id: string
          model: string
          prompt_version: string
          provider_key: string | null
          status: string
        }
        Insert: {
          created_at?: string | null
          experiment_v2?: string | null
          id?: string
          model: string
          prompt_version: string
          provider_key?: string | null
          status: string
        }
        Update: {
          created_at?: string | null
          experiment_v2?: string | null
          id?: string
          model?: string
          prompt_version?: string
          provider_key?: string | null
          status?: string
        }
        Relationships: [
          {
            foreignKeyName: "fk_experiment"
            columns: ["experiment_v2"]
            isOneToOne: false
            referencedRelation: "experiment_v2"
            referencedColumns: ["id"]
          },
          {
            foreignKeyName: "fk_prompt_version"
            columns: ["prompt_version"]
            isOneToOne: false
            referencedRelation: "prompts_versions"
            referencedColumns: ["id"]
          },
          {
            foreignKeyName: "public_experiment_v2_hypothesis_provider_key_fkey"
            columns: ["provider_key"]
            isOneToOne: false
            referencedRelation: "decrypted_provider_keys"
            referencedColumns: ["id"]
          },
          {
            foreignKeyName: "public_experiment_v2_hypothesis_provider_key_fkey"
            columns: ["provider_key"]
            isOneToOne: false
            referencedRelation: "provider_keys"
            referencedColumns: ["id"]
          },
        ]
      }
      experiment_v2_hypothesis_run: {
        Row: {
          created_at: string | null
          dataset_row: string
          experiment_hypothesis: string
          id: string
          result_request_id: string
        }
        Insert: {
          created_at?: string | null
          dataset_row: string
          experiment_hypothesis: string
          id?: string
          result_request_id: string
        }
        Update: {
          created_at?: string | null
          dataset_row?: string
          experiment_hypothesis?: string
          id?: string
          result_request_id?: string
        }
        Relationships: [
          {
            foreignKeyName: "fk_dataset_row"
            columns: ["dataset_row"]
            isOneToOne: false
            referencedRelation: "experiment_dataset_v2_row"
            referencedColumns: ["id"]
          },
          {
            foreignKeyName: "fk_experiment_hypothesis"
            columns: ["experiment_hypothesis"]
            isOneToOne: false
            referencedRelation: "experiment_v2_hypothesis"
            referencedColumns: ["id"]
          },
          {
            foreignKeyName: "public_experiment_v2_hypothesis_run_result_request_id_fkey"
            columns: ["result_request_id"]
            isOneToOne: false
            referencedRelation: "request"
            referencedColumns: ["id"]
          },
        ]
      }
      experiments: {
        Row: {
          created_at: string
          dataset: string
          id: string
          name: string
          organization_id: string
          origin_prompt: string
          provider_key: string
          result_dataset: string | null
          status: string
          test_prompt: string
        }
        Insert: {
          created_at?: string
          dataset: string
          id?: string
          name: string
          organization_id: string
          origin_prompt: string
          provider_key: string
          result_dataset?: string | null
          status?: string
          test_prompt: string
        }
        Update: {
          created_at?: string
          dataset?: string
          id?: string
          name?: string
          organization_id?: string
          origin_prompt?: string
          provider_key?: string
          result_dataset?: string | null
          status?: string
          test_prompt?: string
        }
        Relationships: [
          {
            foreignKeyName: "experiments_dataset_fkey"
            columns: ["dataset"]
            isOneToOne: false
            referencedRelation: "experiment_dataset"
            referencedColumns: ["id"]
          },
          {
            foreignKeyName: "experiments_organization_id_fkey"
            columns: ["organization_id"]
            isOneToOne: false
            referencedRelation: "organization"
            referencedColumns: ["id"]
          },
          {
            foreignKeyName: "experiments_origin_prompt_fkey"
            columns: ["origin_prompt"]
            isOneToOne: false
            referencedRelation: "prompts"
            referencedColumns: ["uuid"]
          },
          {
            foreignKeyName: "experiments_provider_key_fkey"
            columns: ["provider_key"]
            isOneToOne: false
            referencedRelation: "decrypted_provider_keys"
            referencedColumns: ["id"]
          },
          {
            foreignKeyName: "experiments_provider_key_fkey"
            columns: ["provider_key"]
            isOneToOne: false
            referencedRelation: "provider_keys"
            referencedColumns: ["id"]
          },
          {
            foreignKeyName: "experiments_result_dataset_fkey"
            columns: ["result_dataset"]
            isOneToOne: false
            referencedRelation: "experiment_dataset"
            referencedColumns: ["id"]
          },
          {
            foreignKeyName: "experiments_test_prompt_fkey"
            columns: ["test_prompt"]
            isOneToOne: false
            referencedRelation: "prompts"
            referencedColumns: ["uuid"]
          },
        ]
      }
      feature_flags: {
        Row: {
          created_at: string | null
          feature: string
          id: number
          org_id: string
        }
        Insert: {
          created_at?: string | null
          feature: string
          id?: number
          org_id: string
        }
        Update: {
          created_at?: string | null
          feature?: string
          id?: number
          org_id?: string
        }
        Relationships: [
          {
            foreignKeyName: "feature_flags_org_id_fkey"
            columns: ["org_id"]
            isOneToOne: false
            referencedRelation: "organization"
            referencedColumns: ["id"]
          },
        ]
      }
      feedback: {
        Row: {
          created_at: string
          id: string
          rating: boolean
          response_id: string
        }
        Insert: {
          created_at?: string
          id?: string
          rating: boolean
          response_id: string
        }
        Update: {
          created_at?: string
          id?: string
          rating?: boolean
          response_id?: string
        }
        Relationships: [
          {
            foreignKeyName: "feedback_response_id_fkey"
            columns: ["response_id"]
            isOneToOne: true
            referencedRelation: "response"
            referencedColumns: ["id"]
          },
        ]
      }
      finetune_dataset: {
        Row: {
          created_at: string
          filter_node: string | null
          filters: string | null
          id: string
          name: string
          organization_id: string
        }
        Insert: {
          created_at?: string
          filter_node?: string | null
          filters?: string | null
          id?: string
          name: string
          organization_id: string
        }
        Update: {
          created_at?: string
          filter_node?: string | null
          filters?: string | null
          id?: string
          name?: string
          organization_id?: string
        }
        Relationships: [
          {
            foreignKeyName: "finetune_dataset_organization_id_fkey"
            columns: ["organization_id"]
            isOneToOne: false
            referencedRelation: "organization"
            referencedColumns: ["id"]
          },
        ]
      }
      finetune_dataset_data: {
        Row: {
          created_at: string
          id: string
          organization_id: string
          request_id: string
        }
        Insert: {
          created_at?: string
          id: string
          organization_id: string
          request_id: string
        }
        Update: {
          created_at?: string
          id?: string
          organization_id?: string
          request_id?: string
        }
        Relationships: [
          {
            foreignKeyName: "finetune_dataset_data_id_fkey"
            columns: ["id"]
            isOneToOne: false
            referencedRelation: "finetune_dataset"
            referencedColumns: ["id"]
          },
          {
            foreignKeyName: "finetune_dataset_data_organization_id_fkey"
            columns: ["organization_id"]
            isOneToOne: false
            referencedRelation: "organization"
            referencedColumns: ["id"]
          },
          {
            foreignKeyName: "finetune_dataset_data_request_id_fkey"
            columns: ["request_id"]
            isOneToOne: false
            referencedRelation: "request"
            referencedColumns: ["id"]
          },
        ]
      }
      finetune_job: {
        Row: {
          created_at: string
          dataset_id: string
          finetune_job_id: string
          id: string
          organization_id: string
          provider_key_id: string
          status: string
        }
        Insert: {
          created_at?: string
          dataset_id: string
          finetune_job_id: string
          id?: string
          organization_id: string
          provider_key_id: string
          status: string
        }
        Update: {
          created_at?: string
          dataset_id?: string
          finetune_job_id?: string
          id?: string
          organization_id?: string
          provider_key_id?: string
          status?: string
        }
        Relationships: [
          {
            foreignKeyName: "finetune_job_dataset_id_fkey"
            columns: ["dataset_id"]
            isOneToOne: false
            referencedRelation: "finetune_dataset"
            referencedColumns: ["id"]
          },
          {
            foreignKeyName: "finetune_job_organization_id_fkey"
            columns: ["organization_id"]
            isOneToOne: false
            referencedRelation: "organization"
            referencedColumns: ["id"]
          },
          {
            foreignKeyName: "finetune_job_provider_key_id_fkey"
            columns: ["provider_key_id"]
            isOneToOne: false
            referencedRelation: "decrypted_provider_keys"
            referencedColumns: ["id"]
          },
          {
            foreignKeyName: "finetune_job_provider_key_id_fkey"
            columns: ["provider_key_id"]
            isOneToOne: false
            referencedRelation: "provider_keys"
            referencedColumns: ["id"]
          },
        ]
      }
      helicone_api_keys: {
        Row: {
          api_key_hash: string
          api_key_name: string
          created_at: string
          id: number
          organization_id: string
          soft_delete: boolean
          user_id: string
        }
        Insert: {
          api_key_hash: string
          api_key_name: string
          created_at?: string
          id?: number
          organization_id: string
          soft_delete?: boolean
          user_id: string
        }
        Update: {
          api_key_hash?: string
          api_key_name?: string
          created_at?: string
          id?: number
          organization_id?: string
          soft_delete?: boolean
          user_id?: string
        }
        Relationships: [
          {
            foreignKeyName: "helicone_api_keys_organization_id_fkey"
            columns: ["organization_id"]
            isOneToOne: false
            referencedRelation: "organization"
            referencedColumns: ["id"]
          },
          {
            foreignKeyName: "helicone_api_keys_user_id_fkey"
            columns: ["user_id"]
            isOneToOne: false
            referencedRelation: "users"
            referencedColumns: ["id"]
          },
          {
            foreignKeyName: "helicone_api_keys_user_id_fkey"
            columns: ["user_id"]
            isOneToOne: false
            referencedRelation: "users_view"
            referencedColumns: ["id"]
          },
        ]
      }
      helicone_proxy_key_limits: {
        Row: {
          cost: number | null
          count: number | null
          created_at: string | null
          currency: string | null
          helicone_proxy_key: string
          id: string
          timewindow_seconds: number | null
        }
        Insert: {
          cost?: number | null
          count?: number | null
          created_at?: string | null
          currency?: string | null
          helicone_proxy_key: string
          id: string
          timewindow_seconds?: number | null
        }
        Update: {
          cost?: number | null
          count?: number | null
          created_at?: string | null
          currency?: string | null
          helicone_proxy_key?: string
          id?: string
          timewindow_seconds?: number | null
        }
        Relationships: [
          {
            foreignKeyName: "helicone_proxy_key_limits_helicone_proxy_key_fkey"
            columns: ["helicone_proxy_key"]
            isOneToOne: false
            referencedRelation: "helicone_proxy_keys"
            referencedColumns: ["id"]
          },
        ]
      }
      helicone_proxy_keys: {
        Row: {
          created_at: string | null
          experiment_use: boolean
          helicone_proxy_key: string
          helicone_proxy_key_name: string
          id: string
          org_id: string
          provider_key_id: string
          soft_delete: boolean
        }
        Insert: {
          created_at?: string | null
          experiment_use?: boolean
          helicone_proxy_key: string
          helicone_proxy_key_name: string
          id?: string
          org_id: string
          provider_key_id: string
          soft_delete?: boolean
        }
        Update: {
          created_at?: string | null
          experiment_use?: boolean
          helicone_proxy_key?: string
          helicone_proxy_key_name?: string
          id?: string
          org_id?: string
          provider_key_id?: string
          soft_delete?: boolean
        }
        Relationships: [
          {
            foreignKeyName: "helicone_proxy_keys_org_id_fkey"
            columns: ["org_id"]
            isOneToOne: false
            referencedRelation: "organization"
            referencedColumns: ["id"]
          },
          {
            foreignKeyName: "helicone_proxy_keys_provider_key_id_fkey"
            columns: ["provider_key_id"]
            isOneToOne: false
            referencedRelation: "decrypted_provider_keys"
            referencedColumns: ["id"]
          },
          {
            foreignKeyName: "helicone_proxy_keys_provider_key_id_fkey"
            columns: ["provider_key_id"]
            isOneToOne: false
            referencedRelation: "provider_keys"
            referencedColumns: ["id"]
          },
        ]
      }
      helicone_settings: {
        Row: {
          created_at: string
          id: string
          name: string
          settings: Json
        }
        Insert: {
          created_at?: string
          id?: string
          name: string
          settings: Json
        }
        Update: {
          created_at?: string
          id?: string
          name?: string
          settings?: Json
        }
        Relationships: []
      }
      job: {
        Row: {
          created_at: string | null
          custom_properties: Json
          description: string
          id: string
          name: string
          org_id: string
          status: string
          timeout_seconds: number
          updated_at: string
        }
        Insert: {
          created_at?: string | null
          custom_properties: Json
          description: string
          id: string
          name: string
          org_id: string
          status?: string
          timeout_seconds?: number
          updated_at?: string
        }
        Update: {
          created_at?: string | null
          custom_properties?: Json
          description?: string
          id?: string
          name?: string
          org_id?: string
          status?: string
          timeout_seconds?: number
          updated_at?: string
        }
        Relationships: [
          {
            foreignKeyName: "job_org_id_fkey"
            columns: ["org_id"]
            isOneToOne: false
            referencedRelation: "organization"
            referencedColumns: ["id"]
          },
        ]
      }
      job_node: {
        Row: {
          created_at: string | null
          custom_properties: Json
          description: string
          id: string
          job: string
          name: string
          node_type: string
          org_id: string
          resource_data: string | null
          resource_data_type: string | null
          status: string
          timeout_seconds: number
          updated_at: string
        }
        Insert: {
          created_at?: string | null
          custom_properties: Json
          description?: string
          id: string
          job: string
          name?: string
          node_type?: string
          org_id: string
          resource_data?: string | null
          resource_data_type?: string | null
          status?: string
          timeout_seconds?: number
          updated_at: string
        }
        Update: {
          created_at?: string | null
          custom_properties?: Json
          description?: string
          id?: string
          job?: string
          name?: string
          node_type?: string
          org_id?: string
          resource_data?: string | null
          resource_data_type?: string | null
          status?: string
          timeout_seconds?: number
          updated_at?: string
        }
        Relationships: [
          {
            foreignKeyName: "job_node_job_fkey"
            columns: ["job"]
            isOneToOne: false
            referencedRelation: "job"
            referencedColumns: ["id"]
          },
          {
            foreignKeyName: "job_node_org_id_fkey"
            columns: ["org_id"]
            isOneToOne: false
            referencedRelation: "organization"
            referencedColumns: ["id"]
          },
        ]
      }
      job_node_relationships: {
        Row: {
          job_id: string | null
          node_id: string
          parent_node_id: string
        }
        Insert: {
          job_id?: string | null
          node_id: string
          parent_node_id: string
        }
        Update: {
          job_id?: string | null
          node_id?: string
          parent_node_id?: string
        }
        Relationships: [
          {
            foreignKeyName: "job_node_relationships_job_id_fkey"
            columns: ["job_id"]
            isOneToOne: false
            referencedRelation: "job"
            referencedColumns: ["id"]
          },
          {
            foreignKeyName: "job_node_relationships_node_id_fkey"
            columns: ["node_id"]
            isOneToOne: false
            referencedRelation: "job_node"
            referencedColumns: ["id"]
          },
          {
            foreignKeyName: "job_node_relationships_parent_node_id_fkey"
            columns: ["parent_node_id"]
            isOneToOne: false
            referencedRelation: "job_node"
            referencedColumns: ["id"]
          },
        ]
      }
      job_node_request: {
        Row: {
          created_at: string
          job_id: string
          node_id: string
          request_id: string
        }
        Insert: {
          created_at?: string
          job_id: string
          node_id: string
          request_id: string
        }
        Update: {
          created_at?: string
          job_id?: string
          node_id?: string
          request_id?: string
        }
        Relationships: [
          {
            foreignKeyName: "job_node_request_job_id_fkey"
            columns: ["job_id"]
            isOneToOne: false
            referencedRelation: "job"
            referencedColumns: ["id"]
          },
          {
            foreignKeyName: "job_node_request_node_id_fkey"
            columns: ["node_id"]
            isOneToOne: false
            referencedRelation: "job_node"
            referencedColumns: ["id"]
          },
          {
            foreignKeyName: "job_node_request_request_id_fkey"
            columns: ["request_id"]
            isOneToOne: false
            referencedRelation: "request"
            referencedColumns: ["id"]
          },
        ]
      }
      layout: {
        Row: {
          columns: Json | null
          created_at: string | null
          filters: Json | null
          id: number
          name: string
          user_id: string
        }
        Insert: {
          columns?: Json | null
          created_at?: string | null
          filters?: Json | null
          id?: number
          name: string
          user_id: string
        }
        Update: {
          columns?: Json | null
          created_at?: string | null
          filters?: Json | null
          id?: number
          name?: string
          user_id?: string
        }
        Relationships: [
          {
            foreignKeyName: "layout_user_id_fkey"
            columns: ["user_id"]
            isOneToOne: false
            referencedRelation: "users"
            referencedColumns: ["id"]
          },
          {
            foreignKeyName: "layout_user_id_fkey"
            columns: ["user_id"]
            isOneToOne: false
            referencedRelation: "users_view"
            referencedColumns: ["id"]
          },
        ]
      }
      org_rate_limit_tracker: {
        Row: {
          created_at: string | null
          id: string
          org_id: string
          total_count: number
        }
        Insert: {
          created_at?: string | null
          id?: string
          org_id: string
          total_count?: number
        }
        Update: {
          created_at?: string | null
          id?: string
          org_id?: string
          total_count?: number
        }
        Relationships: [
          {
            foreignKeyName: "org_rate_limit_tracker_org_id_fkey"
            columns: ["org_id"]
            isOneToOne: false
            referencedRelation: "organization"
            referencedColumns: ["id"]
          },
        ]
      }
      organization: {
        Row: {
          color: string
          created_at: string | null
          domain: string | null
          has_onboarded: boolean
          icon: string
          id: string
          is_personal: boolean
          limits: Json | null
          logo_path: string | null
          name: string
          org_provider_key: string | null
          organization_type: string
          owner: string
          percent_to_log: number | null
          referral: string | null
          request_limit: number | null
          reseller_id: string | null
          size: string | null
          soft_delete: boolean
          stripe_customer_id: string | null
          stripe_subscription_id: string | null
          stripe_subscription_item_id: string | null
          subscription_status: string | null
          tier: string | null
        }
        Insert: {
          color?: string
          created_at?: string | null
          domain?: string | null
          has_onboarded?: boolean
          icon?: string
          id?: string
          is_personal?: boolean
          limits?: Json | null
          logo_path?: string | null
          name: string
          org_provider_key?: string | null
          organization_type?: string
          owner: string
          percent_to_log?: number | null
          referral?: string | null
          request_limit?: number | null
          reseller_id?: string | null
          size?: string | null
          soft_delete?: boolean
          stripe_customer_id?: string | null
          stripe_subscription_id?: string | null
          stripe_subscription_item_id?: string | null
          subscription_status?: string | null
          tier?: string | null
        }
        Update: {
          color?: string
          created_at?: string | null
          domain?: string | null
          has_onboarded?: boolean
          icon?: string
          id?: string
          is_personal?: boolean
          limits?: Json | null
          logo_path?: string | null
          name?: string
          org_provider_key?: string | null
          organization_type?: string
          owner?: string
          percent_to_log?: number | null
          referral?: string | null
          request_limit?: number | null
          reseller_id?: string | null
          size?: string | null
          soft_delete?: boolean
          stripe_customer_id?: string | null
          stripe_subscription_id?: string | null
          stripe_subscription_item_id?: string | null
          subscription_status?: string | null
          tier?: string | null
        }
        Relationships: [
          {
            foreignKeyName: "organization_org_provider_key_fkey"
            columns: ["org_provider_key"]
            isOneToOne: false
            referencedRelation: "decrypted_provider_keys"
            referencedColumns: ["id"]
          },
          {
            foreignKeyName: "organization_org_provider_key_fkey"
            columns: ["org_provider_key"]
            isOneToOne: false
            referencedRelation: "provider_keys"
            referencedColumns: ["id"]
          },
          {
            foreignKeyName: "organization_owner_fkey"
            columns: ["owner"]
            isOneToOne: false
            referencedRelation: "users"
            referencedColumns: ["id"]
          },
          {
            foreignKeyName: "organization_owner_fkey"
            columns: ["owner"]
            isOneToOne: false
            referencedRelation: "users_view"
            referencedColumns: ["id"]
          },
          {
            foreignKeyName: "organization_reseller_id_fkey"
            columns: ["reseller_id"]
            isOneToOne: false
            referencedRelation: "organization"
            referencedColumns: ["id"]
          },
        ]
      }
      organization_layout: {
        Row: {
          created_at: string
          filters: Json
          id: string
          organization_id: string
          type: string
        }
        Insert: {
          created_at?: string
          filters: Json
          id?: string
          organization_id: string
          type: string
        }
        Update: {
          created_at?: string
          filters?: Json
          id?: string
          organization_id?: string
          type?: string
        }
        Relationships: [
          {
            foreignKeyName: "organization_layout_organization_id_fkey"
            columns: ["organization_id"]
            isOneToOne: false
            referencedRelation: "organization"
            referencedColumns: ["id"]
          },
        ]
      }
      organization_member: {
        Row: {
          created_at: string | null
          member: string
          org_role: string
          organization: string
        }
        Insert: {
          created_at?: string | null
          member: string
          org_role?: string
          organization: string
        }
        Update: {
          created_at?: string | null
          member?: string
          org_role?: string
          organization?: string
        }
        Relationships: [
          {
            foreignKeyName: "organization_member_member_fkey"
            columns: ["member"]
            isOneToOne: false
            referencedRelation: "users"
            referencedColumns: ["id"]
          },
          {
            foreignKeyName: "organization_member_member_fkey"
            columns: ["member"]
            isOneToOne: false
            referencedRelation: "users_view"
            referencedColumns: ["id"]
          },
          {
            foreignKeyName: "organization_member_organization_fkey"
            columns: ["organization"]
            isOneToOne: false
            referencedRelation: "organization"
            referencedColumns: ["id"]
          },
        ]
      }
      organization_usage: {
        Row: {
          created_at: string
          end_date: string
          error_message: string | null
          id: string
          organization_id: string
          quantity: number
          recorded: boolean | null
          start_date: string
          stripe_record: Json | null
          type: string
          updated_at: string
        }
        Insert: {
          created_at?: string
          end_date: string
          error_message?: string | null
          id?: string
          organization_id: string
          quantity: number
          recorded?: boolean | null
          start_date: string
          stripe_record?: Json | null
          type: string
          updated_at?: string
        }
        Update: {
          created_at?: string
          end_date?: string
          error_message?: string | null
          id?: string
          organization_id?: string
          quantity?: number
          recorded?: boolean | null
          start_date?: string
          stripe_record?: Json | null
          type?: string
          updated_at?: string
        }
        Relationships: [
          {
            foreignKeyName: "organization_usage_organization_id_fkey"
            columns: ["organization_id"]
            isOneToOne: false
            referencedRelation: "organization"
            referencedColumns: ["id"]
          },
        ]
      }
      prompt: {
        Row: {
          auth_hash: string
          created_at: string | null
          id: string
          name: string
          prompt: string
        }
        Insert: {
          auth_hash: string
          created_at?: string | null
          id: string
          name: string
          prompt: string
        }
        Update: {
          auth_hash?: string
          created_at?: string | null
          id?: string
          name?: string
          prompt?: string
        }
        Relationships: []
      }
      prompt_input_keys: {
        Row: {
          created_at: string | null
          id: string
          key: string
          prompt_version: string
        }
        Insert: {
          created_at?: string | null
          id?: string
          key: string
          prompt_version: string
        }
        Update: {
          created_at?: string | null
          id?: string
          key?: string
          prompt_version?: string
        }
        Relationships: [
          {
            foreignKeyName: "fk_prompt_version"
            columns: ["prompt_version"]
            isOneToOne: false
            referencedRelation: "prompts_versions"
            referencedColumns: ["id"]
          },
        ]
      }
      prompt_input_record: {
        Row: {
          created_at: string | null
          id: string
          inputs: Json
          prompt_version: string
          source_request: string | null
        }
        Insert: {
          created_at?: string | null
          id?: string
          inputs: Json
          prompt_version: string
          source_request?: string | null
        }
        Update: {
          created_at?: string | null
          id?: string
          inputs?: Json
          prompt_version?: string
          source_request?: string | null
        }
        Relationships: [
          {
            foreignKeyName: "fk_prompt_version"
            columns: ["prompt_version"]
            isOneToOne: false
            referencedRelation: "prompts_versions"
            referencedColumns: ["id"]
          },
          {
            foreignKeyName: "fk_source_request"
            columns: ["source_request"]
            isOneToOne: false
            referencedRelation: "request"
            referencedColumns: ["id"]
          },
        ]
      }
      prompt_v2: {
        Row: {
          created_at: string | null
          description: string | null
          id: string
          organization: string
          pretty_name: string | null
          soft_delete: boolean | null
          user_defined_id: string
        }
        Insert: {
          created_at?: string | null
          description?: string | null
          id?: string
          organization: string
          pretty_name?: string | null
          soft_delete?: boolean | null
          user_defined_id: string
        }
        Update: {
          created_at?: string | null
          description?: string | null
          id?: string
          organization?: string
          pretty_name?: string | null
          soft_delete?: boolean | null
          user_defined_id?: string
        }
        Relationships: [
          {
            foreignKeyName: "fk_organization"
            columns: ["organization"]
            isOneToOne: false
            referencedRelation: "organization"
            referencedColumns: ["id"]
          },
        ]
      }
      prompts: {
        Row: {
          created_at: string
          description: string | null
          heliconeTemplate: Json | null
          id: string
          is_experiment: boolean
          name: string | null
          organization_id: string
          soft_delete: boolean
          status: string
          uuid: string
          version: number
        }
        Insert: {
          created_at?: string
          description?: string | null
          heliconeTemplate?: Json | null
          id: string
          is_experiment?: boolean
          name?: string | null
          organization_id: string
          soft_delete?: boolean
          status?: string
          uuid?: string
          version?: number
        }
        Update: {
          created_at?: string
          description?: string | null
          heliconeTemplate?: Json | null
          id?: string
          is_experiment?: boolean
          name?: string | null
          organization_id?: string
          soft_delete?: boolean
          status?: string
          uuid?: string
          version?: number
        }
        Relationships: [
          {
            foreignKeyName: "prompts_organization_id_fkey"
            columns: ["organization_id"]
            isOneToOne: false
            referencedRelation: "organization"
            referencedColumns: ["id"]
          },
        ]
      }
      prompts_versions: {
        Row: {
          created_at: string | null
          helicone_template: Json | null
          id: string
          major_version: number
          minor_version: number
          model: string | null
          organization: string
          prompt_v2: string
          soft_delete: boolean | null
        }
        Insert: {
          created_at?: string | null
          helicone_template?: Json | null
          id?: string
          major_version: number
          minor_version: number
          model?: string | null
          organization: string
          prompt_v2: string
          soft_delete?: boolean | null
        }
        Update: {
          created_at?: string | null
          helicone_template?: Json | null
          id?: string
          major_version?: number
          minor_version?: number
          model?: string | null
          organization?: string
          prompt_v2?: string
          soft_delete?: boolean | null
        }
        Relationships: [
          {
            foreignKeyName: "fk_organization"
            columns: ["organization"]
            isOneToOne: false
            referencedRelation: "organization"
            referencedColumns: ["id"]
          },
          {
            foreignKeyName: "fk_prompt"
            columns: ["prompt_v2"]
            isOneToOne: false
            referencedRelation: "prompt_v2"
            referencedColumns: ["id"]
          },
        ]
      }
      properties: {
        Row: {
          auth_hash: string | null
          created_at: string
          id: number
          key: string
          request_id: string | null
          user_id: string | null
          value: string
        }
        Insert: {
          auth_hash?: string | null
          created_at?: string
          id?: number
          key: string
          request_id?: string | null
          user_id?: string | null
          value: string
        }
        Update: {
          auth_hash?: string | null
          created_at?: string
          id?: number
          key?: string
          request_id?: string | null
          user_id?: string | null
          value?: string
        }
        Relationships: [
          {
            foreignKeyName: "properties_request_id_fkey"
            columns: ["request_id"]
            isOneToOne: false
            referencedRelation: "request"
            referencedColumns: ["id"]
          },
          {
            foreignKeyName: "properties_user_id_fkey"
            columns: ["user_id"]
            isOneToOne: false
            referencedRelation: "users"
            referencedColumns: ["id"]
          },
          {
            foreignKeyName: "properties_user_id_fkey"
            columns: ["user_id"]
            isOneToOne: false
            referencedRelation: "users_view"
            referencedColumns: ["id"]
          },
        ]
      }
      provider_keys: {
        Row: {
          created_at: string | null
          id: string
          key_id: string
          nonce: string
          org_id: string
          provider_key: string
          provider_key_name: string
          provider_name: string
          soft_delete: boolean
          vault_key_id: string | null
        }
        Insert: {
          created_at?: string | null
          id?: string
          key_id?: string
          nonce?: string
          org_id: string
          provider_key: string
          provider_key_name: string
          provider_name: string
          soft_delete?: boolean
          vault_key_id?: string | null
        }
        Update: {
          created_at?: string | null
          id?: string
          key_id?: string
          nonce?: string
          org_id?: string
          provider_key?: string
          provider_key_name?: string
          provider_name?: string
          soft_delete?: boolean
          vault_key_id?: string | null
        }
        Relationships: [
          {
            foreignKeyName: "provider_keys_key_id_fkey"
            columns: ["key_id"]
            isOneToOne: false
            referencedRelation: "decrypted_key"
            referencedColumns: ["id"]
          },
          {
            foreignKeyName: "provider_keys_key_id_fkey"
            columns: ["key_id"]
            isOneToOne: false
            referencedRelation: "key"
            referencedColumns: ["id"]
          },
          {
            foreignKeyName: "provider_keys_key_id_fkey"
            columns: ["key_id"]
            isOneToOne: false
            referencedRelation: "valid_key"
            referencedColumns: ["id"]
          },
          {
            foreignKeyName: "provider_keys_org_id_fkey"
            columns: ["org_id"]
            isOneToOne: false
            referencedRelation: "organization"
            referencedColumns: ["id"]
          },
        ]
      }
      referrals: {
        Row: {
          created_at: string | null
          id: string
          referred_user_id: string | null
          referrer_user_id: string | null
          status: string | null
        }
        Insert: {
          created_at?: string | null
          id?: string
          referred_user_id?: string | null
          referrer_user_id?: string | null
          status?: string | null
        }
        Update: {
          created_at?: string | null
          id?: string
          referred_user_id?: string | null
          referrer_user_id?: string | null
          status?: string | null
        }
        Relationships: [
          {
            foreignKeyName: "referrals_referred_user_id_fkey"
            columns: ["referred_user_id"]
            isOneToOne: false
            referencedRelation: "users"
            referencedColumns: ["id"]
          },
          {
            foreignKeyName: "referrals_referred_user_id_fkey"
            columns: ["referred_user_id"]
            isOneToOne: false
            referencedRelation: "users_view"
            referencedColumns: ["id"]
          },
          {
            foreignKeyName: "referrals_referrer_user_id_fkey"
            columns: ["referrer_user_id"]
            isOneToOne: false
            referencedRelation: "users"
            referencedColumns: ["id"]
          },
          {
            foreignKeyName: "referrals_referrer_user_id_fkey"
            columns: ["referrer_user_id"]
            isOneToOne: false
            referencedRelation: "users_view"
            referencedColumns: ["id"]
          },
        ]
      }
      request: {
        Row: {
          auth_hash: string
          body: Json
          country_code: string | null
          created_at: string
          formatted_prompt_id: string | null
          helicone_api_key_id: number | null
          helicone_org_id: string | null
          helicone_proxy_key_id: string | null
          helicone_user: string | null
          id: string
          model: string | null
          model_override: string | null
          path: string
          prompt_id: string | null
          prompt_values: Json | null
          properties: Json | null
          provider: string
          request_ip: string | null
          target_url: string | null
          threat: boolean | null
          user_id: string | null
          version: number
        }
        Insert: {
          auth_hash: string
          body: Json
          country_code?: string | null
          created_at?: string
          formatted_prompt_id?: string | null
          helicone_api_key_id?: number | null
          helicone_org_id?: string | null
          helicone_proxy_key_id?: string | null
          helicone_user?: string | null
          id?: string
          model?: string | null
          model_override?: string | null
          path: string
          prompt_id?: string | null
          prompt_values?: Json | null
          properties?: Json | null
          provider?: string
          request_ip?: string | null
          target_url?: string | null
          threat?: boolean | null
          user_id?: string | null
          version?: number
        }
        Update: {
          auth_hash?: string
          body?: Json
          country_code?: string | null
          created_at?: string
          formatted_prompt_id?: string | null
          helicone_api_key_id?: number | null
          helicone_org_id?: string | null
          helicone_proxy_key_id?: string | null
          helicone_user?: string | null
          id?: string
          model?: string | null
          model_override?: string | null
          path?: string
          prompt_id?: string | null
          prompt_values?: Json | null
          properties?: Json | null
          provider?: string
          request_ip?: string | null
          target_url?: string | null
          threat?: boolean | null
          user_id?: string | null
          version?: number
        }
        Relationships: [
          {
            foreignKeyName: "request_formatted_prompt_id_fkey"
            columns: ["formatted_prompt_id"]
            isOneToOne: false
            referencedRelation: "prompt"
            referencedColumns: ["id"]
          },
          {
            foreignKeyName: "request_helicone_api_key_id_fkey"
            columns: ["helicone_api_key_id"]
            isOneToOne: false
            referencedRelation: "helicone_api_keys"
            referencedColumns: ["id"]
          },
          {
            foreignKeyName: "request_helicone_org_id_fkey"
            columns: ["helicone_org_id"]
            isOneToOne: false
            referencedRelation: "organization"
            referencedColumns: ["id"]
          },
          {
            foreignKeyName: "request_helicone_proxy_key_id_fkey"
            columns: ["helicone_proxy_key_id"]
            isOneToOne: false
            referencedRelation: "helicone_proxy_keys"
            referencedColumns: ["id"]
          },
          {
            foreignKeyName: "request_helicone_user_fkey"
            columns: ["helicone_user"]
            isOneToOne: false
            referencedRelation: "users"
            referencedColumns: ["id"]
          },
          {
            foreignKeyName: "request_helicone_user_fkey"
            columns: ["helicone_user"]
            isOneToOne: false
            referencedRelation: "users_view"
            referencedColumns: ["id"]
          },
        ]
      }
      request_job_task: {
        Row: {
          job_id: string
          request_id: string
          task_id: string
        }
        Insert: {
          job_id: string
          request_id: string
          task_id: string
        }
        Update: {
          job_id?: string
          request_id?: string
          task_id?: string
        }
        Relationships: [
          {
            foreignKeyName: "request_job_task_job_id_fkey"
            columns: ["job_id"]
            isOneToOne: false
            referencedRelation: "job"
            referencedColumns: ["id"]
          },
          {
            foreignKeyName: "request_job_task_request_id_fkey"
            columns: ["request_id"]
            isOneToOne: false
            referencedRelation: "request"
            referencedColumns: ["id"]
          },
          {
            foreignKeyName: "request_job_task_task_id_fkey"
            columns: ["task_id"]
            isOneToOne: false
            referencedRelation: "job_node"
            referencedColumns: ["id"]
          },
        ]
      }
      request_response_search: {
        Row: {
<<<<<<< HEAD
=======
          created_at: string
>>>>>>> 80b702e0
          id: string
          organization_id: string
          request_body_vector: unknown | null
          request_id: string
          response_body_vector: unknown | null
        }
        Insert: {
<<<<<<< HEAD
=======
          created_at?: string
>>>>>>> 80b702e0
          id?: string
          organization_id: string
          request_body_vector?: unknown | null
          request_id: string
          response_body_vector?: unknown | null
        }
        Update: {
<<<<<<< HEAD
=======
          created_at?: string
>>>>>>> 80b702e0
          id?: string
          organization_id?: string
          request_body_vector?: unknown | null
          request_id?: string
          response_body_vector?: unknown | null
        }
        Relationships: [
          {
            foreignKeyName: "request_response_search_organization_id_fkey"
            columns: ["organization_id"]
            isOneToOne: false
            referencedRelation: "organization"
            referencedColumns: ["id"]
          },
          {
            foreignKeyName: "request_response_search_request_id_fkey"
            columns: ["request_id"]
            isOneToOne: false
            referencedRelation: "request"
            referencedColumns: ["id"]
          },
        ]
      }
      response: {
        Row: {
          body: Json
          completion_tokens: number | null
          created_at: string
          delay_ms: number | null
          feedback: Json | null
          helicone_org_id: string | null
          id: string
          model: string | null
          prompt_tokens: number | null
          request: string
          status: number | null
          time_to_first_token: number | null
        }
        Insert: {
          body: Json
          completion_tokens?: number | null
          created_at?: string
          delay_ms?: number | null
          feedback?: Json | null
          helicone_org_id?: string | null
          id?: string
          model?: string | null
          prompt_tokens?: number | null
          request: string
          status?: number | null
          time_to_first_token?: number | null
        }
        Update: {
          body?: Json
          completion_tokens?: number | null
          created_at?: string
          delay_ms?: number | null
          feedback?: Json | null
          helicone_org_id?: string | null
          id?: string
          model?: string | null
          prompt_tokens?: number | null
          request?: string
          status?: number | null
          time_to_first_token?: number | null
        }
        Relationships: []
      }
      rosetta_mappers: {
        Row: {
          code: string
          created_at: string
          id: string
          ignored_fields: string[] | null
          input_json: Json
          key: string
          mapped_fields: string[] | null
          output_schema: Json
          output_schema_hash: string
          status: Database["public"]["Enums"]["mapper_status"]
          updated_at: string
          version: number
        }
        Insert: {
          code: string
          created_at?: string
          id?: string
          ignored_fields?: string[] | null
          input_json: Json
          key: string
          mapped_fields?: string[] | null
          output_schema: Json
          output_schema_hash: string
          status: Database["public"]["Enums"]["mapper_status"]
          updated_at?: string
          version: number
        }
        Update: {
          code?: string
          created_at?: string
          id?: string
          ignored_fields?: string[] | null
          input_json?: Json
          key?: string
          mapped_fields?: string[] | null
          output_schema?: Json
          output_schema_hash?: string
          status?: Database["public"]["Enums"]["mapper_status"]
          updated_at?: string
          version?: number
        }
        Relationships: []
      }
      score_attribute: {
        Row: {
          created_at: string | null
          id: string
          organization: string
          score_key: string
          value_type: string | null
        }
        Insert: {
          created_at?: string | null
          id?: string
          organization: string
          score_key: string
          value_type?: string | null
        }
        Update: {
          created_at?: string | null
          id?: string
          organization?: string
          score_key?: string
          value_type?: string | null
        }
        Relationships: [
          {
            foreignKeyName: "fk_organization"
            columns: ["organization"]
            isOneToOne: false
            referencedRelation: "organization"
            referencedColumns: ["id"]
          },
        ]
      }
      score_value: {
        Row: {
          created_at: string | null
          id: string
          int_value: number | null
          request_id: string
          score_attribute: string
        }
        Insert: {
          created_at?: string | null
          id?: string
          int_value?: number | null
          request_id: string
          score_attribute: string
        }
        Update: {
          created_at?: string | null
          id?: string
          int_value?: number | null
          request_id?: string
          score_attribute?: string
        }
        Relationships: [
          {
            foreignKeyName: "fk_request_id"
            columns: ["request_id"]
            isOneToOne: false
            referencedRelation: "request"
            referencedColumns: ["id"]
          },
          {
            foreignKeyName: "fk_score_attribute"
            columns: ["score_attribute"]
            isOneToOne: false
            referencedRelation: "score_attribute"
            referencedColumns: ["id"]
          },
        ]
      }
      user_api_keys: {
        Row: {
          api_key_hash: string
          api_key_preview: string
          created_at: string
          key_name: string | null
          user_id: string
        }
        Insert: {
          api_key_hash: string
          api_key_preview: string
          created_at?: string
          key_name?: string | null
          user_id: string
        }
        Update: {
          api_key_hash?: string
          api_key_preview?: string
          created_at?: string
          key_name?: string | null
          user_id?: string
        }
        Relationships: [
          {
            foreignKeyName: "user_api_keys_user_id_fkey"
            columns: ["user_id"]
            isOneToOne: false
            referencedRelation: "users"
            referencedColumns: ["id"]
          },
          {
            foreignKeyName: "user_api_keys_user_id_fkey"
            columns: ["user_id"]
            isOneToOne: false
            referencedRelation: "users_view"
            referencedColumns: ["id"]
          },
        ]
      }
      user_feedback: {
        Row: {
          created_at: string
          feedback: string
          id: number
          organization_id: string
          tag: string
        }
        Insert: {
          created_at?: string
          feedback: string
          id?: number
          organization_id: string
          tag: string
        }
        Update: {
          created_at?: string
          feedback?: string
          id?: number
          organization_id?: string
          tag?: string
        }
        Relationships: [
          {
            foreignKeyName: "user_feedback_organization_id_fkey"
            columns: ["organization_id"]
            isOneToOne: false
            referencedRelation: "organization"
            referencedColumns: ["id"]
          },
        ]
      }
      user_settings: {
        Row: {
          created_at: string | null
          referral_code: string
          request_limit: number
          tier: string
          user: string
        }
        Insert: {
          created_at?: string | null
          referral_code?: string
          request_limit?: number
          tier?: string
          user: string
        }
        Update: {
          created_at?: string | null
          referral_code?: string
          request_limit?: number
          tier?: string
          user?: string
        }
        Relationships: [
          {
            foreignKeyName: "user_settings_user_fkey"
            columns: ["user"]
            isOneToOne: true
            referencedRelation: "users"
            referencedColumns: ["id"]
          },
          {
            foreignKeyName: "user_settings_user_fkey"
            columns: ["user"]
            isOneToOne: true
            referencedRelation: "users_view"
            referencedColumns: ["id"]
          },
        ]
      }
      webhook_subscriptions: {
        Row: {
          created_at: string | null
          event: string
          id: number
          payload_type: Json
          webhook_id: number
        }
        Insert: {
          created_at?: string | null
          event: string
          id?: number
          payload_type: Json
          webhook_id: number
        }
        Update: {
          created_at?: string | null
          event?: string
          id?: number
          payload_type?: Json
          webhook_id?: number
        }
        Relationships: [
          {
            foreignKeyName: "webhook_subscriptions_webhook_id_fkey"
            columns: ["webhook_id"]
            isOneToOne: false
            referencedRelation: "webhooks"
            referencedColumns: ["id"]
          },
        ]
      }
      webhooks: {
        Row: {
          created_at: string | null
          destination: string
          id: number
          is_verified: boolean
          org_id: string
          txt_record: string
        }
        Insert: {
          created_at?: string | null
          destination: string
          id?: number
          is_verified?: boolean
          org_id: string
          txt_record: string
        }
        Update: {
          created_at?: string | null
          destination?: string
          id?: number
          is_verified?: boolean
          org_id?: string
          txt_record?: string
        }
        Relationships: [
          {
            foreignKeyName: "webhooks_org_id_fkey"
            columns: ["org_id"]
            isOneToOne: false
            referencedRelation: "organization"
            referencedColumns: ["id"]
          },
        ]
      }
    }
    Views: {
      decrypted_provider_keys: {
        Row: {
          created_at: string | null
          decrypted_provider_key: string | null
          id: string | null
          key_id: string | null
          nonce: string | null
          org_id: string | null
          provider_key: string | null
          provider_key_name: string | null
          provider_name: string | null
          soft_delete: boolean | null
          vault_key_id: string | null
        }
        Insert: {
          created_at?: string | null
          decrypted_provider_key?: never
          id?: string | null
          key_id?: string | null
          nonce?: string | null
          org_id?: string | null
          provider_key?: string | null
          provider_key_name?: string | null
          provider_name?: string | null
          soft_delete?: boolean | null
          vault_key_id?: string | null
        }
        Update: {
          created_at?: string | null
          decrypted_provider_key?: never
          id?: string | null
          key_id?: string | null
          nonce?: string | null
          org_id?: string | null
          provider_key?: string | null
          provider_key_name?: string | null
          provider_name?: string | null
          soft_delete?: boolean | null
          vault_key_id?: string | null
        }
        Relationships: [
          {
            foreignKeyName: "provider_keys_key_id_fkey"
            columns: ["key_id"]
            isOneToOne: false
            referencedRelation: "key"
            referencedColumns: ["id"]
          },
          {
            foreignKeyName: "provider_keys_key_id_fkey"
            columns: ["key_id"]
            isOneToOne: false
            referencedRelation: "decrypted_key"
            referencedColumns: ["id"]
          },
          {
            foreignKeyName: "provider_keys_key_id_fkey"
            columns: ["key_id"]
            isOneToOne: false
            referencedRelation: "valid_key"
            referencedColumns: ["id"]
          },
          {
            foreignKeyName: "provider_keys_org_id_fkey"
            columns: ["org_id"]
            isOneToOne: false
            referencedRelation: "organization"
            referencedColumns: ["id"]
          },
        ]
      }
      users_view: {
        Row: {
          created_at: string | null
          email: string | null
          id: string | null
          last_sign_in_at: string | null
        }
        Insert: {
          created_at?: string | null
          email?: string | null
          id?: string | null
          last_sign_in_at?: string | null
        }
        Update: {
          created_at?: string | null
          email?: string | null
          id?: string | null
          last_sign_in_at?: string | null
        }
        Relationships: []
      }
    }
    Functions: {
      check_request_access: {
        Args: {
          this_auth_hash: string
          this_user_id: string
        }
        Returns: boolean
      }
      check_response_access:
        | {
            Args: {
              this_associated_request_id: string
            }
            Returns: boolean
          }
        | {
            Args: {
              this_associated_request_id: string
              this_user_id: string
            }
            Returns: boolean
          }
      date_count:
        | {
            Args: {
              time_increment: string
            }
            Returns: Record<string, unknown>[]
          }
        | {
            Args: {
              time_increment: string
              prev_period: string
            }
            Returns: Record<string, unknown>[]
          }
      ensure_personal: {
        Args: Record<PropertyKey, never>
        Returns: undefined
      }
      get_org_id: {
        Args: {
          request_id: string
        }
        Returns: string
      }
      insert_feedback_and_update_response: {
        Args: {
          response_id: string
          feedback_metric_id: number
          boolean_value: boolean
          numerical_value: number
          string_value: string
          categorical_value: string
          created_by: string
          name: string
        }
        Returns: number
      }
      verify_helicone_proxy_key: {
        Args: {
          api_key: string
          stored_hashed_key: string
        }
        Returns: boolean
      }
    }
    Enums: {
      mapper_status:
        | "PENDING_CREATION"
        | "PENDING_UPDATE"
        | "IN_PROGRESS"
        | "PENDING_APPROVAL"
        | "ACTIVE"
        | "INACTIVE"
        | "DECLINED"
        | "FAILED"
    }
    CompositeTypes: {
      [_ in never]: never
    }
  }
  storage: {
    Tables: {
      buckets: {
        Row: {
          allowed_mime_types: string[] | null
          avif_autodetection: boolean | null
          created_at: string | null
          file_size_limit: number | null
          id: string
          name: string
          owner: string | null
          owner_id: string | null
          public: boolean | null
          updated_at: string | null
        }
        Insert: {
          allowed_mime_types?: string[] | null
          avif_autodetection?: boolean | null
          created_at?: string | null
          file_size_limit?: number | null
          id: string
          name: string
          owner?: string | null
          owner_id?: string | null
          public?: boolean | null
          updated_at?: string | null
        }
        Update: {
          allowed_mime_types?: string[] | null
          avif_autodetection?: boolean | null
          created_at?: string | null
          file_size_limit?: number | null
          id?: string
          name?: string
          owner?: string | null
          owner_id?: string | null
          public?: boolean | null
          updated_at?: string | null
        }
        Relationships: []
      }
      migrations: {
        Row: {
          executed_at: string | null
          hash: string
          id: number
          name: string
        }
        Insert: {
          executed_at?: string | null
          hash: string
          id: number
          name: string
        }
        Update: {
          executed_at?: string | null
          hash?: string
          id?: number
          name?: string
        }
        Relationships: []
      }
      objects: {
        Row: {
          bucket_id: string | null
          created_at: string | null
          id: string
          last_accessed_at: string | null
          metadata: Json | null
          name: string | null
          owner: string | null
          owner_id: string | null
          path_tokens: string[] | null
          updated_at: string | null
          version: string | null
        }
        Insert: {
          bucket_id?: string | null
          created_at?: string | null
          id?: string
          last_accessed_at?: string | null
          metadata?: Json | null
          name?: string | null
          owner?: string | null
          owner_id?: string | null
          path_tokens?: string[] | null
          updated_at?: string | null
          version?: string | null
        }
        Update: {
          bucket_id?: string | null
          created_at?: string | null
          id?: string
          last_accessed_at?: string | null
          metadata?: Json | null
          name?: string | null
          owner?: string | null
          owner_id?: string | null
          path_tokens?: string[] | null
          updated_at?: string | null
          version?: string | null
        }
        Relationships: [
          {
            foreignKeyName: "objects_bucketId_fkey"
            columns: ["bucket_id"]
            isOneToOne: false
            referencedRelation: "buckets"
            referencedColumns: ["id"]
          },
        ]
      }
    }
    Views: {
      [_ in never]: never
    }
    Functions: {
      can_insert_object: {
        Args: {
          bucketid: string
          name: string
          owner: string
          metadata: Json
        }
        Returns: undefined
      }
      extension: {
        Args: {
          name: string
        }
        Returns: string
      }
      filename: {
        Args: {
          name: string
        }
        Returns: string
      }
      foldername: {
        Args: {
          name: string
        }
        Returns: unknown
      }
      get_size_by_bucket: {
        Args: Record<PropertyKey, never>
        Returns: {
          size: number
          bucket_id: string
        }[]
      }
      search: {
        Args: {
          prefix: string
          bucketname: string
          limits?: number
          levels?: number
          offsets?: number
          search?: string
          sortcolumn?: string
          sortorder?: string
        }
        Returns: {
          name: string
          id: string
          updated_at: string
          created_at: string
          last_accessed_at: string
          metadata: Json
        }[]
      }
    }
    Enums: {
      [_ in never]: never
    }
    CompositeTypes: {
      [_ in never]: never
    }
  }
}

type PublicSchema = Database[Extract<keyof Database, "public">]

export type Tables<
  PublicTableNameOrOptions extends
    | keyof (PublicSchema["Tables"] & PublicSchema["Views"])
    | { schema: keyof Database },
  TableName extends PublicTableNameOrOptions extends { schema: keyof Database }
    ? keyof (Database[PublicTableNameOrOptions["schema"]]["Tables"] &
        Database[PublicTableNameOrOptions["schema"]]["Views"])
    : never = never,
> = PublicTableNameOrOptions extends { schema: keyof Database }
  ? (Database[PublicTableNameOrOptions["schema"]]["Tables"] &
      Database[PublicTableNameOrOptions["schema"]]["Views"])[TableName] extends {
      Row: infer R
    }
    ? R
    : never
  : PublicTableNameOrOptions extends keyof (PublicSchema["Tables"] &
        PublicSchema["Views"])
    ? (PublicSchema["Tables"] &
        PublicSchema["Views"])[PublicTableNameOrOptions] extends {
        Row: infer R
      }
      ? R
      : never
    : never

export type TablesInsert<
  PublicTableNameOrOptions extends
    | keyof PublicSchema["Tables"]
    | { schema: keyof Database },
  TableName extends PublicTableNameOrOptions extends { schema: keyof Database }
    ? keyof Database[PublicTableNameOrOptions["schema"]]["Tables"]
    : never = never,
> = PublicTableNameOrOptions extends { schema: keyof Database }
  ? Database[PublicTableNameOrOptions["schema"]]["Tables"][TableName] extends {
      Insert: infer I
    }
    ? I
    : never
  : PublicTableNameOrOptions extends keyof PublicSchema["Tables"]
    ? PublicSchema["Tables"][PublicTableNameOrOptions] extends {
        Insert: infer I
      }
      ? I
      : never
    : never

export type TablesUpdate<
  PublicTableNameOrOptions extends
    | keyof PublicSchema["Tables"]
    | { schema: keyof Database },
  TableName extends PublicTableNameOrOptions extends { schema: keyof Database }
    ? keyof Database[PublicTableNameOrOptions["schema"]]["Tables"]
    : never = never,
> = PublicTableNameOrOptions extends { schema: keyof Database }
  ? Database[PublicTableNameOrOptions["schema"]]["Tables"][TableName] extends {
      Update: infer U
    }
    ? U
    : never
  : PublicTableNameOrOptions extends keyof PublicSchema["Tables"]
    ? PublicSchema["Tables"][PublicTableNameOrOptions] extends {
        Update: infer U
      }
      ? U
      : never
    : never

export type Enums<
  PublicEnumNameOrOptions extends
    | keyof PublicSchema["Enums"]
    | { schema: keyof Database },
  EnumName extends PublicEnumNameOrOptions extends { schema: keyof Database }
    ? keyof Database[PublicEnumNameOrOptions["schema"]]["Enums"]
    : never = never,
> = PublicEnumNameOrOptions extends { schema: keyof Database }
  ? Database[PublicEnumNameOrOptions["schema"]]["Enums"][EnumName]
  : PublicEnumNameOrOptions extends keyof PublicSchema["Enums"]
    ? PublicSchema["Enums"][PublicEnumNameOrOptions]
    : never
<|MERGE_RESOLUTION|>--- conflicted
+++ resolved
@@ -2077,10 +2077,7 @@
       }
       request_response_search: {
         Row: {
-<<<<<<< HEAD
-=======
           created_at: string
->>>>>>> 80b702e0
           id: string
           organization_id: string
           request_body_vector: unknown | null
@@ -2088,10 +2085,7 @@
           response_body_vector: unknown | null
         }
         Insert: {
-<<<<<<< HEAD
-=======
-          created_at?: string
->>>>>>> 80b702e0
+          created_at?: string
           id?: string
           organization_id: string
           request_body_vector?: unknown | null
@@ -2099,10 +2093,7 @@
           response_body_vector?: unknown | null
         }
         Update: {
-<<<<<<< HEAD
-=======
-          created_at?: string
->>>>>>> 80b702e0
+          created_at?: string
           id?: string
           organization_id?: string
           request_body_vector?: unknown | null
