export type Json =
  | string
  | number
  | boolean
  | null
  | { [key: string]: Json | undefined }
  | Json[]

export type Database = {
  public: {
    Tables: {
      admins: {
        Row: {
          created_at: string
          id: number
          user_email: string | null
          user_id: string | null
        }
        Insert: {
          created_at?: string
          id?: number
          user_email?: string | null
          user_id?: string | null
        }
        Update: {
          created_at?: string
          id?: number
          user_email?: string | null
          user_id?: string | null
        }
        Relationships: [
          {
            foreignKeyName: "admins_user_id_fkey"
            columns: ["user_id"]
            isOneToOne: false
            referencedRelation: "users"
            referencedColumns: ["id"]
          },
          {
            foreignKeyName: "admins_user_id_fkey"
            columns: ["user_id"]
            isOneToOne: false
            referencedRelation: "users_view"
            referencedColumns: ["id"]
          },
        ]
      }
      alert: {
        Row: {
          created_at: string | null
          emails: string[]
          id: string
          metric: string
          minimum_request_count: number | null
          name: string
          org_id: string
          soft_delete: boolean
          status: string
          threshold: number
          time_block_duration: number
          time_window: number
          updated_at: string | null
        }
        Insert: {
          created_at?: string | null
          emails: string[]
          id?: string
          metric: string
          minimum_request_count?: number | null
          name: string
          org_id: string
          soft_delete?: boolean
          status?: string
          threshold: number
          time_block_duration?: number
          time_window: number
          updated_at?: string | null
        }
        Update: {
          created_at?: string | null
          emails?: string[]
          id?: string
          metric?: string
          minimum_request_count?: number | null
          name?: string
          org_id?: string
          soft_delete?: boolean
          status?: string
          threshold?: number
          time_block_duration?: number
          time_window?: number
          updated_at?: string | null
        }
        Relationships: [
          {
            foreignKeyName: "alert_org_id_fkey"
            columns: ["org_id"]
            isOneToOne: false
            referencedRelation: "organization"
            referencedColumns: ["id"]
          },
        ]
      }
      alert_banners: {
        Row: {
          active: boolean
          created_at: string
          id: number
          message: string | null
          title: string | null
          updated_at: string
        }
        Insert: {
          active?: boolean
          created_at?: string
          id?: number
          message?: string | null
          title?: string | null
          updated_at?: string
        }
        Update: {
          active?: boolean
          created_at?: string
          id?: number
          message?: string | null
          title?: string | null
          updated_at?: string
        }
        Relationships: []
      }
      alert_history: {
        Row: {
          alert_end_time: string | null
          alert_id: string
          alert_metric: string
          alert_name: string
          alert_start_time: string
          created_at: string | null
          id: string
          org_id: string
          soft_delete: boolean
          status: string
          triggered_value: string
          updated_at: string | null
        }
        Insert: {
          alert_end_time?: string | null
          alert_id: string
          alert_metric: string
          alert_name: string
          alert_start_time: string
          created_at?: string | null
          id?: string
          org_id: string
          soft_delete?: boolean
          status: string
          triggered_value: string
          updated_at?: string | null
        }
        Update: {
          alert_end_time?: string | null
          alert_id?: string
          alert_metric?: string
          alert_name?: string
          alert_start_time?: string
          created_at?: string | null
          id?: string
          org_id?: string
          soft_delete?: boolean
          status?: string
          triggered_value?: string
          updated_at?: string | null
        }
        Relationships: [
          {
            foreignKeyName: "alert_history_alert_id_fkey"
            columns: ["alert_id"]
            isOneToOne: false
            referencedRelation: "alert"
            referencedColumns: ["id"]
          },
          {
            foreignKeyName: "alert_history_org_id_fkey"
            columns: ["org_id"]
            isOneToOne: false
            referencedRelation: "organization"
            referencedColumns: ["id"]
          },
        ]
      }
      asset: {
        Row: {
          created_at: string
          id: string
          organization_id: string
          request_id: string
        }
        Insert: {
          created_at?: string
          id?: string
          organization_id: string
          request_id: string
        }
        Update: {
          created_at?: string
          id?: string
          organization_id?: string
          request_id?: string
        }
        Relationships: [
          {
            foreignKeyName: "asset_organization_id_fkey"
            columns: ["organization_id"]
            isOneToOne: false
            referencedRelation: "organization"
            referencedColumns: ["id"]
          },
          {
            foreignKeyName: "asset_request_id_fkey"
            columns: ["request_id"]
            isOneToOne: false
            referencedRelation: "request"
            referencedColumns: ["id"]
          },
        ]
      }
      cache_hits: {
        Row: {
          created_at: string
          organization_id: string | null
          request_id: string
        }
        Insert: {
          created_at?: string
          organization_id?: string | null
          request_id: string
        }
        Update: {
          created_at?: string
          organization_id?: string | null
          request_id?: string
        }
        Relationships: [
          {
            foreignKeyName: "cache_hits_request_id_fkey"
            columns: ["request_id"]
            isOneToOne: false
            referencedRelation: "request"
            referencedColumns: ["id"]
          },
        ]
      }
      contact_submissions: {
        Row: {
          company_description: string | null
          company_name: string | null
          created_at: string | null
          email_address: string | null
          first_name: string | null
          id: number
          last_name: string | null
          tag: string | null
        }
        Insert: {
          company_description?: string | null
          company_name?: string | null
          created_at?: string | null
          email_address?: string | null
          first_name?: string | null
          id?: number
          last_name?: string | null
          tag?: string | null
        }
        Update: {
          company_description?: string | null
          company_name?: string | null
          created_at?: string | null
          email_address?: string | null
          first_name?: string | null
          id?: number
          last_name?: string | null
          tag?: string | null
        }
        Relationships: []
      }
      experiment_dataset_v2_row: {
        Row: {
          created_at: string
          dataset_id: string
          id: string
          input_record: string
        }
        Insert: {
          created_at?: string
          dataset_id: string
          id?: string
          input_record: string
        }
        Update: {
          created_at?: string
          dataset_id?: string
          id?: string
          input_record?: string
        }
        Relationships: [
          {
            foreignKeyName: "fk_dataset_id"
            columns: ["dataset_id"]
            isOneToOne: false
            referencedRelation: "helicone_dataset"
            referencedColumns: ["id"]
          },
          {
            foreignKeyName: "public_experiment_dataset_v2_row_input_record_fkey"
            columns: ["input_record"]
            isOneToOne: false
            referencedRelation: "prompt_input_record"
            referencedColumns: ["id"]
          },
        ]
      }
      experiment_v2: {
        Row: {
          created_at: string | null
          dataset: string | null
          id: string
          meta: Json | null
          organization: string | null
        }
        Insert: {
          created_at?: string | null
          dataset?: string | null
          id?: string
          meta?: Json | null
          organization?: string | null
        }
        Update: {
          created_at?: string | null
          dataset?: string | null
          id?: string
          meta?: Json | null
          organization?: string | null
        }
        Relationships: [
          {
            foreignKeyName: "fk_dataset"
            columns: ["dataset"]
            isOneToOne: false
            referencedRelation: "helicone_dataset"
            referencedColumns: ["id"]
          },
        ]
      }
      experiment_v2_hypothesis: {
        Row: {
          created_at: string | null
          experiment_v2: string | null
          id: string
          model: string
          prompt_version: string
          provider_key: string | null
          status: string
        }
        Insert: {
          created_at?: string | null
          experiment_v2?: string | null
          id?: string
          model: string
          prompt_version: string
          provider_key?: string | null
          status: string
        }
        Update: {
          created_at?: string | null
          experiment_v2?: string | null
          id?: string
          model?: string
          prompt_version?: string
          provider_key?: string | null
          status?: string
        }
        Relationships: [
          {
            foreignKeyName: "fk_experiment"
            columns: ["experiment_v2"]
            isOneToOne: false
            referencedRelation: "experiment_v2"
            referencedColumns: ["id"]
          },
          {
            foreignKeyName: "fk_prompt_version"
            columns: ["prompt_version"]
            isOneToOne: false
            referencedRelation: "prompts_versions"
            referencedColumns: ["id"]
          },
          {
            foreignKeyName: "public_experiment_v2_hypothesis_provider_key_fkey"
            columns: ["provider_key"]
            isOneToOne: false
            referencedRelation: "decrypted_provider_keys"
            referencedColumns: ["id"]
          },
          {
            foreignKeyName: "public_experiment_v2_hypothesis_provider_key_fkey"
            columns: ["provider_key"]
            isOneToOne: false
            referencedRelation: "provider_keys"
            referencedColumns: ["id"]
          },
        ]
      }
      experiment_v2_hypothesis_run: {
        Row: {
          created_at: string | null
          dataset_row: string
          experiment_hypothesis: string
          id: string
          result_request_id: string
        }
        Insert: {
          created_at?: string | null
          dataset_row: string
          experiment_hypothesis: string
          id?: string
          result_request_id: string
        }
        Update: {
          created_at?: string | null
          dataset_row?: string
          experiment_hypothesis?: string
          id?: string
          result_request_id?: string
        }
        Relationships: [
          {
            foreignKeyName: "fk_dataset_row"
            columns: ["dataset_row"]
            isOneToOne: false
            referencedRelation: "experiment_dataset_v2_row"
            referencedColumns: ["id"]
          },
          {
            foreignKeyName: "fk_experiment_hypothesis"
            columns: ["experiment_hypothesis"]
            isOneToOne: false
            referencedRelation: "experiment_v2_hypothesis"
            referencedColumns: ["id"]
          },
          {
            foreignKeyName: "public_experiment_v2_hypothesis_run_result_request_id_fkey"
            columns: ["result_request_id"]
            isOneToOne: false
            referencedRelation: "request"
            referencedColumns: ["id"]
          },
        ]
      }
      feature_flags: {
        Row: {
          created_at: string | null
          feature: string
          id: number
          org_id: string
        }
        Insert: {
          created_at?: string | null
          feature: string
          id?: number
          org_id: string
        }
        Update: {
          created_at?: string | null
          feature?: string
          id?: number
          org_id?: string
        }
        Relationships: [
          {
            foreignKeyName: "feature_flags_org_id_fkey"
            columns: ["org_id"]
            isOneToOne: false
            referencedRelation: "organization"
            referencedColumns: ["id"]
          },
        ]
      }
      feedback: {
        Row: {
          created_at: string
          id: string
          rating: boolean
          response_id: string
        }
        Insert: {
          created_at?: string
          id?: string
          rating: boolean
          response_id: string
        }
        Update: {
          created_at?: string
          id?: string
          rating?: boolean
          response_id?: string
        }
        Relationships: [
          {
            foreignKeyName: "feedback_response_id_fkey"
            columns: ["response_id"]
            isOneToOne: true
            referencedRelation: "response"
            referencedColumns: ["id"]
          },
        ]
      }
      finetune_dataset: {
        Row: {
          created_at: string
          filter_node: string | null
          filters: string | null
          id: string
          name: string
          organization_id: string
        }
        Insert: {
          created_at?: string
          filter_node?: string | null
          filters?: string | null
          id?: string
          name: string
          organization_id: string
        }
        Update: {
          created_at?: string
          filter_node?: string | null
          filters?: string | null
          id?: string
          name?: string
          organization_id?: string
        }
        Relationships: [
          {
            foreignKeyName: "finetune_dataset_organization_id_fkey"
            columns: ["organization_id"]
            isOneToOne: false
            referencedRelation: "organization"
            referencedColumns: ["id"]
          },
        ]
      }
      finetune_dataset_data: {
        Row: {
          created_at: string
          id: string
          organization_id: string
          request_id: string
        }
        Insert: {
          created_at?: string
          id: string
          organization_id: string
          request_id: string
        }
        Update: {
          created_at?: string
          id?: string
          organization_id?: string
          request_id?: string
        }
        Relationships: [
          {
            foreignKeyName: "finetune_dataset_data_id_fkey"
            columns: ["id"]
            isOneToOne: false
            referencedRelation: "finetune_dataset"
            referencedColumns: ["id"]
          },
          {
            foreignKeyName: "finetune_dataset_data_organization_id_fkey"
            columns: ["organization_id"]
            isOneToOne: false
            referencedRelation: "organization"
            referencedColumns: ["id"]
          },
          {
            foreignKeyName: "finetune_dataset_data_request_id_fkey"
            columns: ["request_id"]
            isOneToOne: false
            referencedRelation: "request"
            referencedColumns: ["id"]
          },
        ]
      }
      finetune_job: {
        Row: {
          created_at: string
          dataset_id: string
          finetune_job_id: string
          id: string
          organization_id: string
          provider_key_id: string
          status: string
        }
        Insert: {
          created_at?: string
          dataset_id: string
          finetune_job_id: string
          id?: string
          organization_id: string
          provider_key_id: string
          status: string
        }
        Update: {
          created_at?: string
          dataset_id?: string
          finetune_job_id?: string
          id?: string
          organization_id?: string
          provider_key_id?: string
          status?: string
        }
        Relationships: [
          {
            foreignKeyName: "finetune_job_dataset_id_fkey"
            columns: ["dataset_id"]
            isOneToOne: false
            referencedRelation: "finetune_dataset"
            referencedColumns: ["id"]
          },
          {
            foreignKeyName: "finetune_job_organization_id_fkey"
            columns: ["organization_id"]
            isOneToOne: false
            referencedRelation: "organization"
            referencedColumns: ["id"]
          },
          {
            foreignKeyName: "finetune_job_provider_key_id_fkey"
            columns: ["provider_key_id"]
            isOneToOne: false
            referencedRelation: "decrypted_provider_keys"
            referencedColumns: ["id"]
          },
          {
            foreignKeyName: "finetune_job_provider_key_id_fkey"
            columns: ["provider_key_id"]
            isOneToOne: false
            referencedRelation: "provider_keys"
            referencedColumns: ["id"]
          },
        ]
      }
      helicone_api_keys: {
        Row: {
          api_key_hash: string
          api_key_name: string
          created_at: string
          id: number
          key_permissions: string | null
          organization_id: string
          soft_delete: boolean
          user_id: string
        }
        Insert: {
          api_key_hash: string
          api_key_name: string
          created_at?: string
          id?: number
          key_permissions?: string | null
          organization_id: string
          soft_delete?: boolean
          user_id: string
        }
        Update: {
          api_key_hash?: string
          api_key_name?: string
          created_at?: string
          id?: number
          key_permissions?: string | null
          organization_id?: string
          soft_delete?: boolean
          user_id?: string
        }
        Relationships: [
          {
            foreignKeyName: "helicone_api_keys_organization_id_fkey"
            columns: ["organization_id"]
            isOneToOne: false
            referencedRelation: "organization"
            referencedColumns: ["id"]
          },
          {
            foreignKeyName: "helicone_api_keys_user_id_fkey"
            columns: ["user_id"]
            isOneToOne: false
            referencedRelation: "users"
            referencedColumns: ["id"]
          },
          {
            foreignKeyName: "helicone_api_keys_user_id_fkey"
            columns: ["user_id"]
            isOneToOne: false
            referencedRelation: "users_view"
            referencedColumns: ["id"]
          },
        ]
      }
      helicone_dataset: {
        Row: {
          created_at: string | null
          dataset_type: string
          deleted_at: string | null
          id: string
          meta: Json | null
          name: string | null
          organization: string
        }
        Insert: {
          created_at?: string | null
          dataset_type?: string
          deleted_at?: string | null
          id?: string
          meta?: Json | null
          name?: string | null
          organization: string
        }
        Update: {
          created_at?: string | null
          dataset_type?: string
          deleted_at?: string | null
          id?: string
          meta?: Json | null
          name?: string | null
          organization?: string
        }
        Relationships: [
          {
            foreignKeyName: "fk_organization"
            columns: ["organization"]
            isOneToOne: false
            referencedRelation: "organization"
            referencedColumns: ["id"]
          },
        ]
      }
      helicone_dataset_row: {
        Row: {
          created_at: string
          dataset_id: string
          id: string
          organization_id: string
          origin_request_id: string
        }
        Insert: {
          created_at?: string
          dataset_id: string
          id?: string
          organization_id: string
          origin_request_id: string
        }
        Update: {
          created_at?: string
          dataset_id?: string
          id?: string
          organization_id?: string
          origin_request_id?: string
        }
        Relationships: [
          {
            foreignKeyName: "public_helicone_dataset_row_dataset_id_fkey"
            columns: ["dataset_id"]
            isOneToOne: false
            referencedRelation: "helicone_dataset"
            referencedColumns: ["id"]
          },
          {
            foreignKeyName: "public_helicone_dataset_row_organization_id_fkey"
            columns: ["organization_id"]
            isOneToOne: false
            referencedRelation: "organization"
            referencedColumns: ["id"]
          },
        ]
      }
      helicone_proxy_key_limits: {
        Row: {
          cost: number | null
          count: number | null
          created_at: string | null
          currency: string | null
          helicone_proxy_key: string
          id: string
          timewindow_seconds: number | null
        }
        Insert: {
          cost?: number | null
          count?: number | null
          created_at?: string | null
          currency?: string | null
          helicone_proxy_key: string
          id: string
          timewindow_seconds?: number | null
        }
        Update: {
          cost?: number | null
          count?: number | null
          created_at?: string | null
          currency?: string | null
          helicone_proxy_key?: string
          id?: string
          timewindow_seconds?: number | null
        }
        Relationships: [
          {
            foreignKeyName: "helicone_proxy_key_limits_helicone_proxy_key_fkey"
            columns: ["helicone_proxy_key"]
            isOneToOne: false
            referencedRelation: "helicone_proxy_keys"
            referencedColumns: ["id"]
          },
        ]
      }
      helicone_proxy_keys: {
        Row: {
          created_at: string | null
          experiment_use: boolean
          helicone_proxy_key: string
          helicone_proxy_key_name: string
          id: string
          org_id: string
          provider_key_id: string
          soft_delete: boolean
        }
        Insert: {
          created_at?: string | null
          experiment_use?: boolean
          helicone_proxy_key: string
          helicone_proxy_key_name: string
          id?: string
          org_id: string
          provider_key_id: string
          soft_delete?: boolean
        }
        Update: {
          created_at?: string | null
          experiment_use?: boolean
          helicone_proxy_key?: string
          helicone_proxy_key_name?: string
          id?: string
          org_id?: string
          provider_key_id?: string
          soft_delete?: boolean
        }
        Relationships: [
          {
            foreignKeyName: "helicone_proxy_keys_org_id_fkey"
            columns: ["org_id"]
            isOneToOne: false
            referencedRelation: "organization"
            referencedColumns: ["id"]
          },
          {
            foreignKeyName: "helicone_proxy_keys_provider_key_id_fkey"
            columns: ["provider_key_id"]
            isOneToOne: false
            referencedRelation: "decrypted_provider_keys"
            referencedColumns: ["id"]
          },
          {
            foreignKeyName: "helicone_proxy_keys_provider_key_id_fkey"
            columns: ["provider_key_id"]
            isOneToOne: false
            referencedRelation: "provider_keys"
            referencedColumns: ["id"]
          },
        ]
      }
      helicone_settings: {
        Row: {
          created_at: string
          id: string
          name: string
          settings: Json
        }
        Insert: {
          created_at?: string
          id?: string
          name: string
          settings: Json
        }
        Update: {
          created_at?: string
          id?: string
          name?: string
          settings?: Json
        }
        Relationships: []
      }
      integrations: {
        Row: {
          active: boolean
          created_at: string | null
          id: string
          integration_name: string
          organization_id: string
          settings: Json | null
        }
        Insert: {
          active?: boolean
          created_at?: string | null
          id?: string
          integration_name: string
          organization_id: string
          settings?: Json | null
        }
        Update: {
          active?: boolean
          created_at?: string | null
          id?: string
          integration_name?: string
          organization_id?: string
          settings?: Json | null
        }
        Relationships: [
          {
            foreignKeyName: "fk_organization"
            columns: ["organization_id"]
            isOneToOne: false
            referencedRelation: "organization"
            referencedColumns: ["id"]
          },
        ]
      }
      job: {
        Row: {
          created_at: string | null
          custom_properties: Json
          description: string
          id: string
          name: string
          org_id: string
          status: string
          timeout_seconds: number
          updated_at: string
        }
        Insert: {
          created_at?: string | null
          custom_properties: Json
          description: string
          id: string
          name: string
          org_id: string
          status?: string
          timeout_seconds?: number
          updated_at?: string
        }
        Update: {
          created_at?: string | null
          custom_properties?: Json
          description?: string
          id?: string
          name?: string
          org_id?: string
          status?: string
          timeout_seconds?: number
          updated_at?: string
        }
        Relationships: [
          {
            foreignKeyName: "job_org_id_fkey"
            columns: ["org_id"]
            isOneToOne: false
            referencedRelation: "organization"
            referencedColumns: ["id"]
          },
        ]
      }
      job_node: {
        Row: {
          created_at: string | null
          custom_properties: Json
          description: string
          id: string
          job: string
          name: string
          node_type: string
          org_id: string
          resource_data: string | null
          resource_data_type: string | null
          status: string
          timeout_seconds: number
          updated_at: string
        }
        Insert: {
          created_at?: string | null
          custom_properties: Json
          description?: string
          id: string
          job: string
          name?: string
          node_type?: string
          org_id: string
          resource_data?: string | null
          resource_data_type?: string | null
          status?: string
          timeout_seconds?: number
          updated_at: string
        }
        Update: {
          created_at?: string | null
          custom_properties?: Json
          description?: string
          id?: string
          job?: string
          name?: string
          node_type?: string
          org_id?: string
          resource_data?: string | null
          resource_data_type?: string | null
          status?: string
          timeout_seconds?: number
          updated_at?: string
        }
        Relationships: [
          {
            foreignKeyName: "job_node_job_fkey"
            columns: ["job"]
            isOneToOne: false
            referencedRelation: "job"
            referencedColumns: ["id"]
          },
          {
            foreignKeyName: "job_node_org_id_fkey"
            columns: ["org_id"]
            isOneToOne: false
            referencedRelation: "organization"
            referencedColumns: ["id"]
          },
        ]
      }
      job_node_relationships: {
        Row: {
          job_id: string | null
          node_id: string
          parent_node_id: string
        }
        Insert: {
          job_id?: string | null
          node_id: string
          parent_node_id: string
        }
        Update: {
          job_id?: string | null
          node_id?: string
          parent_node_id?: string
        }
        Relationships: [
          {
            foreignKeyName: "job_node_relationships_job_id_fkey"
            columns: ["job_id"]
            isOneToOne: false
            referencedRelation: "job"
            referencedColumns: ["id"]
          },
          {
            foreignKeyName: "job_node_relationships_node_id_fkey"
            columns: ["node_id"]
            isOneToOne: false
            referencedRelation: "job_node"
            referencedColumns: ["id"]
          },
          {
            foreignKeyName: "job_node_relationships_parent_node_id_fkey"
            columns: ["parent_node_id"]
            isOneToOne: false
            referencedRelation: "job_node"
            referencedColumns: ["id"]
          },
        ]
      }
      job_node_request: {
        Row: {
          created_at: string
          job_id: string
          node_id: string
          request_id: string
        }
        Insert: {
          created_at?: string
          job_id: string
          node_id: string
          request_id: string
        }
        Update: {
          created_at?: string
          job_id?: string
          node_id?: string
          request_id?: string
        }
        Relationships: [
          {
            foreignKeyName: "job_node_request_job_id_fkey"
            columns: ["job_id"]
            isOneToOne: false
            referencedRelation: "job"
            referencedColumns: ["id"]
          },
          {
            foreignKeyName: "job_node_request_node_id_fkey"
            columns: ["node_id"]
            isOneToOne: false
            referencedRelation: "job_node"
            referencedColumns: ["id"]
          },
          {
            foreignKeyName: "job_node_request_request_id_fkey"
            columns: ["request_id"]
            isOneToOne: false
            referencedRelation: "request"
            referencedColumns: ["id"]
          },
        ]
      }
      layout: {
        Row: {
          columns: Json | null
          created_at: string | null
          filters: Json | null
          id: number
          name: string
          user_id: string
        }
        Insert: {
          columns?: Json | null
          created_at?: string | null
          filters?: Json | null
          id?: number
          name: string
          user_id: string
        }
        Update: {
          columns?: Json | null
          created_at?: string | null
          filters?: Json | null
          id?: number
          name?: string
          user_id?: string
        }
        Relationships: [
          {
            foreignKeyName: "layout_user_id_fkey"
            columns: ["user_id"]
            isOneToOne: false
            referencedRelation: "users"
            referencedColumns: ["id"]
          },
          {
            foreignKeyName: "layout_user_id_fkey"
            columns: ["user_id"]
            isOneToOne: false
            referencedRelation: "users_view"
            referencedColumns: ["id"]
          },
        ]
      }
      org_rate_limit_tracker: {
        Row: {
          created_at: string | null
          id: string
          org_id: string
          total_count: number
        }
        Insert: {
          created_at?: string | null
          id?: string
          org_id: string
          total_count?: number
        }
        Update: {
          created_at?: string | null
          id?: string
          org_id?: string
          total_count?: number
        }
        Relationships: [
          {
            foreignKeyName: "org_rate_limit_tracker_org_id_fkey"
            columns: ["org_id"]
            isOneToOne: false
            referencedRelation: "organization"
            referencedColumns: ["id"]
          },
        ]
      }
      organization: {
        Row: {
          color: string
          created_at: string | null
          domain: string | null
          has_onboarded: boolean
          icon: string
          id: string
          is_personal: boolean
          limits: Json | null
          logo_path: string | null
          name: string
          org_provider_key: string | null
          organization_type: string
          owner: string
          percent_to_log: number | null
          referral: string | null
          request_limit: number | null
          reseller_id: string | null
          size: string | null
          soft_delete: boolean
          stripe_customer_id: string | null
          stripe_metadata: Json
          stripe_subscription_id: string | null
          stripe_subscription_item_id: string | null
          subscription_status: string | null
          tier: string | null
        }
        Insert: {
          color?: string
          created_at?: string | null
          domain?: string | null
          has_onboarded?: boolean
          icon?: string
          id?: string
          is_personal?: boolean
          limits?: Json | null
          logo_path?: string | null
          name: string
          org_provider_key?: string | null
          organization_type?: string
          owner: string
          percent_to_log?: number | null
          referral?: string | null
          request_limit?: number | null
          reseller_id?: string | null
          size?: string | null
          soft_delete?: boolean
          stripe_customer_id?: string | null
          stripe_metadata?: Json
          stripe_subscription_id?: string | null
          stripe_subscription_item_id?: string | null
          subscription_status?: string | null
          tier?: string | null
        }
        Update: {
          color?: string
          created_at?: string | null
          domain?: string | null
          has_onboarded?: boolean
          icon?: string
          id?: string
          is_personal?: boolean
          limits?: Json | null
          logo_path?: string | null
          name?: string
          org_provider_key?: string | null
          organization_type?: string
          owner?: string
          percent_to_log?: number | null
          referral?: string | null
          request_limit?: number | null
          reseller_id?: string | null
          size?: string | null
          soft_delete?: boolean
          stripe_customer_id?: string | null
          stripe_metadata?: Json
          stripe_subscription_id?: string | null
          stripe_subscription_item_id?: string | null
          subscription_status?: string | null
          tier?: string | null
        }
        Relationships: [
          {
            foreignKeyName: "organization_org_provider_key_fkey"
            columns: ["org_provider_key"]
            isOneToOne: false
            referencedRelation: "decrypted_provider_keys"
            referencedColumns: ["id"]
          },
          {
            foreignKeyName: "organization_org_provider_key_fkey"
            columns: ["org_provider_key"]
            isOneToOne: false
            referencedRelation: "provider_keys"
            referencedColumns: ["id"]
          },
          {
            foreignKeyName: "organization_owner_fkey"
            columns: ["owner"]
            isOneToOne: false
            referencedRelation: "users"
            referencedColumns: ["id"]
          },
          {
            foreignKeyName: "organization_owner_fkey"
            columns: ["owner"]
            isOneToOne: false
            referencedRelation: "users_view"
            referencedColumns: ["id"]
          },
          {
            foreignKeyName: "organization_reseller_id_fkey"
            columns: ["reseller_id"]
            isOneToOne: false
            referencedRelation: "organization"
            referencedColumns: ["id"]
          },
        ]
      }
      organization_layout: {
        Row: {
          created_at: string
          filters: Json
          id: string
          organization_id: string
          type: string
        }
        Insert: {
          created_at?: string
          filters: Json
          id?: string
          organization_id: string
          type: string
        }
        Update: {
          created_at?: string
          filters?: Json
          id?: string
          organization_id?: string
          type?: string
        }
        Relationships: [
          {
            foreignKeyName: "organization_layout_organization_id_fkey"
            columns: ["organization_id"]
            isOneToOne: false
            referencedRelation: "organization"
            referencedColumns: ["id"]
          },
        ]
      }
      organization_member: {
        Row: {
          created_at: string | null
          member: string
          org_role: string
          organization: string
        }
        Insert: {
          created_at?: string | null
          member: string
          org_role?: string
          organization: string
        }
        Update: {
          created_at?: string | null
          member?: string
          org_role?: string
          organization?: string
        }
        Relationships: [
          {
            foreignKeyName: "organization_member_member_fkey"
            columns: ["member"]
            isOneToOne: false
            referencedRelation: "users"
            referencedColumns: ["id"]
          },
          {
            foreignKeyName: "organization_member_member_fkey"
            columns: ["member"]
            isOneToOne: false
            referencedRelation: "users_view"
            referencedColumns: ["id"]
          },
          {
            foreignKeyName: "organization_member_organization_fkey"
            columns: ["organization"]
            isOneToOne: false
            referencedRelation: "organization"
            referencedColumns: ["id"]
          },
        ]
      }
      organization_usage: {
        Row: {
          created_at: string
          end_date: string
          error_message: string | null
          id: string
          organization_id: string
          quantity: number
          recorded: boolean | null
          start_date: string
          stripe_record: Json | null
          type: string
          updated_at: string
        }
        Insert: {
          created_at?: string
          end_date: string
          error_message?: string | null
          id?: string
          organization_id: string
          quantity: number
          recorded?: boolean | null
          start_date: string
          stripe_record?: Json | null
          type: string
          updated_at?: string
        }
        Update: {
          created_at?: string
          end_date?: string
          error_message?: string | null
          id?: string
          organization_id?: string
          quantity?: number
          recorded?: boolean | null
          start_date?: string
          stripe_record?: Json | null
          type?: string
          updated_at?: string
        }
        Relationships: [
          {
            foreignKeyName: "organization_usage_organization_id_fkey"
            columns: ["organization_id"]
            isOneToOne: false
            referencedRelation: "organization"
            referencedColumns: ["id"]
          },
        ]
      }
      prompt_input_keys: {
        Row: {
          created_at: string | null
          id: string
          key: string
          prompt_version: string
        }
        Insert: {
          created_at?: string | null
          id?: string
          key: string
          prompt_version: string
        }
        Update: {
          created_at?: string | null
          id?: string
          key?: string
          prompt_version?: string
        }
        Relationships: [
          {
            foreignKeyName: "fk_prompt_version"
            columns: ["prompt_version"]
            isOneToOne: false
            referencedRelation: "prompts_versions"
            referencedColumns: ["id"]
          },
        ]
      }
      prompt_input_record: {
        Row: {
          auto_prompt_inputs: Json
          created_at: string | null
          id: string
          inputs: Json
          prompt_version: string
          source_request: string | null
        }
        Insert: {
          auto_prompt_inputs?: Json
          created_at?: string | null
          id?: string
          inputs: Json
          prompt_version: string
          source_request?: string | null
        }
        Update: {
          auto_prompt_inputs?: Json
          created_at?: string | null
          id?: string
          inputs?: Json
          prompt_version?: string
          source_request?: string | null
        }
        Relationships: [
          {
            foreignKeyName: "fk_prompt_version"
            columns: ["prompt_version"]
            isOneToOne: false
            referencedRelation: "prompts_versions"
            referencedColumns: ["id"]
          },
          {
            foreignKeyName: "fk_source_request"
            columns: ["source_request"]
            isOneToOne: false
            referencedRelation: "request"
            referencedColumns: ["id"]
          },
        ]
      }
      prompt_v2: {
        Row: {
          created_at: string | null
          description: string | null
          id: string
          metadata: Json | null
          organization: string
          pretty_name: string | null
          soft_delete: boolean | null
          user_defined_id: string
        }
        Insert: {
          created_at?: string | null
          description?: string | null
          id?: string
          metadata?: Json | null
          organization: string
          pretty_name?: string | null
          soft_delete?: boolean | null
          user_defined_id: string
        }
        Update: {
          created_at?: string | null
          description?: string | null
          id?: string
          metadata?: Json | null
          organization?: string
          pretty_name?: string | null
          soft_delete?: boolean | null
          user_defined_id?: string
        }
        Relationships: [
          {
            foreignKeyName: "fk_organization"
            columns: ["organization"]
            isOneToOne: false
            referencedRelation: "organization"
            referencedColumns: ["id"]
          },
        ]
      }
      prompts_versions: {
        Row: {
          created_at: string | null
          helicone_template: Json | null
          id: string
          major_version: number
          metadata: Json | null
          minor_version: number
          model: string | null
          organization: string
          prompt_v2: string
          soft_delete: boolean | null
        }
        Insert: {
          created_at?: string | null
          helicone_template?: Json | null
          id?: string
          major_version: number
          metadata?: Json | null
          minor_version: number
          model?: string | null
          organization: string
          prompt_v2: string
          soft_delete?: boolean | null
        }
        Update: {
          created_at?: string | null
          helicone_template?: Json | null
          id?: string
          major_version?: number
          metadata?: Json | null
          minor_version?: number
          model?: string | null
          organization?: string
          prompt_v2?: string
          soft_delete?: boolean | null
        }
        Relationships: [
          {
            foreignKeyName: "fk_organization"
            columns: ["organization"]
            isOneToOne: false
            referencedRelation: "organization"
            referencedColumns: ["id"]
          },
          {
            foreignKeyName: "fk_prompt"
            columns: ["prompt_v2"]
            isOneToOne: false
            referencedRelation: "prompt_v2"
            referencedColumns: ["id"]
          },
        ]
      }
      properties: {
        Row: {
          auth_hash: string | null
          created_at: string
          id: number
          key: string
          request_id: string | null
          user_id: string | null
          value: string
        }
        Insert: {
          auth_hash?: string | null
          created_at?: string
          id?: number
          key: string
          request_id?: string | null
          user_id?: string | null
          value: string
        }
        Update: {
          auth_hash?: string | null
          created_at?: string
          id?: number
          key?: string
          request_id?: string | null
          user_id?: string | null
          value?: string
        }
        Relationships: [
          {
            foreignKeyName: "properties_request_id_fkey"
            columns: ["request_id"]
            isOneToOne: false
            referencedRelation: "request"
            referencedColumns: ["id"]
          },
          {
            foreignKeyName: "properties_user_id_fkey"
            columns: ["user_id"]
            isOneToOne: false
            referencedRelation: "users"
            referencedColumns: ["id"]
          },
          {
            foreignKeyName: "properties_user_id_fkey"
            columns: ["user_id"]
            isOneToOne: false
            referencedRelation: "users_view"
            referencedColumns: ["id"]
          },
        ]
      }
      provider_keys: {
        Row: {
          created_at: string | null
          id: string
          key_id: string
          nonce: string
          org_id: string
          provider_key: string
          provider_key_name: string
          provider_name: string
          soft_delete: boolean
          vault_key_id: string | null
        }
        Insert: {
          created_at?: string | null
          id?: string
          key_id?: string
          nonce?: string
          org_id: string
          provider_key: string
          provider_key_name: string
          provider_name: string
          soft_delete?: boolean
          vault_key_id?: string | null
        }
        Update: {
          created_at?: string | null
          id?: string
          key_id?: string
          nonce?: string
          org_id?: string
          provider_key?: string
          provider_key_name?: string
          provider_name?: string
          soft_delete?: boolean
          vault_key_id?: string | null
        }
        Relationships: [
          {
            foreignKeyName: "provider_keys_key_id_fkey"
            columns: ["key_id"]
            isOneToOne: false
            referencedRelation: "decrypted_key"
            referencedColumns: ["id"]
          },
          {
            foreignKeyName: "provider_keys_key_id_fkey"
            columns: ["key_id"]
            isOneToOne: false
            referencedRelation: "key"
            referencedColumns: ["id"]
          },
          {
            foreignKeyName: "provider_keys_key_id_fkey"
            columns: ["key_id"]
            isOneToOne: false
            referencedRelation: "valid_key"
            referencedColumns: ["id"]
          },
          {
            foreignKeyName: "provider_keys_org_id_fkey"
            columns: ["org_id"]
            isOneToOne: false
            referencedRelation: "organization"
            referencedColumns: ["id"]
          },
        ]
      }
      referrals: {
        Row: {
          created_at: string | null
          id: string
          referred_user_id: string | null
          referrer_user_id: string | null
          status: string | null
        }
        Insert: {
          created_at?: string | null
          id?: string
          referred_user_id?: string | null
          referrer_user_id?: string | null
          status?: string | null
        }
        Update: {
          created_at?: string | null
          id?: string
          referred_user_id?: string | null
          referrer_user_id?: string | null
          status?: string | null
        }
        Relationships: [
          {
            foreignKeyName: "referrals_referred_user_id_fkey"
            columns: ["referred_user_id"]
            isOneToOne: false
            referencedRelation: "users"
            referencedColumns: ["id"]
          },
          {
            foreignKeyName: "referrals_referred_user_id_fkey"
            columns: ["referred_user_id"]
            isOneToOne: false
            referencedRelation: "users_view"
            referencedColumns: ["id"]
          },
          {
            foreignKeyName: "referrals_referrer_user_id_fkey"
            columns: ["referrer_user_id"]
            isOneToOne: false
            referencedRelation: "users"
            referencedColumns: ["id"]
          },
          {
            foreignKeyName: "referrals_referrer_user_id_fkey"
            columns: ["referrer_user_id"]
            isOneToOne: false
            referencedRelation: "users_view"
            referencedColumns: ["id"]
          },
        ]
      }
      request: {
        Row: {
          auth_hash: string
          body: Json
          country_code: string | null
          created_at: string
          formatted_prompt_id: string | null
          helicone_api_key_id: number | null
          helicone_org_id: string | null
          helicone_proxy_key_id: string | null
          helicone_user: string | null
          id: string
          model: string | null
          model_override: string | null
          path: string
          prompt_id: string | null
          prompt_values: Json | null
          properties: Json | null
          provider: string
          request_ip: string | null
          target_url: string | null
          threat: boolean | null
          user_id: string | null
          version: number
        }
        Insert: {
          auth_hash: string
          body: Json
          country_code?: string | null
          created_at?: string
          formatted_prompt_id?: string | null
          helicone_api_key_id?: number | null
          helicone_org_id?: string | null
          helicone_proxy_key_id?: string | null
          helicone_user?: string | null
          id?: string
          model?: string | null
          model_override?: string | null
          path: string
          prompt_id?: string | null
          prompt_values?: Json | null
          properties?: Json | null
          provider?: string
          request_ip?: string | null
          target_url?: string | null
          threat?: boolean | null
          user_id?: string | null
          version?: number
        }
        Update: {
          auth_hash?: string
          body?: Json
          country_code?: string | null
          created_at?: string
          formatted_prompt_id?: string | null
          helicone_api_key_id?: number | null
          helicone_org_id?: string | null
          helicone_proxy_key_id?: string | null
          helicone_user?: string | null
          id?: string
          model?: string | null
          model_override?: string | null
          path?: string
          prompt_id?: string | null
          prompt_values?: Json | null
          properties?: Json | null
          provider?: string
          request_ip?: string | null
          target_url?: string | null
          threat?: boolean | null
          user_id?: string | null
          version?: number
        }
        Relationships: [
          {
            foreignKeyName: "request_helicone_api_key_id_fkey"
            columns: ["helicone_api_key_id"]
            isOneToOne: false
            referencedRelation: "helicone_api_keys"
            referencedColumns: ["id"]
          },
          {
            foreignKeyName: "request_helicone_org_id_fkey"
            columns: ["helicone_org_id"]
            isOneToOne: false
            referencedRelation: "organization"
            referencedColumns: ["id"]
          },
          {
            foreignKeyName: "request_helicone_proxy_key_id_fkey"
            columns: ["helicone_proxy_key_id"]
            isOneToOne: false
            referencedRelation: "helicone_proxy_keys"
            referencedColumns: ["id"]
          },
          {
            foreignKeyName: "request_helicone_user_fkey"
            columns: ["helicone_user"]
            isOneToOne: false
            referencedRelation: "users"
            referencedColumns: ["id"]
          },
          {
            foreignKeyName: "request_helicone_user_fkey"
            columns: ["helicone_user"]
            isOneToOne: false
            referencedRelation: "users_view"
            referencedColumns: ["id"]
          },
        ]
      }
      request_job_task: {
        Row: {
          job_id: string
          request_id: string
          task_id: string
        }
        Insert: {
          job_id: string
          request_id: string
          task_id: string
        }
        Update: {
          job_id?: string
          request_id?: string
          task_id?: string
        }
        Relationships: [
          {
            foreignKeyName: "request_job_task_job_id_fkey"
            columns: ["job_id"]
            isOneToOne: false
            referencedRelation: "job"
            referencedColumns: ["id"]
          },
          {
            foreignKeyName: "request_job_task_request_id_fkey"
            columns: ["request_id"]
            isOneToOne: false
            referencedRelation: "request"
            referencedColumns: ["id"]
          },
          {
            foreignKeyName: "request_job_task_task_id_fkey"
            columns: ["task_id"]
            isOneToOne: false
            referencedRelation: "job_node"
            referencedColumns: ["id"]
          },
        ]
      }
      request_response_search: {
        Row: {
          created_at: string
          id: string
          organization_id: string
          request_body_vector: unknown | null
          request_id: string
          response_body_vector: unknown | null
        }
        Insert: {
          created_at?: string
          id?: string
          organization_id: string
          request_body_vector?: unknown | null
          request_id: string
          response_body_vector?: unknown | null
        }
        Update: {
          created_at?: string
          id?: string
          organization_id?: string
          request_body_vector?: unknown | null
          request_id?: string
          response_body_vector?: unknown | null
        }
        Relationships: [
          {
            foreignKeyName: "request_response_search_organization_id_fkey"
            columns: ["organization_id"]
            isOneToOne: false
            referencedRelation: "organization"
            referencedColumns: ["id"]
          },
          {
            foreignKeyName: "request_response_search_request_id_fkey"
            columns: ["request_id"]
            isOneToOne: false
            referencedRelation: "request"
            referencedColumns: ["id"]
          },
        ]
      }
      response: {
        Row: {
          body: Json
          completion_tokens: number | null
          created_at: string
          delay_ms: number | null
          feedback: Json | null
          helicone_org_id: string | null
          id: string
          model: string | null
          prompt_tokens: number | null
          request: string
          status: number | null
          time_to_first_token: number | null
        }
        Insert: {
          body: Json
          completion_tokens?: number | null
          created_at?: string
          delay_ms?: number | null
          feedback?: Json | null
          helicone_org_id?: string | null
          id?: string
          model?: string | null
          prompt_tokens?: number | null
          request: string
          status?: number | null
          time_to_first_token?: number | null
        }
        Update: {
          body?: Json
          completion_tokens?: number | null
          created_at?: string
          delay_ms?: number | null
          feedback?: Json | null
          helicone_org_id?: string | null
          id?: string
          model?: string | null
          prompt_tokens?: number | null
          request?: string
          status?: number | null
          time_to_first_token?: number | null
        }
        Relationships: []
      }
      rosetta_mappers: {
        Row: {
          code: string
          created_at: string
          id: string
          ignored_fields: string[] | null
          input_json: Json
          key: string
          mapped_fields: string[] | null
          output_schema: Json
          output_schema_hash: string
          status: Database["public"]["Enums"]["mapper_status"]
          updated_at: string
          version: number
        }
        Insert: {
          code: string
          created_at?: string
          id?: string
          ignored_fields?: string[] | null
          input_json: Json
          key: string
          mapped_fields?: string[] | null
          output_schema: Json
          output_schema_hash: string
          status: Database["public"]["Enums"]["mapper_status"]
          updated_at?: string
          version: number
        }
        Update: {
          code?: string
          created_at?: string
          id?: string
          ignored_fields?: string[] | null
          input_json?: Json
          key?: string
          mapped_fields?: string[] | null
          output_schema?: Json
          output_schema_hash?: string
          status?: Database["public"]["Enums"]["mapper_status"]
          updated_at?: string
          version?: number
        }
        Relationships: []
      }
      score_attribute: {
        Row: {
          created_at: string | null
          id: string
          organization: string
          score_key: string
          value_type: string | null
        }
        Insert: {
          created_at?: string | null
          id?: string
          organization: string
          score_key: string
          value_type?: string | null
        }
        Update: {
          created_at?: string | null
          id?: string
          organization?: string
          score_key?: string
          value_type?: string | null
        }
        Relationships: [
          {
            foreignKeyName: "fk_organization"
            columns: ["organization"]
            isOneToOne: false
            referencedRelation: "organization"
            referencedColumns: ["id"]
          },
        ]
      }
      score_value: {
        Row: {
          created_at: string | null
          id: string
          int_value: number | null
          request_id: string
          score_attribute: string
        }
        Insert: {
          created_at?: string | null
          id?: string
          int_value?: number | null
          request_id: string
          score_attribute: string
        }
        Update: {
          created_at?: string | null
          id?: string
          int_value?: number | null
          request_id?: string
          score_attribute?: string
        }
        Relationships: [
          {
            foreignKeyName: "fk_request_id"
            columns: ["request_id"]
            isOneToOne: false
            referencedRelation: "request"
            referencedColumns: ["id"]
          },
          {
            foreignKeyName: "fk_score_attribute"
            columns: ["score_attribute"]
            isOneToOne: false
            referencedRelation: "score_attribute"
            referencedColumns: ["id"]
          },
        ]
      }
      user_api_keys: {
        Row: {
          api_key_hash: string
          api_key_preview: string
          created_at: string
          key_name: string | null
          user_id: string
        }
        Insert: {
          api_key_hash: string
          api_key_preview: string
          created_at?: string
          key_name?: string | null
          user_id: string
        }
        Update: {
          api_key_hash?: string
          api_key_preview?: string
          created_at?: string
          key_name?: string | null
          user_id?: string
        }
        Relationships: [
          {
            foreignKeyName: "user_api_keys_user_id_fkey"
            columns: ["user_id"]
            isOneToOne: false
            referencedRelation: "users"
            referencedColumns: ["id"]
          },
          {
            foreignKeyName: "user_api_keys_user_id_fkey"
            columns: ["user_id"]
            isOneToOne: false
            referencedRelation: "users_view"
            referencedColumns: ["id"]
          },
        ]
      }
      user_feedback: {
        Row: {
          created_at: string
          feedback: string
          id: number
          organization_id: string
          tag: string
        }
        Insert: {
          created_at?: string
          feedback: string
          id?: number
          organization_id: string
          tag: string
        }
        Update: {
          created_at?: string
          feedback?: string
          id?: number
          organization_id?: string
          tag?: string
        }
        Relationships: [
          {
            foreignKeyName: "user_feedback_organization_id_fkey"
            columns: ["organization_id"]
            isOneToOne: false
            referencedRelation: "organization"
            referencedColumns: ["id"]
          },
        ]
      }
      user_settings: {
        Row: {
          created_at: string | null
          referral_code: string
          request_limit: number
          tier: string
          user: string
        }
        Insert: {
          created_at?: string | null
          referral_code?: string
          request_limit?: number
          tier?: string
          user: string
        }
        Update: {
          created_at?: string | null
          referral_code?: string
          request_limit?: number
          tier?: string
          user?: string
        }
        Relationships: [
          {
            foreignKeyName: "user_settings_user_fkey"
            columns: ["user"]
            isOneToOne: true
            referencedRelation: "users"
            referencedColumns: ["id"]
          },
          {
            foreignKeyName: "user_settings_user_fkey"
            columns: ["user"]
            isOneToOne: true
            referencedRelation: "users_view"
            referencedColumns: ["id"]
          },
        ]
      }
      webhook_subscriptions: {
        Row: {
          created_at: string | null
          event: string
          id: number
          payload_type: Json
          webhook_id: number
        }
        Insert: {
          created_at?: string | null
          event: string
          id?: number
          payload_type: Json
          webhook_id: number
        }
        Update: {
          created_at?: string | null
          event?: string
          id?: number
          payload_type?: Json
          webhook_id?: number
        }
        Relationships: [
          {
            foreignKeyName: "webhook_subscriptions_webhook_id_fkey"
            columns: ["webhook_id"]
            isOneToOne: false
            referencedRelation: "webhooks"
            referencedColumns: ["id"]
          },
        ]
      }
      webhooks: {
        Row: {
          created_at: string | null
          destination: string
          id: number
          is_verified: boolean
          org_id: string
          txt_record: string
        }
        Insert: {
          created_at?: string | null
          destination: string
          id?: number
          is_verified?: boolean
          org_id: string
          txt_record: string
        }
        Update: {
          created_at?: string | null
          destination?: string
          id?: number
          is_verified?: boolean
          org_id?: string
          txt_record?: string
        }
        Relationships: [
          {
            foreignKeyName: "webhooks_org_id_fkey"
            columns: ["org_id"]
            isOneToOne: false
            referencedRelation: "organization"
            referencedColumns: ["id"]
          },
        ]
      }
    }
    Views: {
      decrypted_provider_keys: {
        Row: {
          created_at: string | null
          decrypted_provider_key: string | null
          id: string | null
          key_id: string | null
          nonce: string | null
          org_id: string | null
          provider_key: string | null
          provider_key_name: string | null
          provider_name: string | null
          soft_delete: boolean | null
          vault_key_id: string | null
        }
        Insert: {
          created_at?: string | null
          decrypted_provider_key?: never
          id?: string | null
          key_id?: string | null
          nonce?: string | null
          org_id?: string | null
          provider_key?: string | null
          provider_key_name?: string | null
          provider_name?: string | null
          soft_delete?: boolean | null
          vault_key_id?: string | null
        }
        Update: {
          created_at?: string | null
          decrypted_provider_key?: never
          id?: string | null
          key_id?: string | null
          nonce?: string | null
          org_id?: string | null
          provider_key?: string | null
          provider_key_name?: string | null
          provider_name?: string | null
          soft_delete?: boolean | null
          vault_key_id?: string | null
        }
        Relationships: [
          {
            foreignKeyName: "provider_keys_key_id_fkey"
            columns: ["key_id"]
            isOneToOne: false
            referencedRelation: "key"
            referencedColumns: ["id"]
          },
          {
            foreignKeyName: "provider_keys_key_id_fkey"
            columns: ["key_id"]
            isOneToOne: false
            referencedRelation: "decrypted_key"
            referencedColumns: ["id"]
          },
          {
            foreignKeyName: "provider_keys_key_id_fkey"
            columns: ["key_id"]
            isOneToOne: false
            referencedRelation: "valid_key"
            referencedColumns: ["id"]
          },
          {
            foreignKeyName: "provider_keys_org_id_fkey"
            columns: ["org_id"]
            isOneToOne: false
            referencedRelation: "organization"
            referencedColumns: ["id"]
          },
        ]
      }
      users_view: {
        Row: {
          created_at: string | null
          email: string | null
          id: string | null
          last_sign_in_at: string | null
        }
        Insert: {
          created_at?: string | null
          email?: string | null
          id?: string | null
          last_sign_in_at?: string | null
        }
        Update: {
          created_at?: string | null
          email?: string | null
          id?: string | null
          last_sign_in_at?: string | null
        }
        Relationships: []
      }
    }
    Functions: {
      check_request_access: {
        Args: {
          this_auth_hash: string
          this_user_id: string
        }
        Returns: boolean
      }
      check_response_access:
        | {
            Args: {
              this_associated_request_id: string
            }
            Returns: boolean
          }
        | {
            Args: {
              this_associated_request_id: string
              this_user_id: string
            }
            Returns: boolean
          }
      date_count:
        | {
            Args: {
              time_increment: string
            }
            Returns: Record<string, unknown>[]
          }
        | {
            Args: {
              time_increment: string
              prev_period: string
            }
            Returns: Record<string, unknown>[]
          }
      ensure_personal: {
        Args: Record<PropertyKey, never>
        Returns: undefined
      }
      get_org_id: {
        Args: {
          request_id: string
        }
        Returns: string
      }
      insert_feedback_and_update_response: {
        Args: {
          response_id: string
          feedback_metric_id: number
          boolean_value: boolean
          numerical_value: number
          string_value: string
          categorical_value: string
          created_by: string
          name: string
        }
        Returns: number
      }
      verify_helicone_proxy_key: {
        Args: {
          api_key: string
          stored_hashed_key: string
        }
        Returns: boolean
      }
    }
    Enums: {
      mapper_status:
        | "PENDING_CREATION"
        | "PENDING_UPDATE"
        | "IN_PROGRESS"
        | "PENDING_APPROVAL"
        | "ACTIVE"
        | "INACTIVE"
        | "DECLINED"
        | "FAILED"
    }
    CompositeTypes: {
      [_ in never]: never
    }
  }
<<<<<<< HEAD
  storage: {
    Tables: {
      buckets: {
        Row: {
          allowed_mime_types: string[] | null
          avif_autodetection: boolean | null
          created_at: string | null
          file_size_limit: number | null
          id: string
          name: string
          owner: string | null
          owner_id: string | null
          public: boolean | null
          updated_at: string | null
        }
        Insert: {
          allowed_mime_types?: string[] | null
          avif_autodetection?: boolean | null
          created_at?: string | null
          file_size_limit?: number | null
          id: string
          name: string
          owner?: string | null
          owner_id?: string | null
          public?: boolean | null
          updated_at?: string | null
        }
        Update: {
          allowed_mime_types?: string[] | null
          avif_autodetection?: boolean | null
          created_at?: string | null
          file_size_limit?: number | null
          id?: string
          name?: string
          owner?: string | null
          owner_id?: string | null
          public?: boolean | null
          updated_at?: string | null
        }
        Relationships: []
      }
      migrations: {
        Row: {
          executed_at: string | null
          hash: string
          id: number
          name: string
        }
        Insert: {
          executed_at?: string | null
          hash: string
          id: number
          name: string
        }
        Update: {
          executed_at?: string | null
          hash?: string
          id?: number
          name?: string
        }
        Relationships: []
      }
      objects: {
        Row: {
          bucket_id: string | null
          created_at: string | null
          id: string
          last_accessed_at: string | null
          metadata: Json | null
          name: string | null
          owner: string | null
          owner_id: string | null
          path_tokens: string[] | null
          updated_at: string | null
          user_metadata: Json | null
          version: string | null
        }
        Insert: {
          bucket_id?: string | null
          created_at?: string | null
          id?: string
          last_accessed_at?: string | null
          metadata?: Json | null
          name?: string | null
          owner?: string | null
          owner_id?: string | null
          path_tokens?: string[] | null
          updated_at?: string | null
          user_metadata?: Json | null
          version?: string | null
        }
        Update: {
          bucket_id?: string | null
          created_at?: string | null
          id?: string
          last_accessed_at?: string | null
          metadata?: Json | null
          name?: string | null
          owner?: string | null
          owner_id?: string | null
          path_tokens?: string[] | null
          updated_at?: string | null
          user_metadata?: Json | null
          version?: string | null
        }
        Relationships: [
          {
            foreignKeyName: "objects_bucketId_fkey"
            columns: ["bucket_id"]
            isOneToOne: false
            referencedRelation: "buckets"
            referencedColumns: ["id"]
          },
        ]
      }
      s3_multipart_uploads: {
        Row: {
          bucket_id: string
          created_at: string
          id: string
          in_progress_size: number
          key: string
          owner_id: string | null
          upload_signature: string
          user_metadata: Json | null
          version: string
        }
        Insert: {
          bucket_id: string
          created_at?: string
          id: string
          in_progress_size?: number
          key: string
          owner_id?: string | null
          upload_signature: string
          user_metadata?: Json | null
          version: string
        }
        Update: {
          bucket_id?: string
          created_at?: string
          id?: string
          in_progress_size?: number
          key?: string
          owner_id?: string | null
          upload_signature?: string
          user_metadata?: Json | null
          version?: string
        }
        Relationships: [
          {
            foreignKeyName: "s3_multipart_uploads_bucket_id_fkey"
            columns: ["bucket_id"]
            isOneToOne: false
            referencedRelation: "buckets"
            referencedColumns: ["id"]
          },
        ]
      }
      s3_multipart_uploads_parts: {
        Row: {
          bucket_id: string
          created_at: string
          etag: string
          id: string
          key: string
          owner_id: string | null
          part_number: number
          size: number
          upload_id: string
          version: string
        }
        Insert: {
          bucket_id: string
          created_at?: string
          etag: string
          id?: string
          key: string
          owner_id?: string | null
          part_number: number
          size?: number
          upload_id: string
          version: string
        }
        Update: {
          bucket_id?: string
          created_at?: string
          etag?: string
          id?: string
          key?: string
          owner_id?: string | null
          part_number?: number
          size?: number
          upload_id?: string
          version?: string
        }
        Relationships: [
          {
            foreignKeyName: "s3_multipart_uploads_parts_bucket_id_fkey"
            columns: ["bucket_id"]
            isOneToOne: false
            referencedRelation: "buckets"
            referencedColumns: ["id"]
          },
          {
            foreignKeyName: "s3_multipart_uploads_parts_upload_id_fkey"
            columns: ["upload_id"]
            isOneToOne: false
            referencedRelation: "s3_multipart_uploads"
            referencedColumns: ["id"]
          },
        ]
      }
    }
    Views: {
      [_ in never]: never
    }
    Functions: {
      can_insert_object: {
        Args: {
          bucketid: string
          name: string
          owner: string
          metadata: Json
        }
        Returns: undefined
      }
      extension: {
        Args: {
          name: string
        }
        Returns: string
      }
      filename: {
        Args: {
          name: string
        }
        Returns: string
      }
      foldername: {
        Args: {
          name: string
        }
        Returns: unknown
      }
      get_size_by_bucket: {
        Args: Record<PropertyKey, never>
        Returns: {
          size: number
          bucket_id: string
        }[]
      }
      list_multipart_uploads_with_delimiter: {
        Args: {
          bucket_id: string
          prefix_param: string
          delimiter_param: string
          max_keys?: number
          next_key_token?: string
          next_upload_token?: string
        }
        Returns: {
          key: string
          id: string
          created_at: string
        }[]
      }
      list_objects_with_delimiter: {
        Args: {
          bucket_id: string
          prefix_param: string
          delimiter_param: string
          max_keys?: number
          start_after?: string
          next_token?: string
        }
        Returns: {
          name: string
          id: string
          metadata: Json
          updated_at: string
        }[]
      }
      operation: {
        Args: Record<PropertyKey, never>
        Returns: string
      }
      search: {
        Args: {
          prefix: string
          bucketname: string
          limits?: number
          levels?: number
          offsets?: number
          search?: string
          sortcolumn?: string
          sortorder?: string
        }
        Returns: {
          name: string
          id: string
          updated_at: string
          created_at: string
          last_accessed_at: string
          metadata: Json
        }[]
      }
    }
    Enums: {
      [_ in never]: never
    }
    CompositeTypes: {
      [_ in never]: never
    }
  }
=======
>>>>>>> 62af67ae
}

type PublicSchema = Database[Extract<keyof Database, "public">]

export type Tables<
  PublicTableNameOrOptions extends
    | keyof (PublicSchema["Tables"] & PublicSchema["Views"])
    | { schema: keyof Database },
  TableName extends PublicTableNameOrOptions extends { schema: keyof Database }
    ? keyof (Database[PublicTableNameOrOptions["schema"]]["Tables"] &
        Database[PublicTableNameOrOptions["schema"]]["Views"])
    : never = never,
> = PublicTableNameOrOptions extends { schema: keyof Database }
  ? (Database[PublicTableNameOrOptions["schema"]]["Tables"] &
      Database[PublicTableNameOrOptions["schema"]]["Views"])[TableName] extends {
      Row: infer R
    }
    ? R
    : never
  : PublicTableNameOrOptions extends keyof (PublicSchema["Tables"] &
        PublicSchema["Views"])
    ? (PublicSchema["Tables"] &
        PublicSchema["Views"])[PublicTableNameOrOptions] extends {
        Row: infer R
      }
      ? R
      : never
    : never

export type TablesInsert<
  PublicTableNameOrOptions extends
    | keyof PublicSchema["Tables"]
    | { schema: keyof Database },
  TableName extends PublicTableNameOrOptions extends { schema: keyof Database }
    ? keyof Database[PublicTableNameOrOptions["schema"]]["Tables"]
    : never = never,
> = PublicTableNameOrOptions extends { schema: keyof Database }
  ? Database[PublicTableNameOrOptions["schema"]]["Tables"][TableName] extends {
      Insert: infer I
    }
    ? I
    : never
  : PublicTableNameOrOptions extends keyof PublicSchema["Tables"]
    ? PublicSchema["Tables"][PublicTableNameOrOptions] extends {
        Insert: infer I
      }
      ? I
      : never
    : never

export type TablesUpdate<
  PublicTableNameOrOptions extends
    | keyof PublicSchema["Tables"]
    | { schema: keyof Database },
  TableName extends PublicTableNameOrOptions extends { schema: keyof Database }
    ? keyof Database[PublicTableNameOrOptions["schema"]]["Tables"]
    : never = never,
> = PublicTableNameOrOptions extends { schema: keyof Database }
  ? Database[PublicTableNameOrOptions["schema"]]["Tables"][TableName] extends {
      Update: infer U
    }
    ? U
    : never
  : PublicTableNameOrOptions extends keyof PublicSchema["Tables"]
    ? PublicSchema["Tables"][PublicTableNameOrOptions] extends {
        Update: infer U
      }
      ? U
      : never
    : never

export type Enums<
  PublicEnumNameOrOptions extends
    | keyof PublicSchema["Enums"]
    | { schema: keyof Database },
  EnumName extends PublicEnumNameOrOptions extends { schema: keyof Database }
    ? keyof Database[PublicEnumNameOrOptions["schema"]]["Enums"]
    : never = never,
> = PublicEnumNameOrOptions extends { schema: keyof Database }
  ? Database[PublicEnumNameOrOptions["schema"]]["Enums"][EnumName]
  : PublicEnumNameOrOptions extends keyof PublicSchema["Enums"]
    ? PublicSchema["Enums"][PublicEnumNameOrOptions]
    : never
<|MERGE_RESOLUTION|>--- conflicted
+++ resolved
@@ -54,6 +54,7 @@
           minimum_request_count: number | null
           name: string
           org_id: string
+          slack_channels: string[]
           soft_delete: boolean
           status: string
           threshold: number
@@ -69,6 +70,7 @@
           minimum_request_count?: number | null
           name: string
           org_id: string
+          slack_channels?: string[]
           soft_delete?: boolean
           status?: string
           threshold: number
@@ -84,6 +86,7 @@
           minimum_request_count?: number | null
           name?: string
           org_id?: string
+          slack_channels?: string[]
           soft_delete?: boolean
           status?: string
           threshold?: number
@@ -2485,7 +2488,6 @@
       [_ in never]: never
     }
   }
-<<<<<<< HEAD
   storage: {
     Tables: {
       buckets: {
@@ -2801,8 +2803,6 @@
       [_ in never]: never
     }
   }
-=======
->>>>>>> 62af67ae
 }
 
 type PublicSchema = Database[Extract<keyof Database, "public">]
