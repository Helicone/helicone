--- conflicted
+++ resolved
@@ -3,13 +3,10 @@
 import { FeedbackHeartBeat } from "./heartbeats/feedback";
 import { GraphQLHeartBeat } from "./heartbeats/graphQL";
 import { OpenAIProxyHeartBeat } from "./heartbeats/oaiProxy";
-<<<<<<< HEAD
-=======
 import { UsageManager } from "./managers/UsageManager";
 import { PgWrapper } from "./db/PgWrapper";
 import { alertSqsCongestion } from "./heartbeats/alertSqsCongestion";
 import { AlertManager } from "./managers/AlertManager";
->>>>>>> b8b9cb59
 
 export interface Env {
   OPENAI_API_KEY: string;
